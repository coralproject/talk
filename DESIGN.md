# Design

## HTTP Routes

### Stream API

/api/tenant/graphql
/api/tenant/auth

### Tenant Management API

/api/management/graphql
/api/management/auth

## Folder structure

```text
/graph/tenant <-- tenant's api (comments, assets, ...)
/graph/management <-- tenant management api
```

1.  No tenants
2.  Create a tenant <-- consuming the TMA

## Database connections

### Redis Clients

<<<<<<< HEAD
1. Tenant RedisPubSub Subscriber *
2. Tenant RedisPubSub Publisher
3. Queue Subscriber *
4. Queue Publisher
5. Queue Client
6. Queue Blocking Client
=======
1.  Tenant RedisPubSub Subscriber
2.  Tenant RedisPubSub Publisher
3.  Management RedisPubSub Subscriber
4.  Management RedisPubSub Publisher

## Scripts

### Embed

Embed Script - Renders the iFrame <-- does not have a html page in production (should be on server?)

/dist/static/assets/embed.js            /static/embed.js

### Stream

Stream       - Renders the comment stream <-- data

/dist/static/assets/stream.<HASH>.css   /static/assets/stream.<HASH>.css
/dist/static/assets/stream.<HASH>.js    /static/assets/stream.<HASH>.js
/dist/static/stream.html                /embed/stream

### Admin

Admin        - Renders the Admin page <-- data

/dist/static/assets/admin.<HASH>.css    /static/assets/admin.<HASH>.css
/dist/static/assets/admin.<HASH>.js     /static/assets/admin.<HASH>.js
/dist/static/admin.html                 /admin

## Development Routes


localhost:3000
    / -> /admin
    /dev <-- server side html for dev/iframe integration

localhost:8080
    / -> localhost:3000/dev
    /embed/stream <-- stream html (now is at /)
    /admin <-- stream html (now is not there)
>>>>>>> d2106b3d
<|MERGE_RESOLUTION|>--- conflicted
+++ resolved
@@ -26,18 +26,12 @@
 
 ### Redis Clients
 
-<<<<<<< HEAD
 1. Tenant RedisPubSub Subscriber *
 2. Tenant RedisPubSub Publisher
 3. Queue Subscriber *
 4. Queue Publisher
 5. Queue Client
 6. Queue Blocking Client
-=======
-1.  Tenant RedisPubSub Subscriber
-2.  Tenant RedisPubSub Publisher
-3.  Management RedisPubSub Subscriber
-4.  Management RedisPubSub Publisher
 
 ## Scripts
 
@@ -65,7 +59,6 @@
 
 ## Development Routes
 
-
 localhost:3000
     / -> /admin
     /dev <-- server side html for dev/iframe integration
@@ -73,5 +66,4 @@
 localhost:8080
     / -> localhost:3000/dev
     /embed/stream <-- stream html (now is at /)
-    /admin <-- stream html (now is not there)
->>>>>>> d2106b3d
+    /admin <-- stream html (now is not there)