--- conflicted
+++ resolved
@@ -179,39 +179,6 @@
     });
   });
 
-<<<<<<< HEAD
-  describe('#search', () => {
-    it('should return all the results without a value', async () => {
-      expect(await UsersService.search()).to.have.length(3);
-    });
-
-    it('should match the search terms', async () => {
-      const tests = [
-        {
-          search: 'Stamp',
-          results: 1,
-          id: mockUsers[0].id,
-        },
-        {
-          search: 'sockmonster',
-          results: 1,
-          id: mockUsers[1].id,
-        },
-        {
-          search: 'marvel',
-          results: 1,
-          id: mockUsers[2].id,
-        },
-        {
-          search: 'marvel',
-          results: 1,
-          id: mockUsers[2].id,
-        },
-      ];
-
-      for (const test of tests) {
-        const users = await UsersService.search(test.search);
-=======
   [
     {func: 'changeUsername', okStatus: 'REJECTED', notOKStatus: 'UNSET', newStatus: 'CHANGED'},
     {func: 'setUsername', okStatus: 'UNSET', notOKStatus: 'REJECTED', newStatus: 'SET'},
@@ -259,7 +226,6 @@
           expect(err).have.property('translation_key', 'EDIT_USERNAME_NOT_AUTHORIZED');
         }
       });
->>>>>>> 298cb532
 
       it(`${func === 'changeUsername' ? 'should' : 'should not'} refuse changing the username to the same username`, async () => {
         const user = mockUsers[0];
@@ -281,77 +247,6 @@
     });
   });
 
-<<<<<<< HEAD
-  [
-    {func: 'changeUsername', okStatus: 'REJECTED', notOKStatus: 'UNSET', newStatus: 'CHANGED'},
-    {func: 'setUsername', okStatus: 'UNSET', notOKStatus: 'REJECTED', newStatus: 'SET'},
-  ].forEach(({func, okStatus, notOKStatus, newStatus}) => {
-    describe(`#${func}`, () => {
-      [
-        {status: okStatus},
-        {error: 'EDIT_USERNAME_NOT_AUTHORIZED', status: notOKStatus},
-        {error: 'EDIT_USERNAME_NOT_AUTHORIZED', status: 'SET'},
-        {error: 'EDIT_USERNAME_NOT_AUTHORIZED', status: 'APPROVED'},
-        {error: 'EDIT_USERNAME_NOT_AUTHORIZED', status: 'CHANGED'},
-      ].forEach(({status, error}) => {
-        it(`${error ? 'should not' : 'should'} let them change the username if they have the status of ${status}`, async () => {
-          const user = mockUsers[0];
-
-          // Set the user to the desired status.
-          await UsersService.setUsernameStatus(user.id, status);
-
-          try {
-            await UsersService[func](user.id, 'spock');
-          } catch (err) {
-            if (error) {
-              expect(err).have.property('translation_key', error);
-            } else {
-              throw err;
-            }
-          }
-        });
-      });
-
-      it(`should change the status to ${newStatus} when changed`, async () => {
-        const user = mockUsers[0];
-
-        // Set the user to the desired status.
-        await UsersService.setUsernameStatus(user.id, okStatus);
-
-        const editedUser = await UsersService[func](user.id, 'spock');
-
-        expect(editedUser.status.username.status).to.equal(newStatus);
-
-        try {
-          await UsersService[func](user.id, 'spock');
-          throw new Error('edit was processed successfully');
-        } catch (err) {
-          expect(err).have.property('translation_key', 'EDIT_USERNAME_NOT_AUTHORIZED');
-        }
-      });
-
-      it(`${func === 'changeUsername' ? 'should' : 'should not'} refuse changing the username to the same username`, async () => {
-        const user = mockUsers[0];
-
-        // Set the user to the desired status.
-        await UsersService.setUsernameStatus(user.id, okStatus);
-
-        if (func === 'changeUsername') {
-          try {
-            await UsersService[func](user.id, user.username);
-            throw new Error('edit was processed successfully');
-          } catch (err) {
-            expect(err).have.property('translation_key', 'USERNAME_IN_USE');
-          }
-        } else {
-          await UsersService[func](user.id, user.username);
-        }
-      });
-    });
-  });
-
-=======
->>>>>>> 298cb532
   describe('#isValidUsername', () => {
     it('should not allow non-alphanumeric characters in usernames', () => {
       return UsersService
