--- conflicted
+++ resolved
@@ -24,27 +24,17 @@
    * windowHandles will call given `callback` with an array of window handles.
    */
   windowHandles(callback) {
-<<<<<<< HEAD
-    this.client.windowHandles((result) => {
-
-=======
     this.client.windowHandles(result => {
->>>>>>> d101989e
       if (result.value.message) {
         throw new Error(result.value.message);
       }
 
-<<<<<<< HEAD
-      this.handles = this.handles.filter((handle) => result.value.includes(handle));
-      const remaining = result.value.filter((handle) => !this.handles.includes(handle));
-=======
       this.handles = this.handles.filter(handle =>
         result.value.includes(handle)
       );
       const remaining = result.value.filter(
         handle => !this.handles.includes(handle)
       );
->>>>>>> d101989e
 
       if (remaining.length === 1) {
         this.handles.push(remaining[0]);
