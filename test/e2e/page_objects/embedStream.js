const iframeId = 'coralStreamEmbed_iframe';
const SortedWindowHandler = require('../utils/SortedWindowHandler');

module.exports = {
  commands: [
    {
      ready: function() {
        this.switchToIframe();
        this.expect.section('@comments').to.be.visible;
        return this.section.comments;
      },
      goToConfigSection: function() {
        this.waitForElementVisible('@configTabButton');
        this.click('@configTabButton');
        this.expect.section('@config').to.be.visible;
        return this.section.config;
      },
      goToProfileSection: function() {
        this.waitForElementVisible('@profileTabButton');
        this.click('@profileTabButton');
        this.expect.section('@profile').to.be.visible;
        return this.section.profile;
      },
      goToCommentsSection: function() {
        this.waitForElementVisible('@commentsTabButton');
        this.click('@commentsTabButton');
        this.expect.section('@comments').to.be.visible;
        return this.section.comments;
      },
      navigateToAsset: function(asset) {
        this.api.url(`${this.api.launchUrl}/assets/title/${asset}`);
        return this;
      },
      switchToIframe: function() {
        this.waitForElementVisible('@iframe');

        // Pause a bit to let iframe initialize in the hope that it'll
        // fix https://www.browserstack.com/automate/builds/96419cf46e3d6376a36ae6d3f90934112df1ed91/sessions/224f1a1566c1c8c7859e2e76ece51862200f0173#automate_button
        this.api.pause(1000);

        this.api.frame(iframeId);
        return this;
      },
    },
  ],
  url: function() {
    return this.api.launchUrl;
  },
  elements: {
    iframe: `#${iframeId}`,
    commentsTabButton: '.talk-embed-stream-comments-tab > button',
    profileTabButton: '.talk-embed-stream-profile-tab > button',
    configTabButton: '.talk-embed-stream-config-tab > button',
    banDialog: '.talk-ban-user-dialog',
    banDialogConfirmButton: '.talk-ban-user-dialog-button-confirm',
  },
  sections: {
    comments: {
      commands: [
        {
          openLoginPopup(callback) {
            const windowHandler = new SortedWindowHandler(this.api);

            this.waitForElementVisible('@signInButton').click('@signInButton');

<<<<<<< HEAD
          // Focusing on the Login PopUp
          windowHandler.windowHandles((handles) => {
            this.api.switchWindow(handles[1]);

            const popup = this.api.page.popup().ready();
            callback(popup);

            // Focus on the Embed Window.
            windowHandler.pop();

            // For some reasons firefox does not automatically load auth after login.
            // https://www.browserstack.com/automate/builds/37650cb4e66c6edce0ba0800a1c1b7e7f74bf991/sessions/7a4e9da69b0f9ecdf8b7fa9150639e47b1532cb0#automate_button
            if (this.api.capabilities.browserName === 'firefox') {
              this.parent.navigate().ready();
            } else {
              this.parent.switchToIframe();
            }
          });

          return this;
        },
        logout() {
          this
            .waitForElementVisible('@logoutButton')
            .click('@logoutButton');
=======
            // Wait for window to be created
            // https://www.browserstack.com/automate/builds/1ceccf4efb4683b7feb890f45a32b5922b40ed3f/sessions/17b1a79682bef2498cb0be86eac317a08c976b0a#automate_button
            this.api.pause(200);

            // Focusing on the Login PopUp
            windowHandler.windowHandles(handles => {
              this.api.switchWindow(handles[1]);

              const popup = this.api.page.popup().ready();
              callback(popup);

              // Focus on the Embed Window.
              windowHandler.pop();

              // For some reasons firefox does not automatically load auth after login.
              // https://www.browserstack.com/automate/builds/37650cb4e66c6edce0ba0800a1c1b7e7f74bf991/sessions/7a4e9da69b0f9ecdf8b7fa9150639e47b1532cb0#automate_button
              if (this.api.capabilities.browserName === 'firefox') {
                this.parent.navigate().ready();
              } else {
                this.parent.switchToIframe();
              }
            });

            return this;
          },
          logout() {
            this.waitForElementVisible('@logoutButton').click('@logoutButton');
          },
>>>>>>> d101989e
        },
      ],
      selector: '.talk-embed-stream-comments-tab-pane',
      elements: {
        logoutButton: '.talk-stream-userbox-logout',
        signInButton: '#coralSignInButton',
        commentBoxTextarea: '#commentText',
        commentBoxPostButton: '.talk-plugin-commentbox-button',
        firstComment: '.talk-stream-comment.talk-stream-comment-level-0',
        firstCommentContent:
          '.talk-stream-comment.talk-stream-comment-level-0 .talk-stream-comment-content',
        flagButton:
          '.talk-stream-comment.talk-stream-comment-level-0 .talk-plugin-flags-button',
        replyButton:
          '.talk-stream-comment.talk-stream-comment-level-0 .talk-plugin-replies-reply-button',
        respectButton:
          '.talk-stream-comment.talk-stream-comment-level-0 .talk-stream-comment-footer .talk-plugin-respect-button',
        restrictedMessageBox: '.talk-restricted-message-box',
        changeUsernameInput: '.talk-change-username-username-input',
        changeUsernameSubmitButton: '.talk-change-username-submit-button',
      },
      sections: {
        flag: {
          selector: '.talk-plugin-flags-popup',
          elements: {
            offensiveUsernameRadio:
              '.talk-plugin-flags-popup-radio#USERNAME_OFFENSIVE',
            flagUsernameRadio: '.talk-plugin-flags-popup-radio#USERS',
            flagCommentRadio: '.talk-plugin-flags-popup-radio#COMMENTS',
            continueButton: '.talk-plugin-flags-popup-button',
            popUpText: '.talk-plugin-flags-popup-text',
            spamCommentRadio: '.talk-plugin-flags-popup-radio#COMMENT_SPAM',
          },
        },
        mod: {
          selector: '.talk-plugin-moderation-actions',
          elements: {
            arrow: '.talk-plugin-moderation-actions-arrow',
            menu: '.talk-plugin-modetarion-actions-menu',
            banButton: '.talk-plugin-moderation-actions-ban',
          },
        },
      },
    },
    profile: {
      selector: '.talk-embed-stream-profile-tab-pane',
      elements: {
        notLoggedIn: '.talk-embed-stream-not-logged-in',
        myCommentHistory: '.talk-my-profile-comment-history',
        myCommentHistoryReactions:
          '.talk-my-profile-comment-history .comment-summary .comment-summary-reactions',
        myCommentHistoryReactionCount:
          '.talk-my-profile-comment-history .comment-summary .comment-summary-reactions .comment-summary-reaction-count',
        myCommentHistoryComment:
          '.talk-my-profile-comment-history .my-comment-body',
      },
    },
    config: {
      selector: '.talk-embed-stream-config-tab-pane',
      elements: {
        openStream: '.talk-config-close-comments-open-button',
        closeStream: '.talk-config-close-comments-close-button',
      },
      commands: [
        {
          openStream: function() {
            this.waitForElementVisible('@openStream');
            this.click('@openStream');
            this.waitForElementVisible('@closeStream');
            return this.section.config;
          },
          closeStream: function() {
            this.waitForElementVisible('@closeStream');
            this.click('@closeStream');
            this.waitForElementVisible('@openStream');
            return this.section.config;
          },
        },
      ],
    },
  },
};<|MERGE_RESOLUTION|>--- conflicted
+++ resolved
@@ -63,33 +63,6 @@
 
             this.waitForElementVisible('@signInButton').click('@signInButton');
 
-<<<<<<< HEAD
-          // Focusing on the Login PopUp
-          windowHandler.windowHandles((handles) => {
-            this.api.switchWindow(handles[1]);
-
-            const popup = this.api.page.popup().ready();
-            callback(popup);
-
-            // Focus on the Embed Window.
-            windowHandler.pop();
-
-            // For some reasons firefox does not automatically load auth after login.
-            // https://www.browserstack.com/automate/builds/37650cb4e66c6edce0ba0800a1c1b7e7f74bf991/sessions/7a4e9da69b0f9ecdf8b7fa9150639e47b1532cb0#automate_button
-            if (this.api.capabilities.browserName === 'firefox') {
-              this.parent.navigate().ready();
-            } else {
-              this.parent.switchToIframe();
-            }
-          });
-
-          return this;
-        },
-        logout() {
-          this
-            .waitForElementVisible('@logoutButton')
-            .click('@logoutButton');
-=======
             // Wait for window to be created
             // https://www.browserstack.com/automate/builds/1ceccf4efb4683b7feb890f45a32b5922b40ed3f/sessions/17b1a79682bef2498cb0be86eac317a08c976b0a#automate_button
             this.api.pause(200);
@@ -118,7 +91,6 @@
           logout() {
             this.waitForElementVisible('@logoutButton').click('@logoutButton');
           },
->>>>>>> d101989e
         },
       ],
       selector: '.talk-embed-stream-comments-tab-pane',
