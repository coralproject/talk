const mongoose = require('../../helpers/mongoose');
const mocks = require('../mocks');

const mockComment = 'I read the comments';
const mockReply = 'This is a test reply';
const mockUser = {
  email: `${Date.now()}@test.com`,
  name: `testuser${Math.random()
    .toString()
    .slice(-5)}`,
  pw: 'testtest'
};

module.exports = {
  '@tags': ['embed-stream', 'comment', 'premodoff', 'premodon'],
  before: () => {
    mongoose.waitTillConnect(function(err) {
      if (err) {
        console.error(err);
      }
    });
  },
  'User registers and posts a comment with premod off': client => {
    client.perform((client, done) => {
      mocks.settings({moderation: 'POST'})
      .then(() => {

        // Load Page
        client.resizeWindow(1200, 800)
          .url(client.globals.baseUrl)
          .frame('coralStreamEmbed_iframe')

          // Register and Log In
          .waitForElementVisible('#coralSignInButton', 2000)
          .click('#coralSignInButton')
          .waitForElementVisible('#coralRegister', 1000)
          .click('#coralRegister')
          .waitForElementVisible('#email', 1000)
          .setValue('#email', mockUser.email)
          .setValue('#username', mockUser.name)
          .setValue('#password', mockUser.pw)
          .setValue('#confirmPassword', mockUser.pw)
          .click('#coralSignUpButton')
          .waitForElementVisible('#coralLogInButton', 10000)
          .click('#coralLogInButton')
          .waitForElementVisible('.coral-plugin-commentbox-button', 4000)

          // Post a comment
          .setValue('.coral-plugin-commentbox-textarea', mockComment)
          .click('.coral-plugin-commentbox-button')
<<<<<<< HEAD
          .waitForElementVisible('.embed__stream .coral-plugin-commentcontent-text', 1000)

          // Verify that it appears
          .assert.containsText('.embed__stream .coral-plugin-commentcontent-text', mockComment);
=======
          .waitForElementVisible('#stream .coral-plugin-commentcontent-text')

          // Verify that it appears
          .assert.containsText('#stream .coral-plugin-commentcontent-text', mockComment);
>>>>>>> f7d19dcd
        done();
      })
      .catch((err) => {
        console.log(err);
        done();
      });
    });
  },
  'User posts a comment with premod on': client => {
    client.perform((client, done) => {
      mocks.settings({moderation: 'PRE'})
      .then(() => {

        // Load Page
        client.url(client.globals.baseUrl)
          .frame('coralStreamEmbed_iframe');

          // Post a comment
        client.waitForElementVisible('.coral-plugin-commentbox-button', 2000)
          .setValue('.coral-plugin-commentbox-textarea', mockComment)
          .click('.coral-plugin-commentbox-button');
        done();
      })
      .catch((err) => {
        console.log(err);
        done();
      });
    });
  },
  'User replies to a comment with premod off': client => {
    client.perform((client, done) => {
      mocks.settings({moderation: 'POST'})
      .then(() => {

        // Load Page
        client.resizeWindow(1200, 800)
          .url(client.globals.baseUrl)
          .frame('coralStreamEmbed_iframe');

          // Post a comment
        client.waitForElementVisible('.coral-plugin-commentbox-button', 2000)
          .setValue('.coral-plugin-commentbox-textarea', mockComment)
          .click('.coral-plugin-commentbox-button')

          // Post a reply
<<<<<<< HEAD
          .waitForElementVisible('.embed__stream .coral-plugin-replies-reply-button', 5000)
          .click('.embed__stream .coral-plugin-replies-reply-button')
=======
          .waitForElementVisible('#stream .coral-plugin-replies-reply-button', 5000)
          .click('#stream .coral-plugin-replies-reply-button')
>>>>>>> f7d19dcd
          .waitForElementVisible('#replyText')
          .setValue('#replyText', mockReply)
          .click('.embed__stream .coral-plugin-replies-textarea .coral-plugin-commentbox-button')
          .waitForElementVisible('.embed__stream .reply', 20000)

          // Verify that it appears
          .assert.containsText('.embed__stream .reply', mockReply);
        done();
      })
      .catch((err) => {
        console.log(err);
        done();
      });
    });
  },

  // Commenting out this test, it fails if the notification is below the fold, which
  // happens if too many previous tests  have added comments
  // 'User replies to a comment with premod on': client => {
  //   client.perform((client, done) => {
  //     mocks.settings({moderation: 'PRE'})
  //
  //     // Add a mock user
  //     .then(() => mocks.users([{
  //       username: 'BabyBlue',
  //       email: 'whale@tale.sea',
  //       password: 'krillaretasty'
  //     }]))
  //
  //     // Add a mock preapproved comment by that user
  //     .then((user) => mocks.comments([{
  //       body: 'Whales are not fish.',
  //       status: 'ACCEPTED',
  //       author_id: user.id
  //     }]))
  //     .then(() => {
  //
  //       // Load Page
  //       client.resizeWindow(1200, 800)
  //         .url(client.globals.baseUrl)
  //         .frame('coralStreamEmbed_iframe');
  //
  //         // Post a reply
  //       client.waitForElementVisible('.coral-plugin-replies-reply-button', 5000)
  //         .click('.coral-plugin-replies-reply-button')
  //         .waitForElementVisible('#replyText')
  //         .setValue('#replyText', mockReply)
  //         .click('.coral-plugin-replies-textarea button')
  //         .waitForElementVisible('#coral-notif', 1000)
  //
  //         // Verify that it appears
  //         .assert.containsText('#coral-notif', 'moderation team');
  //       done();
  //     })
  //     .catch((err) => {
  //       console.log(err);
  //       done();
  //     });
  //   });
  // },
  'Total comment count premod on': client => {
    client.perform((client, done) => {
      client.url(client.globals.baseUrl)
        .frame('coralStreamEmbed_iframe');

        // Verify that comment count is correct
      client.waitForElementVisible('.coral-plugin-comment-count-text', 2000)
        .assert.containsText('.coral-plugin-comment-count-text', '5 Comments');
      done();
    });
  },
  after: client => {
    mongoose.disconnect(function(err) {
      if (err) {
        console.error(err);
      }
    });
    client.end();
  }
};<|MERGE_RESOLUTION|>--- conflicted
+++ resolved
@@ -48,17 +48,10 @@
           // Post a comment
           .setValue('.coral-plugin-commentbox-textarea', mockComment)
           .click('.coral-plugin-commentbox-button')
-<<<<<<< HEAD
           .waitForElementVisible('.embed__stream .coral-plugin-commentcontent-text', 1000)
 
           // Verify that it appears
           .assert.containsText('.embed__stream .coral-plugin-commentcontent-text', mockComment);
-=======
-          .waitForElementVisible('#stream .coral-plugin-commentcontent-text')
-
-          // Verify that it appears
-          .assert.containsText('#stream .coral-plugin-commentcontent-text', mockComment);
->>>>>>> f7d19dcd
         done();
       })
       .catch((err) => {
@@ -104,13 +97,9 @@
           .click('.coral-plugin-commentbox-button')
 
           // Post a reply
-<<<<<<< HEAD
+
           .waitForElementVisible('.embed__stream .coral-plugin-replies-reply-button', 5000)
           .click('.embed__stream .coral-plugin-replies-reply-button')
-=======
-          .waitForElementVisible('#stream .coral-plugin-replies-reply-button', 5000)
-          .click('#stream .coral-plugin-replies-reply-button')
->>>>>>> f7d19dcd
           .waitForElementVisible('#replyText')
           .setValue('#replyText', mockReply)
           .click('.embed__stream .coral-plugin-replies-textarea .coral-plugin-commentbox-button')
