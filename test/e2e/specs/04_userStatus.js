module.exports = {
<<<<<<< HEAD
  before: (client) => {
=======

  before: (client) => {
    client.setWindowPosition(0, 0);
>>>>>>> 0ab6cc3a
    client.resizeWindow(1600, 1200);
  },

  afterEach: (client, done) => {
    if (client.currentTest.results.failed) {
      throw new Error('Test Case failed, skipping all the rest');
    }
    done();
  },

  after: (client) => {
    client.end();
  },

  'admin logs in': (client) => {
    const adminPage = client.page.admin();
    const {testData: {admin}} = client.globals;

    adminPage.navigateAndLogin(admin);
  },
  'admin flags users username as offensive': (client) => {
    const embedStream = client.page.embedStream();

    const comments = embedStream.navigate().ready();

    comments
      .waitForElementVisible('@firstComment')
      .waitForElementVisible('@flagButton')
      .click('@flagButton');

    comments.section.flag
      .waitForElementVisible('@flagUsernameRadio')
      .click('@flagUsernameRadio')
      .waitForElementVisible('@continueButton')
      .click('@continueButton')
      .waitForElementVisible('@offensiveUsernameRadio')
      .click('@offensiveUsernameRadio')
      .click('@continueButton')
      .waitForElementVisible('@popUpText')
      .click('@continueButton');
  },
  'admin goes to Reported Usernames': (client) => {
    const adminPage = client.page.admin();

    const community = adminPage
      .navigate()
      .ready()
      .goToCommunity();

    community
      .waitForElementVisible('@flaggedAccountsContainer')
      .waitForElementVisible('@flaggedUser');
  },
  'admin rejects the user flag': (client) => {
    const community = client.page.admin().section.community;

    community
      .waitForElementVisible('@flaggedUserRejectButton')
      .click('@flaggedUserRejectButton');
  },
  'admin suspends the user': (client) => {
    const adminPage = client.page.admin();
    const community = client.page.admin().section.community;

    adminPage
      .waitForElementVisible('@usernameDialog')
      .waitForElementVisible('@usernameDialogButtons')
      .waitForElementVisible('@usernameDialogStep0')   
      .waitForElementVisible('@usernameDialogSuspend')   
      .click('@usernameDialogSuspend')
      .waitForElementVisible('@usernameDialogStep1')      
      .waitForElementVisible('@usernameDialogSuspend')
      .click('@usernameDialogSuspend');
    
    community
      .waitForElementNotPresent('@flaggedUser');
  },
  'admin logs out': (client) => {
    client.page.admin().logout();
  },
  'user logs in': (client) => {
    const {testData: {user}} = client.globals;
    const embedStream = client.page.embedStream();

    embedStream
      .navigate()
      .ready()
      .openLoginPopup((popup) => popup.login(user));
  },
  'user account is suspended, should see restricted message box': (client) => {
    const embedStream = client.page.embedStream();
    const comments = embedStream.section.comments;

    comments.waitForElementVisible('@restrictedMessageBox');
  },
  'user should not be able to comment': (client) => {
    const embedStream = client.page.embedStream();
    const comments = embedStream.section.comments;

    comments
      .waitForElementNotPresent('@commentBoxTextarea')
      .waitForElementNotPresent('@commentBoxPostButton');
  },
  'user picks another username': (client) => {
    const embedStream = client.page.embedStream();
    const comments = embedStream.section.comments;
    const {testData: {user}} = client.globals;

    comments
      .waitForElementVisible('@changeUsernameInput')
      .setValue('@changeUsernameInput', `${user.username}_alternative`)
      .waitForElementVisible('@changeUsernameSubmitButton')
      .click('@changeUsernameSubmitButton')
      .waitForElementNotPresent('@changeUsernameInput');
  },
  'user should be able to comment': (client) => {
    const embedStream = client.page.embedStream();
    const comments = embedStream.section.comments;

    comments
      .waitForElementVisible('@commentBoxTextarea')
      .waitForElementVisible('@commentBoxPostButton');
  },
};<|MERGE_RESOLUTION|>--- conflicted
+++ resolved
@@ -1,11 +1,6 @@
 module.exports = {
-<<<<<<< HEAD
-  before: (client) => {
-=======
 
   before: (client) => {
-    client.setWindowPosition(0, 0);
->>>>>>> 0ab6cc3a
     client.resizeWindow(1600, 1200);
   },
 
