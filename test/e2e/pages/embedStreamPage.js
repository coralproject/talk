--- conflicted
+++ resolved
@@ -17,15 +17,9 @@
       .waitForElementVisible('@registerButton')
       .click('@registerButton')
       .setValue('@signInDialogEmail', user.email)
-<<<<<<< HEAD
       .setValue('@signInDialogPassword', user.password)
       .setValue('@signUpDialogConfirmPassword', user.password)
-      .setValue('@signUpDialogDisplayName', user.displayName)
-=======
-      .setValue('@signInDialogPassword', user.pass)
-      .setValue('@signUpDialogConfirmPassword', user.pass)
       .setValue('@signUpDialogDisplayName', user.username)
->>>>>>> 586d3c4c
       .waitForElementVisible('@signUpButton')
       .click('@signUpButton')
       .waitForElementVisible('@signInViewTrigger')
