--- conflicted
+++ resolved
@@ -74,14 +74,10 @@
           .post('/api/v1/auth/local')
           .send({email: 'maria@gmail.com', password: 'password!'})
           .catch((err) => {
-<<<<<<< HEAD
-            err.response.should.have.status(401);
+            expect(err).to.have.status(401);
             err.response.body.should.have.property('error');
             err.response.body.error.should.have.property('metadata');
             err.response.body.error.metadata.should.have.property('message', 'maria@gmail.com');
-=======
-            expect(err).to.have.status(401);
->>>>>>> d72b661c
 
             return UsersService.createEmailConfirmToken(mockUser.id, mockUser.profiles[0].id);
           })
