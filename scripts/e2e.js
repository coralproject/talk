#!/usr/bin/env node

process.env['NODE_ENV'] = 'test';

const browserstack = require('browserstack-local');
const { onshutdown, shutdown } = require('../bin/util');
const program = require('commander');
const Table = require('cli-table');
const serve = require('../serve');
const childProcess = require('child_process');
const uuid = require('uuid').v4;
const mongoose = require('../services/mongoose');

// Make things colorful!
require('colors');

function startTunnel(key, localIdentifier) {
  const bs_local = new browserstack.Local();

  // Code to start browserstack local before start of test
  console.log('Connecting local');

  return new Promise((resolve, reject) => {
    bs_local.start(
      {
        key,
        logFile: './test/e2e/bslocal.log',
        verbose: 'true',
        force: 'true',
        onlyAutomate: 'true',
        localIdentifier,
      },
      error => {
        if (error) {
          reject(error);
        }
        resolve();
      }
    );
    onshutdown([() => bs_local.stop(function() {})]);
  });
}

function seleniumInstall() {
  return new Promise((resolve, reject) => {
    try {
      const nw = childProcess.spawn(
        './node_modules/.bin/selenium-standalone',
        ['install'],
        {
          stdio: 'inherit',
        }
      );
      nw.on('close', code => {
        code === 0 ? resolve() : reject();
      });
    } catch (ex) {
      reject(ex);
    }
  });
}

function nightwatch(env, config, reportsFolder, browserstack, timeout) {
  return new Promise((resolve, reject) => {
    try {
      const nw = childProcess.spawn(
        './node_modules/.bin/nightwatch',
        ['--config', config, '--env', env],
        {
          env: Object.assign({}, process.env, {
<<<<<<< HEAD
            'BROWSERSTACK_LOCAL_IDENTIFIER': browserstack.localIdentifier,
            'BROWSERSTACK_KEY': browserstack.key,
            'BROWSERSTACK_USER': browserstack.user,
            'REPORTS_FOLDER': `${reportsFolder}/${env}`,
            'WAIT_FOR_TIMEOUT': timeout,
=======
            BROWSERSTACK_LOCAL_IDENTIFIER: browserstack.localIdentifier,
            BROWSERSTACK_KEY: browserstack.key,
            BROWSERSTACK_USER: browserstack.user,
            REPORTS_FOLDER: `${reportsFolder}/${env}`,
            WAIT_FOR_TIMEOUT: timeout,
>>>>>>> d101989e
          }),
          stdio: 'inherit',
        }
      );
      nw.on('close', code => {
        code === 0 ? resolve() : reject();
      });
    } catch (ex) {
      reject(ex);
    }
  });
}

function printResults(browsers, succeeded, retries) {
  let table = new Table({
    head: ['Browser'.cyan, 'Status'.cyan, 'Retries'.cyan],
  });

  for (let browser of browsers) {
    const wasSuccessful = browser in succeeded;
    table.push([
      browser,
      wasSuccessful ? 'success'.green : 'failed'.red,
      wasSuccessful ? succeeded[browser] : retries,
    ]);
  }

  console.log(table.toString());
}

function printSection(txt) {
  console.log('*****************************'.magenta);
  console.log(`${'*'.magenta} ${txt.cyan}`);
  console.log('*****************************'.magenta);
}

<<<<<<< HEAD
async function runBrowserTests(browsers, config, retries = 1, reportsFolder, browserstack, timeout) {
=======
async function runBrowserTests(
  browsers,
  config,
  retries = 1,
  reportsFolder,
  browserstack,
  timeout
) {
>>>>>>> d101989e
  const succeeded = {};
  for (let browser of browsers) {
    for (let t = 0; t < retries + 1; t++) {
      try {
        printSection(`e2e test for ${browser} #${t}`);
        await nightwatch(browser, config, reportsFolder, browserstack, timeout);
        succeeded[browser] = t;
        console.log(`\n==> Succeeded e2e for ${browser} #${t}\n`.green);
        break;
      } catch (ex) {
        if (ex) {
          console.log('There was an error while starting the test runner:\n\n');
          process.stderr.write(`${ex.stack}\n`);
        }
        console.log(`\n==> Failed e2e for ${browser} #${t}\n`.red);
      }
    }
  }
  printResults(browsers, succeeded, retries);
  return Object.keys(succeeded).length === browsers.length;
}

async function start(program) {
  const localIdentifier = uuid();
  let browsers = program.browsers.split(',');
  const retries = Number.parseInt(program.retries);
  const browserstack = {};
  const date = new Date()
    .toISOString()
    .replace(/[T.]/g, '-')
    .replace(/:/g, '');
  const timeout = program.timeout;
  const reportsFolder = `${program.reportsFolder}/${date}`;
  let exitCode = 0;
  let config = 'nightwatch.conf.js';
  try {
    if (program.tunnel && program.bsKey) {
      await startTunnel(program.bsKey, localIdentifier);
    }

    console.log('Dropping test database');
    await mongoose.connection.dropDatabase();
    await serve();

    if (program.bsKey) {
      config = 'nightwatch-browserstack.conf.js';
      browserstack.localIdentifier = localIdentifier;
      browserstack.key = program.bsKey;
      browserstack.user = program.bsUser;
    } else {
      // Install selenium standalone.
      await seleniumInstall();
      if (program.headless) {
        browsers = browsers.map(b => `${b}-headless`);
      }
    }

    const succeeded = await runBrowserTests(
      browsers,
      config,
      retries,
      reportsFolder,
      browserstack,
<<<<<<< HEAD
      timeout,
=======
      timeout
>>>>>>> d101989e
    );
    if (!succeeded) {
      exitCode = 1;
    }
  } catch (ex) {
    console.log('There was an error:\n\n');
    process.stderr.write(`${ex.stack}\n`);
    process.exit(2);
  } finally {
    console.log('Shutting down');
    shutdown();
  }
  process.exit(exitCode);
}

program
  .version('0.1.0')
  .description(
    'Perform e2e testing locally or if browserstack credentials are provided on browserstack.'
  )
  .option('-u, --bs-user [user]', 'Browserstack user', 'coralproject2')
  .option('-k, --bs-key [key]', 'Browserstack api key')
  .option('--no-tunnel', 'Dont start browserstack-local')
  .option('-b, --browsers [list of browsers]', 'Browsers to test', 'chrome')
  .option('-r, --retries [number]', 'Number of retries before failing', '1')
  .option('--headless', 'Start in headless mode for local e2e')
  .option('--reports-folder [folder]', 'Reports folder', './test/e2e/reports')
  .option('--timeout [number]', 'Timeout for WaitForConditions', '10000')
  .parse(process.argv);

start(program);<|MERGE_RESOLUTION|>--- conflicted
+++ resolved
@@ -68,19 +68,11 @@
         ['--config', config, '--env', env],
         {
           env: Object.assign({}, process.env, {
-<<<<<<< HEAD
-            'BROWSERSTACK_LOCAL_IDENTIFIER': browserstack.localIdentifier,
-            'BROWSERSTACK_KEY': browserstack.key,
-            'BROWSERSTACK_USER': browserstack.user,
-            'REPORTS_FOLDER': `${reportsFolder}/${env}`,
-            'WAIT_FOR_TIMEOUT': timeout,
-=======
             BROWSERSTACK_LOCAL_IDENTIFIER: browserstack.localIdentifier,
             BROWSERSTACK_KEY: browserstack.key,
             BROWSERSTACK_USER: browserstack.user,
             REPORTS_FOLDER: `${reportsFolder}/${env}`,
             WAIT_FOR_TIMEOUT: timeout,
->>>>>>> d101989e
           }),
           stdio: 'inherit',
         }
@@ -117,9 +109,6 @@
   console.log('*****************************'.magenta);
 }
 
-<<<<<<< HEAD
-async function runBrowserTests(browsers, config, retries = 1, reportsFolder, browserstack, timeout) {
-=======
 async function runBrowserTests(
   browsers,
   config,
@@ -128,7 +117,6 @@
   browserstack,
   timeout
 ) {
->>>>>>> d101989e
   const succeeded = {};
   for (let browser of browsers) {
     for (let t = 0; t < retries + 1; t++) {
@@ -192,11 +180,7 @@
       retries,
       reportsFolder,
       browserstack,
-<<<<<<< HEAD
-      timeout,
-=======
       timeout
->>>>>>> d101989e
     );
     if (!succeeded) {
       exitCode = 1;
