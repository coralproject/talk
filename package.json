{
  "name": "talk",
  "version": "1.4.0",
  "description": "A commenting platform from The Coral Project. https://coralproject.net",
  "main": "app.js",
  "scripts": {
    "start": "./bin/cli serve --jobs",
    "dev-start": "nodemon --config .nodemon.json --exec \"./bin/cli -c .env serve --jobs\"",
    "build": "NODE_ENV=production webpack --progress -p --config webpack.config.js --bail",
    "build-watch": "NODE_ENV=development webpack --progress --config webpack.config.js --watch",
    "lint": "eslint bin/* .",
    "lint-fix": "eslint bin/* . --fix",
    "test": "TEST_MODE=unit NODE_ENV=test mocha -R ${MOCHA_REPORTER:-spec}",
    "test-cover": "TEST_MODE=unit NODE_ENV=test istanbul cover _mocha --report text --check-coverage -- -R spec",
    "pree2e": "NODE_ENV=test TALK_PORT=3011 scripts/pree2e.sh",
    "e2e": "NODE_ENV=test nightwatch",
    "poste2e": "NODE_ENV=test scripts/poste2e.sh",
    "embed-start": "NODE_ENV=development yarn build && ./bin/cli serve --jobs",
    "heroku-postbuild": "yarn build"
  },
  "config": {
    "pre-git": {
      "commit-msg": [],
      "pre-commit": [
        "yarn lint",
        "yarn test"
      ],
      "pre-push": [
        "yarn test"
      ],
      "post-commit": [],
      "post-merge": []
    }
  },
  "repository": {
    "type": "git",
    "url": "git+https://github.com/coralproject/talk.git"
  },
  "keywords": [
    "talk",
    "coral",
    "coralproject",
    "ask"
  ],
  "author": "",
  "license": "Apache-2.0",
  "bugs": {
    "url": "https://github.com/coralproject/talk/issues"
  },
  "homepage": "https://github.com/coralproject/talk#readme",
  "dependencies": {
    "app-module-path": "^2.2.0",
    "bcrypt": "^1.0.2",
    "body-parser": "^1.17.1",
    "cli-table": "^0.3.1",
    "colors": "^1.1.2",
    "commander": "^2.9.0",
    "connect-redis": "^3.1.0",
    "cross-spawn": "^5.1.0",
    "csurf": "^1.9.0",
    "dataloader": "^1.3.0",
    "debug": "^2.6.3",
    "dotenv": "^4.0.0",
    "ejs": "^2.5.6",
    "env-rewrite": "^1.0.2",
    "express": "^4.15.2",
    "express-session": "^1.15.1",
    "form-data": "^2.1.2",
    "gql-merge": "^0.0.4",
    "graphql": "^0.9.1",
    "graphql-errors": "^2.1.0",
    "graphql-redis-subscriptions": "^1.1.5",
    "graphql-server-express": "^0.6.0",
    "graphql-subscriptions": "^0.3.1",
    "graphql-tools": "^0.10.1",
    "helmet": "^3.5.0",
    "inquirer": "^3.0.6",
    "jsonwebtoken": "^7.3.0",
    "kue": "^0.11.5",
    "linkify-it": "^2.0.3",
    "lodash": "^4.16.6",
    "marked": "^0.3.6",
    "metascraper": "^1.0.6",
    "minimist": "^1.2.0",
    "mongoose": "^4.9.1",
    "morgan": "^1.8.1",
<<<<<<< HEAD
    "natural": "^0.5.0",
=======
    "natural": "^0.4.0",
    "node-emoji": "^1.5.1",
>>>>>>> 97727118
    "node-fetch": "^1.6.3",
    "nodemailer": "^2.6.4",
    "parse-duration": "^0.1.1",
    "passport": "^0.3.2",
    "passport-facebook": "^2.1.1",
    "passport-local": "^1.0.0",
    "react-apollo": "^1.0.0-rc.3",
    "react-recaptcha": "^2.2.6",
    "redis": "^2.7.1",
<<<<<<< HEAD
    "uuid": "^3.0.1",
    "simplemde": "^1.11.2"
=======
    "resolve": "^1.3.2",
    "semver": "^5.3.0",
    "simplemde": "^1.11.2",
    "uuid": "^2.0.3"
>>>>>>> 97727118
  },
  "devDependencies": {
    "apollo-client": "^0.8.3",
    "autoprefixer": "^6.5.2",
    "babel-core": "^6.24.0",
    "babel-eslint": "^7.2.1",
    "babel-jest": "^19.0.0",
    "babel-loader": "^6.4.1",
    "babel-plugin-add-module-exports": "^0.2.1",
    "babel-plugin-transform-async-to-generator": "^6.16.0",
    "babel-plugin-transform-class-properties": "^6.23.0",
    "babel-plugin-transform-decorators-legacy": "^1.3.4",
    "babel-plugin-transform-object-assign": "^6.8.0",
    "babel-plugin-transform-object-rest-spread": "^6.23.0",
    "babel-plugin-transform-react-jsx": "^6.23.0",
    "babel-polyfill": "^6.23.0",
    "babel-preset-es2015": "^6.24.0",
    "babel-preset-stage-0": "^6.16.0",
    "chai": "^3.5.0",
    "chai-as-promised": "^6.0.0",
    "chai-http": "^3.0.0",
    "copy-webpack-plugin": "^4.0.0",
    "css-loader": "^0.27.3",
    "dialog-polyfill": "^0.4.4",
    "enzyme": "^2.6.0",
    "eslint": "^3.12.1",
    "eslint-config-postcss": "^2.0.2",
    "eslint-config-standard": "^6.2.1",
    "eslint-module-utils": "^2.0.0",
    "eslint-plugin-flowtype": "^2.25.0",
    "eslint-plugin-import": "^2.2.0",
    "eslint-plugin-mocha": "^4.7.0",
    "eslint-plugin-promise": "^3.3.1",
    "eslint-plugin-react": "^6.6.0",
    "eslint-plugin-standard": "^2.0.1",
    "exports-loader": "^0.6.4",
    "fetch-mock": "^5.5.0",
    "graphql-docs": "^0.2.0",
    "graphql-tag": "^1.2.3",
    "hammerjs": "^2.0.8",
    "ignore-styles": "^5.0.1",
    "immutable": "^3.8.1",
    "imports-loader": "^0.7.1",
    "istanbul": "^1.1.0-alpha.1",
    "jsdom": "^9.8.3",
    "json-loader": "^0.5.4",
    "keymaster": "^1.6.2",
    "license-webpack-plugin": "^0.4.2",
    "material-design-lite": "^1.2.1",
    "mocha": "^3.1.2",
    "mocha-junit-reporter": "^1.12.1",
    "nightwatch": "^0.9.11",
    "nodemon": "^1.11.0",
    "postcss-loader": "^1.3.3",
    "postcss-modules": "^0.5.2",
    "postcss-smart-import": "^0.5.1",
    "pre-git": "^3.10.0",
    "precss": "^1.4.0",
    "pym.js": "^1.1.1",
    "react": "^15.4.2",
    "react-addons-test-utils": "^15.4.2",
    "react-dom": "^15.4.2",
    "react-highlight-words": "^0.6.0",
    "react-linkify": "^0.1.3",
    "react-mdl": "^1.7.2",
    "react-mdl-selectfield": "^0.2.0",
    "react-onclickoutside": "^5.7.1",
    "react-redux": "^4.4.5",
    "react-router": "^3.0.0",
    "react-tagsinput": "^3.14.0",
    "redux": "^3.6.0",
    "redux-mock-store": "^1.2.1",
    "redux-thunk": "^2.1.0",
    "regenerator": "^0.8.46",
    "selenium-standalone": "^5.11.2",
    "subscriptions-transport-ws": "^0.5.5-alpha.0",
    "style-loader": "^0.16.0",
    "supertest": "^2.0.1",
    "timeago.js": "^2.0.3",
    "webpack": "^2.3.1"
  },
  "engines": {
    "node": "^7.7.0"
  }
}<|MERGE_RESOLUTION|>--- conflicted
+++ resolved
@@ -84,12 +84,8 @@
     "minimist": "^1.2.0",
     "mongoose": "^4.9.1",
     "morgan": "^1.8.1",
-<<<<<<< HEAD
     "natural": "^0.5.0",
-=======
-    "natural": "^0.4.0",
     "node-emoji": "^1.5.1",
->>>>>>> 97727118
     "node-fetch": "^1.6.3",
     "nodemailer": "^2.6.4",
     "parse-duration": "^0.1.1",
@@ -99,15 +95,10 @@
     "react-apollo": "^1.0.0-rc.3",
     "react-recaptcha": "^2.2.6",
     "redis": "^2.7.1",
-<<<<<<< HEAD
     "uuid": "^3.0.1",
-    "simplemde": "^1.11.2"
-=======
+    "simplemde": "^1.11.2",
     "resolve": "^1.3.2",
-    "semver": "^5.3.0",
-    "simplemde": "^1.11.2",
-    "uuid": "^2.0.3"
->>>>>>> 97727118
+    "semver": "^5.3.0"
   },
   "devDependencies": {
     "apollo-client": "^0.8.3",
