--- conflicted
+++ resolved
@@ -4,8 +4,7 @@
   "description": "A commenting platform from The Coral Project. https://coralproject.net",
   "main": "app.js",
   "scripts": {
-<<<<<<< HEAD
-    "start": "./server/bin/www",
+    "start": "./bin/www",
     "lint": "eslint .",
     "test": "mocha"
   },
@@ -19,10 +18,6 @@
       "post-commit": [],
       "post-merge": []
     }
-=======
-    "lint": "eslint .",
-    "start": "./bin/www"
->>>>>>> 98e0a404
   },
   "repository": {
     "type": "git",
