--- conflicted
+++ resolved
@@ -6,19 +6,11 @@
   "scripts": {
     "postinstall": "./bin/cli plugins reconcile --skip-remote",
     "start": "./bin/cli serve -j -w",
-<<<<<<< HEAD
-    "dev-start": "nodemon -w . -w bin/cli -w bin/cli-serve --config .nodemon.json --exec \"WEBPACK=true NODE_ENV=test ./scripts/generateIntrospectionResult.js && ./bin/cli -c .env serve -j -w\"",
-    "prebuild": "WEBPACK=true NODE_ENV=test ./scripts/generateIntrospectionResult.js",
-    "build": "WEBPACK=true NODE_ENV=production webpack -p --config webpack.config.js --bail",
-    "prebuild-watch": "WEBPACK=true NODE_ENV=test ./scripts/generateIntrospectionResult.js",
-    "build-watch": "WEBPACK=true NODE_ENV=development webpack --progress --config webpack.config.js --watch",
-=======
-    "dev-start": "nodemon -w . -w bin/cli -w bin/cli-serve --config .nodemon.json --exec \"yarn generate-introspection && ./bin/cli -c .env serve -j -w\"",
+    "dev-start": "nodemon -w . -w bin/cli -w bin/cli-serve --config .nodemon.json --exec \"WEBPACK=TRUE NODE_ENV=test ./scripts/generateIntrospectionResult.js && ./bin/cli -c .env serve -j -w\"",
     "prebuild": "yarn generate-introspection",
     "build": "WEBPACK=TRUE NODE_ENV=production webpack -p --config webpack.config.js --bail",
     "prebuild-watch": "yarn generate-introspection",
     "build-watch": "WEBPACK=TRUE NODE_ENV=development webpack --progress --config webpack.config.js --watch",
->>>>>>> 9c425c37
     "lint": "eslint bin/* .",
     "lint-fix": "eslint bin/* . --fix",
     "test": "TEST_MODE=unit NODE_ENV=test mocha -R ${MOCHA_REPORTER:-spec}",
@@ -27,12 +19,8 @@
     "e2e": "NODE_ENV=test nightwatch",
     "poste2e": "NODE_ENV=test scripts/poste2e.sh",
     "embed-start": "NODE_ENV=development yarn build && ./bin/cli serve --jobs",
-<<<<<<< HEAD
-    "heroku-postbuild": "./bin/cli plugins reconcile && yarn build"
-=======
     "heroku-postbuild": "./bin/cli plugins reconcile && yarn build",
     "generate-introspection": "WEBPACK=TRUE NODE_ENV=test ./scripts/generateIntrospectionResult.js"
->>>>>>> 9c425c37
   },
   "talk": {
     "migration": {
