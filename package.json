{
  "name": "talk",
  "version": "0.0.1",
  "description": "A commenting platform from The Coral Project. https://coralproject.net",
  "main": "app.js",
  "scripts": {
    "start": "./bin/www",
    "build": "webpack --config webpack.config.js --bail",
    "build-watch": "webpack --config webpack.config.dev.js --watch",
<<<<<<< HEAD
    "lint": "eslint .",
    "lint-fix": "eslint . --fix",
=======
    "lint": "eslint bin/* .",
>>>>>>> 49744182
    "pretest": "npm install",
    "test": "mocha --compilers js:babel-core/register --recursive tests",
    "test-watch": "mocha --compilers js:babel-core/register --recursive -w tests",
    "embed-start": "npm run build && ./bin/www"
  },
  "config": {
    "pre-git": {
      "commit-msg": [],
      "pre-commit": [
        "npm run lint",
        "npm test"
      ],
      "pre-push": [
        "npm test"
      ],
      "post-commit": [],
      "post-merge": []
    }
  },
  "repository": {
    "type": "git",
    "url": "git+https://github.com/coralproject/talk.git"
  },
  "keywords": [
    "talk",
    "coral",
    "coralproject",
    "ask"
  ],
  "author": "",
  "license": "Apache-2.0",
  "bugs": {
    "url": "https://github.com/coralproject/talk/issues"
  },
  "homepage": "https://github.com/coralproject/talk#readme",
  "dependencies": {
    "bcrypt": "^0.8.7",
    "body-parser": "^1.15.2",
    "commander": "^2.9.0",
    "debug": "^2.2.0",
    "ejs": "^2.5.2",
    "express": "^4.14.0",
    "mongoose": "^4.6.5",
    "morgan": "^1.7.0",
    "prompt": "^1.0.0",
    "uuid": "^2.0.3"
  },
  "devDependencies": {
    "autoprefixer": "^6.5.2",
    "babel-core": "^6.18.2",
    "babel-eslint": "^7.1.0",
    "babel-jest": "^15.0.0",
    "babel-loader": "^6.2.7",
    "babel-plugin-transform-async-to-generator": "^6.16.0",
    "babel-plugin-transform-class-properties": "^6.18.0",
    "babel-plugin-transform-decorators-legacy": "^1.3.4",
    "babel-plugin-transform-object-assign": "^6.8.0",
    "babel-plugin-transform-object-rest-spread": "^6.16.0",
    "babel-plugin-transform-react-jsx": "^6.8.0",
    "babel-polyfill": "^6.16.0",
    "babel-preset-es2015": "^6.18.0",
    "babel-preset-es2015-minimal": "^2.1.0",
    "babel-preset-stage-0": "^6.16.0",
    "chai": "^3.5.0",
    "chai-http": "^3.0.0",
    "copy-webpack-plugin": "^4.0.0",
    "css-loader": "^0.25.0",
    "eslint": "^3.9.1",
    "eslint-config-postcss": "^2.0.2",
    "eslint-config-standard": "^6.2.1",
    "eslint-plugin-flowtype": "^2.25.0",
    "eslint-plugin-import": "^2.2.0",
    "eslint-plugin-promise": "^3.3.1",
    "eslint-plugin-react": "^6.6.0",
    "eslint-plugin-standard": "^2.0.1",
    "exports-loader": "^0.6.3",
    "fetch-mock": "^5.5.0",
    "hammerjs": "^2.0.8",
    "immutable": "^3.8.1",
    "imports-loader": "^0.6.5",
    "json-loader": "^0.5.4",
    "keymaster": "^1.6.2",
    "material-design-lite": "^1.2.1",
    "mocha": "^3.1.2",
    "mocha-junit-reporter": "^1.12.1",
    "postcss-loader": "^1.1.0",
    "postcss-modules": "^0.5.2",
    "postcss-smart-import": "^0.5.1",
    "pre-git": "^3.10.0",
    "precss": "^1.4.0",
    "pym.js": "^1.1.1",
    "react": "15.3.2",
    "react-dom": "15.3.2",
    "react-mdl": "^1.7.2",
    "react-redux": "^4.4.5",
    "react-router": "^3.0.0",
    "redux": "^3.6.0",
    "redux-mock-store": "^1.2.1",
    "redux-thunk": "^2.1.0",
    "regenerator": "^0.8.46",
    "style-loader": "^0.13.1",
    "supertest": "^2.0.1",
    "timeago.js": "^2.0.3",
    "webpack": "^1.13.3",
    "whatwg-fetch": "^1.0.0"
  },
  "engines": {
    "node": ">=7.0.0"
  }
}<|MERGE_RESOLUTION|>--- conflicted
+++ resolved
@@ -7,12 +7,8 @@
     "start": "./bin/www",
     "build": "webpack --config webpack.config.js --bail",
     "build-watch": "webpack --config webpack.config.dev.js --watch",
-<<<<<<< HEAD
-    "lint": "eslint .",
+    "lint": "eslint bin/* .",
     "lint-fix": "eslint . --fix",
-=======
-    "lint": "eslint bin/* .",
->>>>>>> 49744182
     "pretest": "npm install",
     "test": "mocha --compilers js:babel-core/register --recursive tests",
     "test-watch": "mocha --compilers js:babel-core/register --recursive -w tests",
