{
  "name": "talk",
  "version": "0.0.1",
  "description": "A commenting platform from The Coral Project. https://coralproject.net",
  "main": "app.js",
  "scripts": {
    "start": "./bin/www",
    "lint": "eslint .",
<<<<<<< HEAD
    "pretest": "npm install",
    "test": "mocha tests"
  },
  "config": {
    "pre-git": {
      "commit-msg": [],
      "pre-commit": [
        "npm run lint"
      ],
      "pre-push": [
        "npm test"
      ],
      "post-commit": [],
      "post-merge": []
    }
=======
    "start": "./bin/www",
    "embed-start": "node client/coral-embed-stream/dev-server.js"
>>>>>>> 0facdbb6
  },
  "repository": {
    "type": "git",
    "url": "git+https://github.com/coralproject/talk.git"
  },
  "keywords": [
    "talk",
    "coral",
    "coralproject",
    "ask"
  ],
  "author": "",
  "license": "Apache-2.0",
  "bugs": {
    "url": "https://github.com/coralproject/talk/issues"
  },
  "homepage": "https://github.com/coralproject/talk#readme",
  "dependencies": {
    "debug": "^2.2.0",
    "express": "^4.14.0",
    "mongoose": "^4.6.5"
  },
  "devDependencies": {
<<<<<<< HEAD
    "chai": "^3.5.0",
    "eslint": "^3.9.1",
    "mocha": "^3.1.2",
    "pre-git": "^3.10.0",
    "supertest": "^2.0.1"
=======
    "babel-core": "6.14.0",
    "babel-jest": "^15.0.0",
    "babel-loader": "6.2.5",
    "babel-plugin-transform-async-to-generator": "^6.8.0",
    "babel-plugin-transform-decorators-legacy": "^1.3.4",
    "babel-plugin-transform-object-assign": "^6.8.0",
    "babel-plugin-transform-react-jsx": "^6.8.0",
    "babel-polyfill": "^6.13.0",
    "babel-preset-es2015": "6.13.0",
    "babel-preset-es2015-minimal": "^2.1.0",
    "babel-preset-stage-0": "^6.16.0",
    "copy-webpack-plugin": "^3.0.1",
    "exports-loader": "^0.6.3",
    "immutable": "^3.8.1",
    "imports-loader": "^0.6.5",
    "json-loader": "^0.5.4",
    "pym.js": "^1.1.1",
    "react": "15.3.2",
    "react-dom": "15.3.2",
    "react-redux": "^4.4.5",
    "redux": "^3.6.0",
    "redux-thunk": "^2.1.0",
    "regenerator": "^0.8.46",
    "timeago.js": "^2.0.3",
    "webpack": "^1.13.2",
    "webpack-dashboard": "^0.2.0",
    "webpack-dev-middleware": "^1.8.3",
    "webpack-hot-middleware": "^2.12.2",
    "webpack-module-hot-accept": "^1.0.4",
    "whatwg-fetch": "^1.0.0"
>>>>>>> 0facdbb6
  }
}<|MERGE_RESOLUTION|>--- conflicted
+++ resolved
@@ -6,9 +6,9 @@
   "scripts": {
     "start": "./bin/www",
     "lint": "eslint .",
-<<<<<<< HEAD
     "pretest": "npm install",
-    "test": "mocha tests"
+    "test": "mocha tests",
+    "embed-start": "node client/coral-embed-stream/dev-server.js"
   },
   "config": {
     "pre-git": {
@@ -22,10 +22,6 @@
       "post-commit": [],
       "post-merge": []
     }
-=======
-    "start": "./bin/www",
-    "embed-start": "node client/coral-embed-stream/dev-server.js"
->>>>>>> 0facdbb6
   },
   "repository": {
     "type": "git",
@@ -49,13 +45,6 @@
     "mongoose": "^4.6.5"
   },
   "devDependencies": {
-<<<<<<< HEAD
-    "chai": "^3.5.0",
-    "eslint": "^3.9.1",
-    "mocha": "^3.1.2",
-    "pre-git": "^3.10.0",
-    "supertest": "^2.0.1"
-=======
     "babel-core": "6.14.0",
     "babel-jest": "^15.0.0",
     "babel-loader": "6.2.5",
@@ -67,11 +56,15 @@
     "babel-preset-es2015": "6.13.0",
     "babel-preset-es2015-minimal": "^2.1.0",
     "babel-preset-stage-0": "^6.16.0",
+    "chai": "^3.5.0",
     "copy-webpack-plugin": "^3.0.1",
+    "eslint": "^3.9.1",
     "exports-loader": "^0.6.3",
     "immutable": "^3.8.1",
     "imports-loader": "^0.6.5",
     "json-loader": "^0.5.4",
+    "mocha": "^3.1.2",
+    "pre-git": "^3.10.0",
     "pym.js": "^1.1.1",
     "react": "15.3.2",
     "react-dom": "15.3.2",
@@ -79,6 +72,7 @@
     "redux": "^3.6.0",
     "redux-thunk": "^2.1.0",
     "regenerator": "^0.8.46",
+    "supertest": "^2.0.1",
     "timeago.js": "^2.0.3",
     "webpack": "^1.13.2",
     "webpack-dashboard": "^0.2.0",
@@ -86,6 +80,5 @@
     "webpack-hot-middleware": "^2.12.2",
     "webpack-module-hot-accept": "^1.0.4",
     "whatwg-fetch": "^1.0.0"
->>>>>>> 0facdbb6
   }
 }