--- conflicted
+++ resolved
@@ -1,10 +1,6 @@
 {
   "name": "talk",
-<<<<<<< HEAD
   "version": "4.0.0",
-=======
-  "version": "3.9.0",
->>>>>>> d3ce68e0
   "description": "A better commenting experience from Mozilla, The New York Times, and the Washington Post. https://coralproject.net",
   "main": "app.js",
   "private": true,
