import I18n from 'coral-framework/modules/i18n/i18n';
import translations from './../translations';
const lang = new I18n(translations);
import * as actions from '../constants/auth';
import coralApi, {base} from '../helpers/response';
<<<<<<< HEAD
import {addItem, updateItem} from './items';
=======
>>>>>>> d72b661c

// Dialog Actions
export const showSignInDialog = (offset = 0) => ({type: actions.SHOW_SIGNIN_DIALOG, offset});
export const hideSignInDialog = () => ({type: actions.HIDE_SIGNIN_DIALOG});

export const createDisplayNameRequest = () => ({type: actions.CREATE_DISPLAYNAME_REQUEST});
export const showCreateDisplayNameDialog = () => ({type: actions.SHOW_CREATEDISPLAYNAME_DIALOG});
export const hideCreateDisplayNameDialog = () => ({type: actions.HIDE_CREATEDISPLAYNAME_DIALOG});

export const updateDisplayName = displayName => ({type: actions.UPDATE_DISPLAYNAME, displayName});

export const createDisplayName = (userId, formData) => dispatch => {
  dispatch(createDisplayNameRequest());
  coralApi(`/users/${userId}/displayname`, {method: 'POST', body: formData})
    .then(() => {
      dispatch(createDisplayNameSuccess());
      dispatch(hideCreateDisplayNameDialog());
      dispatch(updateItem(userId, 'displayName', formData.displayName, 'users'));
      dispatch(updateDisplayName(formData.displayName));
    })
    .catch(() => {
      dispatch(createDisplayNameFailure(lang.t('createdisplay.errorCreate')));
    });
};

const createDisplayNameSuccess = () => ({type: actions.CREATEDISPLAYNAME_SUCCESS});
const createDisplayNameFailure = error => ({type: actions.CREATEDISPLAYNAME_FAILURE, error});

export const changeView = view => dispatch =>
  dispatch({
    type: actions.CHANGE_VIEW,
    view
  });

export const cleanState = () => ({type: actions.CLEAN_STATE});

// Sign In Actions

const signInRequest = () => ({type: actions.FETCH_SIGNIN_REQUEST});
const signInSuccess = (user, isAdmin) => ({type: actions.FETCH_SIGNIN_SUCCESS, user, isAdmin});
const signInFailure = error => ({type: actions.FETCH_SIGNIN_FAILURE, error});

export const fetchSignIn = (formData) => (dispatch) => {
  dispatch(signInRequest());
  coralApi('/auth/local', {method: 'POST', body: formData})
    .then(({user}) => {
      const isAdmin = !!user.roles.filter(i => i === 'ADMIN').length;
      dispatch(signInSuccess(user, isAdmin));
      dispatch(hideSignInDialog());
    })
    .catch(() => dispatch(signInFailure(lang.t('error.emailPasswordError'))));
};

// Sign In - Facebook

const signInFacebookRequest = () => ({type: actions.FETCH_SIGNIN_FACEBOOK_REQUEST});
const signInFacebookSuccess = user => ({type: actions.FETCH_SIGNIN_FACEBOOK_SUCCESS, user});
const signInFacebookFailure = error => ({type: actions.FETCH_SIGNIN_FACEBOOK_FAILURE, error});

export const fetchSignInFacebook = () => dispatch => {
  dispatch(signInFacebookRequest());
  window.open(
    `${base}/auth/facebook`,
    'Continue with Facebook',
    'menubar=0,resizable=0,width=500,height=500,top=200,left=500'
  );
};

export const facebookCallback = (err, data) => dispatch => {
  if (err) {
    signInFacebookFailure(err);
    return;
  }
  try {
    const user = JSON.parse(data);
    dispatch(signInFacebookSuccess(user));
    dispatch(hideSignInDialog());
<<<<<<< HEAD
    dispatch(showCreateDisplayNameDialog());
    dispatch(addItem(user, 'users'));
=======
>>>>>>> d72b661c
  } catch (err) {
    dispatch(signInFacebookFailure(err));
    return;
  }
};

// Sign Up Actions

const signUpRequest = () => ({type: actions.FETCH_SIGNUP_REQUEST});
const signUpSuccess = user => ({type: actions.FETCH_SIGNUP_SUCCESS, user});
const signUpFailure = error => ({type: actions.FETCH_SIGNUP_FAILURE, error});

export const fetchSignUp = formData => (dispatch) => {
  dispatch(signUpRequest());

  coralApi('/users', {method: 'POST', body: formData})
    .then(({user}) => {
      dispatch(signUpSuccess(user));
      setTimeout(() =>{
        dispatch(changeView('SIGNIN'));
      }, 3000);
    })
    .catch(error => {
      dispatch(signUpFailure(lang.t(`error.${error.message}`)));
    });
};

// Forgot Password Actions

const forgotPassowordRequest = () => ({type: actions.FETCH_FORGOT_PASSWORD_REQUEST});
const forgotPassowordSuccess = () => ({type: actions.FETCH_FORGOT_PASSWORD_SUCCESS});
const forgotPassowordFailure = () => ({type: actions.FETCH_FORGOT_PASSWORD_FAILURE});

export const fetchForgotPassword = email => (dispatch) => {
  dispatch(forgotPassowordRequest(email));
  coralApi('/account/password/reset', {method: 'POST', body: {email}})
    .then(() => dispatch(forgotPassowordSuccess()))
    .catch(error => dispatch(forgotPassowordFailure(error)));
};

// LogOut Actions

const logOutRequest = () => ({type: actions.LOGOUT_REQUEST});
const logOutSuccess = () => ({type: actions.LOGOUT_SUCCESS});
const logOutFailure = () => ({type: actions.LOGOUT_FAILURE});

export const logout = () => dispatch => {
  dispatch(logOutRequest());
  coralApi('/auth', {method: 'DELETE'})
    .then(() => dispatch(logOutSuccess()))
    .catch(error => dispatch(logOutFailure(error)));
};

// LogOut Actions

export const validForm = () => ({type: actions.VALID_FORM});
export const invalidForm = error => ({type: actions.INVALID_FORM, error});

// Check Login

const checkLoginRequest = () => ({type: actions.CHECK_LOGIN_REQUEST});
const checkLoginSuccess = (user, isAdmin) => ({type: actions.CHECK_LOGIN_SUCCESS, user, isAdmin});
const checkLoginFailure = error => ({type: actions.CHECK_LOGIN_FAILURE, error});

export const checkLogin = () => dispatch => {
  dispatch(checkLoginRequest());
  coralApi('/auth')
    .then((result) => {
      if (!result.user) {
        throw new Error('Not logged in');
      }

      const isAdmin = !!result.user.roles.filter(i => i === 'ADMIN').length;
      dispatch(checkLoginSuccess(result.user, isAdmin));
    })
    .catch(error => {
      console.error(error);
      dispatch(checkLoginFailure(`${error.message}`));
    });
};<|MERGE_RESOLUTION|>--- conflicted
+++ resolved
@@ -3,10 +3,6 @@
 const lang = new I18n(translations);
 import * as actions from '../constants/auth';
 import coralApi, {base} from '../helpers/response';
-<<<<<<< HEAD
-import {addItem, updateItem} from './items';
-=======
->>>>>>> d72b661c
 
 // Dialog Actions
 export const showSignInDialog = (offset = 0) => ({type: actions.SHOW_SIGNIN_DIALOG, offset});
@@ -24,7 +20,6 @@
     .then(() => {
       dispatch(createDisplayNameSuccess());
       dispatch(hideCreateDisplayNameDialog());
-      dispatch(updateItem(userId, 'displayName', formData.displayName, 'users'));
       dispatch(updateDisplayName(formData.displayName));
     })
     .catch(() => {
@@ -84,11 +79,6 @@
     const user = JSON.parse(data);
     dispatch(signInFacebookSuccess(user));
     dispatch(hideSignInDialog());
-<<<<<<< HEAD
-    dispatch(showCreateDisplayNameDialog());
-    dispatch(addItem(user, 'users'));
-=======
->>>>>>> d72b661c
   } catch (err) {
     dispatch(signInFacebookFailure(err));
     return;
