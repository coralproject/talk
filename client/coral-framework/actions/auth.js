import jwtDecode from 'jwt-decode';
import {pym} from 'coral-framework';
import bowser from 'bowser';
import * as actions from '../constants/auth';
import * as Storage from '../helpers/storage';
import coralApi, {base} from '../helpers/request';

import t from 'coral-framework/services/i18n';

export const showSignInDialog = () => (dispatch, getState) => {
  const signInPopUp = window.open(
    '/embed/stream/login',
    'Login',
    'menubar=0,resizable=0,width=500,height=550,top=200,left=500'
  );

  // Workaround odd behavior in older WebKit versions, where
  // onunload is called twice. (Encountered in IOS 8.3)
  let loaded = false;
  signInPopUp.onload = () => {
    loaded = true;

    // Fire some actions inside the popups reducer, to initialize required state.
    const required = getState().asset.toJS().settings.requireEmailConfirmation;
    signInPopUp.coralStore.dispatch(setRequireEmailVerification(required));
  };

  // Use `onunload` instead of `onbeforeunload` which is not supported in IOS Safari.
  signInPopUp.onunload = () => {
    if (loaded) {
      dispatch(checkLogin());
    }
  };

  dispatch({type: actions.SHOW_SIGNIN_DIALOG});
};
export const hideSignInDialog = () => (dispatch) => {
  dispatch({type: actions.HIDE_SIGNIN_DIALOG});
  window.close();
};

export const createUsernameRequest = () => ({
  type: actions.CREATE_USERNAME_REQUEST
});
export const showCreateUsernameDialog = () => ({
  type: actions.SHOW_CREATEUSERNAME_DIALOG
});
export const hideCreateUsernameDialog = () => ({
  type: actions.HIDE_CREATEUSERNAME_DIALOG
});

const createUsernameSuccess = () => ({
  type: actions.CREATE_USERNAME_SUCCESS
});

const createUsernameFailure = (error) => ({
  type: actions.CREATE_USERNAME_FAILURE,
  error
});

export const updateUsername = ({username}) => ({
  type: actions.UPDATE_USERNAME,
  username
});

export const createUsername = (userId, formData) => (dispatch) => {
  dispatch(createUsernameRequest());
  coralApi('/account/username', {method: 'PUT', body: formData})
    .then(() => {
      dispatch(createUsernameSuccess());
      dispatch(hideCreateUsernameDialog());
      dispatch(updateUsername(formData));
    })
    .catch((error) => {
      dispatch(createUsernameFailure(t(`error.${error.translation_key}`)));
    });
};

export const changeView = (view) => (dispatch) => {
  dispatch({
    type: actions.CHANGE_VIEW,
    view
  });

  switch (view) {
  case 'SIGNUP':
    window.resizeTo(500, 800);
    break;
  case 'FORGOT':
    window.resizeTo(500, 400);
    break;
  default:
    window.resizeTo(500, 550);
  }
};

export const cleanState = () => ({
  type: actions.CLEAN_STATE
});

export const setRequireEmailVerification = (required) => ({
  type: actions.SET_REQUIRE_EMAIL_VERIFICATION,
  required,
});

// Sign In Actions

const signInRequest = () => ({
  type: actions.FETCH_SIGNIN_REQUEST
});

const signInFailure = (error) => ({
  type: actions.FETCH_SIGNIN_FAILURE,
  error
});

//==============================================================================
// AUTH TOKEN
//==============================================================================

export const handleAuthToken = (token) => (dispatch) => {
  Storage.setItem('exp', jwtDecode(token).exp);
  Storage.setItem('token', token);
  dispatch({type: 'HANDLE_AUTH_TOKEN'});
};

//==============================================================================
// SIGN IN
//==============================================================================

<<<<<<< HEAD
export const fetchSignIn = (formData) => (dispatch) => {
  dispatch(signInRequest());
  return coralApi('/auth/local', {method: 'POST', body: formData})
    .then(({token}) => {
      dispatch(handleAuthToken(token));
      dispatch(hideSignInDialog());
    })
    .catch((error) => {
      if (error.metadata) {

        // the user might not have a valid email. prompt the user user re-request the confirmation email
        dispatch(
          signInFailure(t('error.email_not_verified', error.metadata))
        );
      } else {

        // invalid credentials
        dispatch(signInFailure(t('error.email_password')));
      }
    });
=======
export const fetchSignIn = (formData) => {
  return (dispatch) => {
    dispatch(signInRequest());

    return coralApi('/auth/local', {method: 'POST', body: formData})
      .then(({token}) => {
        if (!bowser.safari && !bowser.ios) {
          dispatch(handleAuthToken(token));
        }
        dispatch(hideSignInDialog());
      })
      .catch((error) => {
        if (error.metadata) {

          // the user might not have a valid email. prompt the user user re-request the confirmation email
          dispatch(
            signInFailure(lang.t('error.emailNotVerified', error.metadata))
          );
        } else {

          // invalid credentials
          dispatch(signInFailure(lang.t('error.emailPasswordError')));
        }
      });
  };
>>>>>>> 93f8a816
};

//==============================================================================
// SIGN IN - FACEBOOK
//==============================================================================

const signInFacebookRequest = () => ({
  type: actions.FETCH_SIGNIN_FACEBOOK_REQUEST
});

const signInFacebookSuccess = (user) => ({
  type: actions.FETCH_SIGNIN_FACEBOOK_SUCCESS,
  user
});

const signInFacebookFailure = (error) => ({
  type: actions.FETCH_SIGNIN_FACEBOOK_FAILURE,
  error
});

export const fetchSignInFacebook = () => (dispatch) => {
  dispatch(signInFacebookRequest());
  window.open(
    `${base}/auth/facebook`,
    'Continue with Facebook',
    'menubar=0,resizable=0,width=500,height=500,top=200,left=500'
  );
};

//==============================================================================
// SIGN UP - FACEBOOK
//==============================================================================

const signUpFacebookRequest = () => ({
  type: actions.FETCH_SIGNUP_FACEBOOK_REQUEST
});

export const fetchSignUpFacebook = () => (dispatch) => {
  dispatch(signUpFacebookRequest());
  window.open(
    `${base}/auth/facebook`,
    'Continue with Facebook',
    'menubar=0,resizable=0,width=500,height=500,top=200,left=500'
  );
};

export const facebookCallback = (err, data) => (dispatch) => {
  if (err) {
    dispatch(signInFacebookFailure(err));
    return;
  }
  try {
    dispatch(handleAuthToken(data.token));
    dispatch(signInFacebookSuccess(data.user));
    dispatch(hideSignInDialog());
  } catch (err) {
    dispatch(signInFacebookFailure(err));
    return;
  }
};

//==============================================================================
// SIGN UP
//==============================================================================

const signUpRequest = () => ({type: actions.FETCH_SIGNUP_REQUEST});
const signUpSuccess = (user) => ({type: actions.FETCH_SIGNUP_SUCCESS, user});
const signUpFailure = (error) => ({type: actions.FETCH_SIGNUP_FAILURE, error});

export const fetchSignUp = (formData, redirectUri) => (dispatch) => {
  dispatch(signUpRequest());

  coralApi('/users', {
    method: 'POST',
    body: formData,
    headers: {'X-Pym-Url': redirectUri}
  })
    .then(({user}) => {
      dispatch(signUpSuccess(user));
    })
    .catch((error) => {
      let errorMessage = t(`error.${error.message}`);

      // if there is no translation defined, just show the error string
      if (errorMessage === `error.${error.message}`) {
        errorMessage = error.message;
      }
      dispatch(signUpFailure(errorMessage));
    });
};

//==============================================================================
// FORGOT PASSWORD
//==============================================================================

const forgotPasswordRequest = () => ({
  type: actions.FETCH_FORGOT_PASSWORD_REQUEST
});

const forgotPasswordSuccess = () => ({
  type: actions.FETCH_FORGOT_PASSWORD_SUCCESS
});

const forgotPasswordFailure = () => ({
  type: actions.FETCH_FORGOT_PASSWORD_FAILURE
});

export const fetchForgotPassword = (email) => (dispatch) => {
  dispatch(forgotPasswordRequest(email));
  const redirectUri = pym.parentUrl || location.href;
  coralApi('/account/password/reset', {
    method: 'POST',
    body: {email, loc: redirectUri}
  })
    .then(() => dispatch(forgotPasswordSuccess()))
    .catch((error) => dispatch(forgotPasswordFailure(error)));
};

//==============================================================================
// LOGOUT
//==============================================================================

export const logout = () => (dispatch) => {
  return coralApi('/auth', {method: 'DELETE'}).then(() => {
    if (!bowser.safari && !bowser.ios) {
      Storage.removeItem('token');
    }
    dispatch({type: actions.LOGOUT});
  });
};

//==============================================================================
// CHECK LOGIN
//==============================================================================

const checkLoginRequest = () => ({type: actions.CHECK_LOGIN_REQUEST});
const checkLoginFailure = (error) => ({type: actions.CHECK_LOGIN_FAILURE, error});

const checkLoginSuccess = (user, isAdmin) => ({
  type: actions.CHECK_LOGIN_SUCCESS,
  user,
  isAdmin
});

export const checkLogin = () => (dispatch) => {
  dispatch(checkLoginRequest());
  coralApi('/auth')
    .then((result) => {
      if (!result.user) {
        if (!bowser.safari && !bowser.ios) {
          Storage.removeItem('token');
        }
        throw new Error('Not logged in');
      }

      dispatch(checkLoginSuccess(result.user));

      // Display create username dialog if necessary.
      if (result.user.canEditName && result.user.status !== 'BANNED') {
        dispatch(showCreateUsernameDialog());
      }
    })
    .catch((error) => {
      console.error(error);
      dispatch(checkLoginFailure(`${error.translation_key}`));
    });
};

export const validForm = () => ({type: actions.VALID_FORM});
export const invalidForm = (error) => ({type: actions.INVALID_FORM, error});

//==============================================================================
// VERIFY EMAIL
//==============================================================================

const verifyEmailRequest = () => ({
  type: actions.VERIFY_EMAIL_REQUEST
});

const verifyEmailSuccess = () => ({
  type: actions.VERIFY_EMAIL_SUCCESS
});

const verifyEmailFailure = () => ({
  type: actions.VERIFY_EMAIL_FAILURE
});

export const requestConfirmEmail = (email, redirectUri) => (dispatch) => {
  dispatch(verifyEmailRequest());
  return coralApi('/users/resend-verify', {
    method: 'POST',
    body: {email},
    headers: {'X-Pym-Url': redirectUri}
  })
    .then(() => {
      dispatch(verifyEmailSuccess());
    })
    .catch((err) => {

      // email might have already been verifyed
      dispatch(verifyEmailFailure(err));
    });
};<|MERGE_RESOLUTION|>--- conflicted
+++ resolved
@@ -128,28 +128,6 @@
 // SIGN IN
 //==============================================================================
 
-<<<<<<< HEAD
-export const fetchSignIn = (formData) => (dispatch) => {
-  dispatch(signInRequest());
-  return coralApi('/auth/local', {method: 'POST', body: formData})
-    .then(({token}) => {
-      dispatch(handleAuthToken(token));
-      dispatch(hideSignInDialog());
-    })
-    .catch((error) => {
-      if (error.metadata) {
-
-        // the user might not have a valid email. prompt the user user re-request the confirmation email
-        dispatch(
-          signInFailure(t('error.email_not_verified', error.metadata))
-        );
-      } else {
-
-        // invalid credentials
-        dispatch(signInFailure(t('error.email_password')));
-      }
-    });
-=======
 export const fetchSignIn = (formData) => {
   return (dispatch) => {
     dispatch(signInRequest());
@@ -166,16 +144,15 @@
 
           // the user might not have a valid email. prompt the user user re-request the confirmation email
           dispatch(
-            signInFailure(lang.t('error.emailNotVerified', error.metadata))
+            signInFailure(t('error.email_not_verified', error.metadata))
           );
         } else {
 
           // invalid credentials
-          dispatch(signInFailure(lang.t('error.emailPasswordError')));
+          dispatch(signInFailure(t('error.email_password')));
         }
       });
   };
->>>>>>> 93f8a816
 };
 
 //==============================================================================
