--- conflicted
+++ resolved
@@ -4,10 +4,7 @@
 /**
  * Action name constants
  */
-<<<<<<< HEAD
-=======
 
->>>>>>> 47da346e
 export const UPDATE_SETTINGS = 'UPDATE_SETTINGS';
 export const OPEN_COMMENTS = 'OPEN_COMMENTS';
 export const CLOSE_COMMENTS = 'CLOSE_COMMENTS';
