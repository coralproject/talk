--- conflicted
+++ resolved
@@ -146,7 +146,6 @@
   });
 }
 
-<<<<<<< HEAD
 const ascending = (a, b) => {
   const dateA = new Date(a.created_at);
   const dateB = new Date(b.created_at);
@@ -177,7 +176,8 @@
     search = '';
   }
   return `${protocol}//${hostname}${port ? `:${port}` : ''}${pathname}${search}${hash}`;
-=======
+}
+
 /**
  * getSlotFragmentSpreads will return a string in the
  * expected format for slot fragments, given `slots` and  `resource`.
@@ -186,5 +186,4 @@
  */
 export function getSlotFragmentSpreads(slots, resource) {
   return `...${slots.map((s) => `TalkSlot_${capitalize(s)}_${resource}`).join('\n...')}\n`;
->>>>>>> 52cd7bcc
 }