import React from 'react';
<<<<<<< HEAD
import {getDisplayName} from 'recompose';

// TODO: revisit `filtering` after https://github.com/apollographql/graphql-anywhere/issues/38.

=======
import {getDisplayName} from '../helpers/hoc';

// TODO: revisit `filtering` after https://github.com/apollographql/graphql-anywhere/issues/38.
>>>>>>> 5c5d014e
export default fragments => WrappedComponent => {
  class WithFragments extends React.Component {
    render() {
      return <WrappedComponent {...this.props} />;
    }
  }
  WithFragments.fragments = fragments;
  WithFragments.displayName = `WithFragments(${getDisplayName(WrappedComponent)})`;
  return WithFragments;
};<|MERGE_RESOLUTION|>--- conflicted
+++ resolved
@@ -1,14 +1,7 @@
 import React from 'react';
-<<<<<<< HEAD
-import {getDisplayName} from 'recompose';
-
-// TODO: revisit `filtering` after https://github.com/apollographql/graphql-anywhere/issues/38.
-
-=======
 import {getDisplayName} from '../helpers/hoc';
 
 // TODO: revisit `filtering` after https://github.com/apollographql/graphql-anywhere/issues/38.
->>>>>>> 5c5d014e
 export default fragments => WrappedComponent => {
   class WithFragments extends React.Component {
     render() {
