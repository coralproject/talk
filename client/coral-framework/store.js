<<<<<<< HEAD
import {createStore, applyMiddleware, compose, combineReducers} from 'redux';
=======
import {createStore, combineReducers, applyMiddleware, compose} from 'redux';
>>>>>>> f286263f
import thunk from 'redux-thunk';
import authReducer from './reducers/auth';
import {client} from './client';

export default createStore(
  combineReducers({
<<<<<<< HEAD
    ...mainReducer,
    apollo: client.reducer(),
  }),
  {}, // Initial State. We need to set this
=======
    auth: authReducer,
    apollo: client.reducer()
  }),
  {
    apollo: {
      data: {
        loading: true,
      }
    }
  },
>>>>>>> f286263f
  compose(
    applyMiddleware(thunk),
    window.devToolsExtension && window.devToolsExtension()
  )
);<|MERGE_RESOLUTION|>--- conflicted
+++ resolved
@@ -1,31 +1,13 @@
-<<<<<<< HEAD
-import {createStore, applyMiddleware, compose, combineReducers} from 'redux';
-=======
 import {createStore, combineReducers, applyMiddleware, compose} from 'redux';
->>>>>>> f286263f
 import thunk from 'redux-thunk';
 import authReducer from './reducers/auth';
 import {client} from './client';
 
 export default createStore(
   combineReducers({
-<<<<<<< HEAD
-    ...mainReducer,
-    apollo: client.reducer(),
-  }),
-  {}, // Initial State. We need to set this
-=======
     auth: authReducer,
     apollo: client.reducer()
   }),
-  {
-    apollo: {
-      data: {
-        loading: true,
-      }
-    }
-  },
->>>>>>> f286263f
   compose(
     applyMiddleware(thunk),
     window.devToolsExtension && window.devToolsExtension()
