--- conflicted
+++ resolved
@@ -15,6 +15,7 @@
 import pt_BRTA from 'timeago.js/locales/pt_BR';
 import zh_CNTA from 'timeago.js/locales/zh_CN';
 import zh_TWTA from 'timeago.js/locales/zh_TW';
+import nl from 'timeago.js/locales/nl';
 
 import en from '../../../locales/en.yml';
 import da from '../../../locales/da.yml';
@@ -26,19 +27,16 @@
 import nl_NL from '../../../locales/nl_NL.yml';
 
 const defaultLanguage = process.env.TALK_DEFAULT_LANG;
-<<<<<<< HEAD
-const translations = {...en, ...da, ...es, ...fr, ...pt_BR, ...zh_CN, ...zh_TW, ...nl_NL};
-=======
 const translations = {
   ...en,
   ...da,
   ...es,
   ...fr,
+  ...nl_NL,
   ...pt_BR,
   ...zh_CN,
   ...zh_TW,
 };
->>>>>>> 13fc91b3
 
 let lang;
 let timeagoInstance;
@@ -62,13 +60,10 @@
 function init() {
   const locale = getLocale();
   setLocale(locale);
-<<<<<<< HEAD
-=======
 
   // Setting moment
   moment.locale(locale);
 
->>>>>>> 13fc91b3
   // Extract language key.
   lang = locale.split('-')[0];
 
@@ -83,6 +78,7 @@
   ta.register('pt_BR', pt_BRTA);
   ta.register('zh_CN', zh_CNTA);
   ta.register('zh_TW', zh_TWTA);
+  ta.register('nl_NL', nl);
   
   timeagoInstance = ta();
 }
