--- conflicted
+++ resolved
@@ -7,10 +7,7 @@
 import esTA from 'timeago.js/locales/es';
 import frTA from 'timeago.js/locales/fr';
 import pt_BRTA from 'timeago.js/locales/pt_BR';
-<<<<<<< HEAD
 import zh_CNTA from 'timeago.js/locales/zh_CN';
-=======
->>>>>>> 1125351c
 import zh_TWTA from 'timeago.js/locales/zh_TW';
 
 import en from '../../../locales/en.yml';
@@ -18,19 +15,11 @@
 import es from '../../../locales/es.yml';
 import fr from '../../../locales/fr.yml';
 import pt_BR from '../../../locales/pt_BR.yml';
-<<<<<<< HEAD
 import zh_CN from '../../../locales/zh_CN.yml';
 import zh_TW from '../../../locales/zh_TW.yml';
 
 const defaultLanguage = process.env.TALK_DEFAULT_LANG;
 const translations = {...en, ...da, ...es, ...fr, ...pt_BR, ...zh_CN, ...zh_TW};
-=======
-import zh_TW from '../../../locales/zh_TW.yml';
-// Translations are happening at https://translate.lingohub.com/the-coral-project/dashboard
-
-const defaultLanguage = process.env.TALK_DEFAULT_LANG;
-const translations = {...en, ...da, ...es, ...fr, ...pt_BR, ...zh_TW};
->>>>>>> 1125351c
 
 let lang;
 let timeagoInstance;
@@ -63,15 +52,9 @@
   ta.register('da', daTA);
   ta.register('fr', frTA);
   ta.register('pt_BR', pt_BRTA);
-<<<<<<< HEAD
-<<<<<<< HEAD
   ta.register('zh_CN', zh_CNTA);
-=======
   ta.register('zh_TW', zh_TWTA);
->>>>>>> 1125351cd1e39fefd7160930896c4f7118a611c6
-=======
-  ta.register('zh_TW', zh_TWTA);
->>>>>>> 1125351c
+
   timeagoInstance = ta();
 }
 
