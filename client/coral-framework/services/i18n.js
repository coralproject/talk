import ta from 'timeago.js';
import has from 'lodash/has';
import get from 'lodash/get';
import merge from 'lodash/merge';

import moment from 'moment';
import 'moment/locale/ar';
import 'moment/locale/da';
import 'moment/locale/de';
import 'moment/locale/es';
import 'moment/locale/fr';
<<<<<<< HEAD
import 'moment/locale/he';
=======
import 'moment/locale/nl';
>>>>>>> a8dd1ec3
import 'moment/locale/pt-br';

import { createStorage } from 'coral-framework/services/storage';

import arTA from 'timeago.js/locales/ar';
import daTA from 'timeago.js/locales/da';
import deTA from 'timeago.js/locales/de';
import esTA from 'timeago.js/locales/es';
import frTA from 'timeago.js/locales/fr';
<<<<<<< HEAD
import heTA from 'timeago.js/locales/he';
=======
import nlTA from 'timeago.js/locales/nl';
>>>>>>> a8dd1ec3
import pt_BRTA from 'timeago.js/locales/pt_BR';
import zh_CNTA from 'timeago.js/locales/zh_CN';
import zh_TWTA from 'timeago.js/locales/zh_TW';

import ar from '../../../locales/ar.yml';
import en from '../../../locales/en.yml';
import da from '../../../locales/da.yml';
import de from '../../../locales/de.yml';
import es from '../../../locales/es.yml';
import fr from '../../../locales/fr.yml';
<<<<<<< HEAD
import he from '../../../locales/he.yml';
=======
import nl_NL from '../../../locales/nl_NL.yml';
>>>>>>> a8dd1ec3
import pt_BR from '../../../locales/pt_BR.yml';
import zh_CN from '../../../locales/zh_CN.yml';
import zh_TW from '../../../locales/zh_TW.yml';

const defaultLanguage = process.env.TALK_DEFAULT_LANG;
const translations = {
  ...ar,
  ...en,
  ...da,
  ...de,
  ...es,
  ...fr,
  ...he,
  ...nl_NL,
  ...pt_BR,
  ...zh_CN,
  ...zh_TW,
};

let lang;
let timeagoInstance;

function setLocale(storage, locale) {
  storage.setItem('locale', locale);
}

// detectLanguage will try to get the locale from storage if available,
// otherwise will try to get it from the navigator, otherwise, it will fallback
// to the default language.
function detectLanguage(storage) {
  try {
    const lang = storage.getItem('locale') || navigator.language;
    if (lang) {
      return lang;
    }
  } catch (err) {
    console.warn(
      'Error while trying to detect language, will fallback to',
      err
    );
  }

  console.warn('Could not detect language, will fallback to', defaultLanguage);
  return defaultLanguage;
}

// getLocale will get the users locale from the local detector and parse it to a
// format we can work with.
function getLocale(storage) {
  // Get the language from the local detector.
  const lang = detectLanguage(storage);

  // Some language strings come with additional subtags as defined in:
  //
  // https://www.ietf.org/rfc/bcp/bcp47.txt
  //
  // So we should strip that off if we find it.
  return lang.split('-')[0];
}

export function setupTranslations() {
  // Setup the translation framework with the storage.
  const storage = createStorage('localStorage');

  const locale = getLocale(storage);
  setLocale(storage, locale);

  // Setting moment
  moment.locale(locale);

  // Extract language key.
  lang = locale.split('-')[0];

  // Check if we have a translation in this language.
  if (!(lang in translations)) {
    lang = defaultLanguage;
  }

  ta.register('ar', arTA);
  ta.register('es', esTA);
  ta.register('da', daTA);
  ta.register('de', deTA);
  ta.register('fr', frTA);
<<<<<<< HEAD
  ta.register('he', heTA);
=======
  ta.register('nl_NL', nlTA);
>>>>>>> a8dd1ec3
  ta.register('pt_BR', pt_BRTA);
  ta.register('zh_CN', zh_CNTA);
  ta.register('zh_TW', zh_TWTA);

  timeagoInstance = ta();
}

export function loadTranslations(newTranslations) {
  merge(translations, newTranslations);
}

export function timeago(time) {
  return timeagoInstance.format(new Date(time), lang);
}

/**
 * Expose the translation function
 *
 * it takes a string with the translation key and returns
 * the translation value or the key itself if not found
 * it works with nested translations (my.page.title)
 *
 * any extra parameters are optional and replace a variable marked by {0}, {1}, etc in the translation.
 */
export function t(key, ...replacements) {
  let translation;
  if (has(translations[lang], key)) {
    translation = get(translations[lang], key);
  } else if (has(translations['en'], key)) {
    translation = get(translations['en'], key);
    console.warn(`${lang}.${key} language key not set`);
  }

  if (translation) {
    // replace any {n} with the arguments passed to this method
    replacements.forEach((str, i) => {
      translation = translation.replace(new RegExp(`\\{${i}\\}`, 'g'), str);
    });

    return translation;
  } else {
    console.warn(`${lang}.${key} and en.${key} language key not set`);
    return key;
  }
}

export default t;

// Setup the translations globally as soon as this module runs.
setupTranslations();<|MERGE_RESOLUTION|>--- conflicted
+++ resolved
@@ -9,25 +9,21 @@
 import 'moment/locale/de';
 import 'moment/locale/es';
 import 'moment/locale/fr';
-<<<<<<< HEAD
 import 'moment/locale/he';
-=======
 import 'moment/locale/nl';
->>>>>>> a8dd1ec3
 import 'moment/locale/pt-br';
 
-import { createStorage } from 'coral-framework/services/storage';
+import {
+  createStorage
+} from 'coral-framework/services/storage';
 
 import arTA from 'timeago.js/locales/ar';
 import daTA from 'timeago.js/locales/da';
 import deTA from 'timeago.js/locales/de';
 import esTA from 'timeago.js/locales/es';
 import frTA from 'timeago.js/locales/fr';
-<<<<<<< HEAD
 import heTA from 'timeago.js/locales/he';
-=======
 import nlTA from 'timeago.js/locales/nl';
->>>>>>> a8dd1ec3
 import pt_BRTA from 'timeago.js/locales/pt_BR';
 import zh_CNTA from 'timeago.js/locales/zh_CN';
 import zh_TWTA from 'timeago.js/locales/zh_TW';
@@ -38,11 +34,8 @@
 import de from '../../../locales/de.yml';
 import es from '../../../locales/es.yml';
 import fr from '../../../locales/fr.yml';
-<<<<<<< HEAD
 import he from '../../../locales/he.yml';
-=======
 import nl_NL from '../../../locales/nl_NL.yml';
->>>>>>> a8dd1ec3
 import pt_BR from '../../../locales/pt_BR.yml';
 import zh_CN from '../../../locales/zh_CN.yml';
 import zh_TW from '../../../locales/zh_TW.yml';
@@ -126,11 +119,8 @@
   ta.register('da', daTA);
   ta.register('de', deTA);
   ta.register('fr', frTA);
-<<<<<<< HEAD
   ta.register('he', heTA);
-=======
   ta.register('nl_NL', nlTA);
->>>>>>> a8dd1ec3
   ta.register('pt_BR', pt_BRTA);
   ta.register('zh_CN', zh_CNTA);
   ta.register('zh_TW', zh_TWTA);
