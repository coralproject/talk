/* Item Actions */

/**
 * Action name constants
 */

export const ADD_ITEM = 'ADD_ITEM';
export const UPDATE_ITEM = 'UPDATE_ITEM';
export const APPEND_ITEM_ARRAY = 'APPEND_ITEM_ARRAY';

/**
 * Action creators
 */

 /*
 * Adds an item to the local store without posting it to the server
 * Useful for optimistic posting, etc.
 *
 * @params
 *  item - the item to be posted
 *
 */

export const addItem = (item, item_type) => {
  if (!item.id) {
    console.warn('addItem called without an item id.');
  }
  return {
    type: ADD_ITEM,
    item,
    item_type,
    id: item.id
  };
};

/*
* Updates an item in the local store without posting it to the server
* Useful for item-level toggles, etc.
*
* @params
*  id - the id of the item to be posted
*  property - the property to be updated
*  value - the value that the property should be set to
*
*/

<<<<<<< HEAD

export const updateItem = (id, property, value, item_type) => {
=======
export const updateItem = (id, property, value) => {
>>>>>>> 43a77e49
  return {
    type: UPDATE_ITEM,
    id,
    property,
<<<<<<< HEAD
    value,
    item_type
  }
}
=======
    value
  };
};
>>>>>>> 43a77e49

export const appendItemArray = (id, property, value, add_to_front, item_type) => {
  return {
    type: APPEND_ITEM_ARRAY,
    id,
    property,
    value,
<<<<<<< HEAD
    add_to_front,
    item_type
  }
}
=======
    addToFront
  };
};
>>>>>>> 43a77e49

/*
* Get Items from Query
* Gets a set of items from a predefined query
*
* @params
*   Query - a predefiend query for retreiving items
*
* @returns
*   A promise resolving to a set of items
*
* @dispatches
*   A set of items to the item store
*/
export function getStream (assetId) {
  return (dispatch) => {
    return fetch(`/api/v1/stream?asset_id=${assetId}`)
      .then(
        response => {
          return response.ok ? response.json() : Promise.reject(`${response.status  } ${  response.statusText}`);
        }
      )
      .then((json) => {

        /* Add items to the store */
        const itemTypes = Object.keys(json);
        for (let i=0; i < itemTypes.length; i++ ) {
          for (var j=0; j < json[itemTypes[i]].length; j++ ) {
            dispatch(addItem(json[itemTypes[i]][j], itemTypes[i]));
          }
        }

        /* Sort comments by date*/
<<<<<<< HEAD
        let rootComments = []
        let childComments = {}
        json.comments.sort((a,b) => new Date(b.created_at).getTime() - new Date(a.created_at).getTime())
        json.comments.reduce((prev, item) => {
=======
        let rootComments = [];
        let childComments = {};
        json.sort((a, b) => new Date(b.created_at).getTime() - new Date(a.created_at).getTime());
        json.forEach(item => {
          dispatch(addItem(item));
>>>>>>> 43a77e49

          /* Check for root and child comments. */
          if (
            item.asset_id === assetId &&
            !item.parent_id) {
            rootComments.push(item.id);
          } else if (
            item.asset_id === assetId
          ) {
            let children = childComments[item.parent_id] || [];
            childComments[item.parent_id] = children.concat(item.id);
          }
        }, {});

        dispatch(addItem({
          id: assetId,
<<<<<<< HEAD
          comments: rootComments,
        }, 'assets'))

        const childKeys = Object.keys(childComments)
        for (var i=0; i < childKeys.length; i++ ) {
          dispatch(updateItem(childKeys[i], 'children', childComments[childKeys[i]].reverse(), 'comments'))
        }

        /* Hydrate actions on comments */
        for (var i=0; i < json.actions.length; i++ ) {
          dispatch(updateItem(json.actions[i].item_id, json.actions[i].action_type, json.actions[i].id, 'comments'))
=======
          comments: rootComments
        }));

        const keys = Object.keys(childComments);
        for (let i = 0; i < keys.length; i++ ) {
          dispatch(updateItem(keys[i], 'children', childComments[keys[i]].reverse()));
>>>>>>> 43a77e49
        }

        return (json);
      });
  };
}

/*
* Get Items Array
* Gets a set of items from an array of item ids
*
* @params
*   Query - a predefiend query for retreiving items
*
* @returns
*   A promise resolving to a set of items
*
* @dispatches
*   A set of items to the item store
*/

export function getItemsArray (ids) {
  return (dispatch) => {
    return fetch(`/v1/item/${  ids}`)
      .then(
        response => {
          return response.ok ? response.json()
          : Promise.reject(`${response.status  } ${  response.statusText}`);
        }
      )
      .then((json) => {
        for (let i = 0; i < json.items.length; i++) {
          dispatch(addItem(json.items[i]));
        }
        return json.items;
      });
  };
}

/*
* PutItem
* Puts an item
*
* @params
*   Item - the item to be put
*
* @returns
*   A promise resolving to an item is
*
* @dispatches
*   The newly put item to the item store
*/

export function postItem (item, type, id) {
  return (dispatch) => {
    if (id) {
      item.id = id;
    }
    let options = {
      method: 'POST',
      body: JSON.stringify(item),
      headers: {
        'Content-Type':'application/json'
      }
<<<<<<< HEAD
    }
    return fetch('/api/v1/' + type, options)
=======
    };
    console.log('postItem', options);
    return fetch(`/api/v1/${  type}`, options)
>>>>>>> 43a77e49
      .then(
        response => {
          return response.ok ? response.json()
          : Promise.reject(`${response.status  } ${  response.statusText}`);
        }
      )
      .then((json) => {
<<<<<<< HEAD
        dispatch(addItem({...item, id:json.id}, type))
        return json.id
      })
  }
=======
        dispatch(addItem({...item, id:json.id}));
        return json.id;
      });
  };
>>>>>>> 43a77e49
}

//http://localhost:16180/v1/action/flag/user/user_89654/on/item/87e418c5-aafb-4eb7-9ce4-78f28793782a

/*
* PostAction
* Posts an action to an item
*
* @params
*   id - the id of the item on which the action is taking place
*   action - the name of the action
*   user - the user performing the action
*   host - the coral host
*
* @returns
*   A promise resolving to null or an error
*
*/

export function postAction (item_id, action_type, user_id, item_type) {
  return (dispatch) => {
    const action = {
      action_type,
      user_id
    };
    const options = {
      method: 'POST',
      headers: {
        'Content-Type':'application/json'
      },
      body: JSON.stringify(action)
    };

<<<<<<< HEAD
    return fetch('/api/v1/' + item_type + '/' + item_id + '/actions', options)
      .then(
        response => {
          return response.ok ? response.json()
          : Promise.reject(response.status + ' ' + response.statusText)
        }
      ).then((json)=>{
        return json
      })
  }
=======
    dispatch(appendItemArray(id, type, user_id));
    return fetch(`/api/v1/comments/${  id  }/actions`, options)
      .then(
        response => {
          return response.ok ? response.text()
          : Promise.reject(`${response.status  } ${  response.statusText}`);
        }
      );
  };
>>>>>>> 43a77e49
}<|MERGE_RESOLUTION|>--- conflicted
+++ resolved
@@ -43,27 +43,15 @@
 *  value - the value that the property should be set to
 *
 */
-
-<<<<<<< HEAD
-
 export const updateItem = (id, property, value, item_type) => {
-=======
-export const updateItem = (id, property, value) => {
->>>>>>> 43a77e49
   return {
     type: UPDATE_ITEM,
     id,
     property,
-<<<<<<< HEAD
     value,
     item_type
-  }
-}
-=======
-    value
   };
 };
->>>>>>> 43a77e49
 
 export const appendItemArray = (id, property, value, add_to_front, item_type) => {
   return {
@@ -71,16 +59,10 @@
     id,
     property,
     value,
-<<<<<<< HEAD
     add_to_front,
     item_type
-  }
-}
-=======
-    addToFront
   };
 };
->>>>>>> 43a77e49
 
 /*
 * Get Items from Query
@@ -100,68 +82,49 @@
     return fetch(`/api/v1/stream?asset_id=${assetId}`)
       .then(
         response => {
-          return response.ok ? response.json() : Promise.reject(`${response.status  } ${  response.statusText}`);
+          return response.ok ? response.json() : Promise.reject(`${response.status} ${response.statusText}`);
         }
       )
       .then((json) => {
 
         /* Add items to the store */
         const itemTypes = Object.keys(json);
-        for (let i=0; i < itemTypes.length; i++ ) {
-          for (var j=0; j < json[itemTypes[i]].length; j++ ) {
+        for (let i = 0; i < itemTypes.length; i++ ) {
+          for (let j = 0; j < json[itemTypes[i]].length; j++ ) {
             dispatch(addItem(json[itemTypes[i]][j], itemTypes[i]));
           }
         }
 
         /* Sort comments by date*/
-<<<<<<< HEAD
-        let rootComments = []
-        let childComments = {}
-        json.comments.sort((a,b) => new Date(b.created_at).getTime() - new Date(a.created_at).getTime())
-        json.comments.reduce((prev, item) => {
-=======
-        let rootComments = [];
-        let childComments = {};
-        json.sort((a, b) => new Date(b.created_at).getTime() - new Date(a.created_at).getTime());
-        json.forEach(item => {
-          dispatch(addItem(item));
->>>>>>> 43a77e49
-
+        json.comments.sort((a, b) => new Date(b.created_at).getTime() - new Date(a.created_at).getTime());
+        const rels = json.comments.reduce((h, item) => {
           /* Check for root and child comments. */
           if (
             item.asset_id === assetId &&
             !item.parent_id) {
-            rootComments.push(item.id);
+            h.rootComments.push(item.id);
           } else if (
             item.asset_id === assetId
           ) {
-            let children = childComments[item.parent_id] || [];
-            childComments[item.parent_id] = children.concat(item.id);
+            let children = h.childComments[item.parent_id] || [];
+            h.childComments[item.parent_id] = children.concat(item.id);
           }
-        }, {});
+          return h;
+        }, {rootComments: [], childComments: {}});
 
         dispatch(addItem({
           id: assetId,
-<<<<<<< HEAD
-          comments: rootComments,
-        }, 'assets'))
-
-        const childKeys = Object.keys(childComments)
-        for (var i=0; i < childKeys.length; i++ ) {
-          dispatch(updateItem(childKeys[i], 'children', childComments[childKeys[i]].reverse(), 'comments'))
+          comments: rels.rootComments,
+        }, 'assets'));
+
+        const childKeys = Object.keys(rels.childComments);
+        for (let i = 0; i < childKeys.length; i++ ) {
+          dispatch(updateItem(childKeys[i], 'children', rels.childComments[childKeys[i]].reverse(), 'comments'));
         }
 
         /* Hydrate actions on comments */
-        for (var i=0; i < json.actions.length; i++ ) {
-          dispatch(updateItem(json.actions[i].item_id, json.actions[i].action_type, json.actions[i].id, 'comments'))
-=======
-          comments: rootComments
-        }));
-
-        const keys = Object.keys(childComments);
-        for (let i = 0; i < keys.length; i++ ) {
-          dispatch(updateItem(keys[i], 'children', childComments[keys[i]].reverse()));
->>>>>>> 43a77e49
+        for (let i = 0; i < json.actions.length; i++ ) {
+          dispatch(updateItem(json.actions[i].item_id, json.actions[i].action_type, json.actions[i].id, 'comments'));
         }
 
         return (json);
@@ -226,32 +189,19 @@
       headers: {
         'Content-Type':'application/json'
       }
-<<<<<<< HEAD
-    }
-    return fetch('/api/v1/' + type, options)
-=======
     };
-    console.log('postItem', options);
-    return fetch(`/api/v1/${  type}`, options)
->>>>>>> 43a77e49
+    return fetch(`/api/v1/${type}`, options)
       .then(
         response => {
           return response.ok ? response.json()
-          : Promise.reject(`${response.status  } ${  response.statusText}`);
+          : Promise.reject(`${response.status} ${response.statusText}`);
         }
       )
       .then((json) => {
-<<<<<<< HEAD
-        dispatch(addItem({...item, id:json.id}, type))
-        return json.id
-      })
-  }
-=======
-        dispatch(addItem({...item, id:json.id}));
+        dispatch(addItem({...item, id:json.id}, type));
         return json.id;
       });
   };
->>>>>>> 43a77e49
 }
 
 //http://localhost:16180/v1/action/flag/user/user_89654/on/item/87e418c5-aafb-4eb7-9ce4-78f28793782a
@@ -272,7 +222,7 @@
 */
 
 export function postAction (item_id, action_type, user_id, item_type) {
-  return (dispatch) => {
+  return () => {
     const action = {
       action_type,
       user_id
@@ -285,26 +235,14 @@
       body: JSON.stringify(action)
     };
 
-<<<<<<< HEAD
-    return fetch('/api/v1/' + item_type + '/' + item_id + '/actions', options)
+    return fetch(`/api/v1/${item_type}/${item_id}/actions`, options)
       .then(
         response => {
           return response.ok ? response.json()
-          : Promise.reject(response.status + ' ' + response.statusText)
+          : Promise.reject(`${response.status} ${response.statusText}`);
         }
       ).then((json)=>{
-        return json
-      })
-  }
-=======
-    dispatch(appendItemArray(id, type, user_id));
-    return fetch(`/api/v1/comments/${  id  }/actions`, options)
-      .then(
-        response => {
-          return response.ok ? response.text()
-          : Promise.reject(`${response.status  } ${  response.statusText}`);
-        }
-      );
-  };
->>>>>>> 43a77e49
+        return json;
+      });
+  };
 }