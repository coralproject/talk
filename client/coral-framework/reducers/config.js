--- conflicted
+++ resolved
@@ -9,19 +9,12 @@
 
 export default (state = initialState, action) => {
   switch(action.type) {
-<<<<<<< HEAD
-  // Override config if worked
-  case actions.UPDATE_SETTINGS:
-    return state.merge(action.config);
-
-=======
   case actions.UPDATE_CONFIG:
     return state
       .merge(Map(action.config));
   case actions.UPDATE_CONFIG_SUCCESS:
     return state
       .merge(Map(action.config));
->>>>>>> 8ea61c3a
   case actions.OPEN_COMMENTS:
     return state
       .set('status', 'open');
