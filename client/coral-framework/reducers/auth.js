import {Map} from 'immutable';
import * as actions from '../constants/auth';

const initialState = Map({
  isLoading: false,
  loggedIn: false,
  isAdmin: false,
  user: null,
  showSignInDialog: false,
  showCreateDisplayNameDialog: false,
  view: 'SIGNIN',
  error: '',
  passwordRequestSuccess: null,
  passwordRequestFailure: null,
<<<<<<< HEAD
  emailVerificationFailure: false,
  emailVerificationLoading: false,
  emailVerificationSuccess: false,
  successSignUp: false
=======
  emailConfirmationFailure: false,
  emailConfirmationLoading: false,
  emailConfirmationSuccess: false,
  successSignUp: false,
  fromSignUp: false
>>>>>>> 5614b978
});

const purge = user => {
  const {settings, profiles, ...userData} = user; // eslint-disable-line
  return userData;
};

export default function auth (state = initialState, action) {
  switch (action.type) {
  case actions.SHOW_SIGNIN_DIALOG :
    return state
      .set('showSignInDialog', true)
      .set('signInOffset', action.offset);
  case actions.HIDE_SIGNIN_DIALOG :
    return state.merge(Map({
      isLoading: false,
      showSignInDialog: false,
      view: 'SIGNIN',
      error: '',
      passwordRequestFailure: null,
      passwordRequestSuccess: null,
      emailVerificationFailure: false,
      emailVerificationSuccess: false,
      emailVerificationLoading: false,
      successSignUp: false
    }));
  case actions.SHOW_CREATEDISPLAYNAME_DIALOG :
    return state
      .set('showCreateDisplayNameDialog', true);
  case actions.HIDE_CREATEDISPLAYNAME_DIALOG :
    return state.merge(Map({
      showCreateDisplayNameDialog: false
    }));
  case actions.CREATEDISPLAYNAME_SUCCESS :
    return state.merge(Map({
      showCreateDisplayNameDialog: false,
      error: ''
    }));
  case actions.CREATEDISPLAYNAME_FAILURE :
    return state
      .set('error', action.error);
  case actions.CHANGE_VIEW :
    return state
      .set('error', '')
      .set('view', action.view);
  case actions.CLEAN_STATE:
    return initialState;
  case actions.CHECK_CSRF_TOKEN:
    return state
      .set('_csrf', action._csrf);
  case actions.FETCH_SIGNIN_REQUEST:
    return state
      .set('isLoading', true);
  case actions.CHECK_LOGIN_FAILURE:
    return state
      .set('loggedIn', false)
      .set('user', null);
  case actions.CHECK_LOGIN_SUCCESS:
    return state
      .set('loggedIn', true)
      .set('isAdmin', action.isAdmin)
      .set('user', purge(action.user));
  case actions.FETCH_SIGNIN_SUCCESS:
    return state
      .set('loggedIn', true)
      .set('isAdmin', action.isAdmin)
      .set('user', purge(action.user));
  case actions.FETCH_SIGNIN_FAILURE:
    return state
      .set('isLoading', false)
      .set('error', action.error)
      .set('user', null);
  case actions.FETCH_SIGNUP_FACEBOOK_REQUEST:
    return state
      .set('fromSignUp', true);
  case actions.FETCH_SIGNIN_FACEBOOK_REQUEST:
    return state
      .set('fromSignUp', false);
  case actions.FETCH_SIGNIN_FACEBOOK_SUCCESS:
    return state
      .set('user', purge(action.user))
      .set('loggedIn', true);
  case actions.FETCH_SIGNIN_FACEBOOK_FAILURE:
    return state
      .set('error', action.error)
      .set('user', null);
  case actions.FETCH_SIGNUP_REQUEST:
    return state
      .set('isLoading', true);
  case actions.FETCH_SIGNUP_FAILURE:
    return state
      .set('error', action.error)
      .set('isLoading', false);
  case actions.FETCH_SIGNUP_SUCCESS:
    return state
      .set('isLoading', false)
      .set('successSignUp', true);
  case actions.LOGOUT_SUCCESS:
    return initialState;
  case actions.INVALID_FORM:
    return state
      .set('error', action.error);
  case actions.VALID_FORM:
    return state
      .set('error', '');
  case actions.FETCH_FORGOT_PASSWORD_SUCCESS:
    return state
      .set('passwordRequestFailure', null)
      .set('passwordRequestSuccess', 'If you have a registered account, a password reset link was sent to that email');
  case actions.FETCH_FORGOT_PASSWORD_FAILURE:
    return state
      .set('passwordRequestFailure', 'There was an error sending your password reset email. Please try again soon!')
      .set('passwordRequestSuccess', null);
<<<<<<< HEAD
  case actions.VERIFY_EMAIL_FAILURE:
=======
  case actions.UPDATE_DISPLAYNAME:
    return state
      .set('user', purge(action.displayName));
  case actions.EMAIL_CONFIRM_ERROR:
>>>>>>> 5614b978
    return state
      .set('emailVerificationFailure', true)
      .set('emailVerificationLoading', false);
  case actions.VERIFY_EMAIL_REQUEST:
    return state.set('emailVerificationLoading', true);
  case actions.VERIFY_EMAIL_SUCCESS:
    return state
      .set('emailVerificationSuccess', true)
      .set('emailVerificationLoading', false);
  default :
    return state;
  }
}<|MERGE_RESOLUTION|>--- conflicted
+++ resolved
@@ -12,18 +12,11 @@
   error: '',
   passwordRequestSuccess: null,
   passwordRequestFailure: null,
-<<<<<<< HEAD
   emailVerificationFailure: false,
   emailVerificationLoading: false,
   emailVerificationSuccess: false,
-  successSignUp: false
-=======
-  emailConfirmationFailure: false,
-  emailConfirmationLoading: false,
-  emailConfirmationSuccess: false,
   successSignUp: false,
   fromSignUp: false
->>>>>>> 5614b978
 });
 
 const purge = user => {
@@ -137,14 +130,10 @@
     return state
       .set('passwordRequestFailure', 'There was an error sending your password reset email. Please try again soon!')
       .set('passwordRequestSuccess', null);
-<<<<<<< HEAD
-  case actions.VERIFY_EMAIL_FAILURE:
-=======
   case actions.UPDATE_DISPLAYNAME:
     return state
       .set('user', purge(action.displayName));
-  case actions.EMAIL_CONFIRM_ERROR:
->>>>>>> 5614b978
+  case actions.VERIFY_EMAIL_FAILURE:
     return state
       .set('emailVerificationFailure', true)
       .set('emailVerificationLoading', false);
