import React from 'react';
import uniq from 'lodash/uniq';
import pick from 'lodash/pick';
import merge from 'lodash/merge';
import plugins from 'pluginsConfig';
import flatten from 'lodash/flatten';
import flattenDeep from 'lodash/flattenDeep';
import {getDefinitionName, mergeDocuments} from 'coral-framework/utils';
import {loadTranslations} from 'coral-framework/services/i18n';
import {injectReducers, getStore} from 'coral-framework/services/store';
import camelize from './camelize';

export function getSlotComponents(slot) {
  const pluginConfig = getStore().getState().config.plugin_config;

  return flatten(plugins
<<<<<<< HEAD

    // Filter out components that have been disabled in `plugin_config`
    .filter((o) => !pluginConfig || !pluginConfig[o.name] || !pluginConfig[o.name].disable_components)
=======
    
    // Filter out components that have slots and have been disabled in `plugin_config`
    .filter((o) => o.module.slots && (!pluginConfig || !pluginConfig[o.plugin] || !pluginConfig[o.plugin].disable_components))

>>>>>>> ef3c82fe
    .filter((o) => o.module.slots[slot])
    .map((o) => o.module.slots[slot])
  );
}

export function isSlotEmpty(slot) {
  return getSlotComponents(slot).length === 0;
}

/**
 * Returns React Elements for given slot.
 */
export function getSlotElements(slot, props = {}) {
  return getSlotComponents(slot)
    .map((component, i) => React.createElement(component, {key: i, ...props}));
}

function getComponentFragments(components) {
  const res = components
    .map((c) => c.fragments)
    .filter((fragments) => fragments)
    .reduce((res, fragments) => {
      Object.keys(fragments).forEach((key) => {
        if (!(key in res)) {
          res[key] = {spreads: [], definitions: []};
        }
        res[key].spreads.push(getDefinitionName(fragments[key]));
        res[key].definitions.push(fragments[key]);
      });
      return res;
    }, {});

  Object.keys(res).forEach((key) => {

    // Assemble arguments for `gql` to call it directly without using template literals.
    res[key].spreads = `...${res[key].spreads.join('\n...')}\n`;
    res[key].definitions = mergeDocuments(res[key].definitions);
  });

  return res;
}

/**
 * Returns an object that can be used to compose fragments or queries.
 *
 * Example:
 * const pluginFragments = getSlotsFragments(['commentInfoBar', 'commentActions']);
 * const rootFragment = gql`
 *   fragment Comment_root on RootQuery {
 +     ${pluginFragments.spreads('root')}
 *   }
 *   ${pluginFragments.definitions('root')}
 * `;
 */
export function getSlotsFragments(slots) {
  if (!Array.isArray(slots)) {
    slots = [slots];
  }
  const components = uniq(flattenDeep(slots.map((slot) => {
    return plugins
    .filter((o) => o.module.slots ? o.module.slots[slot] : false)
    .map((o) => o.module.slots[slot]);
  })));

  const fragments = getComponentFragments(components);
  return {
    spreads(key) {
      return (fragments[key] && fragments[key].spreads) || '';
    },
    definitions(key) {
      return (fragments[key] && fragments[key].definitions) || '';
    },
  };
}

export function getGraphQLExtensions() {
  return plugins
    .map((o) => pick(o.module, ['mutations', 'queries', 'fragments']))
    .filter((o) => o);
}

function getTranslations() {
  return plugins
    .map((o) => o.module.translations)
    .filter((o) => o);
}

export function loadPluginsTranslations() {
  getTranslations().forEach((t) => loadTranslations(t));
}

export function injectPluginsReducers() {
  const reducers = merge(
    ...plugins
      .filter((o) => o.module.reducer)
      .map((o) => ({[camelize(o.name)] : o.module.reducer}))
  );
  injectReducers(reducers);
}

function addMetaDataToSlotComponents() {

  // Add talkPluginName to Slot Components.
  plugins.forEach((plugin) => {
    const slots = plugin.module.slots;
    slots && Object.keys(slots).forEach((slot) => {
      slots[slot].forEach((component) => {
        component.talkPluginName = plugin.name;
      });
    });
  });
}

addMetaDataToSlotComponents();<|MERGE_RESOLUTION|>--- conflicted
+++ resolved
@@ -14,16 +14,10 @@
   const pluginConfig = getStore().getState().config.plugin_config;
 
   return flatten(plugins
-<<<<<<< HEAD
 
-    // Filter out components that have been disabled in `plugin_config`
-    .filter((o) => !pluginConfig || !pluginConfig[o.name] || !pluginConfig[o.name].disable_components)
-=======
-    
     // Filter out components that have slots and have been disabled in `plugin_config`
-    .filter((o) => o.module.slots && (!pluginConfig || !pluginConfig[o.plugin] || !pluginConfig[o.plugin].disable_components))
+    .filter((o) => o.module.slots && (!pluginConfig || !pluginConfig[o.name] || !pluginConfig[o.name].disable_components))
 
->>>>>>> ef3c82fe
     .filter((o) => o.module.slots[slot])
     .map((o) => o.module.slots[slot])
   );
