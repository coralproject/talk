export default {
  email: email => (/^([A-Za-z0-9_\-\.])+\@([A-Za-z0-9_\-\.])+\.([A-Za-z]{2,4})$/.test(email)),
<<<<<<< HEAD
  password: pass => /^(?=.{8,}).*$/.test(pass),
=======
  password: pass => (/^(?=.{8,}).*$/.test(pass)),
>>>>>>> 54e5a185
  confirmPassword: () => true,
  displayName: displayName => (/^[a-zA-Z0-9_]+$/.test(displayName))
};<|MERGE_RESOLUTION|>--- conflicted
+++ resolved
@@ -1,10 +1,6 @@
 export default {
   email: email => (/^([A-Za-z0-9_\-\.])+\@([A-Za-z0-9_\-\.])+\.([A-Za-z]{2,4})$/.test(email)),
-<<<<<<< HEAD
-  password: pass => /^(?=.{8,}).*$/.test(pass),
-=======
   password: pass => (/^(?=.{8,}).*$/.test(pass)),
->>>>>>> 54e5a185
   confirmPassword: () => true,
   displayName: displayName => (/^[a-zA-Z0-9_]+$/.test(displayName))
 };