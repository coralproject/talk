--- conflicted
+++ resolved
@@ -41,21 +41,14 @@
     }
   },
   "es": {
-<<<<<<< HEAD
     "profile": "Pérfil",
-=======
     "MY_COMMENTS": "Mis Comentarios",
-    "profile": "Perfil",
->>>>>>> 596b7f53
+    "profile": "Pérfil",
     "successUpdateSettings": "La configuración de este articulo fue actualizada",
     "successBioUpdate": "Tu biografia fue actualizada",
     "contentNotAvailable": "El contenido no se encuentra disponible",
-<<<<<<< HEAD
     "bannedAccountMsg": "Tu cuenta se encuentra suspendida. Esto significa que no puedes gustar, marcar o escribir commentarios.",
-=======
-    "bannedAccountMsg": "Tu cuenta se encuentra suspendida. Esto significa que no puedes dar Like, Marcar o escribir commentarios.",
     "editNameMsg": "",
->>>>>>> 596b7f53
     "viewMoreComments": "Ver commentarios más",
     "viewReply": "ver respuesta",
     "viewAllRepliesInitial": "ver todas las {0} respuestas",
