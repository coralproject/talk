--- conflicted
+++ resolved
@@ -2,31 +2,19 @@
 
 import t from 'coral-framework/services/i18n';
 
-<<<<<<< HEAD
-import styles from './ReplyButton.css';
-import cn from 'classnames';
-=======
 import cn from 'classnames';
 import styles from './ReplyButton.css';
->>>>>>> ef3c82fe
 
 const name = 'coral-plugin-replies';
 
 const ReplyButton = ({onClick}) => {
   return (
     <button
-<<<<<<< HEAD
       className={cn(`${name}-reply-button`, styles.button)}
-      onClick={onClick}
-    >
-      {t('reply')}
-=======
-      className={cn(`${name}-reply-button`)}
       onClick={onClick}>
       <span className={cn(`${name}-label`, styles.label)}>
         {t('reply')}
       </span>
->>>>>>> ef3c82fe
       <i className={`${name}-icon material-icons`}
         aria-hidden={true}>reply</i>
     </button>
