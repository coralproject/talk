--- conflicted
+++ resolved
@@ -90,20 +90,16 @@
     }
 
     setLocal({ notificationCount: result.notificationCount });
-<<<<<<< HEAD
+
+    if (result.notificationCount && result.notificationCount > 0) {
+      setLocal({ hasNewNotifications: true });
+    }
   }, [
     fetchNotifications,
     setLocal,
     settings?.inPageNotifications?.enabled,
     viewer,
   ]);
-=======
-
-    if (result.notificationCount && result.notificationCount > 0) {
-      setLocal({ hasNewNotifications: true });
-    }
-  }, [fetchNotifications, setLocal, userID]);
->>>>>>> c7a4c199
 
   useEffect(() => {
     if (
