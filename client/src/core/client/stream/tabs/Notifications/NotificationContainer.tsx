--- conflicted
+++ resolved
@@ -10,10 +10,7 @@
 import {
   CheckCircleIcon,
   LegalHammerIcon,
-<<<<<<< HEAD
-=======
   MessagesBubbleSquareStarIcon,
->>>>>>> 6414d103
   MessagesBubbleSquareTextIcon,
   QuestionCircleIcon,
   RejectCommentBoxIcon,
@@ -112,11 +109,7 @@
     return getMessage(
       bundles,
       "notifications-yourCommentHasReceivedAStaffReply",
-<<<<<<< HEAD
-      "Your comment has received a reply from a staff member"
-=======
       "Your comment has received a reply from a member of our team"
->>>>>>> 6414d103
     );
   }
 
@@ -168,15 +161,12 @@
           type === GQLNOTIFICATION_TYPE.REPLY_STAFF) && (
           <RepliedCommentNotificationBody notification={notification} />
         )}
-<<<<<<< HEAD
-=======
         {type === GQLNOTIFICATION_TYPE.COMMENT_FEATURED && (
           <FeaturedCommentNotificationBody notification={notification} />
         )}
         {type === GQLNOTIFICATION_TYPE.COMMENT_APPROVED && (
           <ApprovedCommentNotificationBody notification={notification} />
         )}
->>>>>>> 6414d103
         <div className={styles.footer}>
           <Timestamp className={styles.timestamp}>{createdAt}</Timestamp>
         </div>
@@ -204,11 +194,8 @@
       ...RejectedCommentNotificationBody_notification
       ...DSAReportDecisionMadeNotificationBody_notification
       ...RepliedCommentNotificationBody_notification
-<<<<<<< HEAD
-=======
       ...FeaturedCommentNotificationBody_notification
       ...ApprovedCommentNotificationBody_notification
->>>>>>> 6414d103
     }
   `,
 })(NotificationContainer);
