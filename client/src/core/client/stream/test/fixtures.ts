--- conflicted
+++ resolved
@@ -442,10 +442,7 @@
     reaction: false,
     dontAgree: false,
     flag: false,
-<<<<<<< HEAD
-=======
     illegal: false,
->>>>>>> 860f81b4
   },
   tags: [],
   deleted: NULL_VALUE,
