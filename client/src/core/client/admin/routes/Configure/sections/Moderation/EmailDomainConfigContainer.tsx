import { Localized } from "@fluent/react/compat";
<<<<<<< HEAD
import React, { FunctionComponent, useCallback } from "react";
import { Field } from "react-final-form";
import { graphql } from "relay-runtime";

import { urls } from "coral-framework/helpers";
import { useCoralContext } from "coral-framework/lib/bootstrap";
import { formatStringList, parseStringList } from "coral-framework/lib/form";
import { getMessage } from "coral-framework/lib/i18n";
import { useMutation, withFragmentContainer } from "coral-framework/lib/relay";
import { validateEmailDomainList } from "coral-framework/lib/validation";
import {
  AddIcon,
  BinIcon,
  ButtonSvgIcon,
  PencilIcon,
} from "coral-ui/components/icons";
import {
  Button,
  Flex,
  FormField,
  FormFieldDescription,
  FormFieldHeader,
  HelperText,
  Label,
  Table,
  TableBody,
  TableCell,
  TableHead,
  TableRow,
  Textarea,
} from "coral-ui/components/v2";
=======
import React, { FunctionComponent, useState } from "react";
import { graphql } from "relay-runtime";

import { withFragmentContainer } from "coral-framework/lib/relay";
import { AddIcon, ButtonSvgIcon } from "coral-ui/components/icons";
import { Button, Flex, FormFieldDescription } from "coral-ui/components/v2";
>>>>>>> 95c6e6e7

import { EmailDomainConfigContainer_settings } from "coral-admin/__generated__/EmailDomainConfigContainer_settings.graphql";

import ConfigBox from "../../ConfigBox";
import Header from "../../Header";
<<<<<<< HEAD
import ValidationMessage from "../../ValidationMessage";
import DeleteEmailDomainMutation from "../EmailDomains/DeleteEmailDomainMutation";
=======
>>>>>>> 95c6e6e7

import EmailDomainTableContainer from "./EmailDomainTableContainer";

interface Props {
  settings: EmailDomainConfigContainer_settings;
  disabled: boolean;
}

<<<<<<< HEAD
// eslint-disable-next-line no-unused-expressions
graphql`
  fragment EmailDomainConfigContainer_formValues on Settings {
    protectedEmailDomains
  }
`;

const EmailDomainConfigContainer: FunctionComponent<Props> = ({
  settings,
  disabled,
}) => {
  const { emailDomainModeration, protectedEmailDomains } = settings;
  const { localeBundles } = useCoralContext();
  const deleteEmailDomain = useMutation(DeleteEmailDomainMutation);

  const onDelete = useCallback(
    async (domainId: string) => {
      const message = getMessage(
        localeBundles,
        "configure-moderation-emailDomains-confirmDelete",
        "Deleting this email domain will stop any new accounts created with it from being banned or always pre-moderated. Are you sure you want to continue?"
      );

      // eslint-disable-next-line no-restricted-globals
      if (window.confirm(message)) {
        await deleteEmailDomain({ id: domainId });
      }
    },
    [deleteEmailDomain, localeBundles]
  );
=======
const EmailDomainConfigContainer: FunctionComponent<Props> = ({ settings }) => {
  const [showDomainList, setShowDomainList] = useState(false);
>>>>>>> 95c6e6e7

  return (
    <ConfigBox
      id="emailDomain"
      data-testid="emailDomain-container"
      title={
        <Localized id="configure-moderation-emailDomains-header">
          <Header container="legend">Email domain</Header>
        </Localized>
      }
    >
      <Localized id="configure-moderation-emailDomains-description">
        <FormFieldDescription>
          Create rules to take action on accounts or comments based on the
          account holder's email address domain.
        </FormFieldDescription>
      </Localized>
      <Localized
        id="configure-moderation-emailDomains-addDomain"
        elems={{ icon: <ButtonSvgIcon size="xs" Icon={AddIcon} /> }}
      >
        <Button to="/admin/configure/moderation/domains/add" iconLeft>
          Add domain
        </Button>
      </Localized>
<<<<<<< HEAD
      {emailDomainModeration.length > 0 && (
        <Table
          fullWidth
          data-testid="configuration-moderation-emailDomains-table"
        >
          <TableHead>
            <TableRow>
              <Localized id="configure-moderation-emailDomains-table-domain">
                <TableCell>Domain</TableCell>
              </Localized>
              <Localized id="configure-moderation-emailDomains-table-action">
                <TableCell>Action</TableCell>
              </Localized>
            </TableRow>
          </TableHead>
          <TableBody>
            {emailDomainModeration.map((domain) => {
              const actionDetails =
                domain.newUserModeration === "BAN"
                  ? {
                      id: "configure-moderation-emailDomains-banAllUsers",
                      message: "Ban all new commenter accounts",
                    }
                  : {
                      id: "configure-moderation-emailDomains-alwaysPremod",
                      message: "Always pre-moderate comments",
                    };
              const actionText = getMessage(
                localeBundles,
                actionDetails.id,
                actionDetails.message
              );
              return (
                <TableRow key={domain.id}>
                  <TableCell>{domain.domain}</TableCell>
                  <TableCell>
                    <Flex>
                      {actionText}
                      <Flex className={styles.buttons}>
                        <Localized
                          id="configure-moderation-emailDomains-table-edit"
                          elems={{ icon: <ButtonSvgIcon Icon={PencilIcon} /> }}
                        >
                          <Button
                            variant="text"
                            iconLeft
                            to={`${urls.admin.configureModeration}/domains/${domain.id}`}
                            className={styles.editButton}
                          >
                            Edit
                          </Button>
                        </Localized>
                        <Localized
                          id="configure-moderation-emailDomains-table-delete"
                          elems={{
                            icon: <ButtonSvgIcon Icon={BinIcon} />,
                          }}
                        >
                          <Button
                            variant="text"
                            iconLeft
                            onClick={() => onDelete(domain.id)}
                            data-testid={`domain-delete-${domain.id}`}
                          >
                            Delete
                          </Button>
                        </Localized>
                      </Flex>
                    </Flex>
                  </TableCell>
                </TableRow>
              );
            })}
          </TableBody>
        </Table>
      )}
      <FormField>
        <FormFieldHeader>
          <Localized id="configure-moderation-emailDomains-exceptions-header">
            <Label component="legend">Exceptions</Label>
          </Localized>
        </FormFieldHeader>
        <Localized id="configure-moderation-emailDomains-exceptions-helperText">
          <HelperText>
            These domains cannot be banned. Domains should be written without
            www, for example `gmail.com`. Separate domains with a comma.
          </HelperText>
        </Localized>
        <Field
          name="protectedEmailDomains"
          parse={parseStringList}
          format={formatStringList}
          validate={validateEmailDomainList}
          defaultValue={protectedEmailDomains}
        >
          {({ input, meta }) => (
            <>
              <Textarea
                {...input}
                className={styles.textArea}
                id={`configure-advanced-${input.name}`}
                autoComplete="off"
                autoCorrect="off"
                autoCapitalize="off"
                spellCheck={false}
                fullwidth
                disabled={disabled}
              />
              <ValidationMessage meta={meta} />
            </>
          )}
        </Field>
      </FormField>
=======
      <Flex>
        {!showDomainList ? (
          <Localized id="configure-moderation-emailDomains-showCurrent">
            <Button variant="text" onClick={() => setShowDomainList(true)}>
              Show current domain list
            </Button>
          </Localized>
        ) : (
          <Localized id="configure-moderation-emailDomains-hideCurrent">
            <Button variant="text" onClick={() => setShowDomainList(false)}>
              Hide current domain list
            </Button>
          </Localized>
        )}
      </Flex>
      {showDomainList && <EmailDomainTableContainer settings={settings} />}
>>>>>>> 95c6e6e7
    </ConfigBox>
  );
};

const enhanced = withFragmentContainer<Props>({
  settings: graphql`
    fragment EmailDomainConfigContainer_settings on Settings {
<<<<<<< HEAD
      protectedEmailDomains
      emailDomainModeration {
        domain
        id
        newUserModeration
      }
=======
      ...EmailDomainTableContainer_settings
>>>>>>> 95c6e6e7
    }
  `,
})(EmailDomainConfigContainer);

export default enhanced;<|MERGE_RESOLUTION|>--- conflicted
+++ resolved
@@ -1,21 +1,12 @@
 import { Localized } from "@fluent/react/compat";
-<<<<<<< HEAD
-import React, { FunctionComponent, useCallback } from "react";
+import React, { FunctionComponent, useState } from "react";
 import { Field } from "react-final-form";
 import { graphql } from "relay-runtime";
 
-import { urls } from "coral-framework/helpers";
-import { useCoralContext } from "coral-framework/lib/bootstrap";
 import { formatStringList, parseStringList } from "coral-framework/lib/form";
-import { getMessage } from "coral-framework/lib/i18n";
-import { useMutation, withFragmentContainer } from "coral-framework/lib/relay";
+import { withFragmentContainer } from "coral-framework/lib/relay";
 import { validateEmailDomainList } from "coral-framework/lib/validation";
-import {
-  AddIcon,
-  BinIcon,
-  ButtonSvgIcon,
-  PencilIcon,
-} from "coral-ui/components/icons";
+import { AddIcon, ButtonSvgIcon } from "coral-ui/components/icons";
 import {
   Button,
   Flex,
@@ -24,40 +15,23 @@
   FormFieldHeader,
   HelperText,
   Label,
-  Table,
-  TableBody,
-  TableCell,
-  TableHead,
-  TableRow,
   Textarea,
 } from "coral-ui/components/v2";
-=======
-import React, { FunctionComponent, useState } from "react";
-import { graphql } from "relay-runtime";
-
-import { withFragmentContainer } from "coral-framework/lib/relay";
-import { AddIcon, ButtonSvgIcon } from "coral-ui/components/icons";
-import { Button, Flex, FormFieldDescription } from "coral-ui/components/v2";
->>>>>>> 95c6e6e7
 
 import { EmailDomainConfigContainer_settings } from "coral-admin/__generated__/EmailDomainConfigContainer_settings.graphql";
 
 import ConfigBox from "../../ConfigBox";
 import Header from "../../Header";
-<<<<<<< HEAD
 import ValidationMessage from "../../ValidationMessage";
-import DeleteEmailDomainMutation from "../EmailDomains/DeleteEmailDomainMutation";
-=======
->>>>>>> 95c6e6e7
+import EmailDomainTableContainer from "./EmailDomainTableContainer";
 
-import EmailDomainTableContainer from "./EmailDomainTableContainer";
+import styles from "./EmailDomainConfigContainer.css";
 
 interface Props {
   settings: EmailDomainConfigContainer_settings;
   disabled: boolean;
 }
 
-<<<<<<< HEAD
 // eslint-disable-next-line no-unused-expressions
 graphql`
   fragment EmailDomainConfigContainer_formValues on Settings {
@@ -69,29 +43,8 @@
   settings,
   disabled,
 }) => {
-  const { emailDomainModeration, protectedEmailDomains } = settings;
-  const { localeBundles } = useCoralContext();
-  const deleteEmailDomain = useMutation(DeleteEmailDomainMutation);
-
-  const onDelete = useCallback(
-    async (domainId: string) => {
-      const message = getMessage(
-        localeBundles,
-        "configure-moderation-emailDomains-confirmDelete",
-        "Deleting this email domain will stop any new accounts created with it from being banned or always pre-moderated. Are you sure you want to continue?"
-      );
-
-      // eslint-disable-next-line no-restricted-globals
-      if (window.confirm(message)) {
-        await deleteEmailDomain({ id: domainId });
-      }
-    },
-    [deleteEmailDomain, localeBundles]
-  );
-=======
-const EmailDomainConfigContainer: FunctionComponent<Props> = ({ settings }) => {
+  const { protectedEmailDomains } = settings;
   const [showDomainList, setShowDomainList] = useState(false);
->>>>>>> 95c6e6e7
 
   return (
     <ConfigBox
@@ -117,83 +70,22 @@
           Add domain
         </Button>
       </Localized>
-<<<<<<< HEAD
-      {emailDomainModeration.length > 0 && (
-        <Table
-          fullWidth
-          data-testid="configuration-moderation-emailDomains-table"
-        >
-          <TableHead>
-            <TableRow>
-              <Localized id="configure-moderation-emailDomains-table-domain">
-                <TableCell>Domain</TableCell>
-              </Localized>
-              <Localized id="configure-moderation-emailDomains-table-action">
-                <TableCell>Action</TableCell>
-              </Localized>
-            </TableRow>
-          </TableHead>
-          <TableBody>
-            {emailDomainModeration.map((domain) => {
-              const actionDetails =
-                domain.newUserModeration === "BAN"
-                  ? {
-                      id: "configure-moderation-emailDomains-banAllUsers",
-                      message: "Ban all new commenter accounts",
-                    }
-                  : {
-                      id: "configure-moderation-emailDomains-alwaysPremod",
-                      message: "Always pre-moderate comments",
-                    };
-              const actionText = getMessage(
-                localeBundles,
-                actionDetails.id,
-                actionDetails.message
-              );
-              return (
-                <TableRow key={domain.id}>
-                  <TableCell>{domain.domain}</TableCell>
-                  <TableCell>
-                    <Flex>
-                      {actionText}
-                      <Flex className={styles.buttons}>
-                        <Localized
-                          id="configure-moderation-emailDomains-table-edit"
-                          elems={{ icon: <ButtonSvgIcon Icon={PencilIcon} /> }}
-                        >
-                          <Button
-                            variant="text"
-                            iconLeft
-                            to={`${urls.admin.configureModeration}/domains/${domain.id}`}
-                            className={styles.editButton}
-                          >
-                            Edit
-                          </Button>
-                        </Localized>
-                        <Localized
-                          id="configure-moderation-emailDomains-table-delete"
-                          elems={{
-                            icon: <ButtonSvgIcon Icon={BinIcon} />,
-                          }}
-                        >
-                          <Button
-                            variant="text"
-                            iconLeft
-                            onClick={() => onDelete(domain.id)}
-                            data-testid={`domain-delete-${domain.id}`}
-                          >
-                            Delete
-                          </Button>
-                        </Localized>
-                      </Flex>
-                    </Flex>
-                  </TableCell>
-                </TableRow>
-              );
-            })}
-          </TableBody>
-        </Table>
-      )}
+      <Flex>
+        {!showDomainList ? (
+          <Localized id="configure-moderation-emailDomains-showCurrent">
+            <Button variant="text" onClick={() => setShowDomainList(true)}>
+              Show current domain list
+            </Button>
+          </Localized>
+        ) : (
+          <Localized id="configure-moderation-emailDomains-hideCurrent">
+            <Button variant="text" onClick={() => setShowDomainList(false)}>
+              Hide current domain list
+            </Button>
+          </Localized>
+        )}
+      </Flex>
+      {showDomainList && <EmailDomainTableContainer settings={settings} />}
       <FormField>
         <FormFieldHeader>
           <Localized id="configure-moderation-emailDomains-exceptions-header">
@@ -231,24 +123,6 @@
           )}
         </Field>
       </FormField>
-=======
-      <Flex>
-        {!showDomainList ? (
-          <Localized id="configure-moderation-emailDomains-showCurrent">
-            <Button variant="text" onClick={() => setShowDomainList(true)}>
-              Show current domain list
-            </Button>
-          </Localized>
-        ) : (
-          <Localized id="configure-moderation-emailDomains-hideCurrent">
-            <Button variant="text" onClick={() => setShowDomainList(false)}>
-              Hide current domain list
-            </Button>
-          </Localized>
-        )}
-      </Flex>
-      {showDomainList && <EmailDomainTableContainer settings={settings} />}
->>>>>>> 95c6e6e7
     </ConfigBox>
   );
 };
@@ -256,16 +130,8 @@
 const enhanced = withFragmentContainer<Props>({
   settings: graphql`
     fragment EmailDomainConfigContainer_settings on Settings {
-<<<<<<< HEAD
       protectedEmailDomains
-      emailDomainModeration {
-        domain
-        id
-        newUserModeration
-      }
-=======
       ...EmailDomainTableContainer_settings
->>>>>>> 95c6e6e7
     }
   `,
 })(EmailDomainConfigContainer);
