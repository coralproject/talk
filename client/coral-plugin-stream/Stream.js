--- conflicted
+++ resolved
@@ -3,14 +3,8 @@
 import gql from 'graphql-tag';
 import {fetchSignIn} from 'coral-framework/actions/auth';
 import RileysAwesomeCommentBox from 'coral-plugin-stream/RileysAwesomeCommentBox';
-<<<<<<< HEAD
-import CommentBody from 'coral-plugin-commentcontent/CommentContent';
-
-const assetID = 'bc7b4cef-1e14-46e1-9db4-66465192f168';
-=======
 
 const assetID = '6187a94b-0b6d-4a96-ac6b-62b529cd8410';
->>>>>>> bbfd0179
 
 // MyComponent is a "presentational" or apollo-unaware component,
 // It could be a simple React class:
@@ -21,11 +15,7 @@
   }
 
   logMeIn() {
-<<<<<<< HEAD
     fetchSignIn({email: 'your@example.com', password: 'dfasidfaisdufoiausdfoiuaspdoifas'})(() => {});
-=======
-    fetchSignIn({email: 'your@example.com', password: 'yourmom'})(() => {});
->>>>>>> bbfd0179
   }
 
   render() {
@@ -39,25 +29,6 @@
         : <div>
             <RileysAwesomeCommentBox asset_id={data.asset.id} />
             <p>Asset ID: {data.asset.id}</p>
-<<<<<<< HEAD
-            {
-              data.asset.comments.map(comment => {
-                return <div key={comment.id}>
-                  <CommentBody
-                    body={comment.body}/>
-                    {
-                      comment.replies.map(reply => {
-                        return <div key={reply.id}>
-                          <CommentBody
-                            body={reply.body}/>
-                        </div>;
-                      })
-                    }
-                </div>;
-              })
-            }
-        </div>
-=======
             <ul>
             {
               data.asset.comments.map(comment => {
@@ -75,7 +46,6 @@
             }
             </ul>
           </div>
->>>>>>> bbfd0179
       }
     </div>;
   }
@@ -112,7 +82,6 @@
   }
 }`;
 
-
 // We then can use `graphql` to pass the query results returned by MyQuery
 // to MyComponent as a prop (and update them as the results change)
 const StreamWithData = graphql(
