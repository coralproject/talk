import React, {Component} from 'react';
<<<<<<< HEAD

// import {Tooltip} from 'coral-ui';
// import FlagBio from '../coral-plugin-flags/FlagBio';
=======
import {Tooltip} from 'coral-ui';
import FlagBio from 'coral-plugin-flags/FlagBio';
>>>>>>> ce002e36
const packagename = 'coral-plugin-author-name';
import styles from './styles.css';

export default class AuthorName extends Component {

  state = {showTooltip: false}

  handleClick = () => {
    this.setState(state => ({
      showTooltip: !state.showTooltip
    }));
  }

  handleMouseLeave = () => {
    setTimeout(() => {
      this.setState({
        showTooltip: false
      });
    }, 500);
  }

  render () {
    const {author} = this.props;

    // const {showTooltip} = this.state;
    return (
<<<<<<< HEAD
      <div
        className={`${packagename}-text`}
        onMouseOver={this.handleMouseOver}
        onMouseLeave={this.handleMouseLeave}
      >
        {author && author.name}
        {

          // Hiding bio until moderation is addressed
          // showTooltip && author.settings.bio && <Tooltip>
          //   <div className={`${packagename}-bio`}>
          //     {author.settings.bio}
          //   </div>
          //   <div className={`${packagename}-bio-flag`}>
          //     <FlagBio  {...this.props}/>
          //   </div>
          //   </Tooltip>
        }
=======
      <div className={`${packagename}-text ${styles.container}`} onClick={this.handleClick} onMouseLeave={this.handleMouseLeave}>
        <a className={`${styles.authorName} ${author.settings.bio ? styles.hasBio : ''}`}>
          {author && author.name}
          {author.settings.bio ? <span className={`${styles.arrowDown} ${showTooltip ? styles.arrowUp : ''}`} /> : null}
        </a>
        {showTooltip && author.settings.bio
          && (
          <Tooltip>
            <div className={`${packagename}-bio`}>
              {author.settings.bio}
            </div>
            <div className={`${packagename}-bio-flag`}>
              <FlagBio  {...this.props}/>
            </div>
          </Tooltip>
        )}
>>>>>>> ce002e36
      </div>
    );
  }
}<|MERGE_RESOLUTION|>--- conflicted
+++ resolved
@@ -1,12 +1,4 @@
 import React, {Component} from 'react';
-<<<<<<< HEAD
-
-// import {Tooltip} from 'coral-ui';
-// import FlagBio from '../coral-plugin-flags/FlagBio';
-=======
-import {Tooltip} from 'coral-ui';
-import FlagBio from 'coral-plugin-flags/FlagBio';
->>>>>>> ce002e36
 const packagename = 'coral-plugin-author-name';
 import styles from './styles.css';
 
@@ -30,46 +22,11 @@
 
   render () {
     const {author} = this.props;
-
-    // const {showTooltip} = this.state;
     return (
-<<<<<<< HEAD
       <div
         className={`${packagename}-text`}
-        onMouseOver={this.handleMouseOver}
-        onMouseLeave={this.handleMouseLeave}
-      >
+        className={`${styles.authorName}`}>
         {author && author.name}
-        {
-
-          // Hiding bio until moderation is addressed
-          // showTooltip && author.settings.bio && <Tooltip>
-          //   <div className={`${packagename}-bio`}>
-          //     {author.settings.bio}
-          //   </div>
-          //   <div className={`${packagename}-bio-flag`}>
-          //     <FlagBio  {...this.props}/>
-          //   </div>
-          //   </Tooltip>
-        }
-=======
-      <div className={`${packagename}-text ${styles.container}`} onClick={this.handleClick} onMouseLeave={this.handleMouseLeave}>
-        <a className={`${styles.authorName} ${author.settings.bio ? styles.hasBio : ''}`}>
-          {author && author.name}
-          {author.settings.bio ? <span className={`${styles.arrowDown} ${showTooltip ? styles.arrowUp : ''}`} /> : null}
-        </a>
-        {showTooltip && author.settings.bio
-          && (
-          <Tooltip>
-            <div className={`${packagename}-bio`}>
-              {author.settings.bio}
-            </div>
-            <div className={`${packagename}-bio-flag`}>
-              <FlagBio  {...this.props}/>
-            </div>
-          </Tooltip>
-        )}
->>>>>>> ce002e36
       </div>
     );
   }
