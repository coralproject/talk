--- conflicted
+++ resolved
@@ -198,7 +198,6 @@
   margin: 8px;
 }
 
-<<<<<<< HEAD
 /* Flag Styles */
 
 .coral-plugin-flags-popup {
@@ -233,7 +232,8 @@
 .coral-plugin-flags-popup-button {
     float: right;
     margin-top: 10px;
-=======
+}
+
 /* Close comments */
 
 .close-comments-intro-wrapper {
@@ -271,5 +271,4 @@
 
 .close-comments-alert i.material-icons {
   font-size: 16px !important;
->>>>>>> b88c413d
 }