body {
  font-family: 'Lato', sans-serif;
  font-family: 'Open Sans', sans-serif;
  width: 100%;
  font-size: 12px;
<<<<<<< HEAD
  margin: 0px;
  padding: 0px 0px 50px 0px;

=======
  margin: 0;
  min-height: 700px;
>>>>>>> d9f1c052
}

button {
  padding: 5px 10px;
  margin: 5px;
  background: none;
  border: none;
}

button:hover {
  border-radius: 2px;
  color: #FFF;
  background-color: rgb(155, 155, 155);
}

button i {
  margin-right: 3px;
}

hr {
  border: 0;
  height: 0;
  border-top: 1px solid rgba(0, 0, 0, 0.1);
  border-bottom: 1px solid rgba(255, 255, 255, 0.3);
}

.screen-reader-text {
   clip: rect(1px, 1px, 1px, 1px);
   height: 1px;
   width: 1px;
   overflow: hidden;
   position: absolute !important;
}

/* Notification styles */
#coral-notif {
  position: fixed;
  bottom: 0;
  border: 0;
  background: rgb(105,105,105);
  color: white;
  border-radius: 2px;
  font-weight: bold;
}

/* Info Box Styles */
.coral-plugin-infobox-info {
  position: fixed;
  top: 0;
  border: 0;
  background: rgb(105,105,105);
  color: white;
  border-radius: 2px;
  font-weight: bold;
  display: block;
}

.hidden  {
  visibility: hidden;
  display: none;
}

/* Comment Box Styles */
.coral-plugin-commentbox-container {
  display: flex;
}

.coral-plugin-commentbox-textarea {
  flex: 1;
  padding: 5px;
}

.coral-plugin-commentbox-button-container {
  display: flex;
  justify-content: flex-end;
  margin-top: 10px;
}

#coralStream .coral-plugin-commentbox-button {
  float: right;
  margin-top: 10px;
  padding: 5px 10px;
  background: rgb(105, 105, 105);
  color: #FFF;
  border: none;
  border-radius: 2px;
}

.coral-plugin-commentbox-username {
  width: 50%;
  padding-left: 5px;
  margin-bottom: 5px;
}

/* Comment styles */
.comment {
  margin-bottom: 10px;
}

.coral-plugin-commentcontent-text {
  margin-bottom: 10px;
}

.coral-plugin-author-name-text {
  display: inline-block;
  margin-right: 10px;
  font-weight: bolder;
}


/* Reply styles */

.comment .reply {
  margin: 0px 0px 10px 20px;
}

/* Comment Action Styles */

.commentActionsRight, .replyActionsRight {
  display: flex;
  justify-content: flex-end;
  width: 50%;
}
.commentActionsLeft, .replyActionsLeft {
  display: flex;
  justify-content: flex-start;
  float: left;
  width: 50%;
}

.commentActionsLeft .material-icons,.commentActionsRight .material-icons,
.replyActionsLeft .material-icons, .replyActionsRight .material-icons {
  font-size: 12px;
  margin-left: 3px;
  vertical-align: middle;
}

.likedButton {
  color: rgb(0,134,227);
}

.flaggedIcon {
  color: #F00;
}

/* Comment count styles */
.coral-plugin-comment-count-text {
  margin-bottom: 15px;
}

.coral-plugin-pubdate-text {
  color: #CCC;
  display: inline-block;
}<|MERGE_RESOLUTION|>--- conflicted
+++ resolved
@@ -3,14 +3,8 @@
   font-family: 'Open Sans', sans-serif;
   width: 100%;
   font-size: 12px;
-<<<<<<< HEAD
   margin: 0px;
   padding: 0px 0px 50px 0px;
-
-=======
-  margin: 0;
-  min-height: 700px;
->>>>>>> d9f1c052
 }
 
 button {
