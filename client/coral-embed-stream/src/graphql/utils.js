import update from 'immutability-helper';
import { appendNewNodes } from 'coral-framework/utils';

function determineCommentDepth(comment) {
  let depth = 0;
  let cur = comment;
  while (cur.parent) {
    cur = cur.parent;
    depth++;
  }
  return depth;
}

function applyToCommentsOrigin(root, callback) {
  if (root.asset.comment) {
    let comment = root.asset.comment;
    for (let depth = 0; depth <= determineCommentDepth(comment); depth++) {
      let changes = { $apply: node => (node ? callback(node) : node) };
      for (let i = 0; i < depth; i++) {
        changes = { parent: changes };
      }
      comment = update(comment, changes);
    }

    return {
      ...root,
      asset: {
        ...root.asset,
        comment,
      },
    };
  }
  return update(root, {
    asset: { $apply: asset => callback(asset) },
  });
}

function findAndInsertComment(parent, comment) {
  const isAsset = parent.__typename === 'Asset';
  const [connectionField, countField, action] = isAsset
    ? ['comments', 'totalCommentCount', '$unshift']
    : ['replies', 'replyCount', '$push'];

  if (
    (!comment.parent && isAsset) || // A top level comment in the asset.
    (comment.parent && parent.id === comment.parent.id) // A reply at the correct parent.
  ) {
    return update(parent, {
      [connectionField]: {
        nodes: { [action]: [comment] },
      },
      [countField]: { $apply: c => c + 1 },
    });
  }
  const connection = parent[connectionField];
  if (!connection) {
    return parent;
  }
  return update(parent, {
    [connectionField]: {
      nodes: {
        $apply: nodes => nodes.map(node => findAndInsertComment(node, comment)),
      },
    },
  });
}

export function insertCommentIntoEmbedQuery(root, comment) {
<<<<<<< HEAD
  return applyToCommentsOrigin(root, (origin) => findAndInsertComment(origin, comment));
}

function findAndRemoveComment(parent, id) {
  const [connectionField, countField] = parent.__typename === 'Asset'
    ? ['comments', 'totalCommentCount']
    : ['replies', 'replyCount'];
=======
  return applyToCommentsOrigin(root, origin =>
    findAndInsertComment(origin, comment)
  );
}

function findAndRemoveComment(parent, id) {
  const [connectionField, countField] =
    parent.__typename === 'Asset'
      ? ['comments', 'totalCommentCount']
      : ['replies', 'replyCount'];
>>>>>>> d101989e

  const connection = parent[connectionField];
  if (!connection) {
    return parent;
  }

  let next = connection.nodes.filter(node => node.id !== id);
  if (next.length === connection.nodes.length) {
    next = next.map(node => findAndRemoveComment(node, id));
  }
  let changes = {
    [connectionField]: {
      nodes: { $set: next },
    },
  };

  if (parent[countField] && next.length !== connection.nodes.length) {
    changes[countField] = { $set: parent[countField] - 1 };
  }
  return update(parent, changes);
}

export function removeCommentFromEmbedQuery(root, id) {
<<<<<<< HEAD
  return applyToCommentsOrigin(root, (origin) => findAndRemoveComment(origin, id));
=======
  return applyToCommentsOrigin(root, origin =>
    findAndRemoveComment(origin, id)
  );
>>>>>>> d101989e
}

export function getTopLevelParent(comment) {
  if (comment.parent) {
    return getTopLevelParent(comment.parent);
  }
  return comment;
}

export function findComment(nodes, callback) {
  for (let i = 0; i < nodes.length; i++) {
    const node = nodes[i];
    if (callback(node)) {
      return node;
    }
    if (node.replies) {
      const find = findComment(node.replies.nodes, callback);
      if (find) {
        return find;
      }
    }
  }
  return false;
}

export function findCommentWithId(nodes, id) {
  return findComment(nodes, node => node.id === id);
}

export function findCommentInEmbedQuery(root, callbackOrId) {
  return findCommentInAsset(root.asset, callbackOrId);
}

export function findCommentInAsset(asset, callbackOrId) {
  let callback = callbackOrId;
  if (typeof callbackOrId === 'string') {
    callback = node => node.id === callbackOrId;
  }
  if (asset.comment) {
    return findComment([getTopLevelParent(asset.comment)], callback);
  }
  if (!asset.comments) {
    return false;
  }
  return findComment(asset.comments.nodes, callback);
}

function findAndInsertFetchedComments(parent, comments, parent_id) {
  const isAsset = parent.__typename === 'Asset';
  const connectionField = isAsset ? 'comments' : 'replies';
  if (
    (!parent_id && connectionField === 'comments') ||
    parent.id === parent_id
  ) {
    return update(parent, {
      [connectionField]: {
        hasNextPage: { $set: comments.hasNextPage },
        endCursor: { $set: comments.endCursor },
        nodes: { $apply: nodes => appendNewNodes(nodes, comments.nodes) },
      },
    });
  }

  const connection = parent[connectionField];
  if (!connection) {
    return parent;
  }
  return update(parent, {
    [connectionField]: {
      nodes: {
        $apply: nodes =>
          nodes.map(node =>
            findAndInsertFetchedComments(node, comments, parent_id)
          ),
      },
    },
  });
}

export function insertFetchedCommentsIntoEmbedQuery(root, comments, parent_id) {
  return applyToCommentsOrigin(root, origin =>
    findAndInsertFetchedComments(origin, comments, parent_id)
  );
}

/**
 * attachCommentToParent recurses through the comment tree starting at `topLevelComment`
 * to find the parent of `comment` and attach it to the replies.
 */
export function attachCommentToParent(topLevelComment, comment) {
  if (topLevelComment.id === comment.parent.id) {
    return update(topLevelComment, {
      replies: {
        nodes: {
          $apply: nodes => appendNewNodes(nodes, [comment]),
        },
      },
      replyCount: {
        $set: count => count + 1,
      },
    });
  }
  return update(topLevelComment, {
    replies: {
      nodes: {
        $apply: nodes =>
          nodes.map(node => attachCommentToParent(node, comment)),
      },
    },
  });
}

/**
 * Nest a string in itself repeatly until `level` has been reached.
 *
 * Example:
 * nest(`
 *   a
 *   ...nest
 *   b
 * `, 2)
 *
 * Output:
 * `
 *   a
 *   a
 *   b
 *   b
 * `
 */
export function nest(document, level) {
  let result = '';
  for (let x = 0; x < level; x++) {
    if (x === 0) {
      result += document;
      continue;
    }
    result = result.replace('...nest', document);
  }
  return result.replace('...nest', '');
}<|MERGE_RESOLUTION|>--- conflicted
+++ resolved
@@ -66,15 +66,6 @@
 }
 
 export function insertCommentIntoEmbedQuery(root, comment) {
-<<<<<<< HEAD
-  return applyToCommentsOrigin(root, (origin) => findAndInsertComment(origin, comment));
-}
-
-function findAndRemoveComment(parent, id) {
-  const [connectionField, countField] = parent.__typename === 'Asset'
-    ? ['comments', 'totalCommentCount']
-    : ['replies', 'replyCount'];
-=======
   return applyToCommentsOrigin(root, origin =>
     findAndInsertComment(origin, comment)
   );
@@ -85,7 +76,6 @@
     parent.__typename === 'Asset'
       ? ['comments', 'totalCommentCount']
       : ['replies', 'replyCount'];
->>>>>>> d101989e
 
   const connection = parent[connectionField];
   if (!connection) {
@@ -109,13 +99,9 @@
 }
 
 export function removeCommentFromEmbedQuery(root, id) {
-<<<<<<< HEAD
-  return applyToCommentsOrigin(root, (origin) => findAndRemoveComment(origin, id));
-=======
   return applyToCommentsOrigin(root, origin =>
     findAndRemoveComment(origin, id)
   );
->>>>>>> d101989e
 }
 
 export function getTopLevelParent(comment) {
