--- conflicted
+++ resolved
@@ -193,11 +193,6 @@
         },
       },
       updateQueries: {
-<<<<<<< HEAD
-        CoralEmbedStream_Embed: (prev, {mutationResult: {data: {createComment: {comment}}}}) => {
-          if (
-            prev.me.roles.indexOf('ADMIN') === -1 && prev.asset.settings.moderation === 'PRE' ||
-=======
         CoralEmbedStream_Embed: (
           prev,
           { mutationResult: { data: { createComment: { comment } } } }
@@ -205,7 +200,6 @@
           if (
             (prev.me.role !== 'ADMIN' &&
               prev.asset.settings.moderation === 'PRE') ||
->>>>>>> d101989e
             comment.status === 'PREMOD' ||
             comment.status === 'REJECTED' ||
             comment.status === 'SYSTEM_WITHHELD'
