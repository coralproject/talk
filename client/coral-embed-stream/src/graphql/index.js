--- conflicted
+++ resolved
@@ -18,7 +18,24 @@
         }
       }
     `,
-<<<<<<< HEAD
+    RemoveCommentTagResponse: gql`
+      fragment CoralEmbedStream_RemoveCommentTagResponse on RemoveCommentTagResponse {
+        comment {
+          id
+          tags {
+            name
+          }
+        }
+      }
+    `,
+    AddCommentTagResponse: gql`
+      fragment CoralEmbedStream_AddCommentTagResponse on AddCommentTagResponse {
+        comment {
+          id
+          tags {
+            name
+          }
+        }
     ModifyTagResponse: gql`
       fragment CoralEmbedStream_ModifyTagResponse on ModifyTagResponse {
         errors {
@@ -30,25 +47,6 @@
       fragment CoralEmbedStream_DeleteActionResponse on DeleteActionResponse {
         errors {
           translation_key
-=======
-    RemoveCommentTagResponse: gql`
-      fragment CoralEmbedStream_RemoveCommentTagResponse on RemoveCommentTagResponse {
-        comment {
-          id
-          tags {
-            name
-          }
-        }
-      }
-    `,
-    AddCommentTagResponse: gql`
-      fragment CoralEmbedStream_AddCommentTagResponse on AddCommentTagResponse {
-        comment {
-          id
-          tags {
-            name
-          }
->>>>>>> 7417d519
         }
       }
     `,
