--- conflicted
+++ resolved
@@ -61,16 +61,11 @@
     // Set up messaging between embedded Iframe an parent component
     // Using recommended Pym init code which violates .eslint standards
     const pym = new Pym.Child({polling: 100});
-<<<<<<< HEAD
     pym.onMessage('DOMContentLoaded', hash => {
       pym.scrollParentTo(hash.replace('#'), '');
     });
-    const path = /https?\:\/\/([^?]+)/.exec(pym.parentUrl)[1];
-    this.props.getStream(path);
-=======
     const path = /https?\:\/\/([^?]+)/.exec(pym.parentUrl);
     this.props.getStream(path && path[1] || window.location);
->>>>>>> d5d02aef
   }
 
   render () {
@@ -120,13 +115,8 @@
           </div>
           {
             rootItem.comments && rootItem.comments.map((commentId) => {
-<<<<<<< HEAD
-              const comment = this.props.items.comments[commentId];
+              const comment = comments[commentId];
               return <div className="comment" key={commentId} id={commentId}>
-=======
-              const comment = comments[commentId];
-              return <div className="comment" key={commentId}>
->>>>>>> d5d02aef
                 <hr aria-hidden={true}/>
                 <AuthorName author={users[comment.author_id]}/>
                 <PubDate created_at={comment.created_at}/>
@@ -202,17 +192,10 @@
                               addItem={this.props.addItem}
                               updateItem={this.props.updateItem}
                               currentUser={this.props.auth.user}/>
-<<<<<<< HEAD
-                            <PermalinkButton
-                              comment_id={reply.comment_id}
-                              asset_id={reply.comment_id}
-                              />
-=======
                               <PermalinkButton
                                 comment_id={reply.parent_id}
                                 asset_id={rootItemId}
                                 />
->>>>>>> d5d02aef
                           </div>
                       </div>;
                     })
