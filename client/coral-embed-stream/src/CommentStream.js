--- conflicted
+++ resolved
@@ -79,12 +79,8 @@
     const rootItemId = this.props.items.assets && Object.keys(this.props.items.assets)[0];
     const rootItem = this.props.items.assets && this.props.items.assets[rootItemId];
     const {actions, users, comments} = this.props.items;
-<<<<<<< HEAD
     const {loggedIn, user, showSignInDialog, signInOffset} = this.props.auth;
-=======
-    const {loggedIn, user, showSignInDialog} = this.props.auth;
     const {status} = this.props.config;
->>>>>>> c9548e1d
     const {activeTab} = this.state;
     const expandForLogin = showSignInDialog ? {
       minHeight: document.body.scrollHeight + 150
@@ -102,39 +98,6 @@
           {/* Add to the restricted param a boolean if the user is suspended*/}
           <RestrictedContent restricted={false} restrictedComp={<SuspendedAccount />}>
             <TabContent show={activeTab === 0}>
-<<<<<<< HEAD
-              <div id="commentBox">
-                <InfoBox
-                  content={this.props.config.infoBoxContent}
-                  enable={this.props.config.infoBoxEnable}
-                />
-                <CommentBox
-                  addNotification={this.props.addNotification}
-                  postItem={this.props.postItem}
-                  appendItemArray={this.props.appendItemArray}
-                  updateItem={this.props.updateItem}
-                  id={rootItemId}
-                  premod={this.props.config.moderation}
-                  reply={false}
-                  author={user}
-                />
-              {!loggedIn && <SignInContainer offset={signInOffset} />}
-              </div>
-              {
-                rootItem.comments && rootItem.comments.map((commentId) => {
-                  const comment = comments[commentId];
-                  return <div className="comment" key={commentId} id={`c_${commentId}`}>
-                    <hr aria-hidden={true}/>
-                    <AuthorName author={users[comment.author_id]}/>
-                    <PubDate created_at={comment.created_at}/>
-                    <Content body={comment.body}/>
-                    <div className="commentActionsLeft">
-                      <ReplyButton
-                        updateItem={this.props.updateItem}
-                        id={commentId}
-                        showReply={comment.showReply}/>
-                      <LikeButton
-=======
                 {
                   status === 'open'
                   ? <div id="commentBox">
@@ -143,7 +106,6 @@
                         enable={this.props.config.infoBoxEnable}
                       />
                       <CommentBox
->>>>>>> c9548e1d
                         addNotification={this.props.addNotification}
                         postItem={this.props.postItem}
                         appendItemArray={this.props.appendItemArray}
@@ -156,7 +118,7 @@
                     </div>
                   : <p>Comments are closed for this thread.</p>
                 }
-                {!loggedIn && <SignInContainer />}
+                {!loggedIn && <SignInContainer offset={signInOffset} />}
                 {
                   rootItem.comments && rootItem.comments.map((commentId) => {
                     const comment = comments[commentId];
