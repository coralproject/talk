--- conflicted
+++ resolved
@@ -60,16 +60,10 @@
   componentDidMount () {
     // Set up messaging between embedded Iframe an parent component
     this.pym = new Pym.Child({polling: 100});
-<<<<<<< HEAD
-    const path = /https?\:\/\/([^?#]+)/.exec(this.pym.parentUrl);
-    this.props.getStream(window.location);
-
-=======
 
     const path = this.pym.parentUrl.split('#')[0];
 
     this.props.getStream(path || window.location);
->>>>>>> e7fd77a4
     this.path = path;
 
     this.pym.sendMessage('childReady');
@@ -111,7 +105,7 @@
             <Tab>Settings</Tab>
             <Tab>Configure Stream</Tab>
           </TabBar>
-          {loggedIn && <UserBox user={user} logout={this.props.logout} />}
+            {loggedIn && <UserBox user={user} logout={this.props.logout} />}
           {/* Add to the restricted param a boolean if the user is suspended*/}
           <RestrictedContent restricted={false} restrictedComp={<SuspendedAccount />}>
             <TabContent show={activeTab === 0}>
