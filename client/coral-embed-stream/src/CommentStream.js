--- conflicted
+++ resolved
@@ -21,7 +21,6 @@
 import PermalinkButton from '../../coral-plugin-permalinks/PermalinkButton';
 import SignInContainer from '../../coral-sign-in/containers/SignInContainer';
 import UserBox from '../../coral-sign-in/components/UserBox';
-import CommentHistory from '../../coral-plugin-history/CommentHistory';
 
 import {TabBar, Tab, TabContent, Spinner} from '../../coral-ui';
 import SettingsContainer from '../../coral-settings/containers/SettingsContainer';
@@ -91,11 +90,6 @@
     const rootItemId = this.props.items.assets && Object.keys(this.props.items.assets)[0];
     const rootItem = this.props.items.assets && this.props.items.assets[rootItemId];
     const {actions, users, comments} = this.props.items;
-<<<<<<< HEAD
-    const {loggedIn, user, showSignInDialog} = this.props.auth;
-    return <div className={showSignInDialog ? 'expandForSignin' : ''}>
-      <CommentHistory />
-=======
     const {status, moderation, closedMessage} = this.props.config;
     const {loggedIn, user, showSignInDialog, signInOffset} = this.props.auth;
     const {activeTab} = this.state;
@@ -105,7 +99,6 @@
       minHeight: document.body.scrollHeight + 150
     } : {};
     return <div style={expandForLogin}>
->>>>>>> 93183015
       {
         rootItem
           ? <div className="commentStream">
