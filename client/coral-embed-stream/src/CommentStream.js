--- conflicted
+++ resolved
@@ -127,7 +127,7 @@
     const rootItem = this.props.items.assets && this.props.items.assets[rootItemId];
     const {actions, users, comments} = this.props.items;
     const {loggedIn, user, showSignInDialog} = this.props.auth;
-<<<<<<< HEAD
+    const {activeTab} = this.state;
 
     this.rootItem = rootItem;
 
@@ -135,104 +135,6 @@
       {
         rootItem
         ? <div className="commentStream">
-          <div id="commentBox">
-            <InfoBox
-              content={this.props.config.infoBoxContent}
-              enable={this.props.config.infoBoxEnable}/>
-            <Count
-              id={rootItemId}
-              items={this.props.items}/>
-            {loggedIn && <UserBox user={user} logout={this.props.logout} />}
-            <CommentBox
-              addNotification={this.props.addNotification}
-              postItem={this.props.postItem}
-              appendItemArray={this.props.appendItemArray}
-              updateItem={this.props.updateItem}
-              id={rootItemId}
-              premod={this.props.config.moderation}
-              reply={false}
-              author={user}
-            />
-            {!loggedIn && <SignInContainer />}
-          </div>
-          {
-            rootItem.comments && rootItem.comments.map((commentId) => {
-              const comment = comments[commentId];
-              return <div className="comment" key={commentId} id={`c_${commentId}`}>
-                <hr aria-hidden={true}/>
-                <AuthorName author={users[comment.author_id]}/>
-                <PubDate created_at={comment.created_at}/>
-                <Content body={comment.body}/>
-                <div className="commentActionsLeft">
-                  <ReplyButton
-                    updateItem={this.props.updateItem}
-                    id={commentId}
-                    showReply={comment.showReply}/>
-                  <LikeButton
-                    addNotification={this.props.addNotification}
-                    id={commentId}
-                    like={actions[comment.like]}
-                    postAction={this.props.postAction}
-                    deleteAction={this.props.deleteAction}
-                    addItem={this.props.addItem}
-                    updateItem={this.props.updateItem}
-                    currentUser={this.props.auth.user}/>
-                </div>
-                <div className="commentActionsRight">
-                  <FlagButton
-                    addNotification={this.props.addNotification}
-                    id={commentId}
-                    flag={actions[comment.flag]}
-                    postAction={this.props.postAction}
-                    deleteAction={this.props.deleteAction}
-                    addItem={this.props.addItem}
-                    updateItem={this.props.updateItem}
-                    currentUser={this.props.auth.user}/>
-                  <PermalinkButton
-                    commentId={commentId}
-                    articleURL={this.path} />
-                </div>
-                  <ReplyBox
-                    addNotification={this.props.addNotification}
-                    postItem={this.props.postItem}
-                    appendItemArray={this.props.appendItemArray}
-                    updateItem={this.props.updateItem}
-                    id={rootItemId}
-                    author={user}
-                    parent_id={commentId}
-                    premod={this.props.config.moderation}
-                    showReply={comment.showReply}/>
-                  {
-                    comment.children &&
-                    comment.children.map((replyId) => {
-                      let reply = this.props.items.comments[replyId];
-                      return <div className="reply" key={replyId} id={replyId}>
-                        <hr aria-hidden={true}/>
-                        <AuthorName author={users[reply.author_id]}/>
-                        <PubDate created_at={reply.created_at}/>
-                        <Content body={reply.body}/>
-                        <div className="replyActionsLeft">
-                            <ReplyButton
-                              updateItem={this.props.updateItem}
-                              id={replyId}
-                              showReply={reply.showReply}/>
-                            <LikeButton
-                              addNotification={this.props.addNotification}
-                              id={replyId}
-                              like={this.props.items.actions[reply.like]}
-                              postAction={this.props.postAction}
-                              deleteAction={this.props.deleteAction}
-                              addItem={this.props.addItem}
-                              updateItem={this.props.updateItem}
-                              currentUser={this.props.auth.user}/>
-                          </div>
-                          <div className="replyActionsRight">
-                            <FlagButton
-=======
-    const {activeTab} = this.state;
-    return <div className={showSignInDialog ? 'expandForSignin' : ''}>
-      {
-        rootItem
         ? <div>
 
           <TabBar onChange={this.changeTab} activeTab={activeTab}>
@@ -346,39 +248,10 @@
                                   />
                             </div>
                             <ReplyBox
->>>>>>> 5485a446
                               addNotification={this.props.addNotification}
                               postItem={this.props.postItem}
                               appendItemArray={this.props.appendItemArray}
                               updateItem={this.props.updateItem}
-<<<<<<< HEAD
-                              currentUser={this.props.auth.user}/>
-                            <PermalinkButton
-                              commentId={reply.parent_id}
-                              articleURL={this.path} />
-                          </div>
-                          <ReplyBox
-                            addNotification={this.props.addNotification}
-                            postItem={this.props.postItem}
-                            appendItemArray={this.props.appendItemArray}
-                            updateItem={this.props.updateItem}
-                            id={rootItemId}
-                            author={user}
-                            parent_id={commentId}
-                            child_id={replyId}
-                            premod={this.props.config.moderation}
-                            showReply={reply.showReply}/>
-                      </div>;
-                    })
-                }
-              </div>;
-            })
-          }
-          <Notification
-            notifLength={4500}
-            clearNotification={this.props.clearNotification}
-            notification={this.props.notification}/>
-=======
                               id={rootItemId}
                               author={user}
                               parent_id={commentId}
@@ -400,7 +273,6 @@
           <TabContent show={activeTab === 1}>
             <SettingsContainer/>
           </TabContent>
->>>>>>> 5485a446
         </div>
         : 'Loading'
       }
