import React, {Component, PropTypes} from 'react';
import Pym from 'pym.js';
import {connect} from 'react-redux';

import {
  itemActions,
  Notification,
  notificationActions,
  authActions,
} from '../../coral-framework';

import CommentBox from '../../coral-plugin-commentbox/CommentBox';
import InfoBox from '../../coral-plugin-infobox/InfoBox';
import Content from '../../coral-plugin-commentcontent/CommentContent';
import PubDate from '../../coral-plugin-pubdate/PubDate';
import Count from '../../coral-plugin-comment-count/CommentCount';
import AuthorName from '../../coral-plugin-author-name/AuthorName';
import {ReplyBox, ReplyButton} from '../../coral-plugin-replies';
import FlagButton from '../../coral-plugin-flags/FlagButton';
import LikeButton from '../../coral-plugin-likes/LikeButton';
import PermalinkButton from '../../coral-plugin-permalinks/PermalinkButton';
import SignInContainer from '../../coral-sign-in/containers/SignInContainer';
import UserBox from '../../coral-sign-in/components/UserBox';
import {TabBar, Tab, TabContent, Spinner} from '../../coral-ui';
import SettingsContainer from '../../coral-settings/containers/SettingsContainer';
import RestrictedContent from '../../coral-framework/components/RestrictedContent';
import SuspendedAccount from '../../coral-framework/components/SuspendedAccount';

const {addItem, updateItem, postItem, getStream, postAction, deleteAction, appendItemArray} = itemActions;
const {addNotification, clearNotification} = notificationActions;
const {logout, showSignInDialog} = authActions;

class CommentStream extends Component {

  constructor (props) {
    super(props);

    this.state = {
      activeTab: 0
    };

    this.changeTab = this.changeTab.bind(this);
  }

  changeTab (tab) {
    this.setState({
      activeTab: tab
    });
  }

  static propTypes = {
    items: PropTypes.object.isRequired,
    addItem: PropTypes.func.isRequired,
    updateItem: PropTypes.func.isRequired
  }

  componentDidMount () {
    // Set up messaging between embedded Iframe an parent component
    // Using recommended Pym init code which violates .eslint standards
    const pym = new Pym.Child({polling: 100});

    if (/https?\:\/\/([^?]+)/.test(pym.parentUrl)) {
      this.props.getStream(pym.parentUrl);
    } else {
      this.props.getStream(window.location);
    }
  }

  render () {
    if (Object.keys(this.props.items).length === 0) {
      // Loading mock asset
      this.props.postItem({
        comments: [],
        url: 'http://coralproject.net'
      }, 'asset', 'assetTest');
    }

    // TODO: Replace teststream id with id from params

    const rootItemId = this.props.items.assets && Object.keys(this.props.items.assets)[0];
    const rootItem = this.props.items.assets && this.props.items.assets[rootItemId];
    const {actions, users, comments} = this.props.items;
    const {loggedIn, user, showSignInDialog} = this.props.auth;
    const {activeTab} = this.state;
    const banned = (this.props.userData.status === 'banned');

    return <div className={showSignInDialog ? 'expandForSignin' : ''}>
      {
        rootItem
          ? <div className="commentStream">
          <TabBar onChange={this.changeTab} activeTab={activeTab}>
            <Tab><Count id={rootItemId} items={this.props.items}/></Tab>
            <Tab>Settings</Tab>
          </TabBar>
          {loggedIn && <UserBox user={user} logout={this.props.logout} />}
          <TabContent show={activeTab === 0}>
            <div id="commentBox">
              <InfoBox
                content={this.props.config.infoBoxContent}
                enable={this.props.config.infoBoxEnable}
              />
              <RestrictedContent restricted={banned} restrictedComp={<SuspendedAccount />}>
                <CommentBox
                  addNotification={this.props.addNotification}
                  postItem={this.props.postItem}
                  appendItemArray={this.props.appendItemArray}
                  updateItem={this.props.updateItem}
                  id={rootItemId}
                  premod={this.props.config.moderation}
                  reply={false}
                  author={user}
                />
              </RestrictedContent>
              {!loggedIn && <SignInContainer />}
            </div>
            {
              rootItem.comments && rootItem.comments.map((commentId) => {
                const comment = comments[commentId];
                return <div className="comment" key={commentId} id={`c_${commentId}`}>
                  <hr aria-hidden={true}/>
                  <AuthorName author={users[comment.author_id]}/>
                  <PubDate created_at={comment.created_at}/>
                  <Content body={comment.body}/>
                  <div className="commentActionsLeft">
                      <ReplyButton
                        updateItem={this.props.updateItem}
                        id={commentId}
                        showReply={comment.showReply}
                        banned={banned}/>
                      <LikeButton
                        addNotification={this.props.addNotification}
                        id={commentId}
                        like={actions[comment.like]}
                        showSignInDialog={this.props.showSignInDialog}
                        postAction={this.props.postAction}
                        deleteAction={this.props.deleteAction}
                        addItem={this.props.addItem}
                        updateItem={this.props.updateItem}
<<<<<<< HEAD
                        currentUser={this.props.auth.user}
                        banned={banned}/>
                  </div>
                  <div className="commentActionsRight">
                    <FlagButton
=======
                        currentUser={this.props.auth.user}/>
                    </div>
                    <div className="commentActionsRight">
                      <FlagButton
                        addNotification={this.props.addNotification}
                        id={commentId}
                        flag={actions[comment.flag]}
                        postAction={this.props.postAction}
                        deleteAction={this.props.deleteAction}
                        addItem={this.props.addItem}
                        showSignInDialog={this.props.showSignInDialog}
                        updateItem={this.props.updateItem}
                        currentUser={this.props.auth.user}/>
                      <PermalinkButton
                        commentId={commentId}
                        articleURL={this.path}/>
                    </div>
                    <ReplyBox
>>>>>>> 6990600c
                      addNotification={this.props.addNotification}
                      id={commentId}
                      flag={actions[comment.flag]}
                      postAction={this.props.postAction}
                      deleteAction={this.props.deleteAction}
                      addItem={this.props.addItem}
                      updateItem={this.props.updateItem}
<<<<<<< HEAD
                      currentUser={this.props.auth.user}
                      banned={banned}/>
                    <PermalinkButton
                      commentId={commentId}
                      articleURL={this.path}/>
                  </div>
                  <ReplyBox
                    addNotification={this.props.addNotification}
                    postItem={this.props.postItem}
                    appendItemArray={this.props.appendItemArray}
                    updateItem={this.props.updateItem}
                    id={rootItemId}
                    author={user}
                    parent_id={commentId}
                    premod={this.props.config.moderation}
                    showReply={comment.showReply}/>
                  {
                    comment.children &&
                    comment.children.map((replyId) => {
                      let reply = this.props.items.comments[replyId];
                      return <div className="reply" key={replyId} id={`c_${replyId}`}>
                        <hr aria-hidden={true}/>
                        <AuthorName author={users[reply.author_id]}/>
                        <PubDate created_at={reply.created_at}/>
                        <Content body={reply.body}/>
                        <div className="replyActionsLeft">
                          <ReplyButton
=======
                      id={rootItemId}
                      author={user}
                      parent_id={commentId}
                      premod={this.props.config.moderation}
                      showReply={comment.showReply}/>
                    {
                      comment.children &&
                      comment.children.map((replyId) => {
                        let reply = this.props.items.comments[replyId];
                        return <div className="reply" key={replyId} id={`c_${replyId}`}>
                          <hr aria-hidden={true}/>
                          <AuthorName author={users[reply.author_id]}/>
                          <PubDate created_at={reply.created_at}/>
                          <Content body={reply.body}/>
                          <div className="replyActionsLeft">
                            <ReplyButton
                              updateItem={this.props.updateItem}
                              id={replyId}
                              showReply={reply.showReply}/>
                            <LikeButton
                              addNotification={this.props.addNotification}
                              id={replyId}
                              like={this.props.items.actions[reply.like]}
                              postAction={this.props.postAction}
                              deleteAction={this.props.deleteAction}
                              addItem={this.props.addItem}
                              showSignInDialog={this.props.showSignInDialog}
                              updateItem={this.props.updateItem}
                              currentUser={this.props.auth.user}/>
                          </div>
                          <div className="replyActionsRight">
                            <FlagButton
                              addNotification={this.props.addNotification}
                              id={replyId}
                              flag={this.props.items.actions[reply.flag]}
                              postAction={this.props.postAction}
                              showSignInDialog={this.props.showSignInDialog}
                              deleteAction={this.props.deleteAction}
                              addItem={this.props.addItem}
                              updateItem={this.props.updateItem}
                              currentUser={this.props.auth.user}/>
                            <PermalinkButton
                              commentId={reply.parent_id}
                              articleURL={this.path}
                            />
                          </div>
                          <ReplyBox
                            addNotification={this.props.addNotification}
                            postItem={this.props.postItem}
                            appendItemArray={this.props.appendItemArray}
>>>>>>> 6990600c
                            updateItem={this.props.updateItem}
                            id={replyId}
                            showReply={reply.showReply}/>
                          <LikeButton
                            addNotification={this.props.addNotification}
                            id={replyId}
                            like={this.props.items.actions[reply.like]}
                            postAction={this.props.postAction}
                            deleteAction={this.props.deleteAction}
                            addItem={this.props.addItem}
                            updateItem={this.props.updateItem}
                            currentUser={this.props.auth.user}/>
                        </div>
                        <div className="replyActionsRight">
                          <FlagButton
                            addNotification={this.props.addNotification}
                            id={replyId}
                            flag={this.props.items.actions[reply.flag]}
                            postAction={this.props.postAction}
                            deleteAction={this.props.deleteAction}
                            addItem={this.props.addItem}
                            updateItem={this.props.updateItem}
                            currentUser={this.props.auth.user}/>
                          <PermalinkButton
                            commentId={reply.parent_id}
                            articleURL={this.path}
                          />
                        </div>
                        <ReplyBox
                          addNotification={this.props.addNotification}
                          postItem={this.props.postItem}
                          appendItemArray={this.props.appendItemArray}
                          updateItem={this.props.updateItem}
                          id={rootItemId}
                          author={user}
                          parent_id={commentId}
                          child_id={replyId}
                          premod={this.props.config.moderation}
                          showReply={reply.showReply}/>
                      </div>;
                    })
                  }
                </div>;
              })
            }
          </TabContent>
          <TabContent show={activeTab === 1}>
              <SettingsContainer
                loggedIn={loggedIn}
                userData={this.props.userData}
                showSignInDialog={this.props.handleSignInDialog}
              />
              {!loggedIn && <SignInContainer noButton/>}
            </TabContent>
          <Notification
            notifLength={4500}
            clearNotification={this.props.clearNotification}
            notification={this.props.notification}
          />
        </div>
          :
          <Spinner/>
      }
    </div>;
  }
}

const mapStateToProps = state => ({
  config: state.config.toJS(),
  items: state.items.toJS(),
  notification: state.notification.toJS(),
  auth: state.auth.toJS(),
  userData: state.user.toJS()
});

const mapDispatchToProps = (dispatch) => ({
  addItem: (item, itemType) => dispatch(addItem(item, itemType)),
  updateItem: (id, property, value, itemType) => dispatch(updateItem(id, property, value, itemType)),
  postItem: (data, type, id) => dispatch(postItem(data, type, id)),
  getStream: (rootId) => dispatch(getStream(rootId)),
  addNotification: (type, text) => dispatch(addNotification(type, text)),
  clearNotification: () => dispatch(clearNotification()),
  showSignInDialog: () => dispatch(showSignInDialog()),
  postAction: (item, action, user, itemType) => dispatch(postAction(item, action, user, itemType)),
  deleteAction: (item, action, user, itemType) => dispatch(deleteAction(item, action, user, itemType)),
  appendItemArray: (item, property, value, addToFront, itemType) => dispatch(appendItemArray(item, property, value, addToFront, itemType)),
  handleSignInDialog: () => dispatch(authActions.showSignInDialog()),
  logout: () => dispatch(logout()),
});

export default connect(mapStateToProps, mapDispatchToProps)(CommentStream);<|MERGE_RESOLUTION|>--- conflicted
+++ resolved
@@ -136,14 +136,8 @@
                         deleteAction={this.props.deleteAction}
                         addItem={this.props.addItem}
                         updateItem={this.props.updateItem}
-<<<<<<< HEAD
                         currentUser={this.props.auth.user}
                         banned={banned}/>
-                  </div>
-                  <div className="commentActionsRight">
-                    <FlagButton
-=======
-                        currentUser={this.props.auth.user}/>
                     </div>
                     <div className="commentActionsRight">
                       <FlagButton
@@ -161,7 +155,6 @@
                         articleURL={this.path}/>
                     </div>
                     <ReplyBox
->>>>>>> 6990600c
                       addNotification={this.props.addNotification}
                       id={commentId}
                       flag={actions[comment.flag]}
@@ -169,35 +162,6 @@
                       deleteAction={this.props.deleteAction}
                       addItem={this.props.addItem}
                       updateItem={this.props.updateItem}
-<<<<<<< HEAD
-                      currentUser={this.props.auth.user}
-                      banned={banned}/>
-                    <PermalinkButton
-                      commentId={commentId}
-                      articleURL={this.path}/>
-                  </div>
-                  <ReplyBox
-                    addNotification={this.props.addNotification}
-                    postItem={this.props.postItem}
-                    appendItemArray={this.props.appendItemArray}
-                    updateItem={this.props.updateItem}
-                    id={rootItemId}
-                    author={user}
-                    parent_id={commentId}
-                    premod={this.props.config.moderation}
-                    showReply={comment.showReply}/>
-                  {
-                    comment.children &&
-                    comment.children.map((replyId) => {
-                      let reply = this.props.items.comments[replyId];
-                      return <div className="reply" key={replyId} id={`c_${replyId}`}>
-                        <hr aria-hidden={true}/>
-                        <AuthorName author={users[reply.author_id]}/>
-                        <PubDate created_at={reply.created_at}/>
-                        <Content body={reply.body}/>
-                        <div className="replyActionsLeft">
-                          <ReplyButton
-=======
                       id={rootItemId}
                       author={user}
                       parent_id={commentId}
@@ -226,7 +190,8 @@
                               addItem={this.props.addItem}
                               showSignInDialog={this.props.showSignInDialog}
                               updateItem={this.props.updateItem}
-                              currentUser={this.props.auth.user}/>
+                              currentUser={this.props.auth.user}
+                              banned={banned}/>
                           </div>
                           <div className="replyActionsRight">
                             <FlagButton
@@ -238,7 +203,8 @@
                               deleteAction={this.props.deleteAction}
                               addItem={this.props.addItem}
                               updateItem={this.props.updateItem}
-                              currentUser={this.props.auth.user}/>
+                              currentUser={this.props.auth.user}
+                              banned={banned}/>
                             <PermalinkButton
                               commentId={reply.parent_id}
                               articleURL={this.path}
@@ -248,7 +214,6 @@
                             addNotification={this.props.addNotification}
                             postItem={this.props.postItem}
                             appendItemArray={this.props.appendItemArray}
->>>>>>> 6990600c
                             updateItem={this.props.updateItem}
                             id={replyId}
                             showReply={reply.showReply}/>
@@ -260,36 +225,10 @@
                             deleteAction={this.props.deleteAction}
                             addItem={this.props.addItem}
                             updateItem={this.props.updateItem}
-                            currentUser={this.props.auth.user}/>
-                        </div>
-                        <div className="replyActionsRight">
-                          <FlagButton
-                            addNotification={this.props.addNotification}
-                            id={replyId}
-                            flag={this.props.items.actions[reply.flag]}
-                            postAction={this.props.postAction}
-                            deleteAction={this.props.deleteAction}
-                            addItem={this.props.addItem}
-                            updateItem={this.props.updateItem}
-                            currentUser={this.props.auth.user}/>
-                          <PermalinkButton
-                            commentId={reply.parent_id}
-                            articleURL={this.path}
-                          />
-                        </div>
-                        <ReplyBox
-                          addNotification={this.props.addNotification}
-                          postItem={this.props.postItem}
-                          appendItemArray={this.props.appendItemArray}
-                          updateItem={this.props.updateItem}
-                          id={rootItemId}
-                          author={user}
-                          parent_id={commentId}
-                          child_id={replyId}
-                          premod={this.props.config.moderation}
-                          showReply={reply.showReply}/>
-                      </div>;
-                    })
+                            currentUser={this.props.auth.user}
+                            banned={banned}/>
+                        </div>;
+                      })
                   }
                 </div>;
               })
