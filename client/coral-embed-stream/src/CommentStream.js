import React, {Component, PropTypes} from 'react';
import {
  itemActions,
  Notification,
  notificationActions,
  authActions,
} from '../../coral-framework';
import {connect} from 'react-redux';
import CommentBox from '../../coral-plugin-commentbox/CommentBox';
import InfoBox from '../../coral-plugin-infobox/InfoBox';
import Content from '../../coral-plugin-commentcontent/CommentContent';
import PubDate from '../../coral-plugin-pubdate/PubDate';
import Count from '../../coral-plugin-comment-count/CommentCount';
import AuthorName from '../../coral-plugin-author-name/AuthorName';
import {ReplyBox, ReplyButton} from '../../coral-plugin-replies';
import Pym from 'pym.js';
import FlagButton from '../../coral-plugin-flags/FlagButton';
import LikeButton from '../../coral-plugin-likes/LikeButton';
import PermalinkButton from '../../coral-plugin-permalinks/PermalinkButton';
import SignInContainer from '../../coral-sign-in/containers/SignInContainer';
import UserBox from '../../coral-sign-in/components/UserBox';
import {TabBar, Tab, TabContent} from '../../coral-ui';
import SettingsContainer from '../../coral-settings/containers/SettingsContainer';

const {addItem, updateItem, postItem, getStream, postAction, deleteAction, appendItemArray} = itemActions;
const {addNotification, clearNotification} = notificationActions;
const {logout} = authActions;

const mapStateToProps = (state) => {
  return {
    config: state.config.toJS(),
    items: state.items.toJS(),
    notification: state.notification.toJS(),
    auth: state.auth.toJS()
  };
};

const mapDispatchToProps = (dispatch) => ({
  addItem: (item, itemType) => dispatch(addItem(item, itemType)),
  updateItem: (id, property, value, itemType) => dispatch(updateItem(id, property, value, itemType)),
  postItem: (data, type, id) => dispatch(postItem(data, type, id)),
  getStream: (rootId) => dispatch(getStream(rootId)),
  addNotification: (type, text) => dispatch(addNotification(type, text)),
  clearNotification: () => dispatch(clearNotification()),
  postAction: (item, action, user, itemType) => dispatch(postAction(item, action, user, itemType)),
  deleteAction: (item, action, user, itemType) => {
    return dispatch(deleteAction(item, action, user, itemType));
  },
  appendItemArray: (item, property, value, addToFront, itemType) =>
    dispatch(appendItemArray(item, property, value, addToFront, itemType)),
  logout: () => dispatch(logout()),
});

class CommentStream extends Component {

  constructor (props) {
    super(props);

    this.state = {
      activeTab: 0
    };

    this.changeTab = this.changeTab.bind(this);
  }

  changeTab (tab) {
    this.setState({
      activeTab: tab
    });
  }

  static propTypes = {
    items: PropTypes.object.isRequired,
    addItem: PropTypes.func.isRequired,
    updateItem: PropTypes.func.isRequired
  }

  componentDidMount () {
    // Set up messaging between embedded Iframe an parent component
<<<<<<< HEAD
    const pym = new Pym.Child({polling: 100});
=======
    // Using recommended Pym init code which violates .eslint standards
    this.pym = new Pym.Child({polling: 100});
>>>>>>> d3ff89fd

    const path = this.pym.parentUrl.split('#')[0];

    this.props.getStream(path || window.location);
    this.path = path;

    this.pym.sendMessage('childReady');

    this.pym.onMessage('DOMContentLoaded', hash => {
      // the comment ids can start with numbers, which is invalid for DOM id attributes
      const commentId = hash.replace('#', 'c_');
      let count = 0;
      const interval = setInterval(() => {
        if (document.getElementById(commentId)) {
          window.clearInterval(interval);
          this.pym.scrollParentToChildEl(commentId);
        }

        if (++count > 100) { // ~10 seconds
          // give up waiting for the comments to load.
          // it would be weird for the page to jump after that long.
          window.clearInterval(interval);
        }
      }, 100);
    });
  }

  render () {
    const rootItemId = this.props.items.assets && Object.keys(this.props.items.assets)[0];
    const rootItem = this.props.items.assets && this.props.items.assets[rootItemId];
    const {actions, users, comments} = this.props.items;
    const {loggedIn, user, showSignInDialog} = this.props.auth;
    const {activeTab} = this.state;

    return <div className={showSignInDialog ? 'expandForSignin' : ''}>
      {
        rootItem
        ? <div className="commentStream">
          <TabBar onChange={this.changeTab} activeTab={activeTab}>
            <Tab><Count id={rootItemId} items={this.props.items}/></Tab>
            <Tab>Settings</Tab>
          </TabBar>

          <TabContent show={activeTab === 0}>
            <div id="commentBox">
              <InfoBox
                content={this.props.config.infoBoxContent}
                enable={this.props.config.infoBoxEnable}
              />
              {loggedIn && <UserBox user={user} logout={this.props.logout} />}
              <CommentBox
                addNotification={this.props.addNotification}
                postItem={this.props.postItem}
                appendItemArray={this.props.appendItemArray}
                updateItem={this.props.updateItem}
                id={rootItemId}
                premod={this.props.config.moderation}
                reply={false}
                author={user}
              />
              {!loggedIn && <SignInContainer />}
            </div>
            {
              rootItem.comments && rootItem.comments.map((commentId) => {
                const comment = comments[commentId];
                return <div className="comment" key={commentId} id={`c_${commentId}`}>
                  <hr aria-hidden={true}/>
                  <AuthorName author={users[comment.author_id]}/>
                  <PubDate created_at={comment.created_at}/>
                  <Content body={comment.body}/>
                  <div className="commentActionsLeft">
                    <ReplyButton
                      updateItem={this.props.updateItem}
                      id={commentId}
                      showReply={comment.showReply}/>
                    <LikeButton
                      addNotification={this.props.addNotification}
                      id={commentId}
                      like={actions[comment.like]}
                      postAction={this.props.postAction}
                      deleteAction={this.props.deleteAction}
                      addItem={this.props.addItem}
                      updateItem={this.props.updateItem}
                      currentUser={this.props.auth.user}/>
                  </div>
                  <div className="commentActionsRight">
                    <FlagButton
                      addNotification={this.props.addNotification}
                      id={commentId}
                      flag={actions[comment.flag]}
                      postAction={this.props.postAction}
                      deleteAction={this.props.deleteAction}
                      addItem={this.props.addItem}
                      updateItem={this.props.updateItem}
                      currentUser={this.props.auth.user}/>
                      <PermalinkButton
                        commentId={commentId}
                        articleURL={this.path}/>
                  </div>
                    <ReplyBox
                      addNotification={this.props.addNotification}
                      postItem={this.props.postItem}
                      appendItemArray={this.props.appendItemArray}
                      updateItem={this.props.updateItem}
                      id={rootItemId}
                      author={user}
                      parent_id={commentId}
                      premod={this.props.config.moderation}
                      showReply={comment.showReply}/>
                    {
                      comment.children &&
                      comment.children.map((replyId) => {
                        let reply = this.props.items.comments[replyId];
                        return <div className="reply" key={replyId} id={`c_${replyId}`}>
                          <hr aria-hidden={true}/>
                          <AuthorName author={users[reply.author_id]}/>
                          <PubDate created_at={reply.created_at}/>
                          <Content body={reply.body}/>
                          <div className="replyActionsLeft">
                              <ReplyButton
                                updateItem={this.props.updateItem}
                                id={replyId}
                                showReply={reply.showReply}/>
                              <LikeButton
                                addNotification={this.props.addNotification}
                                id={replyId}
                                like={this.props.items.actions[reply.like]}
                                postAction={this.props.postAction}
                                deleteAction={this.props.deleteAction}
                                addItem={this.props.addItem}
                                updateItem={this.props.updateItem}
                                currentUser={this.props.auth.user}/>
                            </div>
                            <div className="replyActionsRight">
                              <FlagButton
                                addNotification={this.props.addNotification}
                                id={replyId}
                                flag={this.props.items.actions[reply.flag]}
                                postAction={this.props.postAction}
                                deleteAction={this.props.deleteAction}
                                addItem={this.props.addItem}
                                updateItem={this.props.updateItem}
                                currentUser={this.props.auth.user}/>
                                <PermalinkButton
                                  commentId={reply.parent_id}
                                  articleURL={this.path}
                                  />
                            </div>
                            <ReplyBox
                              addNotification={this.props.addNotification}
                              postItem={this.props.postItem}
                              appendItemArray={this.props.appendItemArray}
                              updateItem={this.props.updateItem}
                              id={rootItemId}
                              author={user}
                              parent_id={commentId}
                              child_id={replyId}
                              premod={this.props.config.moderation}
                              showReply={reply.showReply}/>
                        </div>;
                      })
                  }
                </div>;
              })
            }
            <Notification
              notifLength={4500}
              clearNotification={this.props.clearNotification}
              notification={this.props.notification}
            />
          </TabContent>
          <TabContent show={activeTab === 1}>
            <SettingsContainer/>
          </TabContent>
        </div>
        : 'Loading'
      }
    </div>;
  }
}

export default connect(mapStateToProps, mapDispatchToProps)(CommentStream);<|MERGE_RESOLUTION|>--- conflicted
+++ resolved
@@ -77,12 +77,7 @@
 
   componentDidMount () {
     // Set up messaging between embedded Iframe an parent component
-<<<<<<< HEAD
-    const pym = new Pym.Child({polling: 100});
-=======
-    // Using recommended Pym init code which violates .eslint standards
     this.pym = new Pym.Child({polling: 100});
->>>>>>> d3ff89fd
 
     const path = this.pym.parentUrl.split('#')[0];
 
