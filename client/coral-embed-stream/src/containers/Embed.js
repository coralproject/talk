import React from 'react';
import {compose, gql} from 'react-apollo';
import {connect} from 'react-redux';
import {bindActionCreators} from 'redux';
import isEqual from 'lodash/isEqual';
import branch from 'recompose/branch';
import renderComponent from 'recompose/renderComponent';
import update from 'immutability-helper';

import {Spinner} from 'coral-ui';
import {authActions, assetActions, pym} from 'coral-framework';
<<<<<<< HEAD
import {getDefinitionName} from 'coral-framework/utils';
import {withQuery} from 'coral-framework/hocs';
=======

import Stream from './Stream';
>>>>>>> 5c5d014e
import Embed from '../components/Embed';

import {setActiveTab} from '../actions/embed';
import {setCommentCountCache, viewAllComments} from '../actions/stream';
import {getDefinitionName, separateDataAndRoot} from 'coral-framework/utils';

const {logout, checkLogin} = authActions;
const {fetchAssetSuccess} = assetActions;

class EmbedContainer extends React.Component {

  componentWillReceiveProps(nextProps) {
    if (this.props.root.me && !nextProps.root.me) {

      // Refetch because on logout `excludeIgnored` becomes `false`.
      // TODO: logout via mutation and obsolete this?
      this.props.data.refetch();
    }

    const {fetchAssetSuccess} = this.props;
    if (!isEqual(nextProps.root.asset, this.props.root.asset)) {

      // TODO: remove asset data from redux store.
      fetchAssetSuccess(nextProps.root.asset);

      const {setCommentCountCache, commentCountCache} = this.props;
      const {asset} = nextProps.root;

      if (commentCountCache === -1) {
        setCommentCountCache(asset.commentCount);
      }
    }
  }

  componentDidUpdate(prevProps) {
    if (!isEqual(prevProps.root.comment, this.props.root.comment)) {

      // Scroll to a permalinked comment if one is in the URL once the page is done rendering.
      setTimeout(() => pym.scrollParentToChildEl('coralStream'), 0);
    }
  }

  render() {
    if (!this.props.root.asset) {
      return <Spinner />;
    }
    return <Embed {...this.props} />;
  }
}

const EMBED_QUERY = gql`
  query EmbedQuery($assetId: ID, $assetUrl: String, $commentId: ID!, $hasComment: Boolean!, $excludeIgnored: Boolean) {
    asset(id: $assetId, url: $assetUrl) {
      totalCommentCount(excludeIgnored: $excludeIgnored)
    }
    me {
      status
    }
    ...${getDefinitionName(Stream.fragments.root)}
  }
  ${Stream.fragments.root}
`;

export const withEmbedQuery = withQuery(EMBED_QUERY, {
  options: ({auth, commentId, assetId, assetUrl}) => ({
    variables: {
      assetId,
      assetUrl,
      commentId,
      hasComment: commentId !== '',
      excludeIgnored: Boolean(auth && auth.user && auth.user.id),
    },
    reducer: (previousResult, action, variables) => {
      return reduceEditCommentActionsToUpdateStreamQuery(previousResult, action, variables);
    },
  }),
<<<<<<< HEAD
=======
  props: ({data}) => separateDataAndRoot(data)
>>>>>>> 5c5d014e
});

const mapStateToProps = state => ({
  auth: state.auth.toJS(),
  commentCountCache: state.stream.commentCountCache,
  commentId: state.stream.commentId,
  assetId: state.stream.assetId,
  assetUrl: state.stream.assetUrl,
  activeTab: state.embed.activeTab,
  config: state.config
});

const mapDispatchToProps = dispatch =>
  bindActionCreators(
    {
      logout,
      checkLogin,
      setActiveTab,
      viewAllComments,
      fetchAssetSuccess,
      setCommentCountCache
    },
    dispatch
  );

export default compose(
  connect(mapStateToProps, mapDispatchToProps),
<<<<<<< HEAD
  branch(
    props => !props.auth.checkedInitialLogin,
    renderComponent(Spinner),
  ),
  withEmbedQuery,
=======
  branch(props => !props.auth.checkedInitialLogin && props.config, renderComponent(Spinner)),
  withQuery
>>>>>>> 5c5d014e
)(EmbedContainer);

/**
 * Reduce editComment mutation actions
 * producing a new queryStream result where asset.comments reflects the edit
 */
function reduceEditCommentActionsToUpdateStreamQuery(previousResult, action) {
  if ( ! (action.type === 'APOLLO_MUTATION_RESULT' && action.operationName === 'editComment')) {
    return previousResult;
  }
  const resultHasErrors = (result) => {
    try {
      return result.data.editComment.errors.length > 0;
    } catch (error) {

      // expected if no errors;
      return false;
    }
  };
  if (resultHasErrors(action.result)) {
    return previousResult;
  }
  const {variables: {id, edit}, result: {data: {editComment: {comment: {status}}}}} = action;
  const updateCommentWithEdit = (comment, edit) => {
    const {body} = edit;
    const editedComment = update(comment, {
      $merge: {
        body
      },
      editing: {$merge:{edited:true}}
    });
    return editedComment;
  };
  const commentIsStillVisible = (comment) => {
    return ! ((id === comment.id) && (['PREMOD', 'REJECTED'].includes(status)));
  };
  const resultReflectingEdit = update(previousResult, {
    asset: {
      comments: {
        $apply: comments => {
          return comments.filter(commentIsStillVisible).map(comment => {
            let replyWasEditedToBeHidden = false;
            if (comment.id === id) {
              return updateCommentWithEdit(comment, edit);
            }
            const commentWithUpdatedReplies = update(comment, {
              replies: {
                $apply: (comments) => {
                  return comments
                    .filter(c => {
                      if (commentIsStillVisible(c)) {
                        return true;
                      }
                      replyWasEditedToBeHidden = true;
                      return false;
                    })
                    .map(comment => {
                      if (comment.id === id) {
                        return updateCommentWithEdit(comment, edit);                          
                      }
                      return comment;
                    });
                }
              },
            });

            // If a reply was edited to be hdiden, then this parent needs its replyCount to be decremented.
            if (replyWasEditedToBeHidden) {
              return update(commentWithUpdatedReplies, {
                replyCount: {
                  $apply: (replyCount) => {
                    return replyCount - 1;
                  }
                }
              });
            }
            return commentWithUpdatedReplies;
          });
        }
      }
    }
  });
  return resultReflectingEdit;
}<|MERGE_RESOLUTION|>--- conflicted
+++ resolved
@@ -5,22 +5,16 @@
 import isEqual from 'lodash/isEqual';
 import branch from 'recompose/branch';
 import renderComponent from 'recompose/renderComponent';
-import update from 'immutability-helper';
 
 import {Spinner} from 'coral-ui';
 import {authActions, assetActions, pym} from 'coral-framework';
-<<<<<<< HEAD
 import {getDefinitionName} from 'coral-framework/utils';
 import {withQuery} from 'coral-framework/hocs';
-=======
-
+import Embed from '../components/Embed';
 import Stream from './Stream';
->>>>>>> 5c5d014e
-import Embed from '../components/Embed';
 
 import {setActiveTab} from '../actions/embed';
 import {setCommentCountCache, viewAllComments} from '../actions/stream';
-import {getDefinitionName, separateDataAndRoot} from 'coral-framework/utils';
 
 const {logout, checkLogin} = authActions;
 const {fetchAssetSuccess} = assetActions;
@@ -88,14 +82,7 @@
       hasComment: commentId !== '',
       excludeIgnored: Boolean(auth && auth.user && auth.user.id),
     },
-    reducer: (previousResult, action, variables) => {
-      return reduceEditCommentActionsToUpdateStreamQuery(previousResult, action, variables);
-    },
   }),
-<<<<<<< HEAD
-=======
-  props: ({data}) => separateDataAndRoot(data)
->>>>>>> 5c5d014e
 });
 
 const mapStateToProps = state => ({
@@ -123,97 +110,6 @@
 
 export default compose(
   connect(mapStateToProps, mapDispatchToProps),
-<<<<<<< HEAD
-  branch(
-    props => !props.auth.checkedInitialLogin,
-    renderComponent(Spinner),
-  ),
+  branch(props => !props.auth.checkedInitialLogin && props.config, renderComponent(Spinner)),
   withEmbedQuery,
-=======
-  branch(props => !props.auth.checkedInitialLogin && props.config, renderComponent(Spinner)),
-  withQuery
->>>>>>> 5c5d014e
 )(EmbedContainer);
-
-/**
- * Reduce editComment mutation actions
- * producing a new queryStream result where asset.comments reflects the edit
- */
-function reduceEditCommentActionsToUpdateStreamQuery(previousResult, action) {
-  if ( ! (action.type === 'APOLLO_MUTATION_RESULT' && action.operationName === 'editComment')) {
-    return previousResult;
-  }
-  const resultHasErrors = (result) => {
-    try {
-      return result.data.editComment.errors.length > 0;
-    } catch (error) {
-
-      // expected if no errors;
-      return false;
-    }
-  };
-  if (resultHasErrors(action.result)) {
-    return previousResult;
-  }
-  const {variables: {id, edit}, result: {data: {editComment: {comment: {status}}}}} = action;
-  const updateCommentWithEdit = (comment, edit) => {
-    const {body} = edit;
-    const editedComment = update(comment, {
-      $merge: {
-        body
-      },
-      editing: {$merge:{edited:true}}
-    });
-    return editedComment;
-  };
-  const commentIsStillVisible = (comment) => {
-    return ! ((id === comment.id) && (['PREMOD', 'REJECTED'].includes(status)));
-  };
-  const resultReflectingEdit = update(previousResult, {
-    asset: {
-      comments: {
-        $apply: comments => {
-          return comments.filter(commentIsStillVisible).map(comment => {
-            let replyWasEditedToBeHidden = false;
-            if (comment.id === id) {
-              return updateCommentWithEdit(comment, edit);
-            }
-            const commentWithUpdatedReplies = update(comment, {
-              replies: {
-                $apply: (comments) => {
-                  return comments
-                    .filter(c => {
-                      if (commentIsStillVisible(c)) {
-                        return true;
-                      }
-                      replyWasEditedToBeHidden = true;
-                      return false;
-                    })
-                    .map(comment => {
-                      if (comment.id === id) {
-                        return updateCommentWithEdit(comment, edit);                          
-                      }
-                      return comment;
-                    });
-                }
-              },
-            });
-
-            // If a reply was edited to be hdiden, then this parent needs its replyCount to be decremented.
-            if (replyWasEditedToBeHidden) {
-              return update(commentWithUpdatedReplies, {
-                replyCount: {
-                  $apply: (replyCount) => {
-                    return replyCount - 1;
-                  }
-                }
-              });
-            }
-            return commentWithUpdatedReplies;
-          });
-        }
-      }
-    }
-  });
-  return resultReflectingEdit;
-}