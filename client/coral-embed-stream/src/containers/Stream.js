import React from 'react';
import {gql, compose} from 'react-apollo';
import {connect} from 'react-redux';
import {bindActionCreators} from 'redux';
import uniqBy from 'lodash/uniqBy';
import sortBy from 'lodash/sortBy';
import isNil from 'lodash/isNil';
import {NEW_COMMENT_COUNT_POLL_INTERVAL} from '../constants/stream';
<<<<<<< HEAD
import {
  withPostComment, withPostFlag, withPostDontAgree, withDeleteAction,
  withAddCommentTag, withRemoveCommentTag, withIgnoreUser,
} from 'coral-framework/graphql/mutations';
=======
import {postComment, postFlag, postDontAgree, deleteAction, addCommentTag, removeCommentTag, ignoreUser, editComment} from 'coral-framework/graphql/mutations';
>>>>>>> 5c5d014e
import {notificationActions, authActions} from 'coral-framework';
import {editName} from 'coral-framework/actions/user';
import {setCommentCountCache, setActiveReplyBox} from '../actions/stream';
import Stream from '../components/Stream';
import Comment from './Comment';
import {withFragments} from 'coral-framework/hocs';
import {getDefinitionName} from 'coral-framework/utils';

const {showSignInDialog} = authActions;
const {addNotification} = notificationActions;

class StreamContainer extends React.Component {
  getCounts = (variables) => {
    return this.props.data.fetchMore({
      query: LOAD_COMMENT_COUNTS_QUERY,
      variables,

      // Apollo requires this, even though we don't use it...
      updateQuery: data => data,
    });
  };

  // handle paginated requests for more Comments pertaining to the Asset
  loadMore = ({limit, cursor, parent_id = null, asset_id, sort}, newComments) => {
    return this.props.data.fetchMore({
      query: LOAD_MORE_QUERY,
      variables: {
        limit, // how many comments are we returning
        cursor, // the date of the first/last comment depending on the sort order
        parent_id, // if null, we're loading more top-level comments, if not, we're loading more replies to a comment
        asset_id, // the id of the asset we're currently on
        sort, // CHRONOLOGICAL or REVERSE_CHRONOLOGICAL
        excludeIgnored: this.props.data.variables.excludeIgnored,
      },
      updateQuery: (oldData, {fetchMoreResult:{new_top_level_comments}}) => {
        let updatedAsset;

        if (!isNil(oldData.comment)) { // loaded replies on a highlighted (permalinked) comment

          let comment = {};
          if (oldData.comment && oldData.comment.parent) {

            // put comments (replies) onto the oldData.comment.parent object
            // the initial comment permalinked was a reply
            const uniqReplies = uniqBy([...new_top_level_comments, ...oldData.comment.parent.replies], 'id');
            comment.parent = {...oldData.comment.parent, replies: sortBy(uniqReplies, 'created_at')};
          } else if (oldData.comment) {

            // put the comments (replies) directly onto oldData.comment
            // the initial comment permalinked was a top-level comment
            const uniqReplies = uniqBy([...new_top_level_comments, ...oldData.comment.replies], 'id');
            comment.replies = sortBy(uniqReplies, 'created_at');
          }

          updatedAsset = {
            ...oldData,
            comment: {
              ...oldData.comment,
              ...comment
            }
          };

        } else if (parent_id) { // If loading more replies

          updatedAsset = {
            ...oldData,
            asset: {
              ...oldData.asset,
              comments: oldData.asset.comments.map(comment => {

                // since the dipslayed replies and the returned replies can overlap,
                // pull out the unique ones.
                const uniqueReplies = uniqBy([...new_top_level_comments, ...comment.replies], 'id');

                // since we just gave the returned replies precedence, they're now out of order.
                // resort according to date.
                return comment.id === parent_id
                  ? {...comment, replies: sortBy(uniqueReplies, 'created_at')}
                  : comment;
              })
            }
          };
        } else { // If loading more top-level comments

          updatedAsset = {
            ...oldData,
            asset: {
              ...oldData.asset,
              comments: newComments ? [...new_top_level_comments.reverse(), ...oldData.asset.comments]
                : [...oldData.asset.comments, ...new_top_level_comments]
            }
          };
        }

        return updatedAsset;
      }
    });
  };

  componentDidMount() {
    if (this.props.previousTab) {
      this.props.data.refetch();
    }
    this.countPoll = setInterval(() => {
      this.getCounts(this.props.data.variables);
    }, NEW_COMMENT_COUNT_POLL_INTERVAL);
  }

  componentWillUnmount() {
    clearInterval(this.countPoll);
  }

  render() {
    return <Stream {...this.props} loadMore={this.loadMore}/>;
  }
}

const LOAD_COMMENT_COUNTS_QUERY = gql`
  query LoadCommentCounts($assetUrl: String, $assetId: ID, $excludeIgnored: Boolean) {
    asset(id: $assetId, url: $assetUrl) {
      id
      commentCount(excludeIgnored: $excludeIgnored)
      comments(limit: 10) {
        id
        replyCount(excludeIgnored: $excludeIgnored)
      }
    }
  }
`;

const LOAD_MORE_QUERY = gql`
  query LoadMoreComments($limit: Int = 5, $cursor: Date, $parent_id: ID, $asset_id: ID, $sort: SORT_ORDER, $excludeIgnored: Boolean) {
    new_top_level_comments: comments(query: {limit: $limit, cursor: $cursor, parent_id: $parent_id, asset_id: $asset_id, sort: $sort, excludeIgnored: $excludeIgnored}) {
      ...${getDefinitionName(Comment.fragments.comment)}
      replyCount(excludeIgnored: $excludeIgnored)
      replies(limit: 3) {
        ...${getDefinitionName(Comment.fragments.comment)}
      }
    }
  }
  ${Comment.fragments.comment}
`;

const fragments = {
  root: gql`
    fragment Stream_root on RootQuery {
      comment(id: $commentId) @include(if: $hasComment) {
        ...${getDefinitionName(Comment.fragments.comment)}
        replyCount(excludeIgnored: $excludeIgnored)
        replies {
          ...${getDefinitionName(Comment.fragments.comment)}
        }
        parent {
          ...${getDefinitionName(Comment.fragments.comment)}
          replyCount(excludeIgnored: $excludeIgnored)
          replies {
            ...${getDefinitionName(Comment.fragments.comment)}
          }
        }
      }
      asset(id: $assetId, url: $assetUrl) {
        id
        title
        url
        closedAt
        created_at
        settings {
          moderation
          infoBoxEnable
          infoBoxContent
          premodLinksEnable
          questionBoxEnable
          questionBoxContent
          closeTimeout
          closedMessage
          charCountEnable
          charCount
          requireEmailConfirmation
        }
        lastComment {
          id
        }
        commentCount(excludeIgnored: $excludeIgnored)
        totalCommentCount(excludeIgnored: $excludeIgnored)
        comments(limit: 10, excludeIgnored: $excludeIgnored) {
          ...${getDefinitionName(Comment.fragments.comment)}
          replyCount(excludeIgnored: $excludeIgnored)
          replies(limit: 3, excludeIgnored: $excludeIgnored) {
            ...${getDefinitionName(Comment.fragments.comment)}
          }
        }
      }
      myIgnoredUsers {
        id,
        username,
      }
      me {
        status
      }
      ...${getDefinitionName(Comment.fragments.root)}
    }
    ${Comment.fragments.root}
    ${Comment.fragments.comment}
  `,
};

const mapStateToProps = state => ({
  auth: state.auth.toJS(),
  commentCountCache: state.stream.commentCountCache,
  activeReplyBox: state.stream.activeReplyBox,
  commentId: state.stream.commentId,
  assetId: state.stream.assetId,
  assetUrl: state.stream.assetUrl,
  activeTab: state.embed.activeTab,
  previousTab: state.embed.previousTab,
});

const mapDispatchToProps = dispatch =>
  bindActionCreators({
    showSignInDialog,
    addNotification,
    setActiveReplyBox,
    editName,
    setCommentCountCache,
  }, dispatch);

export default compose(
  withFragments(fragments),
  connect(mapStateToProps, mapDispatchToProps),
<<<<<<< HEAD
  withPostComment,
  withPostFlag,
  withPostDontAgree,
  withAddCommentTag,
  withRemoveCommentTag,
  withIgnoreUser,
  withDeleteAction,
=======
  postComment,
  postFlag,
  postDontAgree,
  addCommentTag,
  removeCommentTag,
  ignoreUser,
  deleteAction,
  editComment,
>>>>>>> 5c5d014e
)(StreamContainer);
<|MERGE_RESOLUTION|>--- conflicted
+++ resolved
@@ -6,14 +6,11 @@
 import sortBy from 'lodash/sortBy';
 import isNil from 'lodash/isNil';
 import {NEW_COMMENT_COUNT_POLL_INTERVAL} from '../constants/stream';
-<<<<<<< HEAD
 import {
   withPostComment, withPostFlag, withPostDontAgree, withDeleteAction,
-  withAddCommentTag, withRemoveCommentTag, withIgnoreUser,
+  withAddCommentTag, withRemoveCommentTag, withIgnoreUser, withEditComment,
 } from 'coral-framework/graphql/mutations';
-=======
-import {postComment, postFlag, postDontAgree, deleteAction, addCommentTag, removeCommentTag, ignoreUser, editComment} from 'coral-framework/graphql/mutations';
->>>>>>> 5c5d014e
+
 import {notificationActions, authActions} from 'coral-framework';
 import {editName} from 'coral-framework/actions/user';
 import {setCommentCountCache, setActiveReplyBox} from '../actions/stream';
@@ -243,7 +240,6 @@
 export default compose(
   withFragments(fragments),
   connect(mapStateToProps, mapDispatchToProps),
-<<<<<<< HEAD
   withPostComment,
   withPostFlag,
   withPostDontAgree,
@@ -251,14 +247,5 @@
   withRemoveCommentTag,
   withIgnoreUser,
   withDeleteAction,
-=======
-  postComment,
-  postFlag,
-  postDontAgree,
-  addCommentTag,
-  removeCommentTag,
-  ignoreUser,
-  deleteAction,
-  editComment,
->>>>>>> 5c5d014e
+  withEditComment,
 )(StreamContainer);
