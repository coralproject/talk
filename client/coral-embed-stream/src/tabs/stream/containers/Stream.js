--- conflicted
+++ resolved
@@ -330,11 +330,7 @@
         ignoredUsers {
           id
         }
-<<<<<<< HEAD
-        roles
-=======
         role
->>>>>>> d101989e
       }
       settings {
         organizationName
@@ -396,10 +392,6 @@
 
 const mapStateToProps = state => ({
   auth: state.auth,
-<<<<<<< HEAD
-  refetching: state.embed.refetching,
-=======
->>>>>>> d101989e
   activeReplyBox: state.stream.activeReplyBox,
   commentId: state.stream.commentId,
   assetId: state.stream.assetId,
