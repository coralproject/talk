--- conflicted
+++ resolved
@@ -145,7 +145,7 @@
 
         // re-render
         this.setState(this.state);
-      }, msLeftToEdit);      
+      }, msLeftToEdit);
     }
   }
   componentWillUnmount() {
@@ -286,7 +286,7 @@
                 </span>
           }
 
-          { 
+          {
             this.state.isEditing
             ? <EditableCommentContent
                 editComment={this.props.editComment.bind(null, comment.id, asset.id)}
@@ -386,12 +386,8 @@
                   activeReplyBox={activeReplyBox}
                   addNotification={addNotification}
                   parentId={comment.id}
-<<<<<<< HEAD
                   postComment={postComment}
-=======
-                  postItem={postItem}
                   editComment={this.props.editComment}
->>>>>>> 5c5d014e
                   depth={depth + 1}
                   asset={asset}
                   highlighted={highlighted}
@@ -434,7 +430,7 @@
   if ( ! editing) {return false;}
   const editableUntil = getEditableUntilDate(comment);
   const editWindowExpired = (editableUntil - new Date) < 0;
-  return ! editWindowExpired;  
+  return ! editWindowExpired;
 }
 
 // return number of milliseconds before edit window expires
