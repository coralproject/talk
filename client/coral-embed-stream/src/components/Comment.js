import React, {PropTypes} from 'react';
import PermalinkButton from 'coral-plugin-permalinks/PermalinkButton';

import AuthorName from 'coral-plugin-author-name/AuthorName';

import TagLabel from 'coral-plugin-tag-label/TagLabel';
import Content from 'coral-plugin-commentcontent/CommentContent';
import PubDate from 'coral-plugin-pubdate/PubDate';
import {ReplyBox, ReplyButton} from 'coral-plugin-replies';
import FlagComment from 'coral-plugin-flags/FlagComment';
import {
  BestButton,
  IfUserCanModifyBest,
  BEST_TAG,
  commentIsBest,
  BestIndicator
} from 'coral-plugin-best/BestButton';
import Slot from 'coral-framework/components/Slot';
import LoadMore from './LoadMore';
import IgnoredCommentTombstone from './IgnoredCommentTombstone';
import {TopRightMenu} from './TopRightMenu';
import classnames from 'classnames';
import {EditableCommentContent} from './EditableCommentContent';
import {getActionSummary, iPerformedThisAction} from 'coral-framework/utils';
import {getEditableUntilDate} from './util';
import styles from './Comment.css';

const isStaff = (tags) => !tags.every((t) => t.name !== 'STAFF');

// hold actions links (e.g. Reply) along the comment footer
const ActionButton = ({children}) => {
  return (
    <span className="comment__action-button comment__action-button--nowrap">
      {children}
    </span>
  );
};

class Comment extends React.Component {
  constructor(props) {
    super(props);

    // timeout to keep track of Comment edit window expiration
    this.editWindowExpiryTimeout = null;
    this.onClickEdit = this.onClickEdit.bind(this);
    this.stopEditing = this.stopEditing.bind(this);
    this.state = {

      // Whether the comment should be editable (e.g. after a commenter clicking the 'Edit' button on their own comment)
      isEditing: false,
      replyBoxVisible: false,
    };
  }

  static propTypes = {
    reactKey: PropTypes.string.isRequired,

    // id of currently opened ReplyBox. tracked in Stream.js
    activeReplyBox: PropTypes.string.isRequired,
    disableReply: PropTypes.bool,
    setActiveReplyBox: PropTypes.func.isRequired,
    showSignInDialog: PropTypes.func.isRequired,
    postFlag: PropTypes.func.isRequired,
    deleteAction: PropTypes.func.isRequired,
    parentId: PropTypes.string,
    highlighted: PropTypes.string,
    addNotification: PropTypes.func.isRequired,
    postComment: PropTypes.func.isRequired,
    depth: PropTypes.number.isRequired,
    asset: PropTypes.shape({
      id: PropTypes.string,
      title: PropTypes.string,
      url: PropTypes.string
    }).isRequired,
    currentUser: PropTypes.shape({
      id: PropTypes.string.isRequired
    }),
    charCountEnable: PropTypes.bool.isRequired,
    maxCharCount: PropTypes.number,
    comment: PropTypes.shape({
      depth: PropTypes.number,
      action_summaries: PropTypes.array.isRequired,
      body: PropTypes.string.isRequired,
      id: PropTypes.string.isRequired,
      tags: PropTypes.arrayOf(
        PropTypes.shape({
          name: PropTypes.string
        })
      ),
      replies: PropTypes.arrayOf(
        PropTypes.shape({
          body: PropTypes.string.isRequired,
          id: PropTypes.string.isRequired
        })
      ),
      user: PropTypes.shape({
        id: PropTypes.string.isRequired,
        name: PropTypes.string.isRequired
      }).isRequired,
      editing: PropTypes.shape({
        edited: PropTypes.bool,

        // ISO8601
        editableUntil: PropTypes.string,
      })
    }).isRequired,

    // given a comment, return whether it should be rendered as ignored
    commentIsIgnored: React.PropTypes.func,

    // dispatch action to add a tag to a comment
    addCommentTag: React.PropTypes.func,

    // dispatch action to remove a tag from a comment
    removeCommentTag: React.PropTypes.func,

    // dispatch action to ignore another user
    ignoreUser: React.PropTypes.func,

    // edit a comment, passed (id, asset_id, { body })
    editComment: React.PropTypes.func,
  }

  onClickEdit (e) {
    e.preventDefault();
    this.setState({isEditing: true});
  }

  stopEditing () {
    if (this._isMounted) {
      this.setState({isEditing: false});
    }
  }

  componentDidMount() {
    this._isMounted = true;
    if (this.editWindowExpiryTimeout) {
      this.editWindowExpiryTimeout = clearTimeout(this.editWindowExpiryTimeout);
    }

    // if still in the edit window, set a timeout to re-render once it expires
    const msLeftToEdit = editWindowRemainingMs(this.props.comment);
    if (msLeftToEdit > 0) {
      this.editWindowExpiryTimeout = setTimeout(() => {

        // re-render
        this.setState(this.state);
      }, msLeftToEdit);
    }
  }
  componentWillUnmount() {
    if (this.editWindowExpiryTimeout) {
      this.editWindowExpiryTimeout = clearTimeout(this.editWindowExpiryTimeout);
    }
    this._isMounted = false;
  }
  render () {
    const {
      comment,
      parentId,
      currentUser,
      asset,
      depth,
      postComment,
      addNotification,
      showSignInDialog,
      highlighted,
      postFlag,
      postDontAgree,
      loadMore,
      setActiveReplyBox,
      activeReplyBox,
      deleteAction,
      addCommentTag,
      removeCommentTag,
      ignoreUser,
      disableReply,
      commentIsIgnored,
      maxCharCount,
      charCountEnable
    } = this.props;

    const flagSummary = getActionSummary('FlagActionSummary', comment);
    const dontAgreeSummary = getActionSummary(
      'DontAgreeActionSummary',
      comment
    );
    let myFlag = null;
    if (iPerformedThisAction('FlagActionSummary', comment)) {
      myFlag = flagSummary.find((s) => s.current_user);
    } else if (iPerformedThisAction('DontAgreeActionSummary', comment)) {
      myFlag = dontAgreeSummary.find((s) => s.current_user);
    }

    let commentClass = parentId
      ? `reply ${styles.Reply}`
      : `comment ${styles.Comment}`;
    commentClass += comment.id === 'pending' ? ` ${styles.pendingComment}` : '';

    // call a function, and if it errors, call addNotification('error', ...) (e.g. to show user a snackbar)
    const notifyOnError = (fn, errorToMessage) =>
      async function(...args) {
        if (typeof errorToMessage !== 'function') {
          errorToMessage = (error) => error.message;
        }
        try {
          return await fn(...args);
        } catch (error) {
          addNotification('error', errorToMessage(error));
          throw error;
        }
      };

    const addBestTag = notifyOnError(
      () =>
        addCommentTag({
          id: comment.id,
          tag: BEST_TAG
        }),
      () => 'Failed to tag comment as best'
    );

    const removeBestTag = notifyOnError(
      () =>
        removeCommentTag({
          id: comment.id,
          tag: BEST_TAG
        }),
      () => 'Failed to remove best comment tag'
    );

    return (
      <div
        className={commentClass}
        id={`c_${comment.id}`}
        style={{marginLeft: depth * 30}}
      >
        <hr aria-hidden={true} />
        <div
          className={highlighted === comment.id ? 'highlighted-comment' : ''}
        >
          <AuthorName author={comment.user} />
          {isStaff(comment.tags) ? <TagLabel>Staff</TagLabel> : null}

          {commentIsBest(comment)
            ? <TagLabel><BestIndicator /></TagLabel>
            : null }

          <span className={styles.bylineSecondary}>
            <PubDate created_at={comment.created_at} />
            {
              (comment.editing && comment.editing.edited)
              ? <span>&nbsp;<span className={styles.editedMarker}>(Edited)</span></span>
              : null
            }
          </span>

          <Slot
            fill="commentInfoBar"
            data={this.props.data}
            root={this.props.root}
            comment={comment}
            commentId={comment.id}
            inline
          />

          { (currentUser &&
              (comment.user.id === currentUser.id))

              /* User can edit/delete their own comment for a short window after posting */
              ? <span className={classnames(styles.topRight)}>
                  {
                    commentIsStillEditable(comment) &&
                    <a
                      className={classnames(styles.link, {[styles.active]: this.state.isEditing})}
                      onClick={this.onClickEdit}>Edit</a>
                  }
                </span>

              /* TopRightMenu allows currentUser to ignore other users' comments */
              : <span className={classnames(styles.topRight, styles.topRightMenu)}>
                  <TopRightMenu
                    comment={comment}
                    ignoreUser={ignoreUser}
                    addNotification={addNotification} />
                </span>
          }

          {
            this.state.isEditing
            ? <EditableCommentContent
                editComment={this.props.editComment.bind(null, comment.id, asset.id)}
                addNotification={addNotification}
                asset={asset}
                comment={comment}
                currentUser={currentUser}
                maxCharCount={maxCharCount}
                parentId={parentId}
                stopEditing={this.stopEditing}
                />
            : <div>
                <Content body={comment.body} />
                <Slot fill="commentContent" />
              </div>
          }

          <div className="commentActionsLeft comment__action-container">
            <Slot
              fill="commentReactions"
              data={this.props.data}
              root={this.props.root}
              comment={comment}
              commentId={comment.id}
              inline
            />
            {!disableReply &&
              <ActionButton>
                <ReplyButton
                  onClick={() => setActiveReplyBox(comment.id)}
                  parentCommentId={parentId || comment.id}
                  currentUserId={currentUser && currentUser.id}
                  banned={false}
                />
              </ActionButton>}
            <ActionButton>
              <IfUserCanModifyBest user={currentUser}>
                <BestButton
                  isBest={commentIsBest(comment)}
                  addBest={addBestTag}
                  removeBest={removeBestTag}
                />
              </IfUserCanModifyBest>
            </ActionButton>
            <Slot
              fill="commentActions"
              data={this.props.data}
              root={this.props.root}
              comment={comment}
              commentId={comment.id}
              inline
            />
          </div>
          <div className="commentActionsRight comment__action-container">
            <ActionButton>
              <PermalinkButton articleURL={asset.url} commentId={comment.id} />
            </ActionButton>
            <ActionButton>
              <FlagComment
                flaggedByCurrentUser={!!myFlag}
                flag={myFlag}
                id={comment.id}
                author_id={comment.user.id}
                postFlag={postFlag}
                postDontAgree={postDontAgree}
                deleteAction={deleteAction}
                showSignInDialog={showSignInDialog}
                currentUser={currentUser}
              />
            </ActionButton>
          </div>
        </div>
        {activeReplyBox === comment.id
          ? <ReplyBox
              commentPostedHandler={() => {
                setActiveReplyBox('');
              }}
              charCountEnable={charCountEnable}
              maxCharCount={maxCharCount}
              setActiveReplyBox={setActiveReplyBox}
              parentId={parentId || comment.id}
              addNotification={addNotification}
              authorId={currentUser.id}
              postComment={postComment}
              assetId={asset.id}
            />
          : null}
        {comment.replies &&
          comment.replies.map((reply) => {
            return commentIsIgnored(reply)
              ? <IgnoredCommentTombstone key={reply.id} />
              : <Comment
                  data={this.props.data}
                  root={this.props.root}
                  setActiveReplyBox={setActiveReplyBox}
                  disableReply={disableReply}
                  activeReplyBox={activeReplyBox}
                  addNotification={addNotification}
                  parentId={comment.id}
                  postComment={postComment}
                  editComment={this.props.editComment}
                  depth={depth + 1}
                  asset={asset}
                  highlighted={highlighted}
                  currentUser={currentUser}
                  postFlag={postFlag}
                  deleteAction={deleteAction}
                  addCommentTag={addCommentTag}
                  removeCommentTag={removeCommentTag}
                  ignoreUser={ignoreUser}
                  charCountEnable={charCountEnable}
                  maxCharCount={maxCharCount}
                  showSignInDialog={showSignInDialog}
                  reactKey={reply.id}
                  key={reply.id}
                  comment={reply}
                />;
          })}
        {comment.replies &&
          <div className="coral-load-more-replies">
            <LoadMore
              assetId={asset.id}
              comments={comment.replies}
              parentId={comment.id}
              topLevel={false}
              replyCount={comment.replyCount}
              moreComments={comment.replyCount > comment.replies.length}
              loadMore={loadMore}
            />
          </div>}
      </div>
    );
  }
}

export default Comment;

// return whether the comment is editable
function commentIsStillEditable (comment) {
  const editing = comment && comment.editing;
  if (!editing) {return false;}
  const editableUntil = getEditableUntilDate(comment);
  const editWindowExpired = (editableUntil - new Date) < 0;
<<<<<<< HEAD
  return !editWindowExpired;  
=======
  return ! editWindowExpired;
>>>>>>> 7c5e04e8
}

// return number of milliseconds before edit window expires
function editWindowRemainingMs (comment) {
  const editableUntil = getEditableUntilDate(comment);
  if (!editableUntil) {return;}
  const now = new Date();
  const editWindowRemainingMs = (editableUntil - now);
  return editWindowRemainingMs;
}<|MERGE_RESOLUTION|>--- conflicted
+++ resolved
@@ -430,11 +430,7 @@
   if (!editing) {return false;}
   const editableUntil = getEditableUntilDate(comment);
   const editWindowExpired = (editableUntil - new Date) < 0;
-<<<<<<< HEAD
-  return !editWindowExpired;  
-=======
-  return ! editWindowExpired;
->>>>>>> 7c5e04e8
+  return !editWindowExpired;
 }
 
 // return number of milliseconds before edit window expires
