import React, {PropTypes} from 'react';
import PermalinkButton from 'coral-plugin-permalinks/PermalinkButton';

import AuthorName from 'coral-plugin-author-name/AuthorName';

import TagLabel from 'coral-plugin-tag-label/TagLabel';
import Content from 'coral-plugin-commentcontent/CommentContent';
import PubDate from 'coral-plugin-pubdate/PubDate';
import {ReplyBox, ReplyButton} from 'coral-plugin-replies';
import FlagComment from 'coral-plugin-flags/FlagComment';
import {TransitionGroup} from 'react-transition-group';
import cn from 'classnames';

import {
  BestButton,
  IfUserCanModifyBest,
  BEST_TAG,
  commentIsBest,
  BestIndicator
} from 'coral-plugin-best/BestButton';
import Slot from 'coral-framework/components/Slot';
import LoadMore from './LoadMore';
import IgnoredCommentTombstone from './IgnoredCommentTombstone';
import {TopRightMenu} from './TopRightMenu';
import {EditableCommentContent} from './EditableCommentContent';
import {getActionSummary, iPerformedThisAction} from 'coral-framework/utils';
import {getEditableUntilDate} from './util';
import styles from './Comment.css';

<<<<<<< HEAD
const isStaff = (tags) => tags.some((i) => i.tag.name === 'STAFF');
=======
const isStaff = (tags) => !tags.every((t) => t.name !== 'STAFF');
const hasComment = (nodes, id) => nodes.some((node) => node.id === id);

// resetCursors will return the id cursors of the first and second newest comment in
// the current reply list. The cursors are used to dertermine which
// comments to show. The spare cursor functions as a backup in case one
// of the comments gets deleted.
function resetCursors(state, props) {
  const replies = props.comment.replies;
  if (replies && replies.nodes.length) {
    const idCursors = [replies.nodes[replies.nodes.length - 1].id];
    if (replies.nodes.length >= 2) {
      idCursors.push(replies.nodes[replies.nodes.length - 2].id);
    }
    return {idCursors};
  }
  return {idCursors: []};
}

// invalidateCursor is called whenever a comment is removed which is referenced
// by one of the 2 id cursors. It returns a new set of id cursors calculated
// using the help of the backup cursor.
function invalidateCursor(invalidated, state, props) {
  const alt = invalidated === 1 ? 0 : 1;
  const replies = props.comment.replies;
  const idCursors = [];
  if (state.idCursors[alt]) {
    idCursors.push(state.idCursors[alt]);
    const index = replies.nodes.findIndex((node) => node.id === idCursors[0]);
    const prevInLine = replies.nodes[index - 1];
    if (prevInLine) {
      idCursors.push(prevInLine.id);
    }
  }
  return {idCursors};
}
>>>>>>> 7417d519

// hold actions links (e.g. Reply) along the comment footer
const ActionButton = ({children}) => {
  return (
    <span className="comment__action-button comment__action-button--nowrap">
      {children}
    </span>
  );
};

class Comment extends React.Component {

  constructor(props) {
    super(props);

    // timeout to keep track of Comment edit window expiration
    this.editWindowExpiryTimeout = null;
    this.onClickEdit = this.onClickEdit.bind(this);
    this.stopEditing = this.stopEditing.bind(this);
    this.state = {

      // Whether the comment should be editable (e.g. after a commenter clicking the 'Edit' button on their own comment)
      isEditing: false,
      replyBoxVisible: false,
      animateEnter: false,
      ...resetCursors({}, props),
    };
  }

  componentWillReceiveProps(next) {
    const {comment: {replies: prevReplies}} = this.props;
    const {comment: {replies: nextReplies}} = next;
    if (
        prevReplies && nextReplies &&
        nextReplies.nodes.length < prevReplies.nodes.length
    ) {

      // Invalidate first cursor if referenced comment was removed.
      if (this.state.idCursors[0] && !hasComment(nextReplies.nodes, this.state.idCursors[0])) {
        this.setState(invalidateCursor(0, this.state, next));
      }

      // Invalidate second cursor if referenced comment was removed.
      if (this.state.idCursors[1] && !hasComment(nextReplies.nodes, this.state.idCursors[1])) {
        this.setState(invalidateCursor(1, this.state, next));
      }
    }
  }

  componentWillEnter(callback) {
    callback();
    const userId = this.props.currentUser ? this.props.currentUser.id : null;
    if (this.props.comment.id.indexOf('pending') >= 0) {
      return;
    }
    if (userId && this.props.comment.user.id === userId) {

      // This comment was just added by currentUser.
      if (Date.now() - Number(new Date(this.props.comment.created_at)) < 30 * 1000) {
        return;
      }
    }
    this.setState({animateEnter: true});
  }

  static propTypes = {
    reactKey: PropTypes.string.isRequired,

    // id of currently opened ReplyBox. tracked in Stream.js
    activeReplyBox: PropTypes.string.isRequired,
    disableReply: PropTypes.bool,
    setActiveReplyBox: PropTypes.func.isRequired,
    showSignInDialog: PropTypes.func.isRequired,
    postFlag: PropTypes.func.isRequired,
    deleteAction: PropTypes.func.isRequired,
    parentId: PropTypes.string,
    highlighted: PropTypes.string,
    addNotification: PropTypes.func.isRequired,
    postComment: PropTypes.func.isRequired,
    depth: PropTypes.number.isRequired,
    liveUpdates: PropTypes.bool.isRequired,
    asset: PropTypes.shape({
      id: PropTypes.string,
      title: PropTypes.string,
      url: PropTypes.string
    }).isRequired,
    currentUser: PropTypes.shape({
      id: PropTypes.string.isRequired
    }),
    charCountEnable: PropTypes.bool.isRequired,
    maxCharCount: PropTypes.number,
    comment: PropTypes.shape({
      depth: PropTypes.number,
      action_summaries: PropTypes.array.isRequired,
      body: PropTypes.string.isRequired,
      id: PropTypes.string.isRequired,
      tags: PropTypes.arrayOf(
        PropTypes.shape({
          id: PropTypes.string
        })
      ),
      replies: PropTypes.object,
      user: PropTypes.shape({
        id: PropTypes.string.isRequired,
        name: PropTypes.string.isRequired
      }).isRequired,
      editing: PropTypes.shape({
        edited: PropTypes.bool,

        // ISO8601
        editableUntil: PropTypes.string,
      })
    }).isRequired,

    // given a comment, return whether it should be rendered as ignored
    commentIsIgnored: React.PropTypes.func,

    // dispatch action to add a tag to a comment
    addTag: React.PropTypes.func,

    // dispatch action to remove a tag from a comment
    removeTag: React.PropTypes.func,

    // dispatch action to ignore another user
    ignoreUser: React.PropTypes.func,

    // edit a comment, passed (id, asset_id, { body })
    editComment: React.PropTypes.func,
  }

  onClickEdit (e) {
    e.preventDefault();
    this.setState({isEditing: true});
  }

  stopEditing () {
    if (this._isMounted) {
      this.setState({isEditing: false});
    }
  }

  hasIgnoredReplies() {
    return this.props.comment.replies &&
      this.props.comment.replies.nodes.some((reply) => this.props.commentIsIgnored(reply));
  }

  loadNewReplies = () => {
    const {replies, replyCount, id} = this.props.comment;
    if (replyCount > replies.nodes.length) {
      this.props.loadMore(id).then(() => {
        this.setState(resetCursors(this.state, this.props));
      });
      return;
    }
    this.setState(resetCursors);
  };

  // getVisibileReplies returns a list containing comments
  // which were authored by current user or comes before the `idCursor`.
  getVisibileReplies() {
    const {comment: {replies}, currentUser, liveUpdates} = this.props;
    const idCursor = this.state.idCursors[0];
    const userId = currentUser ? currentUser.id : null;

    if (!replies) {
      return [];
    }

    if (liveUpdates) {
      return replies.nodes;
    }

    const view = [];
    let pastCursor = false;
    replies.nodes.forEach((comment) => {
      if (idCursor && !pastCursor || comment.user.id === userId) {
        view.push(comment);
      }
      if (comment.id === idCursor) {
        pastCursor = true;
      }
    });
    return view;
  }

  componentDidMount() {
    this._isMounted = true;
    if (this.editWindowExpiryTimeout) {
      this.editWindowExpiryTimeout = clearTimeout(this.editWindowExpiryTimeout);
    }

    // if still in the edit window, set a timeout to re-render once it expires
    const msLeftToEdit = editWindowRemainingMs(this.props.comment);
    if (msLeftToEdit > 0) {
      this.editWindowExpiryTimeout = setTimeout(() => {

        // re-render
        this.setState(this.state);
      }, msLeftToEdit);
    }
  }
  componentWillUnmount() {
    if (this.editWindowExpiryTimeout) {
      this.editWindowExpiryTimeout = clearTimeout(this.editWindowExpiryTimeout);
    }
    this._isMounted = false;
  }
  render () {
    const {
      comment,
      parentId,
      currentUser,
      asset,
      depth,
      postComment,
      addNotification,
      showSignInDialog,
      highlighted,
      postFlag,
      postDontAgree,
      setActiveReplyBox,
      activeReplyBox,
      deleteAction,
      addTag,
      removeTag,
      ignoreUser,
      liveUpdates,
      disableReply,
      commentIsIgnored,
      maxCharCount,
      charCountEnable
    } = this.props;

    const view = this.getVisibileReplies();

    const hasMoreComments = comment.replies && (comment.replies.hasNextPage || comment.replies.nodes.length > view.length);
    const replyCount = this.hasIgnoredReplies() ? '' : comment.replyCount;
    const flagSummary = getActionSummary('FlagActionSummary', comment);
    const dontAgreeSummary = getActionSummary(
      'DontAgreeActionSummary',
      comment
    );
    let myFlag = null;
    if (iPerformedThisAction('FlagActionSummary', comment)) {
      myFlag = flagSummary.find((s) => s.current_user);
    } else if (iPerformedThisAction('DontAgreeActionSummary', comment)) {
      myFlag = dontAgreeSummary.find((s) => s.current_user);
    }

    let commentClass = parentId
      ? `reply ${styles.Reply}`
      : `comment ${styles.Comment}`;
    commentClass += comment.id.indexOf('pending') >= 0 ? ` ${styles.pendingComment}` : '';

    // call a function, and if it errors, call addNotification('error', ...) (e.g. to show user a snackbar)
    const notifyOnError = (fn, errorToMessage) =>
      async function(...args) {
        if (typeof errorToMessage !== 'function') {
          errorToMessage = (error) => error.message;
        }
        try {
          return await fn(...args);
        } catch (error) {
          addNotification('error', errorToMessage(error));
          throw error;
        }
      };

    const addBestTag = notifyOnError(
      () =>
        addTag({
          id: comment.id,
          name: BEST_TAG,
          assetId: asset.id
        }),
      () => 'Failed to tag comment as best'
    );

    const removeBestTag = notifyOnError(
      () =>
        removeTag({
          id: comment.id,
          name: BEST_TAG,
          asset_id: asset.id
        }),
      () => 'Failed to remove best comment tag'
    );

    return (
      <div
        className={cn(commentClass, 'talk-stream-comment-wrapper', {[styles.enter]: this.state.animateEnter})}
        id={`c_${comment.id}`}
        style={{marginLeft: depth * 30}}
      >
        <hr aria-hidden={true} />
        <div
          className={highlighted === comment.id ? 'highlighted-comment' : ''}
        >
          <AuthorName author={comment.user} className={'talk-stream-comment-user-name'} />
          {isStaff(comment.tags) ? <TagLabel>Staff</TagLabel> : null}

          {commentIsBest(comment)
            ? <TagLabel><BestIndicator /></TagLabel>
            : null }

          <span className={`${styles.bylineSecondary} talk-stream-comment-user-byline`} >
            <PubDate created_at={comment.created_at} className={'talk-stream-comment-published-date'} />
            {
              (comment.editing && comment.editing.edited)
              ? <span>&nbsp;<span className={styles.editedMarker}>(Edited)</span></span>
              : null
            }
          </span>

          <Slot
            fill="commentInfoBar"
            data={this.props.data}
            root={this.props.root}
            comment={comment}
            commentId={comment.id}
            inline
          />

          { (currentUser &&
              (comment.user.id === currentUser.id))

              /* User can edit/delete their own comment for a short window after posting */
              ? <span className={cn(styles.topRight)}>
                  {
                    commentIsStillEditable(comment) &&
                    <a
                      className={cn(styles.link, {[styles.active]: this.state.isEditing})}
                      onClick={this.onClickEdit}>Edit</a>
                  }
                </span>

              /* TopRightMenu allows currentUser to ignore other users' comments */
              : <span className={cn(styles.topRight, styles.topRightMenu)}>
                  <TopRightMenu
                    comment={comment}
                    ignoreUser={ignoreUser}
                    addNotification={addNotification} />
                </span>
          }

          {
            this.state.isEditing
            ? <EditableCommentContent
                editComment={this.props.editComment.bind(null, comment.id, asset.id)}
                addNotification={addNotification}
                asset={asset}
                comment={comment}
                currentUser={currentUser}
                maxCharCount={maxCharCount}
                parentId={parentId}
                stopEditing={this.stopEditing}
                />
            : <div>
                <Content body={comment.body} />
                <Slot fill="commentContent" />
              </div>
          }

          <div className="commentActionsLeft comment__action-container">
            <Slot
              fill="commentReactions"
              data={this.props.data}
              root={this.props.root}
              comment={comment}
              commentId={comment.id}
              inline
            />
            <ActionButton>
              <IfUserCanModifyBest user={currentUser}>
                <BestButton
                  isBest={commentIsBest(comment)}
                  addBest={addBestTag}
                  removeBest={removeBestTag}
                />
              </IfUserCanModifyBest>
            </ActionButton>
            {!disableReply &&
              <ActionButton>
                <ReplyButton
                  onClick={() => setActiveReplyBox(comment.id)}
                  parentCommentId={parentId || comment.id}
                  currentUserId={currentUser && currentUser.id}
                  banned={false}
                />
              </ActionButton>}
            <Slot
              fill="commentActions"
              data={this.props.data}
              root={this.props.root}
              comment={comment}
              commentId={comment.id}
              inline
            />
          </div>
          <div className="commentActionsRight comment__action-container">
            <ActionButton>
              <PermalinkButton articleURL={asset.url} commentId={comment.id} />
            </ActionButton>
            <ActionButton>
              <FlagComment
                flaggedByCurrentUser={!!myFlag}
                flag={myFlag}
                id={comment.id}
                author_id={comment.user.id}
                postFlag={postFlag}
                postDontAgree={postDontAgree}
                deleteAction={deleteAction}
                showSignInDialog={showSignInDialog}
                currentUser={currentUser}
              />
            </ActionButton>
          </div>
        </div>
        {activeReplyBox === comment.id
          ? <ReplyBox
              commentPostedHandler={() => {
                setActiveReplyBox('');
              }}
              charCountEnable={charCountEnable}
              maxCharCount={maxCharCount}
              setActiveReplyBox={setActiveReplyBox}
              parentId={parentId || comment.id}
              addNotification={addNotification}
              authorId={currentUser.id}
              postComment={postComment}
              assetId={asset.id}
            />
          : null}
<<<<<<< HEAD
        {comment.replies &&
          comment.replies.map((reply) => {
            return commentIsIgnored(reply)
              ? <IgnoredCommentTombstone key={reply.id} />
              : <Comment
                  data={this.props.data}
                  root={this.props.root}
                  setActiveReplyBox={setActiveReplyBox}
                  disableReply={disableReply}
                  activeReplyBox={activeReplyBox}
                  addNotification={addNotification}
                  parentId={comment.id}
                  postComment={postComment}
                  editComment={this.props.editComment}
                  depth={depth + 1}
                  asset={asset}
                  highlighted={highlighted}
                  currentUser={currentUser}
                  postFlag={postFlag}
                  deleteAction={deleteAction}
                  addTag={addTag}
                  removeTag={removeTag}
                  ignoreUser={ignoreUser}
                  charCountEnable={charCountEnable}
                  maxCharCount={maxCharCount}
                  showSignInDialog={showSignInDialog}
                  reactKey={reply.id}
                  key={reply.id}
                  comment={reply}
                />;
          })}
        {comment.replies &&
          <div className="coral-load-more-replies">
            <LoadMore
              assetId={asset.id}
              comments={comment.replies}
              parentId={comment.id}
              topLevel={false}
              replyCount={comment.replyCount}
              moreComments={comment.replyCount > comment.replies.length}
              loadMore={loadMore}
            />
          </div>}
=======

        <TransitionGroup>
        {view.map((reply) => {
          return commentIsIgnored(reply)
            ? <IgnoredCommentTombstone key={reply.id} />
            : <Comment
                data={this.props.data}
                root={this.props.root}
                setActiveReplyBox={setActiveReplyBox}
                disableReply={disableReply}
                activeReplyBox={activeReplyBox}
                addNotification={addNotification}
                parentId={comment.id}
                postComment={postComment}
                editComment={this.props.editComment}
                depth={depth + 1}
                asset={asset}
                highlighted={highlighted}
                currentUser={currentUser}
                postFlag={postFlag}
                deleteAction={deleteAction}
                addCommentTag={addCommentTag}
                removeCommentTag={removeCommentTag}
                ignoreUser={ignoreUser}
                charCountEnable={charCountEnable}
                maxCharCount={maxCharCount}
                showSignInDialog={showSignInDialog}
                commentIsIgnored={commentIsIgnored}
                liveUpdates={liveUpdates}
                reactKey={reply.id}
                key={reply.id}
                comment={reply}
              />;
        })}
        </TransitionGroup>
        <div className="coral-load-more-replies">
          <LoadMore
            topLevel={false}
            replyCount={replyCount}
            moreComments={hasMoreComments}
            loadMore={this.loadNewReplies}
          />
        </div>
>>>>>>> 7417d519
      </div>
    );
  }
}

export default Comment;

// return whether the comment is editable
function commentIsStillEditable (comment) {
  const editing = comment && comment.editing;
  if (!editing) {return false;}
  const editableUntil = getEditableUntilDate(comment);
  const editWindowExpired = (editableUntil - new Date) < 0;
  return !editWindowExpired;
}

// return number of milliseconds before edit window expires
function editWindowRemainingMs (comment) {
  const editableUntil = getEditableUntilDate(comment);
  if (!editableUntil) {return;}
  const now = new Date();
  const editWindowRemainingMs = (editableUntil - now);
  return editWindowRemainingMs;
}<|MERGE_RESOLUTION|>--- conflicted
+++ resolved
@@ -22,14 +22,12 @@
 import LoadMore from './LoadMore';
 import IgnoredCommentTombstone from './IgnoredCommentTombstone';
 import {TopRightMenu} from './TopRightMenu';
+import classnames from 'classnames';
 import {EditableCommentContent} from './EditableCommentContent';
 import {getActionSummary, iPerformedThisAction} from 'coral-framework/utils';
 import {getEditableUntilDate} from './util';
 import styles from './Comment.css';
 
-<<<<<<< HEAD
-const isStaff = (tags) => tags.some((i) => i.tag.name === 'STAFF');
-=======
 const isStaff = (tags) => !tags.every((t) => t.name !== 'STAFF');
 const hasComment = (nodes, id) => nodes.some((node) => node.id === id);
 
@@ -66,7 +64,6 @@
   }
   return {idCursors};
 }
->>>>>>> 7417d519
 
 // hold actions links (e.g. Reply) along the comment footer
 const ActionButton = ({children}) => {
@@ -165,7 +162,7 @@
       id: PropTypes.string.isRequired,
       tags: PropTypes.arrayOf(
         PropTypes.shape({
-          id: PropTypes.string
+          name: PropTypes.string
         })
       ),
       replies: PropTypes.object,
@@ -185,10 +182,10 @@
     commentIsIgnored: React.PropTypes.func,
 
     // dispatch action to add a tag to a comment
-    addTag: React.PropTypes.func,
+    addCommentTag: React.PropTypes.func,
 
     // dispatch action to remove a tag from a comment
-    removeTag: React.PropTypes.func,
+    removeCommentTag: React.PropTypes.func,
 
     // dispatch action to ignore another user
     ignoreUser: React.PropTypes.func,
@@ -290,8 +287,8 @@
       setActiveReplyBox,
       activeReplyBox,
       deleteAction,
-      addTag,
-      removeTag,
+      addCommentTag,
+      removeCommentTag,
       ignoreUser,
       liveUpdates,
       disableReply,
@@ -337,20 +334,18 @@
 
     const addBestTag = notifyOnError(
       () =>
-        addTag({
+        addCommentTag({
           id: comment.id,
-          name: BEST_TAG,
-          assetId: asset.id
+          tag: BEST_TAG
         }),
       () => 'Failed to tag comment as best'
     );
 
     const removeBestTag = notifyOnError(
       () =>
-        removeTag({
+        removeCommentTag({
           id: comment.id,
-          name: BEST_TAG,
-          asset_id: asset.id
+          tag: BEST_TAG
         }),
       () => 'Failed to remove best comment tag'
     );
@@ -500,51 +495,6 @@
               assetId={asset.id}
             />
           : null}
-<<<<<<< HEAD
-        {comment.replies &&
-          comment.replies.map((reply) => {
-            return commentIsIgnored(reply)
-              ? <IgnoredCommentTombstone key={reply.id} />
-              : <Comment
-                  data={this.props.data}
-                  root={this.props.root}
-                  setActiveReplyBox={setActiveReplyBox}
-                  disableReply={disableReply}
-                  activeReplyBox={activeReplyBox}
-                  addNotification={addNotification}
-                  parentId={comment.id}
-                  postComment={postComment}
-                  editComment={this.props.editComment}
-                  depth={depth + 1}
-                  asset={asset}
-                  highlighted={highlighted}
-                  currentUser={currentUser}
-                  postFlag={postFlag}
-                  deleteAction={deleteAction}
-                  addTag={addTag}
-                  removeTag={removeTag}
-                  ignoreUser={ignoreUser}
-                  charCountEnable={charCountEnable}
-                  maxCharCount={maxCharCount}
-                  showSignInDialog={showSignInDialog}
-                  reactKey={reply.id}
-                  key={reply.id}
-                  comment={reply}
-                />;
-          })}
-        {comment.replies &&
-          <div className="coral-load-more-replies">
-            <LoadMore
-              assetId={asset.id}
-              comments={comment.replies}
-              parentId={comment.id}
-              topLevel={false}
-              replyCount={comment.replyCount}
-              moreComments={comment.replyCount > comment.replies.length}
-              loadMore={loadMore}
-            />
-          </div>}
-=======
 
         <TransitionGroup>
         {view.map((reply) => {
@@ -588,7 +538,6 @@
             loadMore={this.loadNewReplies}
           />
         </div>
->>>>>>> 7417d519
       </div>
     );
   }
