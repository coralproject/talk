import React from 'react';
import PropTypes from 'prop-types';

import AuthorName from 'coral-plugin-author-name/AuthorName';
import TagLabel from 'coral-plugin-tag-label/TagLabel';
import PubDate from 'coral-plugin-pubdate/PubDate';
import {ReplyBox, ReplyButton} from 'coral-plugin-replies';
import {FlagComment} from 'coral-plugin-flags';
import {can} from 'coral-framework/services/perms';
import {TransitionGroup} from 'react-transition-group';
import cn from 'classnames';
import styles from './Comment.css';
import {THREADING_LEVEL} from '../constants/stream';
import merge from 'lodash/merge';
import mapValues from 'lodash/mapValues';

import LoadMore from './LoadMore';
import {getEditableUntilDate} from './util';
import {TopRightMenu} from './TopRightMenu';
import CommentContent from './CommentContent';
import Slot from 'coral-framework/components/Slot';
import IgnoredCommentTombstone from './IgnoredCommentTombstone';
import {EditableCommentContent} from './EditableCommentContent';
import {getActionSummary, iPerformedThisAction, forEachError} from 'coral-framework/utils';
import t from 'coral-framework/services/i18n';

const isStaff = (tags) => !tags.every((t) => t.tag.name !== 'STAFF');
const hasTag = (tags, lookupTag) => !!tags.filter((t) => t.tag.name === lookupTag).length;
const hasComment = (nodes, id) => nodes.some((node) => node.id === id);

// resetCursors will return the id cursors of the first and second newest comment in
// the current reply list. The cursors are used to dertermine which
// comments to show. The spare cursor functions as a backup in case one
// of the comments gets deleted.
function resetCursors(state, props) {
  const replies = props.comment.replies;
  if (replies && replies.nodes.length) {
    const idCursors = [replies.nodes[replies.nodes.length - 1].id];
    if (replies.nodes.length >= 2) {
      idCursors.push(replies.nodes[replies.nodes.length - 2].id);
    }
    return {idCursors};
  }
  return {idCursors: []};
}

// invalidateCursor is called whenever a comment is removed which is referenced
// by one of the 2 id cursors. It returns a new set of id cursors calculated
// using the help of the backup cursor.
function invalidateCursor(invalidated, state, props) {
  const alt = invalidated === 1 ? 0 : 1;
  const replies = props.comment.replies;
  const idCursors = [];
  if (state.idCursors[alt]) {
    idCursors.push(state.idCursors[alt]);
    const index = replies.nodes.findIndex((node) => node.id === idCursors[0]);
    const prevInLine = replies.nodes[index - 1];
    if (prevInLine) {
      idCursors.push(prevInLine.id);
    }
  }
  return {idCursors};
}

// hold actions links (e.g. Reply) along the comment footer
const ActionButton = ({children}) => {
  return (
    <span className="comment__action-button comment__action-button--nowrap">
      {children}
    </span>
  );
};

export default class Comment extends React.Component {

  constructor(props) {
    super(props);

    // timeout to keep track of Comment edit window expiration
    this.editWindowExpiryTimeout = null;
    this.onClickEdit = this.onClickEdit.bind(this);
    this.stopEditing = this.stopEditing.bind(this);
    this.state = {

      // Whether the comment should be editable (e.g. after a commenter clicking the 'Edit' button on their own comment)
      isEditing: false,
      replyBoxVisible: false,
      animateEnter: false,
      loadingState: '',
      ...resetCursors({}, props),
    };
  }

  componentWillReceiveProps(next) {
    const {comment: {replies: prevReplies}} = this.props;
    const {comment: {replies: nextReplies}} = next;
    if (
        prevReplies && nextReplies &&
        nextReplies.nodes.length < prevReplies.nodes.length
    ) {

      // Invalidate first cursor if referenced comment was removed.
      if (this.state.idCursors[0] && !hasComment(nextReplies.nodes, this.state.idCursors[0])) {
        this.setState(invalidateCursor(0, this.state, next));
      }

      // Invalidate second cursor if referenced comment was removed.
      if (this.state.idCursors[1] && !hasComment(nextReplies.nodes, this.state.idCursors[1])) {
        this.setState(invalidateCursor(1, this.state, next));
      }
    }
  }

  componentWillEnter(callback) {
    callback();
    const userId = this.props.currentUser ? this.props.currentUser.id : null;
    if (this.props.comment.id.indexOf('pending') >= 0) {
      return;
    }
    if (userId && this.props.comment.user.id === userId) {

      // This comment was just added by currentUser.
      if (Date.now() - Number(new Date(this.props.comment.created_at)) < 30 * 1000) {
        return;
      }
    }
    this.setState({animateEnter: true});
  }

  static propTypes = {

    // id of currently opened ReplyBox. tracked in Stream.js
    activeReplyBox: PropTypes.string.isRequired,
    disableReply: PropTypes.bool,
    setActiveReplyBox: PropTypes.func.isRequired,
    showSignInDialog: PropTypes.func.isRequired,
    postFlag: PropTypes.func.isRequired,
    deleteAction: PropTypes.func.isRequired,
    parentId: PropTypes.string,
    highlighted: PropTypes.string,
    addNotification: PropTypes.func.isRequired,
    postComment: PropTypes.func.isRequired,
    depth: PropTypes.number.isRequired,
    liveUpdates: PropTypes.bool,
    asset: PropTypes.object.isRequired,
    currentUser: PropTypes.shape({
      id: PropTypes.string.isRequired
    }),
    charCountEnable: PropTypes.bool.isRequired,
    maxCharCount: PropTypes.number,
    comment: PropTypes.shape({
      depth: PropTypes.number,
      action_summaries: PropTypes.array.isRequired,
      body: PropTypes.string.isRequired,
      id: PropTypes.string.isRequired,
      tags: PropTypes.arrayOf(
        PropTypes.shape({
          name: PropTypes.string
        })
      ),
      replies: PropTypes.object,
      user: PropTypes.shape({
        id: PropTypes.string.isRequired,
        username: PropTypes.string.isRequired
      }).isRequired,
      editing: PropTypes.shape({
        edited: PropTypes.bool,

        // ISO8601
        editableUntil: PropTypes.string,
      })
    }).isRequired,

    // given a comment, return whether it should be rendered as ignored
    commentIsIgnored: PropTypes.func,

    // dispatch action to ignore another user
    ignoreUser: PropTypes.func,

    // edit a comment, passed (id, asset_id, { body })
    editComment: PropTypes.func,
  }

  editComment = (...args) => {
    return this.props.editComment(this.props.comment.id, this.props.asset.id, ...args);
  }

  onClickEdit (e) {
    e.preventDefault();
    if (!can(this.props.currentUser, 'INTERACT_WITH_COMMUNITY')) {
      this.props.addNotification('error', t('error.NOT_AUTHORIZED'));
      return;
    }
    this.setState({isEditing: true});
  }

  stopEditing () {
    if (this._isMounted) {
      this.setState({isEditing: false});
    }
  }

  hasIgnoredReplies() {
    return this.props.comment.replies &&
      this.props.comment.replies.nodes.some((reply) => this.props.commentIsIgnored(reply));
  }

  loadNewReplies = () => {
    const {replies, replyCount, id} = this.props.comment;
    if (replyCount > replies.nodes.length) {
      this.setState({loadingState: 'loading'});
      this.props.loadMore(id)
        .then(() => {
          this.setState({
            ...resetCursors(this.state, this.props),
            loadingState: 'success',
          });
        })
        .catch((error) => {
          this.setState({loadingState: 'error'});
          forEachError(error, ({msg}) => {this.props.addNotification('error', msg);});
        });
      return;
    }
    this.setState(resetCursors);
  };

  showReplyBox = () => {
    if (!this.props.currentUser) {
      this.props.showSignInDialog();
      return;
    }
    if (can(this.props.currentUser, 'INTERACT_WITH_COMMUNITY')) {
      this.props.setActiveReplyBox(this.props.comment.id);
    } else {
      this.props.addNotification('error', t('error.NOT_AUTHORIZED'));
    }
    return;
  }

  // getVisibileReplies returns a list containing comments
  // which were authored by current user or comes before the `idCursor`.
  getVisibileReplies() {
    const {comment: {replies}, currentUser, liveUpdates} = this.props;
    const idCursor = this.state.idCursors[0];
    const userId = currentUser ? currentUser.id : null;

    if (!replies) {
      return [];
    }

    if (liveUpdates) {
      return replies.nodes;
    }

    const view = [];
    let pastCursor = false;
    replies.nodes.forEach((comment) => {
      if (idCursor && !pastCursor || comment.user.id === userId) {
        view.push(comment);
      }
      if (comment.id === idCursor) {
        pastCursor = true;
      }
    });
    return view;
  }

  componentDidMount() {
    this._isMounted = true;
    if (this.editWindowExpiryTimeout) {
      this.editWindowExpiryTimeout = clearTimeout(this.editWindowExpiryTimeout);
    }

    // if still in the edit window, set a timeout to re-render once it expires
    const msLeftToEdit = editWindowRemainingMs(this.props.comment);
    if (msLeftToEdit > 0) {
      this.editWindowExpiryTimeout = setTimeout(() => {

        // re-render
        this.setState(this.state);
      }, msLeftToEdit);
    }
  }
  componentWillUnmount() {
    if (this.editWindowExpiryTimeout) {
      this.editWindowExpiryTimeout = clearTimeout(this.editWindowExpiryTimeout);
    }
    this._isMounted = false;
  }
  render () {
    const {
      asset,
      depth,
      comment,
      postFlag,
      parentId,
      ignoreUser,
      highlighted,
      postComment,
      currentUser,
      postDontAgree,
      setActiveReplyBox,
      activeReplyBox,
      loadMore,
      deleteAction,
      disableReply,
      maxCharCount,
      addNotification,
      charCountEnable,
      showSignInDialog,
      liveUpdates,
      commentIsIgnored,
      commentClassNames = []
    } = this.props;

    const view = this.getVisibileReplies();
    const {loadingState} = this.state;
    const isPending = comment.id.indexOf('pending') >= 0;
    const isHighlighted = highlighted === comment.id;

    const hasMoreComments = comment.replies && (comment.replies.hasNextPage || comment.replies.nodes.length > view.length);
    const moreRepliesCount = this.hasIgnoredReplies() ? -1 : comment.replyCount - view.length;
    const flagSummary = getActionSummary('FlagActionSummary', comment);
    const dontAgreeSummary = getActionSummary(
      'DontAgreeActionSummary',
      comment
    );
    let myFlag = null;
    if (iPerformedThisAction('FlagActionSummary', comment)) {
      myFlag = flagSummary.find((s) => s.current_user);
    } else if (iPerformedThisAction('DontAgreeActionSummary', comment)) {
      myFlag = dontAgreeSummary.find((s) => s.current_user);
    }

    /**
     * conditionClassNames
     * adds classNames based on condition
     * classnames is an array of objects with key as classnames and value as conditions
     * i.e:
     * {
     *  'myClassName': { tags: ['STAFF']}
     * }
     *
     * This will add myClassName to comments tagged with STAFF TAG.
     * **/
    const conditionalClassNames =
      mapValues(merge({}, ...commentClassNames), (condition) => {
        if (condition.tags) {
          return condition.tags.some((tag) => hasTag(comment.tags, tag));
        }
        return false;
      });

    const rootClassName = cn(
      'talk-stream-comment-wrapper',
      `talk-stream-comment-wrapper-level-${depth}`,
      styles.root,
      styles[`rootLevel${depth}`],
      {
        ...conditionalClassNames,
        [styles.enter]: this.state.animateEnter,
      },
    );

    const commentClassName = cn(
      'talk-stream-comment',
      `talk-stream-comment-level-${depth}`,
      styles.comment,
      styles[`commentLevel${depth}`],
      {
        [styles.pendingComment]: isPending,
        [styles.highlightedComment]: isHighlighted,
        'talk-stream-pending-comment': isPending,
        'talk-stream-highlighted-comment': isHighlighted,
      }
    );

    return (
      <div
        className={rootClassName}
        id={`c_${comment.id}`}
      >
        <div className={commentClassName}>
<<<<<<< HEAD
          <AuthorName author={comment.user} className={'talk-stream-comment-user-name'} />
          {isStaff(comment.tags) ? <TagLabel>Staff</TagLabel> : null}

          <span className={`${styles.bylineSecondary} talk-stream-comment-user-byline`} >
            <PubDate created_at={comment.created_at} className={'talk-stream-comment-published-date'} />
            {
              (comment.editing && comment.editing.edited)
              ? <span>&nbsp;<span className={styles.editedMarker}>({t('comment.edited')})</span></span>
              : null
            }
          </span>
=======
>>>>>>> 28e589de

          <Slot
            className={styles.commentAvatar}
            fill="commentAvatar"
            comment={comment}
            commentId={comment.id}
            data={this.props.data}
            root={this.props.root}
            inline
          />

          <div className={styles.commentContainer}>
            
            <AuthorName author={comment.user} className={'talk-stream-comment-user-name'} />
            {isStaff(comment.tags) ? <TagLabel>Staff</TagLabel> : null}

            {commentIsBest(comment)
              ? <TagLabel><BestIndicator /></TagLabel>
              : null }

            <span className={`${styles.bylineSecondary} talk-stream-comment-user-byline`} >
              <PubDate created_at={comment.created_at} className={'talk-stream-comment-published-date'} />
              {
                (comment.editing && comment.editing.edited)
                ? <span>&nbsp;<span className={styles.editedMarker}>({t('comment.edited')})</span></span>
                : null
              }
            </span>
<<<<<<< HEAD
          }
          { (currentUser && (comment.user.id !== currentUser.id)) &&

              /* TopRightMenu allows currentUser to ignore other users' comments */
              <span className={cn(styles.topRight, styles.topRightMenu)}>
                <TopRightMenu
                  comment={comment}
                  ignoreUser={ignoreUser}
                  addNotification={addNotification} />
              </span>
          }
          {
            this.state.isEditing
            ? <EditableCommentContent
                editComment={this.editComment}
                addNotification={addNotification}
                comment={comment}
                currentUser={currentUser}
                charCountEnable={charCountEnable}
                maxCharCount={maxCharCount}
                parentId={parentId}
                stopEditing={this.stopEditing}
                />
            : <div>
                <Slot fill="commentContent" comment={comment} defaultComponent={CommentContent} />
              </div>
          }
            
          <div className={cn(styles.commentFooter, 'talk-stream-comment-footer')}>       
=======

            <Slot
              className={styles.commentInfoBar}
              fill="commentInfoBar"
              depth={depth}
              comment={comment}
              commentId={comment.id}
              data={this.props.data}
              root={this.props.root}
              inline
            />

            { (currentUser && (comment.user.id === currentUser.id)) &&

              /* User can edit/delete their own comment for a short window after posting */
              <span className={cn(styles.topRight)}>
                {
                  commentIsStillEditable(comment) &&
                  <a
                    className={cn(styles.link, {[styles.active]: this.state.isEditing})}
                    onClick={this.onClickEdit}>Edit</a>
                }
              </span>
            }
            { (currentUser && (comment.user.id !== currentUser.id)) &&

                /* TopRightMenu allows currentUser to ignore other users' comments */
                <span className={cn(styles.topRight, styles.topRightMenu)}>
                  <TopRightMenu
                    comment={comment}
                    ignoreUser={ignoreUser}
                    addNotification={addNotification} />
                </span>
            }
            {
              this.state.isEditing
              ? <EditableCommentContent
                  editComment={this.editComment}
                  addNotification={addNotification}
                  comment={comment}
                  currentUser={currentUser}
                  charCountEnable={charCountEnable}
                  maxCharCount={maxCharCount}
                  parentId={parentId}
                  stopEditing={this.stopEditing}
                  />
              : <div>
                  <Slot fill="commentContent" comment={comment} defaultComponent={CommentContent} />
                </div>
            }

>>>>>>> 28e589de
            <div className="commentActionsLeft comment__action-container">
              <Slot
                fill="commentReactions"
                data={this.props.data}
                root={this.props.root}
<<<<<<< HEAD
                asset={asset}
=======
>>>>>>> 28e589de
                comment={comment}
                commentId={comment.id}
                inline
              />
<<<<<<< HEAD
=======
              <ActionButton>
                <IfUserCanModifyBest user={currentUser}>
                  <BestButton
                    isBest={commentIsBest(comment)}
                    addBest={addBestTag}
                    removeBest={removeBestTag}
                  />
                </IfUserCanModifyBest>
              </ActionButton>
>>>>>>> 28e589de
              {!disableReply &&
                <ActionButton>
                  <ReplyButton
                    onClick={this.showReplyBox}
                    parentCommentId={parentId || comment.id}
                    currentUserId={currentUser && currentUser.id}
                  />
                </ActionButton>}
            </div>
            <div className="commentActionsRight comment__action-container">
              <Slot
                fill="commentActions"
                wrapperComponent={ActionButton}
                data={this.props.data}
                root={this.props.root}
                asset={asset}
                comment={comment}
                commentId={comment.id}
                inline
              />
              <ActionButton>
                <FlagComment
                  flaggedByCurrentUser={!!myFlag}
                  flag={myFlag}
                  id={comment.id}
                  author_id={comment.user.id}
                  postFlag={postFlag}
                  addNotification={addNotification}
                  postDontAgree={postDontAgree}
                  deleteAction={deleteAction}
                  showSignInDialog={showSignInDialog}
                  currentUser={currentUser}
                />
              </ActionButton>
            </div>
          </div>
        </div>

          {activeReplyBox === comment.id
            ? <ReplyBox
                commentPostedHandler={() => {
                  setActiveReplyBox('');
                }}
                charCountEnable={charCountEnable}
                maxCharCount={maxCharCount}
                setActiveReplyBox={setActiveReplyBox}
                parentId={(depth < THREADING_LEVEL) ? comment.id : parentId}
                addNotification={addNotification}
                postComment={postComment}
                currentUser={currentUser}
<<<<<<< HEAD
                postFlag={postFlag}
                deleteAction={deleteAction}
                loadMore={loadMore}
                ignoreUser={ignoreUser}
                charCountEnable={charCountEnable}
                maxCharCount={maxCharCount}
                showSignInDialog={showSignInDialog}
                commentIsIgnored={commentIsIgnored}
                liveUpdates={liveUpdates}
                key={reply.id}
                comment={reply}
              />;
        })}
        </TransitionGroup>
        <div className="talk-load-more-replies">
          <LoadMore
            topLevel={false}
            replyCount={moreRepliesCount}
            moreComments={hasMoreComments}
            loadMore={this.loadNewReplies}
            loadingState={loadingState}
          />
=======
                assetId={asset.id}
              />
            : null}

          <TransitionGroup>
          {view.map((reply) => {
            return commentIsIgnored(reply)
              ? <IgnoredCommentTombstone key={reply.id} />
              : <Comment
                  data={this.props.data}
                  root={this.props.root}
                  setActiveReplyBox={setActiveReplyBox}
                  disableReply={disableReply}
                  activeReplyBox={activeReplyBox}
                  addNotification={addNotification}
                  parentId={comment.id}
                  postComment={postComment}
                  editComment={this.props.editComment}
                  depth={depth + 1}
                  asset={asset}
                  highlighted={highlighted}
                  currentUser={currentUser}
                  postFlag={postFlag}
                  deleteAction={deleteAction}
                  addTag={addTag}
                  removeTag={removeTag}
                  loadMore={loadMore}
                  ignoreUser={ignoreUser}
                  charCountEnable={charCountEnable}
                  maxCharCount={maxCharCount}
                  showSignInDialog={showSignInDialog}
                  commentIsIgnored={commentIsIgnored}
                  liveUpdates={liveUpdates}
                  reactKey={reply.id}
                  key={reply.id}
                  comment={reply}
                />;
          })}
          </TransitionGroup>
          <div className="talk-load-more-replies">
            <LoadMore
              topLevel={false}
              replyCount={moreRepliesCount}
              moreComments={hasMoreComments}
              loadMore={this.loadNewReplies}
              loadingState={loadingState}
            />
>>>>>>> 28e589de
        </div>
      </div>
    );
  }
}

// return whether the comment is editable
function commentIsStillEditable (comment) {
  const editing = comment && comment.editing;
  if (!editing) {return false;}
  const editableUntil = getEditableUntilDate(comment);
  const editWindowExpired = (editableUntil - new Date) < 0;
  return !editWindowExpired;
}

// return number of milliseconds before edit window expires
function editWindowRemainingMs (comment) {
  const editableUntil = getEditableUntilDate(comment);
  if (!editableUntil) {return;}
  const now = new Date();
  const editWindowRemainingMs = (editableUntil - now);
  return editWindowRemainingMs;
}<|MERGE_RESOLUTION|>--- conflicted
+++ resolved
@@ -382,20 +382,6 @@
         id={`c_${comment.id}`}
       >
         <div className={commentClassName}>
-<<<<<<< HEAD
-          <AuthorName author={comment.user} className={'talk-stream-comment-user-name'} />
-          {isStaff(comment.tags) ? <TagLabel>Staff</TagLabel> : null}
-
-          <span className={`${styles.bylineSecondary} talk-stream-comment-user-byline`} >
-            <PubDate created_at={comment.created_at} className={'talk-stream-comment-published-date'} />
-            {
-              (comment.editing && comment.editing.edited)
-              ? <span>&nbsp;<span className={styles.editedMarker}>({t('comment.edited')})</span></span>
-              : null
-            }
-          </span>
-=======
->>>>>>> 28e589de
 
           <Slot
             className={styles.commentAvatar}
@@ -408,13 +394,9 @@
           />
 
           <div className={styles.commentContainer}>
-            
+
             <AuthorName author={comment.user} className={'talk-stream-comment-user-name'} />
             {isStaff(comment.tags) ? <TagLabel>Staff</TagLabel> : null}
-
-            {commentIsBest(comment)
-              ? <TagLabel><BestIndicator /></TagLabel>
-              : null }
 
             <span className={`${styles.bylineSecondary} talk-stream-comment-user-byline`} >
               <PubDate created_at={comment.created_at} className={'talk-stream-comment-published-date'} />
@@ -424,37 +406,6 @@
                 : null
               }
             </span>
-<<<<<<< HEAD
-          }
-          { (currentUser && (comment.user.id !== currentUser.id)) &&
-
-              /* TopRightMenu allows currentUser to ignore other users' comments */
-              <span className={cn(styles.topRight, styles.topRightMenu)}>
-                <TopRightMenu
-                  comment={comment}
-                  ignoreUser={ignoreUser}
-                  addNotification={addNotification} />
-              </span>
-          }
-          {
-            this.state.isEditing
-            ? <EditableCommentContent
-                editComment={this.editComment}
-                addNotification={addNotification}
-                comment={comment}
-                currentUser={currentUser}
-                charCountEnable={charCountEnable}
-                maxCharCount={maxCharCount}
-                parentId={parentId}
-                stopEditing={this.stopEditing}
-                />
-            : <div>
-                <Slot fill="commentContent" comment={comment} defaultComponent={CommentContent} />
-              </div>
-          }
-            
-          <div className={cn(styles.commentFooter, 'talk-stream-comment-footer')}>       
-=======
 
             <Slot
               className={styles.commentInfoBar}
@@ -506,32 +457,15 @@
                 </div>
             }
 
->>>>>>> 28e589de
             <div className="commentActionsLeft comment__action-container">
               <Slot
                 fill="commentReactions"
                 data={this.props.data}
                 root={this.props.root}
-<<<<<<< HEAD
-                asset={asset}
-=======
->>>>>>> 28e589de
                 comment={comment}
                 commentId={comment.id}
                 inline
               />
-<<<<<<< HEAD
-=======
-              <ActionButton>
-                <IfUserCanModifyBest user={currentUser}>
-                  <BestButton
-                    isBest={commentIsBest(comment)}
-                    addBest={addBestTag}
-                    removeBest={removeBestTag}
-                  />
-                </IfUserCanModifyBest>
-              </ActionButton>
->>>>>>> 28e589de
               {!disableReply &&
                 <ActionButton>
                   <ReplyButton
@@ -582,30 +516,6 @@
                 addNotification={addNotification}
                 postComment={postComment}
                 currentUser={currentUser}
-<<<<<<< HEAD
-                postFlag={postFlag}
-                deleteAction={deleteAction}
-                loadMore={loadMore}
-                ignoreUser={ignoreUser}
-                charCountEnable={charCountEnable}
-                maxCharCount={maxCharCount}
-                showSignInDialog={showSignInDialog}
-                commentIsIgnored={commentIsIgnored}
-                liveUpdates={liveUpdates}
-                key={reply.id}
-                comment={reply}
-              />;
-        })}
-        </TransitionGroup>
-        <div className="talk-load-more-replies">
-          <LoadMore
-            topLevel={false}
-            replyCount={moreRepliesCount}
-            moreComments={hasMoreComments}
-            loadMore={this.loadNewReplies}
-            loadingState={loadingState}
-          />
-=======
                 assetId={asset.id}
               />
             : null}
@@ -630,8 +540,6 @@
                   currentUser={currentUser}
                   postFlag={postFlag}
                   deleteAction={deleteAction}
-                  addTag={addTag}
-                  removeTag={removeTag}
                   loadMore={loadMore}
                   ignoreUser={ignoreUser}
                   charCountEnable={charCountEnable}
@@ -653,7 +561,6 @@
               loadMore={this.loadNewReplies}
               loadingState={loadingState}
             />
->>>>>>> 28e589de
         </div>
       </div>
     );
