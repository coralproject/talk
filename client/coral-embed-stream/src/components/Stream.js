import React, {PropTypes} from 'react';
import LoadMore from './LoadMore';
import NewCount from './NewCount';
import Comment from '../containers/Comment';
import Slot from 'coral-framework/components/Slot';
import InfoBox from 'coral-plugin-infobox/InfoBox';
import {ModerationLink} from 'coral-plugin-moderation';
import CommentBox from 'coral-plugin-commentbox/CommentBox';
import QuestionBox from 'coral-plugin-questionbox/QuestionBox';
import IgnoredCommentTombstone from './IgnoredCommentTombstone';
<<<<<<< HEAD
import SuspendedAccount from 'coral-framework/components/SuspendedAccount';
import RestrictedContent from 'coral-framework/components/RestrictedContent';
=======
import SuspendedAccount from './SuspendedAccount';
import RestrictedMessageBox
  from 'coral-framework/components/RestrictedMessageBox';
import {can} from 'coral-framework/services/perms';
import ChangeUsernameContainer
  from 'coral-sign-in/containers/ChangeUsernameContainer';
import I18n from 'coral-framework/modules/i18n/i18n';
import translations from 'coral-framework/translations';

const lang = new I18n(translations);
>>>>>>> f32208b3

class Stream extends React.Component {
  setActiveReplyBox = (reactKey) => {
    if (!this.props.auth.user) {
      this.props.showSignInDialog();
    } else {
      this.props.setActiveReplyBox(reactKey);
    }
  };

  render() {
    const {
      root: {asset, asset: {comments}, comment, me},
      postComment,
      addNotification,
      postFlag,
      postDontAgree,
      loadMore,
      deleteAction,
      showSignInDialog,
      addCommentTag,
      removeCommentTag,
      pluginProps,
      ignoreUser,
      auth: {loggedIn, user},
      commentCountCache,
      editName
    } = this.props;
    const open = asset.closedAt === null;

    // even though the permalinked comment is the highlighted one, we're displaying its parent + replies
    const highlightedComment = comment && comment.parent
      ? comment.parent
      : comment;

    const banned = user && user.status === 'BANNED';
    const temporarilySuspended = user && user.suspension.until && new Date(user.suspension.until) > new Date();

    const hasOlderComments = !!(asset &&
      asset.lastComment &&
      asset.lastComment.id !== asset.comments[asset.comments.length - 1].id);

    // Find the created_at date of the first comment. If no comments exist, set the date to a week ago.
    const firstCommentDate = asset.comments[0]
      ? asset.comments[0].created_at
      : new Date(Date.now() - 1000 * 60 * 60 * 24 * 7).toISOString();
    const commentIsIgnored = (comment) => {
      return (
        me &&
        me.ignoredUsers &&
        me.ignoredUsers.find((u) => u.id === comment.user.id)
      );
    };
    return (
      <div id="stream">

        <Slot
          fill="stream"
        />

        {open
          ? <div id="commentBox">
              <InfoBox
                content={asset.settings.infoBoxContent}
                enable={asset.settings.infoBoxEnable}
              />
              <QuestionBox
                content={asset.settings.questionBoxContent}
                enable={asset.settings.questionBoxEnable}
              />
              {!banned && temporarilySuspended &&
                <RestrictedMessageBox>
                  {
                    lang.t('temporarilySuspended',
                      this.props.root.settings.organizationName,
                      lang.timeago(user.suspension.until),
                    )
                  }
                </RestrictedMessageBox>
              }
              {banned &&
                <SuspendedAccount
                  canEditName={user && user.canEditName}
                  editName={editName}
                />
              }
              {loggedIn && !banned && !temporarilySuspended &&
                <CommentBox
                    addNotification={this.props.addNotification}
                    postComment={this.props.postComment}
                    appendItemArray={this.props.appendItemArray}
                    updateItem={this.props.updateItem}
                    setCommentCountCache={this.props.setCommentCountCache}
                    commentCountCache={commentCountCache}
                    assetId={asset.id}
                    premod={asset.settings.moderation}
                    isReply={false}
                    authorId={user.id}
                    charCountEnable={asset.settings.charCountEnable}
                    maxCharCount={asset.settings.charCount}
                  />
              }
            </div>
          : <p>{asset.settings.closedMessage}</p>}
<<<<<<< HEAD
        {loggedIn && <ModerationLink assetId={asset.id} isAdmin={isAdmin} />}
=======
        {!loggedIn &&
          <Button
            id="coralSignInButton"
            onClick={this.props.showSignInDialog}
            full
          >
            Sign in to comment
          </Button>}
        {loggedIn &&
          user &&
          <ChangeUsernameContainer loggedIn={loggedIn} user={user} />}
        {loggedIn && <ModerationLink assetId={asset.id} isAdmin={can(user, 'MODERATE_COMMENTS')} />}
>>>>>>> f32208b3

        {highlightedComment
          ? <Comment
              data={this.props.data}
              root={this.props.root}
              setActiveReplyBox={this.setActiveReplyBox}
              activeReplyBox={this.props.activeReplyBox}
              addNotification={addNotification}
              depth={0}
              postComment={this.props.postComment}
              asset={asset}
              currentUser={user}
              highlighted={comment.id}
              postFlag={this.props.postFlag}
              postDontAgree={this.props.postDontAgree}
              loadMore={this.props.loadMore}
              deleteAction={this.props.deleteAction}
              showSignInDialog={this.props.showSignInDialog}
              key={highlightedComment.id}
              commentIsIgnored={commentIsIgnored}
              reactKey={highlightedComment.id}
              comment={highlightedComment}
              charCountEnable={asset.settings.charCountEnable}
              maxCharCount={asset.settings.charCount}
              editComment={this.props.editComment}
            />
          : <div>
              <NewCount
                commentCount={asset.commentCount}
                commentCountCache={commentCountCache}
                loadMore={this.props.loadMore}
                firstCommentDate={firstCommentDate}
                assetId={asset.id}
                setCommentCountCache={this.props.setCommentCountCache}
              />
              <div className="embed__stream">
                {comments.map((comment) => {
                  return commentIsIgnored(comment)
                    ? <IgnoredCommentTombstone key={comment.id} />
                    : <Comment
                        data={this.props.data}
                        root={this.props.root}
                        disableReply={!open}
                        setActiveReplyBox={this.setActiveReplyBox}
                        activeReplyBox={this.props.activeReplyBox}
                        addNotification={addNotification}
                        depth={0}
                        postComment={postComment}
                        asset={asset}
                        currentUser={user}
                        postFlag={postFlag}
                        postDontAgree={postDontAgree}
                        addCommentTag={addCommentTag}
                        removeCommentTag={removeCommentTag}
                        ignoreUser={ignoreUser}
                        commentIsIgnored={commentIsIgnored}
                        loadMore={loadMore}
                        deleteAction={deleteAction}
                        showSignInDialog={showSignInDialog}
                        key={comment.id}
                        reactKey={comment.id}
                        comment={comment}
                        pluginProps={pluginProps}
                        charCountEnable={asset.settings.charCountEnable}
                        maxCharCount={asset.settings.charCount}
                        editComment={this.props.editComment}
                      />;
                })}
              </div>
              <LoadMore
                topLevel={true}
                assetId={asset.id}
                comments={asset.comments}
                moreComments={hasOlderComments}
                loadMore={this.props.loadMore}
              />
            </div>}
      </div>
    );
  }
}

Stream.propTypes = {
  addNotification: PropTypes.func.isRequired,
  postComment: PropTypes.func.isRequired,

  // dispatch action to add a tag to a comment
  addCommentTag: PropTypes.func,

  // dispatch action to remove a tag from a comment
  removeCommentTag: PropTypes.func,

  // dispatch action to ignore another user
  ignoreUser: React.PropTypes.func,

  // edit a comment, passed (id, asset_id, { body })
  editComment: React.PropTypes.func
};

export default Stream;<|MERGE_RESOLUTION|>--- conflicted
+++ resolved
@@ -1,28 +1,22 @@
 import React, {PropTypes} from 'react';
 import LoadMore from './LoadMore';
 import NewCount from './NewCount';
+
 import Comment from '../containers/Comment';
+import SuspendedAccount from './SuspendedAccount';
 import Slot from 'coral-framework/components/Slot';
 import InfoBox from 'coral-plugin-infobox/InfoBox';
+import {can} from 'coral-framework/services/perms';
+import I18n from 'coral-framework/modules/i18n/i18n';
 import {ModerationLink} from 'coral-plugin-moderation';
+import translations from 'coral-framework/translations';
 import CommentBox from 'coral-plugin-commentbox/CommentBox';
 import QuestionBox from 'coral-plugin-questionbox/QuestionBox';
 import IgnoredCommentTombstone from './IgnoredCommentTombstone';
-<<<<<<< HEAD
-import SuspendedAccount from 'coral-framework/components/SuspendedAccount';
-import RestrictedContent from 'coral-framework/components/RestrictedContent';
-=======
-import SuspendedAccount from './SuspendedAccount';
-import RestrictedMessageBox
-  from 'coral-framework/components/RestrictedMessageBox';
-import {can} from 'coral-framework/services/perms';
 import ChangeUsernameContainer
   from 'coral-sign-in/containers/ChangeUsernameContainer';
-import I18n from 'coral-framework/modules/i18n/i18n';
-import translations from 'coral-framework/translations';
 
 const lang = new I18n(translations);
->>>>>>> f32208b3
 
 class Stream extends React.Component {
   setActiveReplyBox = (reactKey) => {
@@ -70,18 +64,12 @@
       ? asset.comments[0].created_at
       : new Date(Date.now() - 1000 * 60 * 60 * 24 * 7).toISOString();
     const commentIsIgnored = (comment) => {
-      return (
-        me &&
-        me.ignoredUsers &&
-        me.ignoredUsers.find((u) => u.id === comment.user.id)
-      );
+      return me && me.ignoredUsers && me.ignoredUsers.find((u) => u.id === comment.user.id);
     };
     return (
       <div id="stream">
 
-        <Slot
-          fill="stream"
-        />
+        <Slot fill="stream" />
 
         {open
           ? <div id="commentBox">
@@ -127,9 +115,6 @@
               }
             </div>
           : <p>{asset.settings.closedMessage}</p>}
-<<<<<<< HEAD
-        {loggedIn && <ModerationLink assetId={asset.id} isAdmin={isAdmin} />}
-=======
         {!loggedIn &&
           <Button
             id="coralSignInButton"
@@ -142,8 +127,8 @@
           user &&
           <ChangeUsernameContainer loggedIn={loggedIn} user={user} />}
         {loggedIn && <ModerationLink assetId={asset.id} isAdmin={can(user, 'MODERATE_COMMENTS')} />}
->>>>>>> f32208b3
-
+
+        {/* the highlightedComment is isolated after the user followed a permalink */}
         {highlightedComment
           ? <Comment
               data={this.props.data}
@@ -179,38 +164,41 @@
                 setCommentCountCache={this.props.setCommentCountCache}
               />
               <div className="embed__stream">
-                {comments.map((comment) => {
-                  return commentIsIgnored(comment)
-                    ? <IgnoredCommentTombstone key={comment.id} />
-                    : <Comment
-                        data={this.props.data}
-                        root={this.props.root}
-                        disableReply={!open}
-                        setActiveReplyBox={this.setActiveReplyBox}
-                        activeReplyBox={this.props.activeReplyBox}
-                        addNotification={addNotification}
-                        depth={0}
-                        postComment={postComment}
-                        asset={asset}
-                        currentUser={user}
-                        postFlag={postFlag}
-                        postDontAgree={postDontAgree}
-                        addCommentTag={addCommentTag}
-                        removeCommentTag={removeCommentTag}
-                        ignoreUser={ignoreUser}
-                        commentIsIgnored={commentIsIgnored}
-                        loadMore={loadMore}
-                        deleteAction={deleteAction}
-                        showSignInDialog={showSignInDialog}
-                        key={comment.id}
-                        reactKey={comment.id}
-                        comment={comment}
-                        pluginProps={pluginProps}
-                        charCountEnable={asset.settings.charCountEnable}
-                        maxCharCount={asset.settings.charCount}
-                        editComment={this.props.editComment}
-                      />;
-                })}
+                {comments.map(
+                  (comment) => {
+                    return (commentIsIgnored(comment)
+                      ? <IgnoredCommentTombstone key={comment.id} />
+                      : <Comment
+                          data={this.props.data}
+                          root={this.props.root}
+                          disableReply={!open}
+                          setActiveReplyBox={this.setActiveReplyBox}
+                          activeReplyBox={this.props.activeReplyBox}
+                          addNotification={addNotification}
+                          depth={0}
+                          postComment={postComment}
+                          asset={asset}
+                          currentUser={user}
+                          postFlag={postFlag}
+                          postDontAgree={postDontAgree}
+                          addCommentTag={addCommentTag}
+                          removeCommentTag={removeCommentTag}
+                          ignoreUser={ignoreUser}
+                          commentIsIgnored={commentIsIgnored}
+                          loadMore={loadMore}
+                          deleteAction={deleteAction}
+                          showSignInDialog={showSignInDialog}
+                          key={comment.id}
+                          reactKey={comment.id}
+                          comment={comment}
+                          pluginProps={pluginProps}
+                          charCountEnable={asset.settings.charCountEnable}
+                          maxCharCount={asset.settings.charCount}
+                          editComment={this.props.editComment}
+                        />
+                    );
+                  }
+                )}
               </div>
               <LoadMore
                 topLevel={true}
@@ -239,7 +227,7 @@
   ignoreUser: React.PropTypes.func,
 
   // edit a comment, passed (id, asset_id, { body })
-  editComment: React.PropTypes.func
+  editComment: React.PropTypes.func,
 };
 
 export default Stream;