--- conflicted
+++ resolved
@@ -118,6 +118,7 @@
     const flag = getActionSummary('FlagActionSummary', comment);
     const dontagree = getActionSummary('DontAgreeActionSummary', comment);
     let commentClass = parentId ? `reply ${styles.Reply}` : `comment ${styles.Comment}`;
+    commentClass += highlighted === comment.id ? ' highlighted-comment' : '';
     commentClass += comment.id === 'pending' ? ` ${styles.pendingComment}` : '';
 
     // call a function, and if it errors, call addNotification('error', ...) (e.g. to show user a snackbar)
@@ -147,9 +148,7 @@
         id={`c_${comment.id}`}
         style={{marginLeft: depth * 30}}>
         <hr aria-hidden={true} />
-<<<<<<< HEAD
-
-        <div>
+        <div className={highlighted === comment.id ? 'highlighted-comment' : ''}>
           <AuthorName
             author={comment.user}/>
           { isStaff(comment.tags)
@@ -162,21 +161,8 @@
           <PubDate created_at={comment.created_at} />
           <Slot fill="Comment.InfoBar" commentId={comment.id} />
         </div>
-=======
-        <div className={highlighted === comment.id ? 'highlighted-comment' : ''}>
-          <AuthorName
-            author={comment.user}/>
-          { isStaff(comment.tags)
-            ? <TagLabel>Staff</TagLabel>
-          : null }
-
-          { commentIsBest(comment)
-            ? <TagLabel><BestIndicator /></TagLabel>
-          : null }
-          <PubDate created_at={comment.created_at} />
->>>>>>> 97727118
-
-          <Content body={comment.body} />
+
+        <Content body={comment.body} />
           <div className="commentActionsLeft comment__action-container">
             <ActionButton>
               <LikeButton
@@ -205,24 +191,22 @@
                   removeBest={removeBestTag} />
               </IfUserCanModifyBest>
             </ActionButton>
-            <Slot fill="Comment.Detail" commentId={comment.id} />
           </div>
-          <div className="commentActionsRight comment__action-container">
-            <ActionButton>
-              <PermalinkButton articleURL={asset.url} commentId={comment.id} />
-            </ActionButton>
-            <ActionButton>
-              <FlagComment
-                flag={flag && flag.current_user ? flag : dontagree}
-                id={comment.id}
-                author_id={comment.user.id}
-                postFlag={postFlag}
-                postDontAgree={postDontAgree}
-                deleteAction={deleteAction}
-                showSignInDialog={showSignInDialog}
-                currentUser={currentUser} />
-            </ActionButton>
-          </div>
+        <div className="commentActionsRight comment__action-container">
+          <ActionButton>
+            <PermalinkButton articleURL={asset.url} commentId={comment.id} />
+          </ActionButton>
+          <ActionButton>
+            <FlagComment
+              flag={flag && flag.current_user ? flag : dontagree}
+              id={comment.id}
+              author_id={comment.user.id}
+              postFlag={postFlag}
+              postDontAgree={postDontAgree}
+              deleteAction={deleteAction}
+              showSignInDialog={showSignInDialog}
+              currentUser={currentUser} />
+          </ActionButton>
         </div>
         {
           activeReplyBox === comment.id
@@ -260,8 +244,7 @@
               showSignInDialog={showSignInDialog}
               reactKey={reply.id}
               key={reply.id}
-              comment={reply}
-            />;
+              comment={reply} />;
           })
         }
         {
