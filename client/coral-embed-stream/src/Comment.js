--- conflicted
+++ resolved
@@ -20,13 +20,9 @@
 
 import styles from './Comment.css';
 
-<<<<<<< HEAD
-const getAction = (type, comment) => comment.actions.filter((a) => a.type === type)[0];
-const isStaff = (tags) => !tags.every((t) => t.name !== 'STAFF') ;
-=======
 const getActionSummary = (type, comment) => comment.action_summaries
   .filter((a) => a.__typename === type)[0];
->>>>>>> 4db2d63e
+const isStaff = (tags) => !tags.every((t) => t.name !== 'STAFF') ;
 
 class Comment extends React.Component {
 
@@ -98,15 +94,9 @@
       deleteAction
     } = this.props;
 
-<<<<<<< HEAD
-    const like = getAction('LIKE', comment);
-    const flag = getAction('FLAG', comment);
-    
-=======
     const like = getActionSummary('LikeActionSummary', comment);
     const flag = getActionSummary('FlagActionSummary', comment);
 
->>>>>>> 4db2d63e
     return (
       <div
         className={parentId ? `reply ${styles.Reply}` : `comment ${styles.Comment}`}
