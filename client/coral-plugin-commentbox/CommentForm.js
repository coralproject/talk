--- conflicted
+++ resolved
@@ -85,13 +85,8 @@
 
     const body = this.state.body;
     const length = body.length;
-<<<<<<< HEAD
-    const isNotValidLength = (length) => !length || (maxCharCount && length > maxCharCount);
-    const disablePostComment = (charCountEnable && isNotValidLength(length)) || !saveCommentEnabled({body});
-=======
     const isRespectingMaxCount = (length) => charCountEnable && maxCharCount && length > maxCharCount;
     const disablePostComment = !length || isRespectingMaxCount(length) || !saveCommentEnabled({body});
->>>>>>> 7c5e04e8
 
     return <div>
       <div className={`${name}-container`}>
