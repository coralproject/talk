--- conflicted
+++ resolved
@@ -3,11 +3,7 @@
 import dialogPolyfill from 'dialog-polyfill';
 import 'dialog-polyfill/dialog-polyfill.css';
 import styles from './Dialog.css';
-<<<<<<< HEAD
-import {Portal} from 'react-portal';
-=======
 import { Portal } from 'react-portal';
->>>>>>> d101989e
 
 export default class Dialog extends Component {
   static propTypes = {
@@ -60,13 +56,9 @@
     return (
       <Portal>
         <dialog
-<<<<<<< HEAD
-          ref={(el) => { this.dialog = el; }}
-=======
           ref={el => {
             this.dialog = el;
           }}
->>>>>>> d101989e
           className={`mdl-dialog ${className} ${styles.dialog}`}
           {...rest}
         >
