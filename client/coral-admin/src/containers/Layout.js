import React from 'react';
import { connect } from 'react-redux';
import { bindActionCreators } from 'redux';
import Layout from '../components/Layout';
import Login from '../containers/Login';
import { FullLoading } from '../components/FullLoading';
import BanUserDialog from './BanUserDialog';
import SuspendUserDialog from './SuspendUserDialog';
import { toggleModal as toggleShortcutModal } from '../actions/moderation';
import { logout } from 'coral-framework/actions/auth';
import { can } from 'coral-framework/services/perms';
import UserDetail from 'coral-admin/src/containers/UserDetail';
import PropTypes from 'prop-types';

class LayoutContainer extends React.Component {
  render() {
    const {
      currentUser,
      checkedInitialLogin,
      children,
      logout,
      toggleShortcutModal,
    } = this.props;

    if (!checkedInitialLogin) {
      return <FullLoading />;
    }

    if (!currentUser) {
      return <Login />;
    }

<<<<<<< HEAD
    if (currentUser) {
      if (can(currentUser, 'ACCESS_ADMIN')) {
        return (
          <Layout
            handleLogout={logout}
            toggleShortcutModal={toggleShortcutModal}
            currentUser={this.props.currentUser}
          >
            <BanUserDialog />
            <SuspendUserDialog />
            <UserDetail />
            {children}
          </Layout>
        );
      } else {
        return (
          <Layout {...this.props}>
            <p>
              This page is for team use only. Please contact an administrator if
              you want to join this team.
            </p>
          </Layout>
        );
      }
=======
    if (can(user, 'ACCESS_ADMIN') && loggedIn) {
      return (
        <Layout
          handleLogout={logout}
          toggleShortcutModal={toggleShortcutModal}
          auth={this.props.auth}
        >
          <BanUserDialog />
          <SuspendUserDialog />
          <UserDetail />
          {children}
        </Layout>
      );
    } else if (loggedIn) {
      return (
        <Layout handleLogout={logout} {...this.props}>
          <p>
            This page is for team use only. Please contact an administrator if
            you want to join this team.
          </p>
        </Layout>
      );
>>>>>>> a0118751
    }
    return <FullLoading />;
  }
}

LayoutContainer.propTypes = {
  children: PropTypes.node,
  currentUser: PropTypes.object,
  checkedInitialLogin: PropTypes.bool,
  logout: PropTypes.func,
  toggleShortcutModal: PropTypes.func,
};

const mapStateToProps = state => ({
  currentUser: state.auth.user,
  checkedInitialLogin: state.auth.checkedInitialLogin,
});

const mapDispatchToProps = dispatch =>
  bindActionCreators(
    {
      toggleShortcutModal,
      logout,
    },
    dispatch
  );

export default connect(mapStateToProps, mapDispatchToProps)(LayoutContainer);<|MERGE_RESOLUTION|>--- conflicted
+++ resolved
@@ -30,7 +30,6 @@
       return <Login />;
     }
 
-<<<<<<< HEAD
     if (currentUser) {
       if (can(currentUser, 'ACCESS_ADMIN')) {
         return (
@@ -47,7 +46,7 @@
         );
       } else {
         return (
-          <Layout {...this.props}>
+          <Layout {...this.props} handleLogout={logout}>
             <p>
               This page is for team use only. Please contact an administrator if
               you want to join this team.
@@ -55,30 +54,6 @@
           </Layout>
         );
       }
-=======
-    if (can(user, 'ACCESS_ADMIN') && loggedIn) {
-      return (
-        <Layout
-          handleLogout={logout}
-          toggleShortcutModal={toggleShortcutModal}
-          auth={this.props.auth}
-        >
-          <BanUserDialog />
-          <SuspendUserDialog />
-          <UserDetail />
-          {children}
-        </Layout>
-      );
-    } else if (loggedIn) {
-      return (
-        <Layout handleLogout={logout} {...this.props}>
-          <p>
-            This page is for team use only. Please contact an administrator if
-            you want to join this team.
-          </p>
-        </Layout>
-      );
->>>>>>> a0118751
     }
     return <FullLoading />;
   }
