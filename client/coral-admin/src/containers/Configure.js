import React from 'react'
import {connect} from 'react-redux'
import {fetchSettings, updateSettings, saveSettingsToServer} from '../actions/settings'
import {
  List,
  ListItem,
  ListItemContent,
  ListItemAction,
  Textfield,
  Checkbox,
  Button,
  Icon
} from 'react-mdl'
import Page from 'components/Page'
import styles from './Configure.css'
import I18n from 'coral-framework/i18n/i18n'
import translations from '../translations'

class Configure extends React.Component {
  constructor (props) {
    super(props)
    this.state = {activeSection: 'comments'}
    this.updateModeration = this.updateModeration.bind(this)
    this.saveSettings = this.saveSettings.bind(this)
  }

  componentWillMount () {
    this.props.dispatch(fetchSettings())
  }

  updateModeration () {
    const moderation = this.props.settings.moderation === 'pre' ? 'post' : 'pre'
    this.props.dispatch(updateSettings({moderation}))
  }

  saveSettings () {
    this.props.dispatch(saveSettingsToServer())
  }

  getCommentSettings () {
    return <List>
      <ListItem className={styles.configSetting}>
        <ListItemAction>
          <Checkbox
            onClick={this.updateModeration}
            checked={this.props.settings.moderation === 'pre'} />
        </ListItemAction>
        Enable pre-moderation
      </ListItem>
      <ListItem className={styles.configSetting}>
        <ListItemAction><Checkbox /></ListItemAction>
        Include Comment Stream Description for Readers
      </ListItem>
      <ListItem className={styles.configSetting}>
        <ListItemAction><Checkbox /></ListItemAction>
        Limit Comment Length
        <Textfield
          pattern='-?[0-9]*(\.[0-9]+)?'
          error='Input is not a number!'
          label='Maximum Characters' />
      </ListItem>
    </List>
  }

  copyToClipBoard (event) {
    const copyTextarea = document.querySelector('.' + styles.embedInput)
    copyTextarea.select()

    try {
      document.execCommand('copy')
    } catch (err) {
      console.error('Unable to copy')
    }
  }

  getEmbed () {
    const embedText =
    `<div id='coralStreamEmbed'></div><script type='text/javascript' src='https://pym.nprapps.org/pym.v1.min.js'></script><script>var pymParent = new pym.Parent('coralStreamEmbed', '${window.location.protocol}//${window.location.host}/client/coral-embed-stream/', {title: 'comments'});</script>`

    return <List>
      <ListItem className={styles.configSettingEmbed}>
        <p>Copy and paste code below into your CMS to embed your comment box in your articles</p>
        <textarea type='text' className={styles.embedInput}>
          {embedText}
        </textarea>
        <Button raised colored>{lang.t('embedlink.copy')}</Button>
      </ListItem>
    </List>
  }

  changeSection (activeSection) {
    this.setState({activeSection})
  }

  render () {
    let pageTitle = this.state.activeSection === 'comments'
      ? 'Comment Settings'
      : 'Embed Comment Stream'

    if (this.props.fetchingSettings) pageTitle += ' - Loading...'

    return (
      <Page>
        <div className={styles.container}>
          <div className={styles.leftColumn}>
            <List>
              <ListItem className={styles.settingOption}>
                <ListItemContent
                  onClick={this.changeSection.bind(this, 'comments')}
                  icon='settings'>Comment Settings</ListItemContent>
              </ListItem>
              <ListItem className={styles.settingOption}>
                <ListItemContent
                  onClick={this.changeSection.bind(this, 'embed')}
                  icon='code'>Embed Comment Stream</ListItemContent>
              </ListItem>
            </List>
            <Button raised colored onClick={this.saveSettings}>
              <Icon name='save' /> Save Changes
            </Button>
          </div>
          <div className={styles.mainContent}>
            <h1>{pageTitle}</h1>
            { this.props.saveFetchingError }
            { this.props.fetchSettingsError }
            {
              this.state.activeSection === 'comments'
              ? this.getCommentSettings()
              : this.getEmbed()
            }
          </div>
        </div>
      </Page>
    )
  }
}

<<<<<<< HEAD
const mapStateToProps = state => state.settings.toJS()

export default connect(mapStateToProps)(Configure)
=======
export default connect(x => x)(Configure)

const lang = new I18n(translations)
>>>>>>> ae4b2b69
<|MERGE_RESOLUTION|>--- conflicted
+++ resolved
@@ -135,12 +135,8 @@
   }
 }
 
-<<<<<<< HEAD
 const mapStateToProps = state => state.settings.toJS()
 
 export default connect(mapStateToProps)(Configure)
-=======
-export default connect(x => x)(Configure)
 
-const lang = new I18n(translations)
->>>>>>> ae4b2b69
+const lang = new I18n(translations)