--- conflicted
+++ resolved
@@ -8,144 +8,6 @@
 import I18n from 'coral-framework/modules/i18n/i18n';
 import translations from '../../translations.json';
 
-<<<<<<< HEAD
-/*
- * Renders the moderation queue as a tabbed layout with 3 moderation
- * queues :
- * * pending: filtered by status Untouched
- * * rejected: filtered by status Rejected
- * * flagged: with a flagged action on them
- */
-
-class ModerationQueue extends React.Component {
-
-  constructor (props) {
-    super(props);
-
-    this.state = {activeTab: 'pending', singleView: false, modalOpen: false};
-  }
-
-  // Fetch comments and bind singleView key before render
-  componentWillMount () {
-    this.props.dispatch({type: 'MODERATION_QUEUE_FETCH'});
-    key('s', () => this.setState({singleView: !this.state.singleView}));
-    key('shift+/', () => this.setState({modalOpen: true}));
-    key('esc', () => this.setState({modalOpen: false}));
-  }
-
-  // Unbind singleView key before unmount
-  componentWillUnmount () {
-    key.unbind('s');
-    key.unbind('shift+/');
-    key.unbind('esc');
-  }
-
-  // Hack for dynamic mdl tabs
-  componentDidMount () {
-    if (typeof componentHandler !== 'undefined') {
-
-      // FIXME: fix this hack
-      componentHandler.upgradeAllRegistered(); // eslint-disable-line no-undef
-    }
-  }
-
-  // Dispatch the update status action
-  onCommentAction (action, id) {
-
-    // If not banning then change the status to approved or flagged as action = status
-    this.props.dispatch(updateStatus(action, id));
-  }
-
-  showBanUserDialog (userId, userName, commentId) {
-    this.props.dispatch(showBanUserDialog(userId, userName, commentId));
-  }
-
-  hideBanUserDialog () {
-    this.props.dispatch(hideBanUserDialog(false));
-  }
-
-  banUser (userId, commentId) {
-    this.props.dispatch(banUser('banned', userId, commentId));
-  }
-
-  showShortcuts = () => {
-    this.setState({modalOpen: true});
-  }
-
-  onTabClick (activeTab) {
-    this.setState({activeTab});
-  }
-
-  // Render the tabbed lists moderation queues
-  render () {
-    const {comments, users} = this.props;
-    const {activeTab, singleView, modalOpen} = this.state;
-
-    const premodIds = comments.ids.filter(id => comments.byId[id].status === 'premod');
-    const rejectedIds = comments.ids.filter(id => comments.byId[id].status === 'rejected');
-    const flaggedIds = comments.ids.filter(id => comments.byId[id].flagged === true);
-
-    return (
-      <div>
-        <div className='mdl-tabs mdl-js-tabs mdl-js-ripple-effect'>
-          <div className={`mdl-tabs__tab-bar ${styles.tabBar}`}>
-            <a href='#pending' onClick={() => this.onTabClick('pending')}
-              className={`mdl-tabs__tab ${styles.tab}`}>{lang.t('modqueue.pending')}</a>
-            <a href='#rejected' onClick={() => this.onTabClick('rejected')}
-              className={`mdl-tabs__tab ${styles.tab}`}>{lang.t('modqueue.rejected')}</a>
-            <a href='#flagged' onClick={() => this.onTabClick('flagged')}
-              className={`mdl-tabs__tab ${styles.tab}`}>{lang.t('modqueue.flagged')}</a>
-            <a href='#shortcuts' onClick={this.showShortcuts}
-              className={`mdl-tabs__tab ${styles.tab} ${styles.showShortcuts}`}>
-              <Icon name='keyboard' />
-              <span>{lang.t('modqueue.showshortcuts')}</span>
-            </a>
-          </div>
-          <div className={`mdl-tabs__panel is-active ${styles.listContainer}`} id='pending'>
-            <CommentList
-              isActive={activeTab === 'pending'}
-              singleView={singleView}
-              commentIds={premodIds}
-              comments={comments.byId}
-              users={users.byId}
-              onClickAction={(action, commentId) => this.onCommentAction(action, commentId)}
-              onClickShowBanDialog={(userId, userName, commentId) => this.showBanUserDialog(userId, userName, commentId)}
-              actions={['reject', 'approve', 'ban']}
-              loading={comments.loading} />
-            <BanUserDialog
-              open={comments.showBanUserDialog}
-              handleClose={() => this.hideBanUserDialog()}
-              onClickBanUser={(userId, commentId) => this.banUser(userId, commentId)}
-              user={comments.banUser}/>
-          </div>
-          <div className={`mdl-tabs__panel ${styles.listContainer}`} id='rejected'>
-            <CommentList
-              isActive={activeTab === 'rejected'}
-              singleView={singleView}
-              commentIds={rejectedIds}
-              comments={comments.byId}
-              users={users.byId}
-              onClickAction={(action, id) => this.onCommentAction(action, id)}
-              actions={['approve']}
-              loading={comments.loading} />
-          </div>
-          <div className={`mdl-tabs__panel ${styles.listContainer}`} id='flagged'>
-            <CommentList
-              isActive={activeTab === 'flagged'}
-              singleView={singleView}
-              commentIds={flaggedIds}
-              comments={comments.byId}
-              users={users.byId}
-              onClickAction={(action, id) => this.onCommentAction(action, id)}
-              actions={['reject', 'approve']}
-              loading={comments.loading} />
-          </div>
-          <div className={`mdl-tabs__panel ${styles.listContainer}`} id='shortcuts'>
-            <ModerationKeysModal open={modalOpen}
-              onClose={() => this.setState({modalOpen: false})} />
-          </div>
-        </div>
-=======
 const lang = new I18n(translations);
 
 export default ({onTabClick, ...props}) => (
@@ -158,7 +20,6 @@
            className={`mdl-tabs__tab ${styles.tab}`}>{lang.t('modqueue.rejected')}</a>
         <a href='#flagged' onClick={() => onTabClick('flagged')}
            className={`mdl-tabs__tab ${styles.tab}`}>{lang.t('modqueue.flagged')}</a>
->>>>>>> 7363fcc5
       </div>
       <div className={`mdl-tabs__panel is-active ${styles.listContainer}`} id='pending'>
         <CommentList
