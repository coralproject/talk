import React from 'react';
import {connect} from 'react-redux';
import key from 'keymaster';

import ModerationKeysModal from 'components/ModerationKeysModal';
import CommentList from 'components/CommentList';

import {updateStatus} from 'actions/comments';
import {updateUserStatus} from 'actions/users';
import styles from './ModerationQueue.css';

import I18n from 'coral-framework/modules/i18n/i18n';
import translations from '../../translations.json';

/*
 * Renders the moderation queue as a tabbed layout with 3 moderation
 * queues :
 * * pending: filtered by status Untouched
 * * rejected: filtered by status Rejected
 * * flagged: with a flagged action on them
 */

class ModerationQueue extends React.Component {

  constructor (props) {
    super(props);

    this.state = {activeTab: 'pending', singleView: false, modalOpen: false};
  }

  // Fetch comments and bind singleView key before render
  componentWillMount () {
    this.props.dispatch({type: 'COMMENTS_MODERATION_QUEUE_FETCH'});
    key('s', () => this.setState({singleView: !this.state.singleView}));
    key('shift+/', () => this.setState({modalOpen: true}));
    key('esc', () => this.setState({modalOpen: false}));
  }

  // Unbind singleView key before unmount
  componentWillUnmount () {
    key.unbind('s');
    key.unbind('shift+/');
    key.unbind('esc');
  }

  // Hack for dynamic mdl tabs
  componentDidMount () {
    if (typeof componentHandler !== 'undefined') {
      // FIXME: fix this hack
      componentHandler.upgradeAllRegistered(); // eslint-disable-line no-undef
    }
  }

  // Dispatch the update status action
  onCommentAction (action, id) {
    // if we are banning a user by the action then dispatch updateUserStatus
    // action = 'banned' in the case of banning
    if (action === 'banned') {
      this.props.dispatch(updateUserStatus(action, id));
    }

    // If not banning then change the status to approved or flagged as action = status
    this.props.dispatch(updateStatus(action, id));
  }

  onTabClick (activeTab) {
    this.setState({activeTab});
  }

  // Render the tabbed lists moderation queues
  render () {
<<<<<<< HEAD
    const {comments, commenters} = this.props;
=======
    const {comments, users} = this.props;
>>>>>>> d3ff89fd
    const {activeTab, singleView, modalOpen} = this.state;

    return (
      <div>
        <div className='mdl-tabs mdl-js-tabs mdl-js-ripple-effect'>
          <div className={`mdl-tabs__tab-bar ${styles.tabBar}`}>
            <a href='#pending' onClick={() => this.onTabClick('pending')}
              className={`mdl-tabs__tab ${styles.tab}`}>{lang.t('modqueue.pending')}</a>
            <a href='#rejected' onClick={() => this.onTabClick('rejected')}
              className={`mdl-tabs__tab ${styles.tab}`}>{lang.t('modqueue.rejected')}</a>
            <a href='#flagged' onClick={() => this.onTabClick('flagged')}
              className={`mdl-tabs__tab ${styles.tab}`}>{lang.t('modqueue.flagged')}</a>
          </div>
          <div className={`mdl-tabs__panel is-active ${styles.listContainer}`} id='pending'>
            <CommentList
              isActive={activeTab === 'pending'}
              singleView={singleView}
              commentIds={
                comments.get('ids')
                  .filter(id => !comments.get('byId')
                    .get(id)
                    .get('status'))
              }
              comments={comments.get('byId')}
<<<<<<< HEAD
              commenters={commenters}
=======
              users={users.get('byId')}
>>>>>>> d3ff89fd
              onClickAction={(action, id) => this.onCommentAction(action, id)}
              actions={['reject', 'approve', 'ban']}
              loading={comments.loading} />
          </div>
          <div className={`mdl-tabs__panel ${styles.listContainer}`} id='rejected'>
            <CommentList
              isActive={activeTab === 'rejected'}
              singleView={singleView}
              commentIds={
                comments
                  .get('ids')
                  .filter(id =>
                    comments
                      .get('byId')
                      .get(id)
                      .get('status') === 'rejected')
              }
              comments={comments.get('byId')}
<<<<<<< HEAD
              commenters={commenters}
=======
              users={users.get('byId')}
>>>>>>> d3ff89fd
              onClickAction={(action, id) => this.onCommentAction(action, id)}
              actions={['approve']}
              loading={comments.loading} />
          </div>
          <div className={`mdl-tabs__panel ${styles.listContainer}`} id='flagged'>
            <CommentList
              isActive={activeTab === 'rejected'}
              singleView={singleView}
              commentIds={comments.get('ids').filter(id => {
                const data = comments.get('byId').get(id);
                return !data.get('status') && data.get('flagged') === true;
              })}
              comments={comments.get('byId')}
<<<<<<< HEAD
              commenters={commenters}
=======
              users={users.get('byId')}
>>>>>>> d3ff89fd
              onClickAction={(action, id) => this.onCommentAction(action, id)}
              actions={['reject', 'approve']}
              loading={comments.loading} />
          </div>
          <ModerationKeysModal open={modalOpen}
            onClose={() => this.setState({modalOpen: false})} />
        </div>
      </div>
    );
  }
}

export default connect(({comments, users}) => ({comments, users}))(ModerationQueue);

const lang = new I18n(translations);<|MERGE_RESOLUTION|>--- conflicted
+++ resolved
@@ -69,11 +69,7 @@
 
   // Render the tabbed lists moderation queues
   render () {
-<<<<<<< HEAD
     const {comments, commenters} = this.props;
-=======
-    const {comments, users} = this.props;
->>>>>>> d3ff89fd
     const {activeTab, singleView, modalOpen} = this.state;
 
     return (
@@ -98,11 +94,7 @@
                     .get('status'))
               }
               comments={comments.get('byId')}
-<<<<<<< HEAD
-              commenters={commenters}
-=======
-              users={users.get('byId')}
->>>>>>> d3ff89fd
+              commenters={commenters.get('byId')}
               onClickAction={(action, id) => this.onCommentAction(action, id)}
               actions={['reject', 'approve', 'ban']}
               loading={comments.loading} />
@@ -121,11 +113,7 @@
                       .get('status') === 'rejected')
               }
               comments={comments.get('byId')}
-<<<<<<< HEAD
-              commenters={commenters}
-=======
-              users={users.get('byId')}
->>>>>>> d3ff89fd
+              commenters={commenters.get('byId')}
               onClickAction={(action, id) => this.onCommentAction(action, id)}
               actions={['approve']}
               loading={comments.loading} />
@@ -139,11 +127,7 @@
                 return !data.get('status') && data.get('flagged') === true;
               })}
               comments={comments.get('byId')}
-<<<<<<< HEAD
-              commenters={commenters}
-=======
-              users={users.get('byId')}
->>>>>>> d3ff89fd
+              commenters={commenters.get('byId')}
               onClickAction={(action, id) => this.onCommentAction(action, id)}
               actions={['reject', 'approve']}
               loading={comments.loading} />
@@ -156,6 +140,6 @@
   }
 }
 
-export default connect(({comments, users}) => ({comments, users}))(ModerationQueue);
+export default connect(({comments, commenters}) => ({comments, commenters}))(ModerationQueue);
 
 const lang = new I18n(translations);