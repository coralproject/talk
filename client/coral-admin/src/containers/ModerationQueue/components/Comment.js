--- conflicted
+++ resolved
@@ -6,14 +6,11 @@
 
 import styles from './styles.css';
 import {Icon} from 'coral-ui';
-
+import ActionButton from '../../../components/ActionButton';
 import FlagBox from './FlagBox';
 import CommentType from './CommentType';
-<<<<<<< HEAD
-=======
 import ActionButton from 'coral-admin/src/components/ActionButton';
 import BanUserButton from 'coral-admin/src/components/BanUserButton';
->>>>>>> ea0602b7
 
 const linkify = new Linkify();
 
@@ -24,7 +21,6 @@
 const Comment = ({actions = [], ...props}) => {
   const links = linkify.getMatches(props.comment.body);
   const actionSummaries = props.comment.action_summaries;
-  console.log(props)
   return (
     <li tabIndex={props.index}
         className={`mdl-card mdl-shadow--2dp ${styles.Comment} ${styles.listItem} ${props.isActive && !props.hideActive ? styles.activeItem : ''}`}>
@@ -33,16 +29,10 @@
         <div className={styles.author}>
           <span>{props.comment.user.name}</span>
           <span className={styles.created}>
-<<<<<<< HEAD
-            {timeago().format(props.comment.created_at || (Date.now() - props.index * 60 * 1000), lang.getLocale().replace('-', '_'))}
-          </span>
-          <CommentType type={props.commentType}/>
-=======
               {timeago().format(props.comment.created_at || (Date.now() - props.index * 60 * 1000), lang.getLocale().replace('-', '_'))}
             </span>
           <BanUserButton user={props.comment.user} onClick={() => props.showBanUserDialog(props.comment.user, props.comment.id)} />
           <CommentType type={props.commentType} />
->>>>>>> ea0602b7
         </div>
         <div className={styles.sideActions}>
           {links ? <span className={styles.hasLinks}><Icon name='error_outline'/> Contains Link</span> : null}
