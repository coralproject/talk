--- conflicted
+++ resolved
@@ -19,17 +19,14 @@
 import translations from 'coral-admin/src/translations.json';
 const lang = new I18n(translations);
 
-<<<<<<< HEAD
-const Comment = ({actions = [], comment, viewUserDetail, suspectWords, bannedWords, ...props}) => {
-=======
 const Comment = ({
   actions = [],
   comment,
+  viewUserDetail,
   suspectWords,
   bannedWords,
   ...props
 }) => {
->>>>>>> 67c202d8
   const links = linkify.getMatches(comment.body);
   const linkText = links ? links.map(link => link.raw) : [];
   const flagActionSummaries = getActionSummary('FlagActionSummary', comment);
@@ -69,9 +66,6 @@
                 lang.getLocale().replace('-', '_')
               )}
             </span>
-<<<<<<< HEAD
-            <BanUserButton user={comment.user} onClick={() => props.showBanUserDialog(comment.user, comment.id, comment.status, comment.status !== 'REJECTED')} />
-=======
             <BanUserButton
               user={comment.user}
               onClick={() =>
@@ -82,7 +76,6 @@
                   comment.status !== 'REJECTED'
                 )}
             />
->>>>>>> 67c202d8
             <CommentType type={commentType} />
           </div>
           {comment.user.status === 'banned'
@@ -122,17 +115,6 @@
               : null}
             <div className={`actions ${styles.actions}`}>
               {actions.map((action, i) => {
-<<<<<<< HEAD
-                const active = (action === 'REJECT' && comment.status === 'REJECTED') ||
-                               (action === 'APPROVE' && comment.status === 'ACCEPTED');
-                return <ActionButton key={i}
-                  type={action}
-                  user={comment.user}
-                  status={comment.status}
-                  active={active}
-                  acceptComment={() => comment.status === 'ACCEPTED' ? null : props.acceptComment({commentId: comment.id})}
-                  rejectComment={() => comment.status === 'REJECTED' ? null : props.rejectComment({commentId: comment.id})} />;
-=======
                 const active =
                   (action === 'REJECT' && comment.status === 'REJECTED') ||
                   (action === 'APPROVE' && comment.status === 'ACCEPTED');
@@ -153,7 +135,6 @@
                         : props.rejectComment({commentId: comment.id}))}
                   />
                 );
->>>>>>> 67c202d8
               })}
             </div>
             <Slot fill="adminSideActions" comment={comment} />
