import React, {PropTypes} from 'react';
import timeago from 'timeago.js';
import {Link} from 'react-router';
import Linkify from 'react-linkify';

import {Icon} from 'coral-ui';
import FlagBox from './FlagBox';
import styles from './styles.css';
import CommentType from './CommentType';
import Highlighter from 'react-highlight-words';
import Slot from 'coral-framework/components/Slot';
import {getActionSummary} from 'coral-framework/utils';
import ActionButton from 'coral-admin/src/components/ActionButton';
<<<<<<< HEAD
import ActionsMenu from 'coral-admin/src/components/ActionsMenu';
import ActionsMenuItem from 'coral-admin/src/components/ActionsMenuItem';
import {getActionSummary} from 'coral-framework/utils';
=======
import BanUserButton from 'coral-admin/src/components/BanUserButton';
>>>>>>> acdc00af

const linkify = new Linkify();

import I18n from 'coral-framework/modules/i18n/i18n';
import translations from 'coral-admin/src/translations.json';
const lang = new I18n(translations);

const Comment = ({
  actions = [],
  comment,
  suspectWords,
  bannedWords,
  ...props
}) => {
  const links = linkify.getMatches(comment.body);
  const linkText = links ? links.map((link) => link.raw) : [];
  const flagActionSummaries = getActionSummary('FlagActionSummary', comment);
  const flagActions =
    comment.actions &&
    comment.actions.filter((a) => a.__typename === 'FlagAction');
  let commentType = '';
  if (comment.status === 'PREMOD') {
    commentType = 'premod';
  } else if (flagActions && flagActions.length) {
    commentType = 'flagged';
  }

  // since words are checked against word boundaries on the backend,
  // this should be the behavior on the front end as well.
  // currently the highlighter plugin does not support this out of the box.
  const searchWords = [...suspectWords, ...bannedWords]
    .filter((w) => {
      return new RegExp(`(^|\\s)${w}(\\s|$)`).test(comment.body);
    })
    .concat(linkText);

  return (
    <li
      tabIndex={props.index}
      className={`mdl-card ${props.selected ? 'mdl-shadow--16dp' : 'mdl-shadow--2dp'} ${styles.Comment} ${styles.listItem} ${props.selected ? styles.selected : ''}`}
    >
      <div className={styles.container}>
        <div className={styles.itemHeader}>
          <div className={styles.author}>
            <span>
              {comment.user.name}
            </span>
            <span className={styles.created}>
              {timeago().format(
                comment.created_at || Date.now() - props.index * 60 * 1000,
                lang.getLocale().replace('-', '_')
              )}
            </span>
<<<<<<< HEAD

            <ActionsMenu icon="not_interested">
              <ActionsMenuItem
                disabled={comment.user.status === 'BANNED'}
                onClick={() => props.showSuspendUserDialog(comment.user.id, comment.user.name, comment.id, comment.status)}>
                Suspend User</ActionsMenuItem>
              <ActionsMenuItem
                disabled={comment.user.status === 'BANNED'}
                onClick={() => props.showBanUserDialog(comment.user, comment.id, comment.status, comment.status !== 'REJECTED')}>
                Ban User
              </ActionsMenuItem>
            </ActionsMenu>

=======
            <BanUserButton
              user={comment.user}
              onClick={() =>
                props.showBanUserDialog(
                  comment.user,
                  comment.id,
                  comment.status,
                  comment.status !== 'REJECTED'
                )}
            />
>>>>>>> acdc00af
            <CommentType type={commentType} />
          </div>
          {comment.user.status === 'banned'
            ? <span className={styles.banned}>
                <Icon name="error_outline" />
                {lang.t('comment.banned_user')}
              </span>
            : null}
          <Slot fill="adminCommentInfoBar" comment={comment} />
        </div>
        <div className={styles.moderateArticle}>
          Story: {comment.asset.title}
          {!props.currentAsset &&
            <Link to={`/admin/moderate/${comment.asset.id}`}>Moderate →</Link>}
        </div>
        <div className={styles.itemBody}>
          <p className={styles.body}>
            <Highlighter
              searchWords={searchWords}
              textToHighlight={comment.body}
            />
            {' '}
            <a
              className={styles.external}
              href={`${comment.asset.url}#${comment.id}`}
              target="_blank"
            >
              <Icon name="open_in_new" /> {lang.t('comment.view_context')}
            </a>
          </p>
          <Slot fill="adminCommentContent" comment={comment} />
          <div className={styles.sideActions}>
            {links
              ? <span className={styles.hasLinks}>
                  <Icon name="error_outline" /> Contains Link
                </span>
              : null}
            <div className={`actions ${styles.actions}`}>
              {actions.map((action, i) => {
                const active =
                  (action === 'REJECT' && comment.status === 'REJECTED') ||
                  (action === 'APPROVE' && comment.status === 'ACCEPTED');
                return (
                  <ActionButton
                    key={i}
                    type={action}
                    user={comment.user}
                    status={comment.status}
                    active={active}
                    acceptComment={() =>
                      (comment.status === 'ACCEPTED'
                        ? null
                        : props.acceptComment({commentId: comment.id}))}
                    rejectComment={() =>
                      (comment.status === 'REJECTED'
                        ? null
                        : props.rejectComment({commentId: comment.id}))}
                  />
                );
              })}
            </div>
            <Slot fill="adminSideActions" comment={comment} />
          </div>
        </div>
      </div>
      <div>
        <Slot fill="adminCommentDetailArea" comment={comment} />
      </div>
      {flagActions && flagActions.length
        ? <FlagBox
            actions={flagActions}
            actionSummaries={flagActionSummaries}
          />
        : null}
    </li>
  );
};

Comment.propTypes = {
  acceptComment: PropTypes.func.isRequired,
  rejectComment: PropTypes.func.isRequired,
  suspectWords: PropTypes.arrayOf(PropTypes.string).isRequired,
  bannedWords: PropTypes.arrayOf(PropTypes.string).isRequired,
  currentAsset: PropTypes.object,
  showBanUserDialog: PropTypes.func.isRequired,
  showSuspendUserDialog: PropTypes.func.isRequired,
  comment: PropTypes.shape({
    body: PropTypes.string.isRequired,
    action_summaries: PropTypes.array,
    actions: PropTypes.array,
    created_at: PropTypes.string.isRequired,
    user: PropTypes.shape({
      status: PropTypes.string
    }),
    asset: PropTypes.shape({
      title: PropTypes.string,
      url: PropTypes.string,
      id: PropTypes.string
    })
  })
};

export default Comment;<|MERGE_RESOLUTION|>--- conflicted
+++ resolved
@@ -11,13 +11,8 @@
 import Slot from 'coral-framework/components/Slot';
 import {getActionSummary} from 'coral-framework/utils';
 import ActionButton from 'coral-admin/src/components/ActionButton';
-<<<<<<< HEAD
 import ActionsMenu from 'coral-admin/src/components/ActionsMenu';
 import ActionsMenuItem from 'coral-admin/src/components/ActionsMenuItem';
-import {getActionSummary} from 'coral-framework/utils';
-=======
-import BanUserButton from 'coral-admin/src/components/BanUserButton';
->>>>>>> acdc00af
 
 const linkify = new Linkify();
 
@@ -71,8 +66,6 @@
                 lang.getLocale().replace('-', '_')
               )}
             </span>
-<<<<<<< HEAD
-
             <ActionsMenu icon="not_interested">
               <ActionsMenuItem
                 disabled={comment.user.status === 'BANNED'}
@@ -84,19 +77,6 @@
                 Ban User
               </ActionsMenuItem>
             </ActionsMenu>
-
-=======
-            <BanUserButton
-              user={comment.user}
-              onClick={() =>
-                props.showBanUserDialog(
-                  comment.user,
-                  comment.id,
-                  comment.status,
-                  comment.status !== 'REJECTED'
-                )}
-            />
->>>>>>> acdc00af
             <CommentType type={commentType} />
           </div>
           {comment.user.status === 'banned'
