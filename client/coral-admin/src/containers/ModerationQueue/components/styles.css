@custom-media --big-viewport (min-width: 780px);

.listContainer {
  max-width: 860px;
  margin: 0 auto;
}

.tabBar {
  background-color: rgba(44, 44, 44, 0.89);
  z-index: 5;
  display: flex;
  justify-content: space-between;
}

.tabBarPadding {
  width: 150px;
}

.tab {
  flex: 1;
  color: white;
  text-transform: capitalize;
  font-weight: 500;
  font-size: 15px;
  letter-spacing: 1px;
  transition: border-bottom 200ms;
}

.active {
  color: white;
  box-sizing: border-box;
  border-bottom: solid 5px #F36451;
}

.active > span {
  color: white;
}

.active:after {
  background: transparent !important;
}

.showShortcuts {
  position: absolute;
  right: 130px;
  display: flex;
  align-items: center;
  font-size: 13px;

span {
  margin-left: 7px;
}
}

@media (--big-viewport) {
  .tab {
    flex: none;
  }
}

.notFound {
  position: relative;
  margin: 20px auto;
  text-align: center;
  padding: 68px 45px;
  vertical-align: middle;
  min-width: 500px;

  a {
    color: rgb(244, 126, 107);
    font-weight: 500;

    &.goToStreams {
      position: absolute;
      right: 10px;
      bottom: 10px;
    }
  }
}

.header {
  background-color: #2c2c2c;
  color: white;
  margin-bottom: -1px;

  .settingsButton {
    i {
      vertical-align: middle;
      margin-left: 10px;
      margin-top: -4px;
    }
  }

  .moderateAsset {
    a {
      -webkit-box-flex: 1;
      -ms-flex: 1;
      flex: 1;
      color: white;
      text-transform: capitalize;
      font-weight: 500;
      font-size: 15px;
      letter-spacing: 1px;
      transition: opacity 200ms;
      opacity: 1;

      &:hover {
          opacity: .8;
         cursor: pointer;
      }

      &:first-child {
        text-align: left;
      }

      &:nth-child(2) {
       text-align: center;
      }

      &:last-child {
        text-align: right;
      }
    }
  }
}


@custom-media --big-viewport (min-width: 780px);

.list {
  padding: 8px 0;
  list-style: none;
  display: block;

  &.singleView .listItem {
    display: none;
  }

  &.singleView .listItem.activeItem {
    display: block;
    height: 100%;
    font-size: 1.5em;
    line-height: 1.5em;
    border: none;

    .actions {
      position: fixed;
      bottom: 60px;
      left: 25%;
      margin: 0 auto;
      display: flex;
      justify-content: space-around;
      width: 50%;
      margin: 0;
    }

    .actionButton {
      transform: scale(1.4);
    }
  }
}

.listItem {
  border-bottom: 1px solid #e0e0e0;
  font-size: 18px;
  width: 100%;
  max-width: 660px;
  min-width: 400px;
  margin: 0 auto;
  position: relative;
  transition: box-shadow 200ms;
  margin-top: 0;
  padding: 4px 0 0;
  min-height: 220px;

  .container {
    padding: 0 14px;
    min-height: 180px;
  }

  &:hover {
     box-shadow: 0 3px 6px rgba(0,0,0,0.16), 0 3px 6px rgba(0,0,0,0.23);
  }

  &:last-child {
    border-bottom: none;
  }

  .context {
    a {
      color: #f36451;
      text-decoration: underline;
      float: right;
    }
  }

   .sideActions {
     position: absolute;
     right: 0;
     height: 100%;
     top: 0;
     padding: 65px 12px;
     box-sizing: border-box;
   }

  .itemHeader {
    display: flex;
    align-items: center;
    justify-content: space-between;

    .author {
      min-width: 230px;
      display: flex;
      align-items: center;
    }
  }

  .itemBody {
    display: flex;
    justify-content: space-between;
    margin-top: 15px;
    font-size: 16px;
  }

  .avatar {
    margin-right: 16px;
    height: 40px;
    width: 40px;
    border-radius: 50%;
    background-color: #757575;
    font-size: 40px;
    color: #fff;
  }

  .created {
    color: #666;
    font-size: 13px;
    margin-left: 15px;
  }

  .actionButton {
    transform: scale(.8);
    margin: 0;
  }

  .body {
    margin-top: 0px;
    flex: 1;
    font-size: 0.88em;
    color: black;
    max-width: 500px;
    word-wrap: break-word;
  }

  .flagged {
    color: rgba(255, 0, 0, .5);
    padding-top: 15px;
    padding-left: 10px;
  }

  .flagCount{
    font-size: 12px;
    color: #d32f2f;
  }

}

.empty {
  color: #444;
  margin-top: 50px;
  text-align: center;
}


@media (--big-viewport) {
  .listItem {
    border: 1px solid #e0e0e0;
    margin-bottom: 30px;

    &:last-child {
      border-bottom: 1px solid #e0e0e0;
    }

    &.activeItem {
      border: 2px solid #333;
    }
  }

}

.hasLinks {
  color: #f00;
  text-align: right;
  display: flex;
  align-items: center;

  i {
    margin-right: 5px;
  }
}

.banned {
  color: #f00;
  text-align: left;
  display: flex;
  align-items: center;

  i {
    margin-right: 5px;
  }
}

.ban {
  display: block;
  text-align: center;
  margin-top: 5px;
}

.Comment {

<<<<<<< HEAD
  .commentType {
    background: red;
  }

=======
>>>>>>> ea0602b7
  .moderateArticle {
    font-size: 15px;
    margin-top: 14px;
    font-weight: 500;
    a {
      display: inline-block;
      color: #063b9a;
      text-decoration: none;
      font-weight: 500;
      letter-spacing: .5px;
      margin-left: 10px;

      font-size: 13px;
      margin-left: 5px;
      padding-bottom: 0px;
      border-bottom: solid 1px;
      line-height: 16px;

      &:hover {
        opacity: .9;
        cursor: pointer;
       }
    }
  }
}

.selectField {
  position: relative;
  width: 140px;
  height: 36px;
  top: 5px;
  margin-right: 10px;
  background: #FFF;
  padding: 10px 15px;
  box-sizing: border-box;
  border-radius: 2px;
  box-shadow: 0 2px 2px 0 rgba(0,0,0,.14), 0 3px 1px -2px rgba(0,0,0,.2), 0 1px 5px 0 rgba(0,0,0,.12);

  > div {
    padding: 0;
  }

  i {
    position: absolute;
    top: 7px;
    right: 7px;
  }

  input {
    padding: 0;
    font-size: 13px;
    letter-spacing: 0.7px;
    font-weight: 400;
  }

  label {
    top: -4px;
  }

  &:hover {
    cursor: pointer;
   }
}<|MERGE_RESOLUTION|>--- conflicted
+++ resolved
@@ -318,13 +318,6 @@
 
 .Comment {
 
-<<<<<<< HEAD
-  .commentType {
-    background: red;
-  }
-
-=======
->>>>>>> ea0602b7
   .moderateArticle {
     font-size: 15px;
     margin-top: 14px;
