import React, {Component} from 'react';
import {connect} from 'react-redux';
import {bindActionCreators} from 'redux';
import {compose} from 'react-apollo';
import {toast} from 'react-toastify';
import key from 'keymaster';
import isEqual from 'lodash/isEqual';
import styles from './components/styles.css';
import translations from 'coral-admin/src/translations';
import I18n from 'coral-framework/modules/i18n/i18n';

import {modQueueQuery, getQueueCounts} from '../../graphql/queries';
import {banUser, setCommentStatus} from '../../graphql/mutations';

import {fetchSettings} from 'actions/settings';
import {updateAssets} from 'actions/assets';
import {
  toggleModal,
  singleView,
  showBanUserDialog,
  hideBanUserDialog,
  showSuspendUserDialog,
  hideSuspendUserDialog,
  hideShortcutsNote,
} from 'actions/moderation';

import {Spinner} from 'coral-ui';
import BanUserDialog from './components/BanUserDialog';
import SuspendUserDialog from './components/SuspendUserDialog';
import ModerationQueue from './ModerationQueue';
import ModerationMenu from './components/ModerationMenu';
import ModerationHeader from './components/ModerationHeader';
import NotFoundAsset from './components/NotFoundAsset';
import ModerationKeysModal from '../../components/ModerationKeysModal';

const lang = new I18n(translations);

class ModerationContainer extends Component {
  state = {
    selectedIndex: 0,
    sort: 'REVERSE_CHRONOLOGICAL'
  }

  componentWillMount() {
    const {toggleModal, singleView} = this.props;

    this.props.fetchSettings();
    key('s', () => singleView());
    key('shift+/', () => toggleModal(true));
    key('esc', () => toggleModal(false));
    key('j', this.select(true));
    key('k', this.select(false));
    key('r', this.moderate(false));
    key('t', this.moderate(true));
  }

  moderate = (accept) => () => {
    const {acceptComment, rejectComment} = this.props;
    const {selectedIndex} = this.state;
    const comments = this.getComments();
    const comment = comments[selectedIndex];
    const commentId = {commentId: comment.id};

    if (accept) {
      comment.status !== 'ACCEPTED' && acceptComment(commentId);
    } else {
      comment.status !== 'REJECTED' && rejectComment(commentId);
    }
  }

  getComments = () => {
    const {data, route} = this.props;
    const activeTab = route.path === ':id' ? 'premod' : route.path;
    return data[activeTab];
  }

  select = (next) => () => {
    if (next) {
      this.setState((prevState) =>
        ({
          ...prevState,
          selectedIndex: prevState.selectedIndex < this.getComments().length - 1
            ? prevState.selectedIndex + 1 : prevState.selectedIndex
        }));
    } else {
      this.setState((prevState) =>
        ({
          ...prevState,
          selectedIndex: prevState.selectedIndex > 0 ?
            prevState.selectedIndex - 1 : prevState.selectedIndex
        }));
    }
  }

  selectSort = (sort) => {
    this.setState({sort});
    this.props.modQueueResort(sort);
  }

  componentWillUnmount() {
    key.unbind('s');
    key.unbind('shift+/');
    key.unbind('esc');
    key.unbind('j');
    key.unbind('k');
    key.unbind('r');
    key.unbind('t');
  }

  componentDidUpdate(_, prevState) {

    // If paging through using keybaord shortcuts, scroll the page to keep the selected
    // comment in view.
    if (prevState.selectedIndex !== this.state.selectedIndex) {

      // the 'smooth' flag only works in FF as of March 2017
      document.querySelector(`.${styles.selected}`).scrollIntoView({behavior: 'smooth'});
    }
  }

  componentWillReceiveProps(nextProps) {
    const {updateAssets} = this.props;
    if(!isEqual(nextProps.data.assets, this.props.data.assets)) {
      updateAssets(nextProps.data.assets);
    }
  }

  render () {
    const {data, moderation, settings, assets, onClose, ...props} = this.props;
    const providedAssetId = this.props.params.id;
    const activeTab = this.props.route.path === ':id' ? 'premod' : this.props.route.path;

    let asset;

    if (!('premodCount' in data)) {
      return <div><Spinner/></div>;
    }

    if (data.error) {
      return <div>Error</div>;
    }

    if (providedAssetId) {
      asset = assets.find((asset) => asset.id === this.props.params.id);

      if (!asset) {
        return <NotFoundAsset assetId={providedAssetId} />;
      }
    }

    const comments = data[activeTab];
    let activeTabCount;
    switch(activeTab) {
    case 'all':
      activeTabCount = data.allCount;
      break;
    case 'accepted':
      activeTabCount = data.acceptedCount;
      break;
    case 'premod':
      activeTabCount = data.premodCount;
      break;
    case 'flagged':
      activeTabCount = data.flaggedCount;
      break;
    case 'rejected':
      activeTabCount = data.rejectedCount;
      break;
    }

    return (
      <div>
        <ModerationHeader asset={asset} />
        <ModerationMenu
          asset={asset}
          allCount={data.allCount}
          acceptedCount={data.acceptedCount}
          premodCount={data.premodCount}
          rejectedCount={data.rejectedCount}
          flaggedCount={data.flaggedCount}
          selectSort={this.selectSort}
          sort={this.state.sort}
        />
        <ModerationQueue
          currentAsset={asset}
          comments={comments}
          activeTab={activeTab}
          singleView={moderation.singleView}
          selectedIndex={this.state.selectedIndex}
          bannedWords={settings.wordlist.banned}
          suspectWords={settings.wordlist.suspect}
          showBanUserDialog={props.showBanUserDialog}
          showSuspendUserDialog={props.showSuspendUserDialog}
          acceptComment={props.acceptComment}
          rejectComment={props.rejectComment}
          loadMore={props.loadMore}
          assetId={providedAssetId}
          sort={this.state.sort}
          commentCount={activeTabCount}
        />
        <BanUserDialog
          open={moderation.banDialog}
          user={moderation.user}
          commentId={moderation.commentId}
          commentStatus={moderation.commentStatus}
          handleClose={props.hideBanUserDialog}
          handleBanUser={props.banUser}
          showRejectedNote={moderation.showRejectedNote}
          rejectComment={props.rejectComment}
        />
        <SuspendUserDialog
          open={moderation.suspendUserDialog.show}
          username={moderation.suspendUserDialog.username}
          onCancel={props.hideSuspendUserDialog}
          onPerform={(result) => {
            toast(
              lang.t('suspenduser.notify_suspend_until',
                moderation.suspendUserDialog.username,
                lang.timeago(result.until)),
              {type: 'success'}
            );
            props.hideSuspendUserDialog();
          }}
        />
      <ModerationKeysModal
          hideShortcutsNote={props.hideShortcutsNote}
          shortcutsNoteVisible={moderation.shortcutsNoteVisible}
          open={moderation.modalOpen}
          onClose={onClose}/>
      </div>
    );
  }
}

const mapStateToProps = (state) => ({
  moderation: state.moderation.toJS(),
  settings: state.settings.toJS(),
  assets: state.assets.get('assets')
});

<<<<<<< HEAD
const mapDispatchToProps = dispatch => ({
  onClose: () => dispatch(toggleModal(false)),
=======
const mapDispatchToProps = (dispatch) => ({
  toggleModal: (toggle) => dispatch(toggleModal(toggle)),
  onClose: () => dispatch(toggleModal(false)),
  singleView: () => dispatch(singleView()),
  updateAssets: (assets) => dispatch(updateAssets(assets)),
  fetchSettings: () => dispatch(fetchSettings()),
  showBanUserDialog: (user, commentId, commentStatus, showRejectedNote) => dispatch(showBanUserDialog(user, commentId, commentStatus, showRejectedNote)),
>>>>>>> acdc00af
  hideBanUserDialog: () => dispatch(hideBanUserDialog(false)),
  ...bindActionCreators({
    toggleModal,
    singleView,
    updateAssets,
    fetchSettings,
    showBanUserDialog,
    hideShortcutsNote,
    showSuspendUserDialog,
    hideSuspendUserDialog,
  }, dispatch),
});

export default compose(
  connect(mapStateToProps, mapDispatchToProps),
  setCommentStatus,
  getQueueCounts,
  modQueueQuery,
  banUser
)(ModerationContainer);<|MERGE_RESOLUTION|>--- conflicted
+++ resolved
@@ -238,18 +238,8 @@
   assets: state.assets.get('assets')
 });
 
-<<<<<<< HEAD
 const mapDispatchToProps = dispatch => ({
   onClose: () => dispatch(toggleModal(false)),
-=======
-const mapDispatchToProps = (dispatch) => ({
-  toggleModal: (toggle) => dispatch(toggleModal(toggle)),
-  onClose: () => dispatch(toggleModal(false)),
-  singleView: () => dispatch(singleView()),
-  updateAssets: (assets) => dispatch(updateAssets(assets)),
-  fetchSettings: () => dispatch(fetchSettings()),
-  showBanUserDialog: (user, commentId, commentStatus, showRejectedNote) => dispatch(showBanUserDialog(user, commentId, commentStatus, showRejectedNote)),
->>>>>>> acdc00af
   hideBanUserDialog: () => dispatch(hideBanUserDialog(false)),
   ...bindActionCreators({
     toggleModal,
