import React, {Component} from 'react';
import {connect} from 'react-redux';
import Layout from '../components/ui/Layout';
import {fetchConfig} from '../actions/config';
import {logout} from 'coral-framework/actions/auth';
import {FullLoading} from '../components/FullLoading';
import AdminLogin from '../components/AdminLogin';
import {toggleModal as toggleShortcutModal} from '../actions/moderation';
import {checkLogin, handleLogin, requestPasswordReset} from '../actions/auth';

class LayoutContainer extends Component {
  componentWillMount() {
    const {checkLogin, fetchConfig} = this.props;

    checkLogin();
    fetchConfig();
  }
  render() {
    const {
      isAdmin,
      loggedIn,
      loadingUser,
      loginError,
      loginMaxExceeded,
      passwordRequestSuccess
    } = this.props.auth;

    const {
      handleLogout,
      toggleShortcutModal,
      TALK_RECAPTCHA_PUBLIC
    } = this.props;
    if (loadingUser) {
      return <FullLoading />;
    }
    if (!isAdmin) {
      return (
        <AdminLogin
          loginMaxExceeded={loginMaxExceeded}
          handleLogin={this.props.handleLogin}
          requestPasswordReset={this.props.requestPasswordReset}
          passwordRequestSuccess={passwordRequestSuccess}
          recaptchaPublic={TALK_RECAPTCHA_PUBLIC}
          errorMessage={loginError}
        />
      );
    }
    if (isAdmin && loggedIn) {
      return (
        <Layout
          handleLogout={handleLogout}
          toggleShortcutModal={toggleShortcutModal}
          {...this.props}
        />
      );
    }
    return <FullLoading />;
  }
}

const mapStateToProps = (state) => ({
  auth: state.auth.toJS(),
  TALK_RECAPTCHA_PUBLIC: state.config
    .get('data')
    .get('TALK_RECAPTCHA_PUBLIC', null)
});

const mapDispatchToProps = (dispatch) => ({
  checkLogin: () => dispatch(checkLogin()),
  fetchConfig: () => dispatch(fetchConfig()),
<<<<<<< HEAD
  handleLogin: (username, password, recaptchaResponse) => dispatch(handleLogin(username, password, recaptchaResponse)),
  requestPasswordReset: (email) => dispatch(requestPasswordReset(email)),
  toggleShortcutModal: (toggle) => dispatch(toggleShortcutModal(toggle)),
=======
  handleLogin: (username, password, recaptchaResponse) =>
    dispatch(handleLogin(username, password, recaptchaResponse)),
  requestPasswordReset: email => dispatch(requestPasswordReset(email)),
  toggleShortcutModal: toggle => dispatch(toggleShortcutModal(toggle)),
>>>>>>> afa31238
  handleLogout: () => dispatch(logout())
});

export default connect(mapStateToProps, mapDispatchToProps)(LayoutContainer);<|MERGE_RESOLUTION|>--- conflicted
+++ resolved
@@ -2,9 +2,9 @@
 import {connect} from 'react-redux';
 import Layout from '../components/ui/Layout';
 import {fetchConfig} from '../actions/config';
+import AdminLogin from '../components/AdminLogin';
 import {logout} from 'coral-framework/actions/auth';
 import {FullLoading} from '../components/FullLoading';
-import AdminLogin from '../components/AdminLogin';
 import {toggleModal as toggleShortcutModal} from '../actions/moderation';
 import {checkLogin, handleLogin, requestPasswordReset} from '../actions/auth';
 
@@ -58,26 +58,20 @@
   }
 }
 
-const mapStateToProps = (state) => ({
+const mapStateToProps = state => ({
   auth: state.auth.toJS(),
   TALK_RECAPTCHA_PUBLIC: state.config
     .get('data')
     .get('TALK_RECAPTCHA_PUBLIC', null)
 });
 
-const mapDispatchToProps = (dispatch) => ({
+const mapDispatchToProps = dispatch => ({
   checkLogin: () => dispatch(checkLogin()),
   fetchConfig: () => dispatch(fetchConfig()),
-<<<<<<< HEAD
-  handleLogin: (username, password, recaptchaResponse) => dispatch(handleLogin(username, password, recaptchaResponse)),
-  requestPasswordReset: (email) => dispatch(requestPasswordReset(email)),
-  toggleShortcutModal: (toggle) => dispatch(toggleShortcutModal(toggle)),
-=======
   handleLogin: (username, password, recaptchaResponse) =>
     dispatch(handleLogin(username, password, recaptchaResponse)),
   requestPasswordReset: email => dispatch(requestPasswordReset(email)),
   toggleShortcutModal: toggle => dispatch(toggleShortcutModal(toggle)),
->>>>>>> afa31238
   handleLogout: () => dispatch(logout())
 });
 
