--- conflicted
+++ resolved
@@ -151,10 +151,6 @@
 };
 
 const LOAD_MORE_QUERY = gql`
-<<<<<<< HEAD
-  query CoralAdmin_Moderation_LoadMore($limit: Int = 10, $cursor: Cursor, $author_id: ID!, $statuses: [COMMENT_STATUS!]) {
-    comments(query: {limit: $limit, cursor: $cursor, author_id: $author_id, statuses: $statuses}) {
-=======
   query CoralAdmin_Moderation_LoadMore(
     $limit: Int = 10
     $cursor: Cursor
@@ -169,7 +165,6 @@
         statuses: $statuses
       }
     ) {
->>>>>>> d101989e
       ...CoralAdmin_UserDetail_CommentConnection
     }
   }
