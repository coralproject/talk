
<<<<<<< HEAD
import React from 'react';
import styles from './CommentStream.css';
import {Snackbar} from 'react-mdl';
import {connect} from 'react-redux';
import {createComment, flagComment} from 'actions/comments';
import CommentList from 'components/CommentList';
import CommentBox from 'components/CommentBox';
import Page from 'components/Page';
=======
import React from 'react'
import styles from './CommentStream.css'
import { Snackbar } from 'react-mdl'
import { connect } from 'react-redux'
import { createComment, flagComment } from 'actions/comments'
import CommentList from 'components/CommentList'
import CommentBox from 'components/CommentBox'
>>>>>>> 890bacc2

/**
 * Renders a comment stream using a CommentList component
 * and adds a box for adding a new comment
 */

class CommentStream extends React.Component {
  constructor (props) {
    super(props);
    this.state = {snackbar: false, snackbarMsg: ''};
    this.onSubmit = this.onSubmit.bind(this);
    this.onClickAction = this.onClickAction.bind(this);
  }

  // Fetch the comments before mounting
  componentWillMount () {
    this.props.dispatch({type: 'COMMENT_STREAM_FETCH'});
  }

  // Submit the new comment
  onSubmit (comment) {
    this.props.dispatch(createComment(comment.name, comment.body));
  }

  // The only action for now is flagging
  onClickAction (action, id) {
    if (action === 'flagged') {
      this.props.dispatch(flagComment(id));
      clearTimeout(this._snackTimeout);
      this.setState({snackbar: true, snackbarMsg: 'Thank you for reporting this comment. Our moderation team has been notified and will review it shortly.'});
      this._snackTimeout = setTimeout(() => this.setState({snackbar: false}), 30000);
    }
  }

  // Render the comment box along with the CommentList
  render ({comments}, {snackbar, snackbarMsg}) {
    return (
<<<<<<< HEAD
      <Page>
        <div className={styles.container}>
          <CommentBox onSubmit={this.onSubmit} />
          <CommentList isActive hideActive
            singleView={false}
            commentIds={comments.get('ids')}
            comments={comments.get('byId')}
            onClickAction={this.onClickAction}
            actions={['flag']}
            loading={comments.loading} />
          <Snackbar active={snackbar}>{snackbarMsg}</Snackbar>
        </div>
      </Page>
    );
=======
      <div className={styles.container}>
        <CommentBox onSubmit={this.onSubmit} />
        <CommentList isActive hideActive
          singleView={false}
          commentIds={comments.get('ids')}
          comments={comments.get('byId')}
          onClickAction={this.onClickAction}
          actions={['flag']}
          loading={comments.loading} />
        <Snackbar active={snackbar}>{snackbarMsg}</Snackbar>
      </div>
    )
>>>>>>> 890bacc2
  }
}

export default connect(({comments}) => ({comments}))(CommentStream);<|MERGE_RESOLUTION|>--- conflicted
+++ resolved
@@ -1,5 +1,3 @@
-
-<<<<<<< HEAD
 import React from 'react';
 import styles from './CommentStream.css';
 import {Snackbar} from 'react-mdl';
@@ -7,16 +5,6 @@
 import {createComment, flagComment} from 'actions/comments';
 import CommentList from 'components/CommentList';
 import CommentBox from 'components/CommentBox';
-import Page from 'components/Page';
-=======
-import React from 'react'
-import styles from './CommentStream.css'
-import { Snackbar } from 'react-mdl'
-import { connect } from 'react-redux'
-import { createComment, flagComment } from 'actions/comments'
-import CommentList from 'components/CommentList'
-import CommentBox from 'components/CommentBox'
->>>>>>> 890bacc2
 
 /**
  * Renders a comment stream using a CommentList component
@@ -54,22 +42,6 @@
   // Render the comment box along with the CommentList
   render ({comments}, {snackbar, snackbarMsg}) {
     return (
-<<<<<<< HEAD
-      <Page>
-        <div className={styles.container}>
-          <CommentBox onSubmit={this.onSubmit} />
-          <CommentList isActive hideActive
-            singleView={false}
-            commentIds={comments.get('ids')}
-            comments={comments.get('byId')}
-            onClickAction={this.onClickAction}
-            actions={['flag']}
-            loading={comments.loading} />
-          <Snackbar active={snackbar}>{snackbarMsg}</Snackbar>
-        </div>
-      </Page>
-    );
-=======
       <div className={styles.container}>
         <CommentBox onSubmit={this.onSubmit} />
         <CommentList isActive hideActive
@@ -81,8 +53,7 @@
           loading={comments.loading} />
         <Snackbar active={snackbar}>{snackbarMsg}</Snackbar>
       </div>
-    )
->>>>>>> 890bacc2
+    );
   }
 }
 
