import React from 'react';
import PropTypes from 'prop-types';
import { Link } from 'react-router';

import { Icon } from 'coral-ui';
import CommentDetails from 'coral-admin/src/components/CommentDetails';
import styles from './Comment.css';
import CommentLabels from 'coral-admin/src/components/CommentLabels';
import CommentAnimatedEdit from 'coral-admin/src/components/CommentAnimatedEdit';
import Slot from 'coral-framework/components/Slot';
import AdminCommentContent from 'coral-framework/components/AdminCommentContent';
import IfHasLink from 'coral-admin/src/components/IfHasLink';
import cn from 'classnames';
import ApproveButton from 'coral-admin/src/components/ApproveButton';
import RejectButton from 'coral-admin/src/components/RejectButton';
import CommentDeletedTombstone from '../../../components/CommentDeletedTombstone';
import TimeAgo from 'coral-framework/components/TimeAgo';

<<<<<<< HEAD
import t, { timeago } from 'coral-framework/services/i18n';
import { buildCommentURL } from 'coral-framework/utils/url';
=======
import t from 'coral-framework/services/i18n';
>>>>>>> 13cc80bd

class Comment extends React.Component {
  ref = null;

  handleRef = ref => (this.ref = ref);

  handleFocusOrClick = () => {
    if (!this.props.selected) {
      this.props.selectComment();
    }
  };

  viewUserDetail = () => {
    const { viewUserDetail, comment } = this.props;
    return viewUserDetail(comment.user.id);
  };

  approve = () =>
    this.props.comment.status === 'ACCEPTED'
      ? null
      : this.props.acceptComment({ commentId: this.props.comment.id });

  reject = () =>
    this.props.comment.status === 'REJECTED'
      ? null
      : this.props.rejectComment({ commentId: this.props.comment.id });

  componentDidUpdate(prev) {
    if (!prev.selected && this.props.selected) {
      this.ref.focus();
    }
  }

  render() {
    const {
      comment,
      selected,
      className,
      root,
      root: { settings },
      currentAsset,
      clearHeightCache,
      dangling,
    } = this.props;

    const selectionStateCSS = selected ? 'mdl-shadow--16dp' : 'mdl-shadow--2dp';

    const formatterSettings = {
      suspectWords: settings.wordlist.suspect,
      bannedWords: settings.wordlist.banned,
      body: comment.body,
    };

    const slotPassthrough = {
      clearHeightCache,
      root,
      comment,
      asset: comment.asset,
    };

    if (!comment.body) {
      return (
        <li
          tabIndex={0}
          className={cn(
            className,
            'mdl-card',
            selectionStateCSS,
            styles.root,
            { [styles.selected]: selected, [styles.dangling]: dangling },
            'talk-admin-moderate-comment',
            styles.deleted
          )}
          id={`comment_${comment.id}`}
          ref={this.handleRef}
        >
          <CommentDeletedTombstone />
        </li>
      );
    }

    return (
      <li
        tabIndex={0}
        className={cn(
          className,
          'mdl-card',
          selectionStateCSS,
          styles.root,
          { [styles.selected]: selected, [styles.dangling]: dangling },
          'talk-admin-moderate-comment'
        )}
        id={`comment_${comment.id}`}
        onClick={this.handleFocusOrClick}
        ref={this.handleRef}
        onFocus={this.handleFocusOrClick}
      >
        <div className={styles.container}>
          <div className={styles.itemHeader}>
            <div className={styles.author}>
              <span
                className={cn(
                  styles.username,
                  'talk-admin-moderate-comment-username'
                )}
                onClick={this.viewUserDetail}
              >
                {comment.user.username}
              </span>

              <TimeAgo
                className={styles.created}
                datetime={comment.created_at}
              />
              {comment.editing && comment.editing.edited ? (
                <span>
                  &nbsp;<span className={styles.editedMarker}>
                    ({t('comment.edited')})
                  </span>
                </span>
              ) : null}
              <div className={styles.adminCommentInfoBar}>
                <CommentLabels comment={comment} />
                <Slot
                  fill="adminCommentInfoBar"
                  passthrough={slotPassthrough}
                />
              </div>
            </div>
          </div>

          <div className={styles.moderateArticle}>
            {t('common.story')}:{' '}
            {comment.asset.title ? comment.asset.title : comment.asset.url}
            {!currentAsset && (
              <Link to={`/admin/moderate/${comment.asset.id}`}>
                {t('modqueue.moderate')}
              </Link>
            )}
          </div>
          <CommentAnimatedEdit body={comment.body}>
            <div className={styles.itemBody}>
              <div className={styles.body}>
                <Slot
                  fill="adminCommentContent"
                  className={cn(styles.commentContent, 'talk-admin-comment')}
                  size={1}
                  defaultComponent={AdminCommentContent}
                  passthrough={{ ...slotPassthrough, ...formatterSettings }}
                />
                <div className={styles.commentContentFooter}>
                  <a
                    className={styles.external}
                    href={buildCommentURL(comment.asset.url, comment.id)}
                    target="_blank"
                    rel="noopener noreferrer"
                  >
                    <Icon name="open_in_new" /> {t('comment.view_context')}
                  </a>
                </div>
              </div>

              <div className={styles.sideActions}>
                <IfHasLink text={comment.body}>
                  <span className={styles.hasLinks}>
                    {/* TODO: translate string */}
                    <Icon name="error_outline" /> Contains Link
                  </span>
                </IfHasLink>
                <div className={`actions ${styles.actions}`}>
                  <ApproveButton
                    active={comment.status === 'ACCEPTED'}
                    onClick={this.approve}
                  />
                  <RejectButton
                    active={comment.status === 'REJECTED'}
                    onClick={this.reject}
                  />
                </div>
                <Slot fill="adminSideActions" passthrough={slotPassthrough} />
              </div>
            </div>
          </CommentAnimatedEdit>
        </div>
        <CommentDetails
          root={root}
          comment={comment}
          clearHeightCache={clearHeightCache}
        />
      </li>
    );
  }
}

Comment.propTypes = {
  viewUserDetail: PropTypes.func.isRequired,
  acceptComment: PropTypes.func.isRequired,
  selectComment: PropTypes.func,
  rejectComment: PropTypes.func.isRequired,
  onClick: PropTypes.func,
  className: PropTypes.string,
  dangling: PropTypes.bool,
  currentAsset: PropTypes.object,
  currentUserId: PropTypes.string.isRequired,
  clearHeightCache: PropTypes.func,
  comment: PropTypes.shape({
    id: PropTypes.string.isRequired,
    status: PropTypes.string.isRequired,
    body: PropTypes.string,
    action_summaries: PropTypes.array,
    actions: PropTypes.array,
    created_at: PropTypes.string.isRequired,
    user: PropTypes.shape({
      id: PropTypes.string,
      status: PropTypes.string,
    }).isRequired,
    asset: PropTypes.shape({
      title: PropTypes.string,
      url: PropTypes.string,
      id: PropTypes.string,
    }),
  }),
  root: PropTypes.object.isRequired,
  selected: PropTypes.bool,
};

export default Comment;<|MERGE_RESOLUTION|>--- conflicted
+++ resolved
@@ -16,12 +16,8 @@
 import CommentDeletedTombstone from '../../../components/CommentDeletedTombstone';
 import TimeAgo from 'coral-framework/components/TimeAgo';
 
-<<<<<<< HEAD
-import t, { timeago } from 'coral-framework/services/i18n';
 import { buildCommentURL } from 'coral-framework/utils/url';
-=======
 import t from 'coral-framework/services/i18n';
->>>>>>> 13cc80bd
 
 class Comment extends React.Component {
   ref = null;
