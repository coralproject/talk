--- conflicted
+++ resolved
@@ -17,12 +17,9 @@
 import t, {timeago} from 'coral-framework/services/i18n';
 
 class Comment extends React.Component {
-
-<<<<<<< HEAD
-=======
   ref = null;
 
-  handleRef = (ref) => this.ref = ref;
+  handleRef = (ref) => (this.ref = ref);
 
   handleFocusOrClick = () => {
     if (!this.props.selected) {
@@ -30,41 +27,20 @@
     }
   };
 
-  showSuspendUserDialog = () => {
-    const {comment, showSuspendUserDialog} = this.props;
-    return showSuspendUserDialog({
-      userId: comment.user.id,
-      username: comment.user.username,
-      commentId: comment.id,
-      commentStatus: comment.status,
-    });
-  };
-
-  showBanUserDialog = () => {
-    const {comment, showBanUserDialog} = this.props;
-    return showBanUserDialog({
-      userId: comment.user.id,
-      username: comment.user.username,
-      commentId: comment.id,
-      commentStatus: comment.status,
-    });
-  };
-
->>>>>>> b2cc4bdb
   viewUserDetail = () => {
     const {viewUserDetail, comment} = this.props;
     return viewUserDetail(comment.user.id);
   };
 
-  approve = () => (this.props.comment.status === 'ACCEPTED'
-    ? null
-    : this.props.acceptComment({commentId: this.props.comment.id})
-  );
-
-  reject = () => (this.props.comment.status === 'REJECTED'
-    ? null
-    : this.props.rejectComment({commentId: this.props.comment.id})
-  );
+  approve = () =>
+    this.props.comment.status === 'ACCEPTED'
+      ? null
+      : this.props.acceptComment({commentId: this.props.comment.id});
+
+  reject = () =>
+    this.props.comment.status === 'REJECTED'
+      ? null
+      : this.props.rejectComment({commentId: this.props.comment.id});
 
   componentDidUpdate(prev) {
     if (!prev.selected && this.props.selected) {
@@ -91,7 +67,14 @@
     return (
       <li
         tabIndex={0}
-        className={cn(className, 'mdl-card', selectionStateCSS, styles.root, {[styles.selected]: selected, [styles.dangling]: dangling}, 'talk-admin-moderate-comment')}
+        className={cn(
+          className,
+          'mdl-card',
+          selectionStateCSS,
+          styles.root,
+          {[styles.selected]: selected, [styles.dangling]: dangling},
+          'talk-admin-moderate-comment'
+        )}
         id={`comment_${comment.id}`}
         onClick={this.handleFocusOrClick}
         ref={this.handleRef}
@@ -100,25 +83,28 @@
         <div className={styles.container}>
           <div className={styles.itemHeader}>
             <div className={styles.author}>
-
               <span
-                className={cn(styles.username, 'talk-admin-moderate-comment-username')}
-                onClick={this.viewUserDetail}>
+                className={cn(
+                  styles.username,
+                  'talk-admin-moderate-comment-username'
+                )}
+                onClick={this.viewUserDetail}
+              >
                 {comment.user.username}
               </span>
 
               <span className={styles.created}>
                 {timeago(comment.created_at)}
               </span>
-              {
-                (comment.editing && comment.editing.edited)
-                  ? <span>&nbsp;<span className={styles.editedMarker}>({t('comment.edited')})</span></span>
-                  : null
-              }
+              {comment.editing && comment.editing.edited ? (
+                <span>
+                  &nbsp;<span className={styles.editedMarker}>
+                    ({t('comment.edited')})
+                  </span>
+                </span>
+              ) : null}
               <div className={styles.adminCommentInfoBar}>
-                <CommentLabels
-                  comment={comment}
-                />
+                <CommentLabels comment={comment} />
                 <Slot
                   fill="adminCommentInfoBar"
                   data={data}
@@ -131,8 +117,11 @@
 
           <div className={styles.moderateArticle}>
             Story: {comment.asset.title}
-            {!currentAsset &&
-              <Link to={`/admin/moderate/${comment.asset.id}`}>{t('modqueue.moderate')}</Link>}
+            {!currentAsset && (
+              <Link to={`/admin/moderate/${comment.asset.id}`}>
+                {t('modqueue.moderate')}
+              </Link>
+            )}
           </div>
           <CommentAnimatedEdit body={comment.body}>
             <div className={styles.itemBody}>
@@ -141,8 +130,7 @@
                   suspectWords={settings.wordlist.suspect}
                   bannedWords={settings.wordlist.banned}
                   body={comment.body}
-                />
-                {' '}
+                />{' '}
                 <a
                   className={styles.external}
                   href={`${comment.asset.url}?commentId=${comment.id}`}
@@ -214,12 +202,12 @@
     created_at: PropTypes.string.isRequired,
     user: PropTypes.shape({
       id: PropTypes.string,
-      status: PropTypes.string
+      status: PropTypes.string,
     }).isRequired,
     asset: PropTypes.shape({
       title: PropTypes.string,
       url: PropTypes.string,
-      id: PropTypes.string
+      id: PropTypes.string,
     }),
   }),
   data: PropTypes.object.isRequired,
