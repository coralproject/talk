--- conflicted
+++ resolved
@@ -247,21 +247,6 @@
           getModPath={getModPath}
           items={menuItems}
           activeTab={activeTab}
-<<<<<<< HEAD
-          singleView={moderation.singleView}
-          selectedCommentId={this.state.selectedCommentId}
-          showBanUserDialog={props.showBanUserDialog}
-          showSuspendUserDialog={props.showSuspendUserDialog}
-          acceptComment={props.acceptComment}
-          rejectComment={props.rejectComment}
-          loadMore={this.loadMore}
-          assetId={assetId}
-          sort={this.props.moderation.sortOrder}
-          commentCount={activeTabCount}
-          currentUserId={this.props.auth.user.id}
-          viewUserDetail={viewUserDetail}
-=======
->>>>>>> 3adc3e87
         />
         <div className={cn(styles.container, 'talk-admin-moderation-container')}>
           <ViewOptions
@@ -277,15 +262,11 @@
             activeTab={activeTab}
             singleView={moderation.singleView}
             selectedCommentId={this.state.selectedCommentId}
-            bannedWords={settings.wordlist.banned}
-            suspectWords={settings.wordlist.suspect}
             showBanUserDialog={props.showBanUserDialog}
             showSuspendUserDialog={props.showSuspendUserDialog}
             acceptComment={props.acceptComment}
             rejectComment={props.rejectComment}
             loadMore={this.loadMore}
-            assetId={assetId}
-            sort={this.props.moderation.sortOrder}
             commentCount={activeTabCount}
             currentUserId={this.props.auth.user.id}
             viewUserDetail={viewUserDetail}
@@ -335,6 +316,7 @@
   activeTab: PropTypes.string.isRequired,
   data: PropTypes.object.isRequired,
   root: PropTypes.object.isRequired,
+  router: PropTypes.object.isRequired,
 };
 
 export default Moderation;