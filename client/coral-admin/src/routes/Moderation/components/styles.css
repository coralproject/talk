--- conflicted
+++ resolved
@@ -471,7 +471,6 @@
   cursor: pointer;
 }
 
-<<<<<<< HEAD
 .emptyCardContainer {
   margin-top: 16px;
 }
@@ -525,9 +524,9 @@
   font-size: 12px;
   line-height: 1px;
   font-weight: 300;
-=======
+}
+
 .searchTrigger {
   position: relative;
   top: .3em;
->>>>>>> 332679a7
 }