--- conflicted
+++ resolved
@@ -9,11 +9,7 @@
   height: 144px;
   min-height: auto;
   margin-top: 16px;
-<<<<<<< HEAD
-  z-index: 10;
-=======
   z-index: 4;
->>>>>>> d101989e
 
   @media (--tablet) {
     width: 650px;
