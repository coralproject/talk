import React from 'react';
import PropTypes from 'prop-types';

import Comment from '../containers/Comment';
import styles from './ModerationQueue.css';
import EmptyCard from '../../../components/EmptyCard';
import AutoLoadMore from './AutoLoadMore';
import ViewMore from './ViewMore';
import t from 'coral-framework/services/i18n';
import {
  WindowScroller,
  CellMeasurer,
  CellMeasurerCache,
  List,
} from 'react-virtualized';
import throttle from 'lodash/throttle';
import key from 'keymaster';

const hasComment = (nodes, id) => nodes.some((node) => node.id === id);

// resetCursors will return the id cursors of the first and second comment of
// the current comment The spare cursor functions as a backup in case one
// of the comments gets deleted. Additionally the new view based on the new
// cursors are also returned.
function resetCursors(state, props) {
  let idCursors = [];
  if (props.comments && props.comments.length) {
    idCursors.push(props.comments[0].id);
    if (props.comments[1]) {
      idCursors.push(props.comments[1].id);
    }
  }
  const view = getVisibleComments(props.comments, idCursors[0]);
  return {idCursors, view};
}

// invalidateCursor is called whenever a comment is removed which is referenced
// by one of the 2 id cursors. It returns a new set of id cursors calculated
// using the help of the backup cursor.
function invalidateCursor(invalidated, state, props) {
  const alt = invalidated === 1 ? 0 : 1;
  const idCursors = [];
  if (state.idCursors[alt]) {
    idCursors.push(state.idCursors[alt]);
    const index = props.comments.findIndex((node) => node.id === idCursors[0]);
    const nextInLine = props.comments[index + 1];
    if (nextInLine) {
      idCursors.push(nextInLine.id);
    }
  }
  return idCursors;
}

// getVisibileComments returns a list containing comments
// which comes after the `idCursor`.
function getVisibleComments(comments, idCursor) {
  if (!comments) {
    return [];
  }

  const view = [];
  let pastCursor = false;
  comments.forEach((comment) => {
    if (comment.id === idCursor) {
      pastCursor = true;
    }
    if (pastCursor) {
      view.push(comment);
    }
  });
  return view;
}

// Current keymapper to use for the CellMeasurer Cache.
let keyMapper = null;

// CellMeasurerCache is used to measure the size of the elements
// of the virtual list. We use a global one with a keyMapper that
// should resolve to a comment id, which is then used to cache the height.
const cache = new CellMeasurerCache({
  fixedWidth: true,
  defaultHeight: 250,
  keyMapper: (index) => keyMapper(index),
});

class ModerationQueue extends React.Component {
  listRef = null;
  callbackCaches = {
    clearHeightCache: {},
    selectCommentId: {},
  };

  constructor(props) {
    super(props);
    this.state = {
      ...resetCursors(this.state, props),
    };

    // Set keyMapper to map to comment ids.
    keyMapper = (index) => {
      const view = this.state.view;
      if (index < view.length) {
        return view[index].id;
      } else if (index === view.length) {
        return 'loadMore';
      }
      throw new Error(`unknown index ${index}`);
    };

    // Select first comment.
    if (this.state.view.length) {
      props.selectCommentId(this.state.view[0].id);
    }
  }

  componentDidMount() {
    key('j', () => this.selectDown());
    key('k', () => this.selectUp());

    // TODO: Workaround for issue https://github.com/bvaughn/react-virtualized/issues/866
    this.reflowList();
  }

  componentWillUnmount() {
    key.unbind('j');
    key.unbind('k');

    // When switching queues, clean it up first.
    // Removes dangling comments and reduce overly large
    // lists and restore chronological order.
    this.props.cleanUpQueue(this.props.activeTab);
  }

  componentWillReceiveProps(next) {
    const {comments: prevComments} = this.props;
    const {comments: nextComments} = next;

    // New comments where added and our cursor list is incomplete.
    if (
      this.state.idCursors.length < 2 &&
      nextComments.length > this.state.idCursors.length
    ) {
      this.setState(resetCursors(this.state, next));
      return;
    }

    let idCursors = this.state.idCursors;

    // Comments have been removed.
    if (
      prevComments &&
      nextComments &&
      nextComments.length < prevComments.length
    ) {

      // Invalidate first cursor if referenced comment was removed.
      if (
        this.state.idCursors[0] &&
        !hasComment(nextComments, this.state.idCursors[0])
      ) {
        idCursors = invalidateCursor(0, this.state, next);
      }

      // Invalidate second cursor if referenced comment was removed.
      if (
        this.state.idCursors[1] &&
        !hasComment(nextComments, this.state.idCursors[1])
      ) {
        idCursors = invalidateCursor(1, this.state, next);
      }

      // Selected comment was removed, determine and set next selected comment.
      if (
        this.props.selectedCommentId &&
        !hasComment(nextComments, this.props.selectedCommentId)
      ) {
        const view = this.state.view;
        let nextSelectedCommentId = null;

        // Determine a comment to select.
        const prevIndex = view.findIndex(
          (comment) => comment.id === this.props.selectedCommentId
        );
        if (prevIndex !== view.length - 1) {
          nextSelectedCommentId = view[prevIndex + 1].id;
        } else if (prevIndex > 0) {
          nextSelectedCommentId = view[prevIndex - 1].id;
        }
        this.props.selectCommentId(nextSelectedCommentId);
      }
    }

    // Comments changed.
    if (prevComments !== nextComments) {
      const nextView = getVisibleComments(nextComments, idCursors[0]);
      this.setState({idCursors, view: nextView});

      // TODO: removing or adding a comment from the list seems to render incorrect, is this a bug?
      // Find first changed comment and perform a reflow.
      const index = this.state.view.findIndex(
        (comment, i) => !nextView[i] || nextView[i].id !== comment.id
      );
      this.reflowList(index);
    }
  }

  componentDidUpdate(prev) {
    const {commentCount, selectedCommentId} = this.props;

<<<<<<< HEAD
    // If the user just moderated the last (visible) comment
    // AND there are more comments available on the server,
    // go ahead and load more comments
    if (
      prev.comments.length > 0 &&
      this.getCommentCountWithoutDagling() === 0 &&
      commentCount > 0
    ) {
      this.props.loadMore();
    }

    // Scroll to selected comment.
    if (prev.selectedCommentId !== selectedCommentId && this.listRef) {
      const view = this.state.view;
      const index = view.findIndex(({id}) => id === selectedCommentId);
=======
    const switchedToMultiMode = prev.singleView && !this.props.singleView;
    const switchedMode = prev.singleView !== this.props.singleView;
    const selectedDifferentComment = prev.selectedCommentId !== selectedCommentId && selectedCommentId;
    const moderatedLastComment = prev.comments.length > 0 && this.getCommentCountWithoutDagling() === 0;
    const hasMoreComment = commentCount > 0;

    if (switchedToMultiMode) {

      // Reflow virtual list.
      this.reflowList();
    }
>>>>>>> 5488d5a7

    if (switchedMode || selectedDifferentComment) {
      this.scrollToSelectedComment();
    }

    if (moderatedLastComment && hasMoreComment) {
      this.props.loadMore();
    }
  }

  // Returns comment counts without dangling comments.
  getCommentCountWithoutDagling(props = this.props) {
    return props.comments.filter((comment) =>
      props.commentBelongToQueue(props.activeTab, comment)
    ).length;
  }

  async selectDown() {
    const view = this.state.view;
    const index = view.findIndex(({id}) => id === this.props.selectedCommentId);
    if (
      index === view.length - 1 &&
      this.getCommentCountWithoutDagling() !== this.props.commentCount
    ) {
      await this.props.loadMore();
      this.selectDown();
      return;
    }
    if (index < view.length - 1) {
      this.props.selectCommentId(view[index + 1].id);
    }
  }

  selectUp() {
    const view = this.state.view;
    const index = view.findIndex(({id}) => id === this.props.selectedCommentId);

    if (index === 0 && view.length < this.props.comments.length) {
      this.viewNewComments(() => this.selectUp());
      return;
    }
    if (index > 0) {
      this.props.selectCommentId(view[index - 1].id);
    }
  }

  handleListRef = (list) => {
    this.listRef = list;
  };

  scrollToSelectedComment = (props = this.props, state = this.state) => {
    if (props.singleMode) {
      document.querySelector(`#comment_${props.selectedCommentId}`).scrollIntoView();
    }
    else if(this.listRef) {
      const view = state.view;
      const index = view.findIndex(({id}) => id === props.selectedCommentId);
      this.listRef.scrollToRow(index);
    }
  }

  viewNewComments = (callback) => {
    this.setState(resetCursors, () => {
      this.reflowList();
      callback && callback();
    });
  };

  reflowList = throttle((index) => {
    if (index >= 0) {
      cache.clear(index);
      this.listRef && this.listRef.recomputeRowHeights(index);
    } else {
      cache.clearAll();
      this.listRef && this.listRef.recomputeRowHeights();
    }
  }, 500);

  rowRenderer = ({
    index, // Index of row within collection
    parent,
    style, // Style object to be applied to row (to position it)
  }) => {
    const view = this.state.view;
    const rowCount = view.length + 1;

    let child = null;
    let key = null;

    // Last element of list is our AutoLoadMore component and contains an
    // id indicating that this is the last element in list.
    if (index === rowCount - 1) {
      key = 'end-of-comment-list';
      child = (
        <div style={style} id={'end-of-comment-list'}>
          {this.props.hasNextPage && (
            <AutoLoadMore
              loadMore={this.props.loadMore}
              loading={this.props.isLoadingMore}
            />
          )}
        </div>
      );
    } else {
      const comment = view[index];

      // Use callback cache so not to change the identity of these arrow functions.
      // Otherwise shallow compare will fail to optimize.
      if (!this.callbackCaches.clearHeightCache[index]) {
        this.callbackCaches.clearHeightCache[index] = () =>
          this.reflowList(index);
      }
      if (!this.callbackCaches.selectCommentId[comment.id]) {
        this.callbackCaches.selectCommentId[comment.id] = () =>
          this.props.selectCommentId(comment.id);
      }

      key = comment.id;
      child = (
        <div style={style}>
          <Comment
            data={this.props.data}
            root={this.props.root}
            comment={comment}
            dangling={
              !this.props.commentBelongToQueue(this.props.activeTab, comment)
            }
            selected={comment.id === this.props.selectedCommentId}
            viewUserDetail={this.props.viewUserDetail}
            acceptComment={this.props.acceptComment}
            rejectComment={this.props.rejectComment}
            currentAsset={this.props.currentAsset}
            currentUserId={this.props.currentUserId}
            clearHeightCache={this.callbackCaches.clearHeightCache[index]}
            selectComment={this.callbackCaches.selectCommentId[comment.id]}
          />
        </div>
      );
    }

    return (
      <CellMeasurer
        cache={cache}
        columnIndex={0}
        key={key}
        parent={parent}
        rowIndex={index}
      >
        {child}
      </CellMeasurer>
    );
  };

  render() {
    const {
      comments,
      selectedCommentId,
      singleView,
      viewUserDetail,
      ...props
    } = this.props;

    if (comments.length === 0) {
      return (
        <div className={styles.root}>
          <EmptyCard>{t('modqueue.empty_queue')}</EmptyCard>
        </div>
      );
    }

    if (singleView) {
      const index = comments.findIndex(
        (comment) => comment.id === selectedCommentId
      );
      const comment = comments[index];
      return (
        <div className={styles.root}>
          <Comment
            data={this.props.data}
            root={this.props.root}
            key={comment.id}
            comment={comment}
            selected={true}
            viewUserDetail={viewUserDetail}
            acceptComment={props.acceptComment}
            rejectComment={props.rejectComment}
            currentAsset={props.currentAsset}
            currentUserId={this.props.currentUserId}
            dangling={!this.props.commentBelongToQueue(this.props.activeTab, comment)}
          />;
        </div>
      );
    }

    const view = this.state.view;

    return (
      <div className={styles.root}>
        <ViewMore
          viewMore={() => this.viewNewComments()}
          count={comments.length - view.length}
        />
        <WindowScroller onResize={this.reflowList}>
          {({height, isScrolling, onChildScroll, scrollTop}) => (
            <List
              ref={this.handleListRef}
              autoHeight
              className={styles.list}
              style={{
                width: '100%',
              }}
              height={height}
              width={1280}
              scrollTop={scrollTop}
              isScrolling={isScrolling}
              onScroll={onChildScroll}
              rowCount={view.length + 1}
              deferredMeasurementCache={cache}
              rowRenderer={this.rowRenderer}
              rowHeight={cache.rowHeight}
            />
          )}
        </WindowScroller>
      </div>
    );
  }
}

ModerationQueue.propTypes = {
  selectCommentId: PropTypes.func.isRequired,
  selectedCommentId: PropTypes.string,
  viewUserDetail: PropTypes.func.isRequired,
  currentAsset: PropTypes.object,
  rejectComment: PropTypes.func.isRequired,
  acceptComment: PropTypes.func.isRequired,
  commentBelongToQueue: PropTypes.func.isRequired,
  cleanUpQueue: PropTypes.func.isRequired,
  commentCount: PropTypes.number.isRequired,
  loadMore: PropTypes.func.isRequired,
  singleView: PropTypes.bool,
  isLoadingMore: PropTypes.bool,
  hasNextPage: PropTypes.bool,
  comments: PropTypes.array,
  activeTab: PropTypes.string.isRequired,
  data: PropTypes.object.isRequired,
  root: PropTypes.object.isRequired,
  currentUserId: PropTypes.string.isRequired,
};

export default ModerationQueue;<|MERGE_RESOLUTION|>--- conflicted
+++ resolved
@@ -207,23 +207,6 @@
   componentDidUpdate(prev) {
     const {commentCount, selectedCommentId} = this.props;
 
-<<<<<<< HEAD
-    // If the user just moderated the last (visible) comment
-    // AND there are more comments available on the server,
-    // go ahead and load more comments
-    if (
-      prev.comments.length > 0 &&
-      this.getCommentCountWithoutDagling() === 0 &&
-      commentCount > 0
-    ) {
-      this.props.loadMore();
-    }
-
-    // Scroll to selected comment.
-    if (prev.selectedCommentId !== selectedCommentId && this.listRef) {
-      const view = this.state.view;
-      const index = view.findIndex(({id}) => id === selectedCommentId);
-=======
     const switchedToMultiMode = prev.singleView && !this.props.singleView;
     const switchedMode = prev.singleView !== this.props.singleView;
     const selectedDifferentComment = prev.selectedCommentId !== selectedCommentId && selectedCommentId;
@@ -235,7 +218,6 @@
       // Reflow virtual list.
       this.reflowList();
     }
->>>>>>> 5488d5a7
 
     if (switchedMode || selectedDifferentComment) {
       this.scrollToSelectedComment();
