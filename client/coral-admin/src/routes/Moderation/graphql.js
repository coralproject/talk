--- conflicted
+++ resolved
@@ -20,29 +20,12 @@
   return root[queue].nodes.find(c => c.id === id);
 }
 
-<<<<<<< HEAD
-function removeCommentFromQueue(root, queue, id, dangling = false) {
-  if (!queueHasComment(root, queue, id)) {
-    return root;
-  }
-  const changes = {
-    [`${queue}Count`]: {$set: root[`${queue}Count`] - 1},
-  };
-
-  if (!dangling) {
-    changes[queue] = {
-      nodes: {$apply: (nodes) => nodes.filter((c) => c.id !== id)},
-    };
-  }
-
-=======
 function removeCommentFromQueue(root, queue, id) {
   const changes = {
     [queue]: {
       nodes: { $apply: nodes => nodes.filter(c => c.id !== id) },
     },
   };
->>>>>>> d101989e
   return update(root, changes);
 }
 
@@ -57,13 +40,6 @@
     : new Date(comment.created_at) >= cursor;
 }
 
-<<<<<<< HEAD
-function addCommentToQueue(root, queue, comment, sortOrder, cleanup) {
-  if (queueHasComment(root, queue, comment.id)) {
-    return root;
-  }
-
-=======
 function increaseCommentCount(root, queue) {
   const changes = {
     [`${queue}Count`]: { $set: root[`${queue}Count`] + 1 },
@@ -72,18 +48,12 @@
 }
 
 function decreaseCommentCount(root, queue) {
->>>>>>> d101989e
   const changes = {
     [`${queue}Count`]: { $set: root[`${queue}Count`] - 1 },
   };
   return update(root, changes);
 }
 
-<<<<<<< HEAD
-  if (!shouldCommentBeAdded(root, queue, comment, sortOrder)) {
-    return update(root, changes);
-  }
-=======
 function addCommentToQueue(root, queue, comment, sortOrder) {
   const cursor = new Date(root[queue].startCursor);
   const date = new Date(comment.created_at);
@@ -99,7 +69,6 @@
       nodes: { $set: nodes },
     },
   };
->>>>>>> d101989e
 
   const cursor = new Date(root[queue].startCursor);
   const date = new Date(comment.created_at);
@@ -140,11 +109,7 @@
  */
 function getCommentQueues(comment, queueConfig) {
   const queues = [];
-<<<<<<< HEAD
-  Object.keys(queueConfig).forEach((key) => {
-=======
   Object.keys(queueConfig).forEach(key => {
->>>>>>> d101989e
     if (commentBelongToQueue(key, comment, queueConfig)) {
       queues.push(key);
     }
@@ -156,21 +121,11 @@
  * Return whether or not the comment belongs to the queue.
  */
 export function commentBelongToQueue(queue, comment, queueConfig) {
-<<<<<<< HEAD
-  const {action_type, statuses, tags} = queueConfig[queue];
-=======
   const { action_type, statuses, tags } = queueConfig[queue];
->>>>>>> d101989e
   let belong = true;
   if (statuses && statuses.indexOf(comment.status) === -1) {
     belong = false;
   }
-<<<<<<< HEAD
-  if (tags && (!comment.tags || !comment.tags.some((tagLink) => tags.indexOf(tagLink.tag.name) >= 0))) {
-    belong = false;
-  }
-  if (action_type && (!comment.actions || !comment.actions.some((a) => a.__typename.toLowerCase() === `${action_type.toLowerCase()}action`))) {
-=======
   if (
     tags &&
     (!comment.tags ||
@@ -185,7 +140,6 @@
         a => a.__typename.toLowerCase() === `${action_type.toLowerCase()}action`
       ))
   ) {
->>>>>>> d101989e
     belong = false;
   }
   return belong;
@@ -196,34 +150,22 @@
 }
 
 function isEndOfListVisible(root, queue) {
-<<<<<<< HEAD
-  return root[queue].nodes.length === 0 || !!document.getElementById('end-of-comment-list');
-=======
   return (
     root[queue].nodes.length === 0 ||
     !!document.getElementById('end-of-comment-list')
   );
->>>>>>> d101989e
 }
 
 function applyCommentChanges(root, comment, queueConfig) {
   const queues = Object.keys(queueConfig);
   for (let i = 0; i < queues.length; i++) {
     const queue = queues[i];
-<<<<<<< HEAD
-    const index = root[queue].nodes.findIndex(({id}) => id === comment.id);
-=======
     const index = root[queue].nodes.findIndex(({ id }) => id === comment.id);
->>>>>>> d101989e
     if (index > -1) {
       return update(root, {
         [queue]: {
           nodes: {
-<<<<<<< HEAD
-            [index]: {$merge: comment},
-=======
             [index]: { $merge: comment },
->>>>>>> d101989e
           },
         },
       });
@@ -245,22 +187,12 @@
   }
 
   if (queueConfig) {
-<<<<<<< HEAD
-    nodes = root[queue].nodes.filter((comment) => commentBelongToQueue(queue, comment, queueConfig));
-  }
-
-  nodes = sortComments(
-    nodes,
-    sortOrder,
-  );
-=======
     nodes = root[queue].nodes.filter(comment =>
       commentBelongToQueue(queue, comment, queueConfig)
     );
   }
 
   nodes = sortComments(nodes, sortOrder);
->>>>>>> d101989e
 
   if (nodes.length > 100) {
     nodes = nodes.slice(0, 100);
@@ -269,15 +201,9 @@
 
   return update(root, {
     [queue]: {
-<<<<<<< HEAD
-      nodes: {$set: nodes},
-      endCursor: {$set: nodes[nodes.length - 1].created_at},
-      hasNextPage: {$set: hasNextPage},
-=======
       nodes: { $set: nodes },
       endCursor: { $set: nodes[nodes.length - 1].created_at },
       hasNextPage: { $set: hasNextPage },
->>>>>>> d101989e
     },
   });
 }
@@ -337,18 +263,6 @@
       }
 
       if (!queueHasComment(next, queue, comment.id)) {
-<<<<<<< HEAD
-        next = addCommentToQueue(next, queue, comment, sortOrder, activeQueue !== queue);
-        if (notify && activeQueue === queue && isEndOfListVisible(root, queue)) {
-          showNotificationOnce();
-        }
-      }
-    } else if(queueHasComment(next, queue, comment.id)){
-      const dangling = activeQueue === queue && comment.status_history[comment.status_history.length - 1].assigned_by.id !== root.me.id;
-      next = removeCommentFromQueue(next, queue, comment.id, dangling);
-      if (notify && isVisible(comment.id)) {
-        showNotificationOnce();
-=======
         // Check if comment would be in the current view.
         if (shouldCommentBeAdded(root, queue, comment, sortOrder)) {
           next = addCommentToQueue(next, queue, comment, sortOrder);
@@ -380,7 +294,6 @@
       // Otherwise remove it
       if (!dangling) {
         next = removeCommentFromQueue(next, queue, comment.id);
->>>>>>> d101989e
       }
 
       // In any case decrease comment count.
@@ -392,10 +305,7 @@
       next = removeCommentFromQueue(next, queue, comment.id);
     }
 
-<<<<<<< HEAD
-=======
     // Show notification if operation affected a currently visible comment.
->>>>>>> d101989e
     if (notify && isVisible(comment.id)) {
       showNotificationOnce();
     }
