--- conflicted
+++ resolved
@@ -6,7 +6,6 @@
 import {username} from 'talk-plugin-flags/helpers/flagReasons';
 import ApproveButton from 'coral-admin/src/components/ApproveButton';
 import RejectButton from 'coral-admin/src/components/RejectButton';
-import get from 'lodash/get';
 
 const shortReasons = {
   [username.other]: t('community.other'),
@@ -45,23 +44,6 @@
                 className={styles.button}>
                 {user.username}
               </button>
-<<<<<<< HEAD
-              {me.id !== user.id &&
-                <ActionsMenu icon="not_interested">
-                  <ActionsMenuItem
-                    disabled={get(user, 'status.suspension.until')}
-                    onClick={this.showSuspenUserDialog}>
-                    Suspend User
-                  </ActionsMenuItem>
-                  <ActionsMenuItem
-                    disabled={get(user, 'status.banned.status') === 'BANNED'}
-                    onClick={this.showBanUserDialog}>
-                    Ban User
-                  </ActionsMenuItem>
-                </ActionsMenu>
-              }
-=======
->>>>>>> c53fe4b1
             </div>
           </div>
           <div className={cn('talk-admin-community-flagged-user-body', styles.body)}>
