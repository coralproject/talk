import React from 'react';
import styles from '../components/Table.css';
import t from 'coral-framework/services/i18n';
import PropTypes from 'prop-types';
<<<<<<< HEAD
import {Dropdown, Option} from 'coral-ui';
import capitalize from 'lodash/capitalize';

const Table = ({headers, commenters, onHeaderClickHandler, onRoleChange, onCommenterStatusChange, viewUserDetail}) => (
  <table className={`mdl-data-table ${styles.dataTable}`} tabIndex="-1">
=======
import cn from 'classnames';

const Table = ({headers, commenters, onHeaderClickHandler, onRoleChange, onCommenterStatusChange, viewUserDetail}) => (
  <table className={`mdl-data-table ${styles.dataTable}`}>
>>>>>>> 987acb64
    <thead>
      <tr>
        {headers.map((header, i) =>(
          <th
            key={i}
            className="mdl-data-table__cell--non-numeric"
            scope="col"
            tabIndex="0"
            onClick={() => onHeaderClickHandler({field: header.field})}>
            {header.title}
          </th>
        ))}
      </tr>
    </thead>
    <tbody>
      {commenters.map((row, i)=> (
<<<<<<< HEAD
        <tr key={i} tabIndex="0">
          <td className="mdl-data-table__cell--non-numeric" tabIndex="1">
            <button onClick={() => {viewUserDetail(row.id);}} className={styles.button}>{row.username}</button>
=======
        <tr key={i}>
          <td className="mdl-data-table__cell--non-numeric">
            <button onClick={() => {viewUserDetail(row.id);}} className={cn(styles.username, styles.button)}>{row.username}</button>
>>>>>>> 987acb64
            <span className={styles.email}>{row.profiles.map(({id}) => id)}</span>
          </td>
          <td className="mdl-data-table__cell--non-numeric" tabIndex="1">
            {row.created_at}
          </td>
          <td className="mdl-data-table__cell--non-numeric">
            <Dropdown 
              value={row.status}
              label={capitalize(row.status)}
              placeholder={t('community.status')}
              onChange={(status) => onCommenterStatusChange(row.id, status)}>     
              <Option value={'ACTIVE'} label={t('community.active')} />
              <Option value={'BANNED'} label={t('community.banned')} />
            </Dropdown>       
          </td>
          <td className="mdl-data-table__cell--non-numeric">
            <Dropdown
              value={row.roles[0] || t('community.none')}
              label={capitalize(row.roles[0]) || t('community.none')}
              placeholder={t('community.role')}
              onChange={(role) => onRoleChange(row.id, role)}>
              <Option value={''} label={t('community.none')} />
              <Option value={'STAFF'} label={t('community.staff')} />
              <Option value={'MODERATOR'} label={t('community.moderator')} />
              <Option value={'ADMIN'} label={t('community.admin')} />
            </Dropdown>
          </td>
        </tr>
      ))}
    </tbody>
  </table>
);

Table.propTypes = {
  headers: PropTypes.array,
  commenters: PropTypes.array,
  onHeaderClickHandler: PropTypes.func,
  onRoleChange: PropTypes.func,
  onCommenterStatusChange: PropTypes.func,
  viewUserDetail: PropTypes.func,
};

export default Table;<|MERGE_RESOLUTION|>--- conflicted
+++ resolved
@@ -2,18 +2,12 @@
 import styles from '../components/Table.css';
 import t from 'coral-framework/services/i18n';
 import PropTypes from 'prop-types';
-<<<<<<< HEAD
 import {Dropdown, Option} from 'coral-ui';
 import capitalize from 'lodash/capitalize';
-
-const Table = ({headers, commenters, onHeaderClickHandler, onRoleChange, onCommenterStatusChange, viewUserDetail}) => (
-  <table className={`mdl-data-table ${styles.dataTable}`} tabIndex="-1">
-=======
 import cn from 'classnames';
 
 const Table = ({headers, commenters, onHeaderClickHandler, onRoleChange, onCommenterStatusChange, viewUserDetail}) => (
   <table className={`mdl-data-table ${styles.dataTable}`}>
->>>>>>> 987acb64
     <thead>
       <tr>
         {headers.map((header, i) =>(
@@ -30,18 +24,12 @@
     </thead>
     <tbody>
       {commenters.map((row, i)=> (
-<<<<<<< HEAD
-        <tr key={i} tabIndex="0">
-          <td className="mdl-data-table__cell--non-numeric" tabIndex="1">
-            <button onClick={() => {viewUserDetail(row.id);}} className={styles.button}>{row.username}</button>
-=======
         <tr key={i}>
-          <td className="mdl-data-table__cell--non-numeric">
+          <td className="mdl-data-table__cell--non-numeric" tabIndex="0">
             <button onClick={() => {viewUserDetail(row.id);}} className={cn(styles.username, styles.button)}>{row.username}</button>
->>>>>>> 987acb64
             <span className={styles.email}>{row.profiles.map(({id}) => id)}</span>
           </td>
-          <td className="mdl-data-table__cell--non-numeric" tabIndex="1">
+          <td className="mdl-data-table__cell--non-numeric" tabIndex="0">
             {row.created_at}
           </td>
           <td className="mdl-data-table__cell--non-numeric">
