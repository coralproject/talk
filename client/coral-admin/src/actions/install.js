import coralApi from 'coral-framework/helpers/response';
import * as actions from '../constants/install';
import validate from 'coral-framework/helpers/validate';
import errorMsj from 'coral-framework/helpers/error';

export const nextStep = () => ({type: actions.NEXT_STEP});
export const previousStep = () => ({type: actions.PREVIOUS_STEP});
export const goToStep = step => ({type: actions.GO_TO_STEP, step});

const installRequest = () => ({type: actions.INSTALL_REQUEST});
const installSuccess = () => ({type: actions.INSTALL_SUCCESS});
const installFailure = error => ({type: actions.INSTALL_FAILURE, error});

const addError = (name, error) => ({type: actions.ADD_ERROR, name, error});
const hasError = error => ({type: actions.HAS_ERROR, error});
const clearErrors = () => ({type: actions.CLEAR_ERRORS});

const validation = (formData, dispatch, next) => {
  if (!(formData != null)) {
    return dispatch(hasError());
  }

  const validKeys = Object.keys(formData)
    .filter(name => name !== 'domains');

  // Required Validation
  const empty = validKeys
  .filter(name => {
    const cond = !formData[name].length;

    if (cond) {

    // Adding Error
      dispatch(addError(name, 'This field is required.'));
    } else {
      dispatch(addError(name, ''));
    }

    return cond;
  });

  if (empty.length) {
    return dispatch(hasError());
  }

  // RegExp Validation
  const validation = validKeys
    .filter(name => {
      const cond = !validate[name](formData[name]);
      if (cond) {

      // Adding Error
        dispatch(addError(name, errorMsj[name]));
      } else {
        dispatch(addError(name, ''));
      }

      return cond;
    });

  if (validation.length) {
    return dispatch(hasError());
  }

  dispatch(clearErrors());
  next();
};

export const submitSettings = () => (dispatch, getState) => {
  const settingsFormData = getState().install.toJS().data.settings;
  validation(settingsFormData, dispatch, function() {
    dispatch(nextStep());
  });
};

export const submitUser = () => (dispatch, getState) => {
  const userFormData = getState().install.toJS().data.user;
  validation(userFormData, dispatch, function() {
<<<<<<< HEAD
    dispatch(nextStep());
=======
    const data = getState().install.toJS().data;
    dispatch(installRequest());
    coralApi('/setup', {method: 'POST', body: data})
      .then(result => {
        dispatch(installSuccess(result));
        dispatch(nextStep());
      })
      .catch(error => {
        console.error(error);
        dispatch(installFailure(`${error.translation_key}`));
      });
>>>>>>> 7bd9411e
  });
};

export const finishInstall = () => (dispatch, getState) => {
  const data = getState().install.toJS().data;
  dispatch(installRequest());
  return coralApi('/setup', {method: 'POST', body: data})
    .then(result => {
      console.log(result);
      dispatch(installSuccess());
      dispatch(nextStep());
    })
    .catch(error => {
      console.error(error);
      dispatch(installFailure(`${error.translation_key}`));
    });
};

export const updateSettingsFormData = (name, value) => ({type: actions.UPDATE_FORMDATA_SETTINGS, name, value});
export const updateUserFormData = (name, value) => ({type: actions.UPDATE_FORMDATA_USER, name, value});
export const updatePermittedDomains = (value) => ({type: actions.UPDATE_PERMITTED_DOMAINS_SETTINGS, value});

const checkInstallRequest = () => ({type: actions.CHECK_INSTALL_REQUEST});
const checkInstallSuccess = installed => ({type: actions.CHECK_INSTALL_SUCCESS, installed});
const checkInstallFailure = error => ({type: actions.CHECK_INSTALL_FAILURE, error});

export const checkInstall = next => dispatch => {
  dispatch(checkInstallRequest());
  coralApi('/setup')
    .then(({installed}) => {
      dispatch(checkInstallSuccess(installed));
      if (installed) {
        next();
      }
    })
    .catch(error => {
      console.error(error);
      dispatch(checkInstallFailure(`${error.translation_key}`));
    });
};<|MERGE_RESOLUTION|>--- conflicted
+++ resolved
@@ -76,21 +76,7 @@
 export const submitUser = () => (dispatch, getState) => {
   const userFormData = getState().install.toJS().data.user;
   validation(userFormData, dispatch, function() {
-<<<<<<< HEAD
     dispatch(nextStep());
-=======
-    const data = getState().install.toJS().data;
-    dispatch(installRequest());
-    coralApi('/setup', {method: 'POST', body: data})
-      .then(result => {
-        dispatch(installSuccess(result));
-        dispatch(nextStep());
-      })
-      .catch(error => {
-        console.error(error);
-        dispatch(installFailure(`${error.translation_key}`));
-      });
->>>>>>> 7bd9411e
   });
 };
 
@@ -98,8 +84,7 @@
   const data = getState().install.toJS().data;
   dispatch(installRequest());
   return coralApi('/setup', {method: 'POST', body: data})
-    .then(result => {
-      console.log(result);
+    .then(() => {
       dispatch(installSuccess());
       dispatch(nextStep());
     })
