import coralApi from '../../../coral-framework/helpers/response';
import * as userTypes from '../constants/users';

/**
 * Action disptacher related to users
 */
// change status of a user
export const userStatusUpdate = (status, userId, commentId) => {
<<<<<<< HEAD
  return dispatch => {
    dispatch({type: userTypes.UPDATE_STATUS_REQUEST});
    return coralApi(`/users/${userId}/status`, {method: 'POST', body: {status: status, comment_id: commentId}})
      .then(res => dispatch({type: userTypes.UPDATE_STATUS_SUCCESS, res}))
      .catch(error => dispatch({type: userTypes.UPDATE_STATUS_FAILURE, error}));
=======
  return (dispatch, getState) => {
    dispatch({type: actions.UPDATE_STATUS_REQUEST});
    const _csrf = getState().auth.get('_csrf');
    return coralApi(`/users/${userId}/status`, {method: 'POST', body: {status: status, comment_id: commentId}, _csrf})
      .then(res => dispatch({type: actions.UPDATE_STATUS_SUCCESS, res}))
      .catch(error => dispatch({type: actions.UPDATE_STATUS_FAILURE, error}));
>>>>>>> 7d5be04b
  };
};<|MERGE_RESOLUTION|>--- conflicted
+++ resolved
@@ -6,19 +6,11 @@
  */
 // change status of a user
 export const userStatusUpdate = (status, userId, commentId) => {
-<<<<<<< HEAD
-  return dispatch => {
+  return (dispatch, getState) => {
     dispatch({type: userTypes.UPDATE_STATUS_REQUEST});
-    return coralApi(`/users/${userId}/status`, {method: 'POST', body: {status: status, comment_id: commentId}})
+    const _csrf = getState().auth.get('_csrf');
+    return coralApi(`/users/${userId}/status`, {method: 'POST', body: {status: status, comment_id: commentId}, _csrf})
       .then(res => dispatch({type: userTypes.UPDATE_STATUS_SUCCESS, res}))
       .catch(error => dispatch({type: userTypes.UPDATE_STATUS_FAILURE, error}));
-=======
-  return (dispatch, getState) => {
-    dispatch({type: actions.UPDATE_STATUS_REQUEST});
-    const _csrf = getState().auth.get('_csrf');
-    return coralApi(`/users/${userId}/status`, {method: 'POST', body: {status: status, comment_id: commentId}, _csrf})
-      .then(res => dispatch({type: actions.UPDATE_STATUS_SUCCESS, res}))
-      .catch(error => dispatch({type: actions.UPDATE_STATUS_FAILURE, error}));
->>>>>>> 7d5be04b
   };
 };