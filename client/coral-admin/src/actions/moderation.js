--- conflicted
+++ resolved
@@ -31,17 +31,15 @@
 });
 
 export const clearState = () => ({
-<<<<<<< HEAD
-  type: actions.MODERATION_CLEAR_STATE
-});
-
-export const selectCommentId = (id) => ({
-=======
   type: actions.MODERATION_CLEAR_STATE,
 });
 
 export const selectCommentId = id => ({
->>>>>>> d101989e
+  type: actions.MODERATION_SELECT_COMMENT,
+  id,
+});
+
+export const selectCommentId = (id) => ({
   type: actions.MODERATION_SELECT_COMMENT,
   id,
 });