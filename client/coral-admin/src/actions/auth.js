import * as actions from '../constants/auth';
import coralApi from 'coral-framework/helpers/response';

// Log In.
export const handleLogin = (email, password, recaptchaResponse) => dispatch => {
  dispatch({type: actions.LOGIN_REQUEST});
  const params = {method: 'POST', body: {email, password}};
  if (recaptchaResponse) {
    params.headers = {'X-Recaptcha-Response': recaptchaResponse};
  }
  return coralApi('/auth/local', params)
<<<<<<< HEAD
    .then(result => {
      const isAdmin = !!result.user.roles.filter(i => i === 'ADMIN').length;
      dispatch(checkLoginSuccess(result.user, isAdmin));
=======
    .then(({user}) => {
      if (!user) {
        return dispatch(checkLoginFailure('not logged in'));
      }

      const isAdmin = !!user.roles.filter(i => i === 'ADMIN').length;
      dispatch(checkLoginSuccess(user, isAdmin));
>>>>>>> 471a55c3
    })
    .catch(error => {

      if (error.translation_key === 'LOGIN_MAXIMUM_EXCEEDED') {
        dispatch({type: actions.LOGIN_MAXIMUM_EXCEEDED, message: error.translation_key});
      } else {
        dispatch({type: actions.LOGIN_FAILURE, message: error.translation_key});
      }
    });
};

const forgotPassowordRequest = () => ({type: actions.FETCH_FORGOT_PASSWORD_REQUEST});
const forgotPassowordSuccess = () => ({type: actions.FETCH_FORGOT_PASSWORD_SUCCESS});
const forgotPassowordFailure = () => ({type: actions.FETCH_FORGOT_PASSWORD_FAILURE});

export const requestPasswordReset = email => dispatch => {
  dispatch(forgotPassowordRequest(email));
  return coralApi('/account/password/reset', {method: 'POST', body: {email}})
    .then(() => dispatch(forgotPassowordSuccess()))
    .catch(error => dispatch(forgotPassowordFailure(error)));
};

// Check Login

const checkLoginRequest = () => ({type: actions.CHECK_LOGIN_REQUEST});
const checkLoginSuccess = (user, isAdmin) => ({type: actions.CHECK_LOGIN_SUCCESS, user, isAdmin});
const checkLoginFailure = error => ({type: actions.CHECK_LOGIN_FAILURE, error});

export const checkLogin = () => dispatch => {
  dispatch(checkLoginRequest());
  return coralApi('/auth')
    .then(({user}) => {
      if (!user) {
        return dispatch(checkLoginFailure('not logged in'));
      }

      const isAdmin = !!user.roles.filter(i => i === 'ADMIN').length;
      dispatch(checkLoginSuccess(user, isAdmin));
    })
    .catch(error => {
      console.error(error);
      dispatch(checkLoginFailure(`${error.translation_key}`));
    });
};

// LogOut Actions

const logOutRequest = () => ({type: actions.LOGOUT_REQUEST});
const logOutSuccess = () => ({type: actions.LOGOUT_SUCCESS});
const logOutFailure = () => ({type: actions.LOGOUT_FAILURE});

export const logout = () => dispatch => {
  dispatch(logOutRequest());
  return coralApi('/auth', {method: 'DELETE'})
    .then(() => dispatch(logOutSuccess()))
    .catch(error => dispatch(logOutFailure(error)));
};<|MERGE_RESOLUTION|>--- conflicted
+++ resolved
@@ -9,11 +9,6 @@
     params.headers = {'X-Recaptcha-Response': recaptchaResponse};
   }
   return coralApi('/auth/local', params)
-<<<<<<< HEAD
-    .then(result => {
-      const isAdmin = !!result.user.roles.filter(i => i === 'ADMIN').length;
-      dispatch(checkLoginSuccess(result.user, isAdmin));
-=======
     .then(({user}) => {
       if (!user) {
         return dispatch(checkLoginFailure('not logged in'));
@@ -21,7 +16,6 @@
 
       const isAdmin = !!user.roles.filter(i => i === 'ADMIN').length;
       dispatch(checkLoginSuccess(user, isAdmin));
->>>>>>> 471a55c3
     })
     .catch(error => {
 
