--- conflicted
+++ resolved
@@ -38,19 +38,11 @@
 
 // Flag a comment
 const flag = (state, action) => {
-<<<<<<< HEAD
-  const byId = state.get('byId')
-  const data = byId.get(action.id).set('flagged', true)
-  const comment = byId.get(action.id).set('data', data)
-  return state.set('byId', byId.set(action.id, comment))
-}
-=======
   const byId = state.get('byId');
-  const data = byId.get(action.id).get('data').set('flagged', true);
+  const data = byId.get(action.id).set('flagged', true);
   const comment = byId.get(action.id).set('data', data);
   return state.set('byId', byId.set(action.id, comment));
 };
->>>>>>> 255e459e
 
 // Replace the comment list with a new one
 const replaceComments = (action, state) => {
