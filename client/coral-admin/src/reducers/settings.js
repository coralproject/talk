import {Map, List} from 'immutable';
import * as actions from '../actions/settings';

const initialState = Map({
  settings: Map({
    wordlist: Map({
      banned: List(),
      suspect: List()
    }),
    domains: Map({
      whitelist: List()
    })
  }),
  saveSettingsError: null,
  fetchSettingsError: null,
  fetchingSettings: false
});

export default function settings (state = initialState, action) {
  switch (action.type) {
<<<<<<< HEAD
  case actions.SETTINGS_LOADING:
    return state
      .set('fetchingSettings', true)
      .set('fetchSettingsError', null);
  case actions.SETTINGS_RECEIVED:
    return state.merge({
      fetchingSettings: null,
      fetchSettingsError: null,
      ...action.settings
    });
  case actions.SETTINGS_FETCH_ERROR:
    return state
      .set('fetchingSettings', false)
      .set('fetchSettingsError', action.error);
  case actions.SETTINGS_UPDATED:
    return state.merge({
      fetchingSettings: null,
      fetchSettingsError: null,
      ...action.settings
    });
  case actions.SAVE_SETTINGS_LOADING:
    return state
      .set('fetchingSettings', true)
      .set('saveSettingsError', null);
  case actions.SAVE_SETTINGS_SUCCESS:
    return state.merge({
      fetchingSettings: false,
      fetchSettingsError: null,
      ...action.settings
    });
  case actions.SAVE_SETTINGS_FAILED:
    return state
      .set('fetchingSettings', false)
      .set('fetchSettingsError', action.error);
  case actions.WORDLIST_UPDATED:
    return state
      .setIn(['settings', 'wordlist', action.listName], action.list);
  default:
    return state;
  }
}
=======
  case types.SETTINGS_LOADING: return state.set('fetchingSettings', true).set('fetchSettingsError', null);
  case types.SETTINGS_RECEIVED: return updateSettings(state, action);
  case types.SETTINGS_FETCH_ERROR: return settingsFetchFailed(state, action);
  case types.SETTINGS_UPDATED: return updateSettings(state, action);
  case types.SAVE_SETTINGS_LOADING: return state.set('fetchingSettings', true).set('saveSettingsError', null);
  case types.SAVE_SETTINGS_SUCCESS: return saveComplete(state, action);
  case types.SAVE_SETTINGS_FAILED: return settingsSaveFailed(state, action);
  case types.WORDLIST_UPDATED: return updateWordlist(state, action);
  case types.DOMAINLIST_UPDATED: return updateDomainlist(state, action);
  default: return state;
  }
};

// only for updating top-level settings
const updateSettings = (state, action) => {
  const s = state.set('fetchingSettings', false).set('fetchSettingsError', null);
  const settings = s.get('settings').merge(action.settings);
  return s.set('settings', settings);
};

// any nested settings must have a specialized setter
const updateWordlist = (state, action) => {
  return state.setIn(['settings', 'wordlist', action.listName], action.list);
};

const updateDomainlist = (state, action) => {
  return state.setIn(['settings', 'domains', action.listName], action.list);
};

const saveComplete = (state, action) => {
  const s = state.set('fetchingSettings', false).set('saveSettingsError', null);
  const settings = s.get('settings').merge(action.settings);
  return s.set('settings', settings);
};

const settingsFetchFailed = (state, action) => {
  return state.set('fetchingSettings', false).set('fetchSettingsError', action.error);
};

const settingsSaveFailed = (state, action) => {
  return state.set('fetchingSettings', false).set('fetchSettingsError', action.error);
};
>>>>>>> ddc26f0c
<|MERGE_RESOLUTION|>--- conflicted
+++ resolved
@@ -18,7 +18,6 @@
 
 export default function settings (state = initialState, action) {
   switch (action.type) {
-<<<<<<< HEAD
   case actions.SETTINGS_LOADING:
     return state
       .set('fetchingSettings', true)
@@ -56,51 +55,10 @@
   case actions.WORDLIST_UPDATED:
     return state
       .setIn(['settings', 'wordlist', action.listName], action.list);
+  case actions.DOMAINLIST_UPDATED:
+    return state
+      .setIn(['settings', 'domains', action.listName], action.list);
   default:
     return state;
   }
-}
-=======
-  case types.SETTINGS_LOADING: return state.set('fetchingSettings', true).set('fetchSettingsError', null);
-  case types.SETTINGS_RECEIVED: return updateSettings(state, action);
-  case types.SETTINGS_FETCH_ERROR: return settingsFetchFailed(state, action);
-  case types.SETTINGS_UPDATED: return updateSettings(state, action);
-  case types.SAVE_SETTINGS_LOADING: return state.set('fetchingSettings', true).set('saveSettingsError', null);
-  case types.SAVE_SETTINGS_SUCCESS: return saveComplete(state, action);
-  case types.SAVE_SETTINGS_FAILED: return settingsSaveFailed(state, action);
-  case types.WORDLIST_UPDATED: return updateWordlist(state, action);
-  case types.DOMAINLIST_UPDATED: return updateDomainlist(state, action);
-  default: return state;
-  }
-};
-
-// only for updating top-level settings
-const updateSettings = (state, action) => {
-  const s = state.set('fetchingSettings', false).set('fetchSettingsError', null);
-  const settings = s.get('settings').merge(action.settings);
-  return s.set('settings', settings);
-};
-
-// any nested settings must have a specialized setter
-const updateWordlist = (state, action) => {
-  return state.setIn(['settings', 'wordlist', action.listName], action.list);
-};
-
-const updateDomainlist = (state, action) => {
-  return state.setIn(['settings', 'domains', action.listName], action.list);
-};
-
-const saveComplete = (state, action) => {
-  const s = state.set('fetchingSettings', false).set('saveSettingsError', null);
-  const settings = s.get('settings').merge(action.settings);
-  return s.set('settings', settings);
-};
-
-const settingsFetchFailed = (state, action) => {
-  return state.set('fetchingSettings', false).set('fetchSettingsError', action.error);
-};
-
-const settingsSaveFailed = (state, action) => {
-  return state.set('fetchingSettings', false).set('fetchSettingsError', action.error);
-};
->>>>>>> ddc26f0c
+}