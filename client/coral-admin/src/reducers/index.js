
<<<<<<< HEAD
import { combineReducers } from 'redux'
import comments from 'reducers/comments'
import settings from 'reducers/settings'
=======
import {combineReducers} from 'redux';
import comments from 'reducers/comments';
>>>>>>> 255e459e

// Combine all reducers into a main one
export default combineReducers({
  settings,
  comments
});<|MERGE_RESOLUTION|>--- conflicted
+++ resolved
@@ -1,12 +1,7 @@
 
-<<<<<<< HEAD
-import { combineReducers } from 'redux'
-import comments from 'reducers/comments'
-import settings from 'reducers/settings'
-=======
 import {combineReducers} from 'redux';
 import comments from 'reducers/comments';
->>>>>>> 255e459e
+import settings from 'reducers/settings';
 
 // Combine all reducers into a main one
 export default combineReducers({
