--- conflicted
+++ resolved
@@ -12,55 +12,6 @@
 
 export default function moderation(state = initialState, action) {
   switch (action.type) {
-<<<<<<< HEAD
-  case actions.MODERATION_CLEAR_STATE:
-    return {
-      ...initialState,
-      shortcutsNoteVisible: state.shortcutsNoteVisible,
-    };
-  case actions.TOGGLE_MODAL:
-    return {
-      ...state,
-      modalOpen: action.open,
-    };
-  case actions.SINGLE_VIEW:
-    return {
-      ...state,
-      singleView: !state.singleView,
-    };
-  case actions.HIDE_SHORTCUTS_NOTE:
-    return {
-      ...state,
-      shortcutsNoteVisible: 'hide',
-    };
-  case actions.SHOW_STORY_SEARCH:
-    return {
-      ...state,
-      storySearchVisible: true,
-    };
-  case actions.HIDE_STORY_SEARCH:
-    return {
-      ...state,
-      storySearchVisible: false,
-    };
-  case actions.STORY_SEARCH_CHANGE_VALUE:
-    return {
-      ...state,
-      storySearchString: action.value,
-    };
-  case actions.SET_SORT_ORDER:
-    return {
-      ...state,
-      sortOrder: action.order,
-    };
-  case actions.MODERATION_SELECT_COMMENT:
-    return {
-      ...state,
-      selectedCommentId: action.id,
-    };
-  default:
-    return state;
-=======
     case actions.MODERATION_CLEAR_STATE:
       return {
         ...initialState,
@@ -108,6 +59,5 @@
       };
     default:
       return state;
->>>>>>> d101989e
   }
 }