import React from 'react';
import PropTypes from 'prop-types';
import Comment from '../containers/UserDetailComment';
import styles from './UserDetail.css';
import {Icon, Drawer, Spinner} from 'coral-ui';
import {Slot} from 'coral-framework/components';
import ButtonCopyToClipboard from './ButtonCopyToClipboard';
import ClickOutside from 'coral-framework/components/ClickOutside';
import LoadMore from '../components/LoadMore';
import cn from 'classnames';
import capitalize from 'lodash/capitalize';
import {getReliability} from 'coral-framework/utils/user';
import ApproveButton from './ApproveButton';
import RejectButton from './RejectButton';

export default class UserDetail extends React.Component {

  static propTypes = {
    userId: PropTypes.string.isRequired,
    hideUserDetail: PropTypes.func.isRequired,
    root: PropTypes.object.isRequired,
    acceptComment: PropTypes.func.isRequired,
    rejectComment: PropTypes.func.isRequired,
    changeStatus: PropTypes.func.isRequired,
    toggleSelect: PropTypes.func.isRequired,
    bulkAccept: PropTypes.func.isRequired,
    bulkReject: PropTypes.func.isRequired,
<<<<<<< HEAD
    toggleSelectAll: PropTypes.func.isRequired
=======
    loading: PropTypes.bool.isRequired,
    data: PropTypes.shape({
      refetch: PropTypes.func.isRequired,
    }),
    activeTab: PropTypes.string.isRequired,
    selectedCommentIds: PropTypes.array.isRequired,
    viewUserDetail: PropTypes.any.isRequired,
    loadMore: PropTypes.any.isRequired
>>>>>>> 1a8f9547
  }

  rejectThenReload = async (info) => {
    try {
      await this.props.rejectComment(info);
      this.props.data.refetch();
    } catch (err) {

      // TODO: handle error.
      console.error(err);
    }
  }

  acceptThenReload = async (info) => {
    try {
      await this.props.acceptComment(info);
      this.props.data.refetch();
    } catch (err) {

      // TODO: handle error.
      console.error(err);
    }
  }

  bulkAcceptThenReload = async () => {
    try {
      await this.props.bulkAccept();
      this.props.data.refetch();
    } catch (err) {

      // TODO: handle error.
      console.error(err);
    }
  }

  bulkRejectThenReload = async () => {
    try {
      await this.props.bulkReject();
      this.props.data.refetch();
    } catch (err) {

      // TODO: handle error.
      console.error(err);
    }
  }

  showAll = () => {
    this.props.changeStatus('all');
  }

  showRejected = () => {
    this.props.changeStatus('rejected');
  }

  renderLoading() {
    return (
      <ClickOutside onClickOutside={this.props.hideUserDetail}>
        <Drawer onClose={this.props.hideUserDetail}>
          <Spinner />
        </Drawer>
      </ClickOutside>
    );
  }

  renderLoaded() {
    const {
      data,
      root,
      root: {
        user,
        totalComments,
        rejectedComments,
        comments: {nodes, hasNextPage}
      },
      activeTab,
      selectedCommentIds,
      toggleSelect,
      hideUserDetail,
      viewUserDetail,
      loadMore,
      toggleSelectAll
    } = this.props;

    let rejectedPercent = (rejectedComments / totalComments) * 100;
    if (rejectedPercent === Infinity || isNaN(rejectedPercent)) {

      // if totalComments is 0, you're dividing by zero, which is naughty
      rejectedPercent = 0;
    }

    return (
      <ClickOutside onClickOutside={hideUserDetail}>
        <Drawer onClose={hideUserDetail}>
          <h3>{user.username}</h3>

          <div>
            <ul className={styles.userDetailList}>
              <li>
                <Icon name="assignment_ind" />
                <span className={styles.userDetailItem}>Member Since:</span>
                {new Date(user.created_at).toLocaleString()}
              </li>

              {user.profiles.map(({id}) =>
                <li key={id}>
                  <Icon name="email" />
                  <span className={styles.userDetailItem}>Email:</span>
                  {id} <ButtonCopyToClipboard className={styles.copyButton} icon="content_copy" copyText={id} />
                </li>
              )}
            </ul>

            <ul className={styles.stats}>
              <li className={styles.stat}>
                <span className={styles.statItem}>Total Comments</span>
                <span className={styles.statResult}>{totalComments}</span>
              </li>
              <li className={styles.stat}>
                <span className={styles.statItem}>Reject Rate</span>
                <span className={styles.statResult}>
                  {rejectedPercent.toFixed(1)}%
                </span>
              </li>
              <li className={styles.stat}>
                <span className={styles.statItem}>Reports</span>
                <span className={cn(styles.statReportResult, styles[getReliability(user.reliable.flagger)])}>
                  {capitalize(getReliability(user.reliable.flagger))}
                </span>
              </li>
            </ul>
          </div>

          <Slot
            fill="userProfile"
            data={this.props.data}
            queryData={{root, user}}
          />

<<<<<<< HEAD
          <hr />
          <div className={(selectedCommentIds.length > 0) ? cn(styles.bulkActionHeader, styles.selected) : styles.bulkActionHeader}>
            {
              selectedCommentIds.length === 0
                ? (
                  <ul className={styles.commentStatuses}>
                    <li className={activeTab === 'all' ? styles.active : ''} onClick={this.showAll}>All</li>
                    <li className={activeTab === 'rejected' ? styles.active : ''} onClick={this.showRejected}>Rejected</li>
                  </ul>
                )
                : (
                  <div className={styles.bulkActionGroup}>
                    <ApproveButton
                      onClick={this.bulkAcceptThenReload}
                      minimal
                    />
                    <RejectButton
                      onClick={this.bulkRejectThenReload}
                      minimal
                    />
                    <span> {`${selectedCommentIds.length} comments selected`}</span>
                  </div>
                )
            }
            <div className={styles.toggleAll}>
              <input
                type='checkbox'
                id='toogleAll'
                checked={selectedCommentIds.length > 0 && selectedCommentIds.length === nodes.length}
                onChange={(e) => {
                  toggleSelectAll(nodes.map((comment) => comment.id), e.target.checked);
                }} />
              <label htmlFor='toogleAll'>Select all</label>
            </div>
          </div>
          <div className={styles.commentList}>
=======
          <hr/>
          {
            selectedCommentIds.length === 0
              ? (
                <ul className={styles.commentStatuses}>
                  <li className={activeTab === 'all' ? styles.active : ''} onClick={this.showAll}>All</li>
                  <li className={activeTab === 'rejected' ? styles.active : ''} onClick={this.showRejected}>Rejected</li>
                </ul>
              )
              : (
                <div className={styles.bulkActionGroup}>
                  <Button
                    onClick={bulkAccept}
                    className={styles.bulkAction}
                    cStyle='approve'
                    icon='done'>
                  </Button>
                  <Button
                    onClick={bulkReject}
                    className={styles.bulkAction}
                    cStyle='reject'
                    icon='close'>
                  </Button>
                  {selectedCommentIds.length} comments selected
                </div>
              )
          }

          <div>
>>>>>>> 1a8f9547
            {
              nodes.map((comment) => {
                const selected = selectedCommentIds.indexOf(comment.id) !== -1;
                return <Comment
                  key={comment.id}
                  user={user}
                  root={root}
                  data={data}
                  comment={comment}
                  acceptComment={this.acceptThenReload}
                  rejectComment={this.rejectThenReload}
                  selected={selected}
                  toggleSelect={toggleSelect}
                  viewUserDetail={viewUserDetail}
                />;
              })
            }
          </div>
          <LoadMore
            className={styles.loadMore}
            loadMore={loadMore}
            showLoadMore={hasNextPage}
          />
        </Drawer>
      </ClickOutside>
    );
  }

  render() {
    if (this.props.loading) {
      return this.renderLoading();
    }
    return this.renderLoaded();
  }
}<|MERGE_RESOLUTION|>--- conflicted
+++ resolved
@@ -25,9 +25,7 @@
     toggleSelect: PropTypes.func.isRequired,
     bulkAccept: PropTypes.func.isRequired,
     bulkReject: PropTypes.func.isRequired,
-<<<<<<< HEAD
-    toggleSelectAll: PropTypes.func.isRequired
-=======
+    toggleSelectAll: PropTypes.func.isRequired,
     loading: PropTypes.bool.isRequired,
     data: PropTypes.shape({
       refetch: PropTypes.func.isRequired,
@@ -36,7 +34,6 @@
     selectedCommentIds: PropTypes.array.isRequired,
     viewUserDetail: PropTypes.any.isRequired,
     loadMore: PropTypes.any.isRequired
->>>>>>> 1a8f9547
   }
 
   rejectThenReload = async (info) => {
@@ -174,8 +171,6 @@
             data={this.props.data}
             queryData={{root, user}}
           />
-
-<<<<<<< HEAD
           <hr />
           <div className={(selectedCommentIds.length > 0) ? cn(styles.bulkActionHeader, styles.selected) : styles.bulkActionHeader}>
             {
@@ -196,7 +191,7 @@
                       onClick={this.bulkRejectThenReload}
                       minimal
                     />
-                    <span> {`${selectedCommentIds.length} comments selected`}</span>
+                    <span>  {selectedCommentIds.length} comments selected</span>
                   </div>
                 )
             }
@@ -212,37 +207,6 @@
             </div>
           </div>
           <div className={styles.commentList}>
-=======
-          <hr/>
-          {
-            selectedCommentIds.length === 0
-              ? (
-                <ul className={styles.commentStatuses}>
-                  <li className={activeTab === 'all' ? styles.active : ''} onClick={this.showAll}>All</li>
-                  <li className={activeTab === 'rejected' ? styles.active : ''} onClick={this.showRejected}>Rejected</li>
-                </ul>
-              )
-              : (
-                <div className={styles.bulkActionGroup}>
-                  <Button
-                    onClick={bulkAccept}
-                    className={styles.bulkAction}
-                    cStyle='approve'
-                    icon='done'>
-                  </Button>
-                  <Button
-                    onClick={bulkReject}
-                    className={styles.bulkAction}
-                    cStyle='reject'
-                    icon='close'>
-                  </Button>
-                  {selectedCommentIds.length} comments selected
-                </div>
-              )
-          }
-
-          <div>
->>>>>>> 1a8f9547
             {
               nodes.map((comment) => {
                 const selected = selectedCommentIds.indexOf(comment.id) !== -1;
