import React from 'react';
import cn from 'classnames';
import PropTypes from 'prop-types';
import capitalize from 'lodash/capitalize';
import styles from './UserDetail.css';
import UserHistory from './UserHistory';
import { Slot } from 'coral-framework/components';
import UserDetailCommentList from '../components/UserDetailCommentList';
<<<<<<< HEAD
import {
  getReliability,
  isSuspended,
  isBanned,
  isUsernameRejected,
  isUsernameChanged,
  getActiveStatuses,
} from 'coral-framework/utils/user';
=======
import { isSuspended, isBanned, getKarma } from 'coral-framework/utils/user';
>>>>>>> 2bd4e118
import ButtonCopyToClipboard from './ButtonCopyToClipboard';
import ClickOutside from 'coral-framework/components/ClickOutside';
import {
  Icon,
  Drawer,
  Spinner,
  TabBar,
  Tab,
  TabContent,
  TabPane,
} from 'coral-ui';
import ActionsMenu from 'coral-admin/src/components/ActionsMenu';
import ActionsMenuItem from 'coral-admin/src/components/ActionsMenuItem';
import UserInfoTooltip from './UserInfoTooltip';
import KarmaTooltip from './KarmaTooltip';
import t from 'coral-framework/services/i18n';
import flatten from 'lodash/flatten';

class UserDetail extends React.Component {
  changeTab = tab => {
    this.props.changeTab(tab);
  };

  showSuspenUserDialog = () =>
    this.props.showSuspendUserDialog({
      userId: this.props.root.user.id,
      username: this.props.root.user.username,
    });

  showBanUserDialog = () =>
    this.props.showBanUserDialog({
      userId: this.props.root.user.id,
      username: this.props.root.user.username,
    });

  renderLoading() {
    return (
      <ClickOutside onClickOutside={this.props.hideUserDetail}>
        <Drawer onClose={this.props.hideUserDetail}>
          <Spinner />
        </Drawer>
      </ClickOutside>
    );
  }

  renderError() {
    return (
      <ClickOutside onClickOutside={this.props.hideUserDetail}>
        <Drawer onClose={this.props.hideUserDetail}>
          <div>{this.props.data.error.message}</div>
        </Drawer>
      </ClickOutside>
    );
  }

  getActionMenuLabel(user) {
    const activeStatuses = getActiveStatuses(user);
    const count = activeStatuses.length;

    if (count > 1) {
      return `Status(${count})`;
    } else {
      const activeStatus = flatten(activeStatuses)[0];

      switch (activeStatus) {
        case 'suspended':
          return t('user_detail.suspended');
        case 'banned':
          return t('user_detail.banned');
        case 'usernameRejected':
          return (
            <span>
              {t('user_detail.username')}
              {` `}
              <Icon name="cancel" />
            </span>
          );
        case 'usernameChanged':
          return (
            <span>
              {t('user_detail.username')}
              {` `}
              <Icon name="access_time" />
            </span>
          );
        default:
          return activeStatus;
      }
    }
  }

  goToReportedUsernames = () => {
    const { router } = this.props;
    router.push('/admin/community/flagged');
  };

  renderLoaded() {
    const {
      root,
      root: {
        me,
        user,
        totalComments,
        rejectedComments,
        settings: { karmaThresholds },
      },
      activeTab,
      selectedCommentIds,
      toggleSelect,
      hideUserDetail,
      viewUserDetail,
      loadMore,
      toggleSelectAll,
      unbanUser,
      unsuspendUser,
      modal,
      rejectUsername,
      acceptComment,
      rejectComment,
      bulkAccept,
      bulkReject,
    } = this.props;

    // if totalComments is 0, you're dividing by zero
    let rejectedPercent = rejectedComments / totalComments * 100;

    if (rejectedPercent === Infinity || isNaN(rejectedPercent)) {
      rejectedPercent = 0;
    }

    const banned = isBanned(user);
    const suspended = isSuspended(user);
    const usernameRejected = isUsernameRejected(user);
    const usernameChanged = isUsernameChanged(user);

    const slotPassthrough = {
      root,
      user,
    };

    return (
      <ClickOutside onClickOutside={modal ? null : hideUserDetail}>
        <Drawer
          className="talk-admin-user-detail-drawer"
          onClose={hideUserDetail}
        >
          <h3
            className={cn(styles.username, 'talk-admin-user-detail-username')}
          >
            {user.username}
          </h3>

          {user.id && (
            <ActionsMenu
              icon="person"
              className={cn(
                styles.actionsMenu,
                'talk-admin-user-detail-actions-menu'
              )}
              buttonClassNames={cn(
                {
                  [styles.actionsMenuSuspended]: suspended,
                  [styles.actionsMenuBanned]: banned,
                },
                'talk-admin-user-detail-actions-button'
              )}
              label={this.getActionMenuLabel(user)}
            >
              {suspended ? (
                <ActionsMenuItem onClick={() => unsuspendUser({ id: user.id })}>
                  {t('user_detail.remove_suspension')}
                </ActionsMenuItem>
              ) : (
                <ActionsMenuItem
                  disabled={me.id === user.id}
                  onClick={this.showSuspenUserDialog}
                >
                  {t('user_detail.suspend')}
                </ActionsMenuItem>
              )}

              {banned ? (
                <ActionsMenuItem onClick={() => unbanUser({ id: user.id })}>
                  {t('user_detail.remove_ban')}
                </ActionsMenuItem>
              ) : (
                <ActionsMenuItem
                  disabled={me.id === user.id}
                  onClick={this.showBanUserDialog}
                >
                  {t('user_detail.ban')}
                </ActionsMenuItem>
              )}

              {usernameChanged && (
                <ActionsMenuItem onClick={this.goToReportedUsernames}>
                  {t('user_detail.username_needs_approval')}
                  {` `}
                  <Icon name="launch" />
                </ActionsMenuItem>
              )}

              {usernameRejected && !usernameChanged ? (
                <ActionsMenuItem disabled>
                  {t('user_detail.username_rejected')}
                </ActionsMenuItem>
              ) : (
                <ActionsMenuItem
                  onClick={() => rejectUsername({ id: user.id })}
                  disabled={me.id === user.id}
                >
                  {t('user_detail.reject_username')}
                </ActionsMenuItem>
              )}
            </ActionsMenu>
          )}

          {(banned || suspended) && (
            <UserInfoTooltip
              user={user}
              banned={banned}
              suspended={suspended}
            />
          )}

          <div>
            <ul className={styles.userDetailList}>
              <li className={styles.userDetailItem}>
                <Icon name="assignment_ind" />
                <span className={styles.userDetailItem}>
                  {t('user_detail.member_since')}:
                </span>
                {new Date(user.created_at).toLocaleString()}
              </li>

              <li className={styles.userDetailItem}>
                <Icon name="email" />
                <span className={styles.userDetailItem}>
                  {t('user_detail.email')}:
                </span>
                {user.email}{' '}
                <ButtonCopyToClipboard
                  className={styles.copyButton}
                  icon="content_copy"
                  copyText={user.email}
                />
              </li>

              {user.profiles.map(({ provider, id }) => (
                <li key={id} className={styles.userDetailItem}>
                  <Icon name="device_hub" />
                  <span className={styles.userDetailItem}>
                    {capitalize(provider)} {t('user_detail.id')}:
                  </span>
                  {id}{' '}
                  <ButtonCopyToClipboard
                    className={styles.copyButton}
                    icon="content_copy"
                    copyText={id}
                  />
                </li>
              ))}
            </ul>

            <ul className={styles.stats}>
              <li className={styles.stat}>
                <span className={styles.statItem}>
                  {t('user_detail.total_comments')}
                </span>
                <span className={styles.statResult}>{totalComments}</span>
              </li>
              <li className={styles.stat}>
                <span className={styles.statItem}>
                  {t('user_detail.reject_rate')}
                </span>
                <span className={styles.statResult}>
                  {rejectedPercent.toFixed(1)}%
                </span>
              </li>
              <li className={cn(styles.stat, styles.karmaStat)}>
                <div>
                  <span className={styles.statItem}>
                    {t('user_detail.karma')}
                  </span>
                  <span
                    className={cn(
                      styles.statKarmaResult,
                      styles[getKarma(user.reliable.commenter)]
                    )}
                  >
                    {user.reliable.commenterKarma}
                  </span>
                </div>
                <KarmaTooltip thresholds={karmaThresholds.comment} />
              </li>
            </ul>
          </div>

          <Slot fill="userProfile" passthrough={slotPassthrough} />

          <hr />

          <TabBar
            onTabClick={this.changeTab}
            activeTab={activeTab}
            className={cn(styles.tabBar, 'talk-admin-user-detail-tab-bar')}
            aria-controls="talk-admin-user-detail-content"
            tabClassNames={{
              button: styles.tabButton,
              buttonActive: styles.tabButtonActive,
            }}
          >
            <Tab
              tabId={'all'}
              className={cn(
                styles.tab,
                styles.button,
                'talk-admin-user-detail-all-tab'
              )}
            >
              {t('user_detail.all')}
            </Tab>
            <Tab
              tabId={'rejected'}
              className={cn(styles.tab, 'talk-admin-user-detail-rejected-tab')}
            >
              {t('user_detail.rejected')}
            </Tab>
            <Tab
              tabId={'history'}
              className={cn(
                styles.tab,
                styles.button,
                'talk-admin-user-detail-history-tab'
              )}
            >
              {t('user_detail.user_history')}
            </Tab>
          </TabBar>

          <TabContent
            activeTab={activeTab}
            className="talk-admin-user-detail-content"
          >
            <TabPane
              tabId={'all'}
              className={'talk-admin-user-detail-all-tab-pane'}
            >
              <UserDetailCommentList
                user={user}
                root={root}
                loadMore={loadMore}
                toggleSelect={toggleSelect}
                viewUserDetail={viewUserDetail}
                acceptComment={acceptComment}
                rejectComment={rejectComment}
                selectedCommentIds={selectedCommentIds}
                toggleSelectAll={toggleSelectAll}
                bulkAcceptThenReload={bulkAccept}
                bulkRejectThenReload={bulkReject}
              />
            </TabPane>
            <TabPane
              tabId={'rejected'}
              className={'talk-admin-user-detail-rejected-tab-pane'}
            >
              <UserDetailCommentList
                user={user}
                root={root}
                loadMore={loadMore}
                toggleSelect={toggleSelect}
                viewUserDetail={viewUserDetail}
                acceptComment={acceptComment}
                rejectComment={rejectComment}
                selectedCommentIds={selectedCommentIds}
                toggleSelectAll={toggleSelectAll}
                bulkAcceptThenReload={bulkAccept}
                bulkRejectThenReload={bulkReject}
              />
            </TabPane>
            <TabPane
              tabId={'history'}
              className={'talk-admin-user-detail-history-tab-pane'}
            >
              <UserHistory user={user} />
            </TabPane>
          </TabContent>
        </Drawer>
      </ClickOutside>
    );
  }

  render() {
    if (this.props.data.error) {
      return this.renderError();
    }

    if (this.props.loading) {
      return this.renderLoading();
    }
    return this.renderLoaded();
  }
}

UserDetail.propTypes = {
  router: PropTypes.object.isRequired,
  userId: PropTypes.string.isRequired,
  hideUserDetail: PropTypes.func.isRequired,
  root: PropTypes.object.isRequired,
  acceptComment: PropTypes.func.isRequired,
  rejectComment: PropTypes.func.isRequired,
  changeTab: PropTypes.func.isRequired,
  toggleSelect: PropTypes.func.isRequired,
  bulkAccept: PropTypes.func.isRequired,
  bulkReject: PropTypes.func.isRequired,
  toggleSelectAll: PropTypes.func.isRequired,
  loading: PropTypes.bool.isRequired,
  data: PropTypes.object,
  activeTab: PropTypes.string.isRequired,
  selectedCommentIds: PropTypes.array.isRequired,
  viewUserDetail: PropTypes.any.isRequired,
  loadMore: PropTypes.any.isRequired,
  showSuspendUserDialog: PropTypes.func,
  showBanUserDialog: PropTypes.func,
  unbanUser: PropTypes.func.isRequired,
  unsuspendUser: PropTypes.func.isRequired,
  modal: PropTypes.bool,
  rejectUsername: PropTypes.func.isRequired,
};

export default UserDetail;<|MERGE_RESOLUTION|>--- conflicted
+++ resolved
@@ -6,7 +6,7 @@
 import UserHistory from './UserHistory';
 import { Slot } from 'coral-framework/components';
 import UserDetailCommentList from '../components/UserDetailCommentList';
-<<<<<<< HEAD
+
 import {
   getReliability,
   isSuspended,
@@ -14,10 +14,9 @@
   isUsernameRejected,
   isUsernameChanged,
   getActiveStatuses,
+  isSuspended, isBanned, getKarma
 } from 'coral-framework/utils/user';
-=======
-import { isSuspended, isBanned, getKarma } from 'coral-framework/utils/user';
->>>>>>> 2bd4e118
+
 import ButtonCopyToClipboard from './ButtonCopyToClipboard';
 import ClickOutside from 'coral-framework/components/ClickOutside';
 import {
