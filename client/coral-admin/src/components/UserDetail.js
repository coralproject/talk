--- conflicted
+++ resolved
@@ -33,9 +33,8 @@
 import t from 'coral-framework/services/i18n';
 import { humanizeNumber } from 'coral-framework/helpers/numbers';
 
-<<<<<<< HEAD
 const filterOutLocalProfiles = ({ provider }) => provider !== 'local';
-=======
+
 /**
  * getUserStatusArray
  * returns an array of active status(es)
@@ -51,7 +50,6 @@
   };
   return Object.keys(statusMap).filter(k => statusMap[k](user));
 }
->>>>>>> 6b6e5979
 
 class UserDetail extends React.Component {
   changeTab = tab => {
