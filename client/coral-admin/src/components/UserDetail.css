.copyButton {
  background-color: white;
  border: solid 1px;
  padding: 2px 6px;
  height: auto;
  line-height: initial;
  min-width: auto;
  letter-spacing: normal;
  font-size: 0.9em;
  margin-left: 10px;
}

.userDetailList {
  list-style: none;
  padding: 0;
  margin: 0;
}

.userDetailItem {
  margin: 0 5px;
  font-weight: 500;
}

.stats {
  display: flex;
  list-style: none;
  padding: 0;
  margin: 0;
  text-align: center;
  margin: 15px 0 5px;
  color: #595959;
}

.stat {
  margin-right: 20px;
}

.stat:last-child {
  margin-right: 0px;
}

.statItem,
.statReportResult {
  padding: 3px 5px;
  background-color: #D8D8D8;
  border-radius: 3px;
  font-weight: 500;
  display: block;
  font-size: 0.9em;
  line-height: normal;
  letter-spacing: 0.4px;
  min-width: 60px;
}

.statResult {
  font-size: 1.5em;
  padding: 5px 0;
  display: inline-block;
}

.statReportResult {
  color: white;
  margin: 5px 0;
  font-weight: 400;
}

.statReportResult.reliable {
  background-color: #749C48;
}

.statReportResult.neutral {
  background-color: #616161;
}

.statReportResult.unreliable {
  background-color: #F44336;
}

.memberSince {
  clear: both;
}

.small {
  color: #888888;
  font-size: 0.9em;
  letter-spacing: 0.4px;
}

.profileEmail {
  border: none;
  background-color: transparent;
  font-size: 16px;
  outline: none;
  width: calc(100% - 90px);
}

.bulkActionGroup {
  height: 52px;
  background-color: #efefef;
  padding: 0 0 0 10px;
  display: flex;

  i {
    margin-right: 0;
  }

  .bulkAction {
    display: inline-block;
    width: 48px;
    height: 48px;
    transform: scale(.7);
    min-width: 0;
  }
  .bulkAction:last-child {
    margin-left: -10px;
  }
}

.selectedCommentsInfo {
  align-self: center;
  font-weight: 500;
  margin-left: 15px;
}

.toggleAll {
  padding: 0 10px 0 0;
  align-self: center;
}

.bulkActionHeader {
  display: flex;
  justify-content: space-between;
  height: 52px;

  &.selected {
    background-color: #efefef;
  }
}

<<<<<<< HEAD
.tabBar {
  padding: 0 0 0 10px;
  margin: 0;
  align-self: center;
  list-style: none;
  box-sizing: border-box;
  border: none;
}

.tab {
  display: inline-block;
  margin-right: 10px;
  cursor: pointer;
  padding: 0 10px;
}

.tabButton {
  border: none;
  background: white;
  border-radius: 0;
  font-size: 1em;
  padding: 5px;
  cursor: pointer;
}

.tabButtonActive {
  font-weight: bold;
  border-bottom: 3px solid #F36451;
=======
.username {
  display: inline-block;
  vertical-align: middle;
}

.actionsMenu {
  display: inline-block;
}

.actionsMenuSuspended {
  background-color: #F29336;
  border-color: #F29336;
  color: white;
}

.actionsMenuBanned {
  background-color: #E45241;
  border-color: #E45241;
  color: white;
>>>>>>> c53fe4b1
}<|MERGE_RESOLUTION|>--- conflicted
+++ resolved
@@ -137,7 +137,6 @@
   }
 }
 
-<<<<<<< HEAD
 .tabBar {
   padding: 0 0 0 10px;
   margin: 0;
@@ -166,7 +165,7 @@
 .tabButtonActive {
   font-weight: bold;
   border-bottom: 3px solid #F36451;
-=======
+}
 .username {
   display: inline-block;
   vertical-align: middle;
@@ -186,5 +185,4 @@
   background-color: #E45241;
   border-color: #E45241;
   color: white;
->>>>>>> c53fe4b1
 }