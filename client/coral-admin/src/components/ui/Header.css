@custom-media --table-viewport (max-width: 1024px);

@media (--table-viewport) {
  .logo {
    margin-left: 58px;
    h1 {
      background: #696969;
    }
    span {
      color: #fcfcfc;
    }
  }
  .nav {
    display: none;
  }
}

.headerWrapper {
  background-color: #696969;
}

.header {
  box-shadow: none;
  min-height: 58px;
  display: block;
<<<<<<< HEAD
  max-width: 1280px;
  margin: 0 auto;
=======
  background-color: #696969;
  box-shadow: 0 2px 2px 0 rgba(0,0,0,.14), 0 3px 1px -2px rgba(0,0,0,.2), 0 1px 5px 0 rgba(0,0,0,.12);
>>>>>>> 787f1111
}

.header > div {
  position: relative;
  padding: 0;
<<<<<<< HEAD
  box-shadow: 0 2px 2px 0 rgba(0,0,0,.14), 0 3px 1px -2px rgba(0,0,0,.2), 0 1px 5px 0 rgba(0,0,0,.12);
=======
  width: 1280px;
  margin: 0 auto;
>>>>>>> 787f1111
  height: 58px;
}

.rightPanel {
  position: absolute;
  top: 0;
  right: 0;
  width: 170px;
  height: 100%;
}

.rightPanel > ul {
  list-style: none;
  margin-right: 20px;
}

.rightPanel > ul > li {
  display: inline-block;
  float: right;
  margin-left: 15px;
  font-size: 15px;
  font-weight: 500;
  line-height: 33px;
}

.rightPanel a {
  color: black;
  text-decoration: none;
  font-weight: 400;
}

.rightPanel .settings {
  line-height: 0;
}

.rightPanel .settings > div {
  position: relative;
}

.rightPanel .settings:hover {
  background: rgba(158, 158, 158, 0.69);
  cursor: pointer;
}

.navLink {
  padding: 0 20px;
  font-size: 15px;
  font-weight: 500;
  background-color: transparent;
  transition: background-color 200ms;
  font-weight: 100;
  letter-spacing: .8;

  &:hover {
    background-color: #404040;
  }

  &.active {
    background-color: #232323;
    font-weight: 400;
  }
}

.nav {
  overflow: hidden;
  height: 58px !important;
}

.nav .navLink {
  padding: 0 20px;
  letter-spacing: 0.4px;
}<|MERGE_RESOLUTION|>--- conflicted
+++ resolved
@@ -23,24 +23,17 @@
   box-shadow: none;
   min-height: 58px;
   display: block;
-<<<<<<< HEAD
   max-width: 1280px;
   margin: 0 auto;
-=======
   background-color: #696969;
   box-shadow: 0 2px 2px 0 rgba(0,0,0,.14), 0 3px 1px -2px rgba(0,0,0,.2), 0 1px 5px 0 rgba(0,0,0,.12);
->>>>>>> 787f1111
 }
 
 .header > div {
   position: relative;
   padding: 0;
-<<<<<<< HEAD
-  box-shadow: 0 2px 2px 0 rgba(0,0,0,.14), 0 3px 1px -2px rgba(0,0,0,.2), 0 1px 5px 0 rgba(0,0,0,.12);
-=======
   width: 1280px;
   margin: 0 auto;
->>>>>>> 787f1111
   height: 58px;
 }
 
