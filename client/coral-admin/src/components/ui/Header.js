import React from 'react';
import {Navigation, Header, IconButton, MenuItem, Menu} from 'react-mdl';
import {Link, IndexLink} from 'react-router';
import styles from './Header.css';
import I18n from 'coral-framework/modules/i18n/i18n';
import translations from '../../translations.json';
import {Logo} from './Logo';

export default ({handleLogout, restricted = false}) => (
  <Header className={styles.header}>
    <Logo />
    {
      !restricted ?
      <div>
        <Navigation className={styles.nav}>
<<<<<<< HEAD
          <IndexLink
            className={styles.navLink}
            to="/admin"
            activeClassName={styles.active}>
            {lang.t('configure.moderate')}
          </IndexLink>
          <Link
            className={styles.navLink}
            to="/admin/community"
            activeClassName={styles.active}>
            {lang.t('configure.community')}
=======
          <IndexLink className={styles.navLink} to="/admin/moderate"
                     activeClassName={styles.active}>
                     {lang.t('configure.moderate')}
         </IndexLink>
          <Link className={styles.navLink} to="/admin/streams"
                activeClassName={styles.active}>
            {lang.t('configure.streams')}
          </Link>
          <Link className={styles.navLink} to="/admin/community"
                activeClassName={styles.active}>
                {lang.t('configure.community')}
>>>>>>> b8595014
          </Link>
          <Link
            className={styles.navLink}
            to="/admin/configure"
            activeClassName={styles.active}>
            {lang.t('configure.configure')}
          </Link>
<<<<<<< HEAD
          <Link
            className={styles.navLink}
            to="/admin/streams"
            activeClassName={styles.active}>
            {lang.t('configure.streams')}
          </Link>
          <Link
            className={styles.navLink}
            to="/admin/dashboard"
            activeClassName={styles.active}>
            {lang.t('configure.dashboard')}
          </Link>
=======
>>>>>>> b8595014
        </Navigation>
        <div className={styles.rightPanel}>
          <ul>
            <li className={styles.settings}>
              <div>
                <IconButton name="settings" id="menu-settings"/>
                <Menu target="menu-settings" align="right">
                  <MenuItem onClick={handleLogout}>Sign Out</MenuItem>
                </Menu>
              </div>
            </li>
            <li>
              {`v${process.env.VERSION}`}
            </li>
          </ul>
        </div>
      </div>
    :
    null
  }
  </Header>
);

const lang = new I18n(translations);<|MERGE_RESOLUTION|>--- conflicted
+++ resolved
@@ -13,31 +13,21 @@
       !restricted ?
       <div>
         <Navigation className={styles.nav}>
-<<<<<<< HEAD
           <IndexLink
             className={styles.navLink}
-            to="/admin"
+            to="/admin/moderate"
             activeClassName={styles.active}>
             {lang.t('configure.moderate')}
           </IndexLink>
-          <Link
-            className={styles.navLink}
+          <Link className={styles.navLink}
+            to="/admin/streams"
+            activeClassName={styles.active}>
+            {lang.t('configure.streams')}
+          </Link>
+          <Link className={styles.navLink}
             to="/admin/community"
             activeClassName={styles.active}>
             {lang.t('configure.community')}
-=======
-          <IndexLink className={styles.navLink} to="/admin/moderate"
-                     activeClassName={styles.active}>
-                     {lang.t('configure.moderate')}
-         </IndexLink>
-          <Link className={styles.navLink} to="/admin/streams"
-                activeClassName={styles.active}>
-            {lang.t('configure.streams')}
-          </Link>
-          <Link className={styles.navLink} to="/admin/community"
-                activeClassName={styles.active}>
-                {lang.t('configure.community')}
->>>>>>> b8595014
           </Link>
           <Link
             className={styles.navLink}
@@ -45,21 +35,12 @@
             activeClassName={styles.active}>
             {lang.t('configure.configure')}
           </Link>
-<<<<<<< HEAD
-          <Link
-            className={styles.navLink}
-            to="/admin/streams"
-            activeClassName={styles.active}>
-            {lang.t('configure.streams')}
-          </Link>
           <Link
             className={styles.navLink}
             to="/admin/dashboard"
             activeClassName={styles.active}>
             {lang.t('configure.dashboard')}
           </Link>
-=======
->>>>>>> b8595014
         </Navigation>
         <div className={styles.rightPanel}>
           <ul>
