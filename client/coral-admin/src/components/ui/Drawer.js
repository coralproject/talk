import React, {PropTypes} from 'react';
import {Navigation, Drawer} from 'react-mdl';
import {IndexLink, Link} from 'react-router';
import styles from './Drawer.css';
<<<<<<< HEAD
import t from 'coral-framework/services/i18n';
=======
import I18n from 'coral-framework/modules/i18n/i18n';
import translations from '../../translations.json';
import {can} from 'coral-framework/services/perms';
>>>>>>> f32208b3

const CoralDrawer = ({handleLogout, auth}) => (
  <Drawer className={styles.header}>
    { auth && auth.user && can(auth.user, 'ACCESS_ADMIN') ?
      <div>
        <Navigation className={styles.nav}>
          <IndexLink
            className={styles.navLink}
            to="/admin/dashboard"
            activeClassName={styles.active}>
            {t('configure.dashboard')}
          </IndexLink>
<<<<<<< HEAD
          <Link
            className={styles.navLink}
            to="/admin/moderate"
            activeClassName={styles.active}>
            {t('configure.moderate')}
          </Link>
          <Link className={styles.navLink}
                to="/admin/stories"
                activeClassName={styles.active}>
            {t('configure.stories')}
          </Link>
          <Link className={styles.navLink}
                to="/admin/community"
                activeClassName={styles.active}>
            {t('configure.community')}
          </Link>
          <Link
            className={styles.navLink}
            to="/admin/configure"
            activeClassName={styles.active}>
            {t('configure.configure')}
=======
          {
            can(auth.user, 'MODERATE_COMMENTS') && (
              <Link
                className={styles.navLink}
                to="/admin/moderate"
                activeClassName={styles.active}>
                {lang.t('configure.moderate')}
              </Link>
            )
          }
          <Link className={styles.navLink}
            to="/admin/stories"
            activeClassName={styles.active}>
            {lang.t('configure.stories')}
          </Link>
          <Link className={styles.navLink}
            to="/admin/community"
            activeClassName={styles.active}>
            {lang.t('configure.community')}
>>>>>>> f32208b3
          </Link>
          {
            can(auth.user, 'UPDATE_CONFIG') &&
            (
              <Link
                className={styles.navLink}
                to="/admin/configure"
                activeClassName={styles.active}>
                {lang.t('configure.configure')}
              </Link>
            )
          }
          <a onClick={handleLogout}>Sign Out</a>
          <span>{`v${process.env.VERSION}`}</span>
        </Navigation>
      </div> : null }
  </Drawer>
);

CoralDrawer.propTypes = {
  handleLogout: PropTypes.func.isRequired,
  restricted: PropTypes.bool // hide app elements from a logged out user
};

export default CoralDrawer;<|MERGE_RESOLUTION|>--- conflicted
+++ resolved
@@ -2,13 +2,8 @@
 import {Navigation, Drawer} from 'react-mdl';
 import {IndexLink, Link} from 'react-router';
 import styles from './Drawer.css';
-<<<<<<< HEAD
 import t from 'coral-framework/services/i18n';
-=======
-import I18n from 'coral-framework/modules/i18n/i18n';
-import translations from '../../translations.json';
 import {can} from 'coral-framework/services/perms';
->>>>>>> f32208b3
 
 const CoralDrawer = ({handleLogout, auth}) => (
   <Drawer className={styles.header}>
@@ -21,49 +16,25 @@
             activeClassName={styles.active}>
             {t('configure.dashboard')}
           </IndexLink>
-<<<<<<< HEAD
-          <Link
-            className={styles.navLink}
-            to="/admin/moderate"
-            activeClassName={styles.active}>
-            {t('configure.moderate')}
-          </Link>
-          <Link className={styles.navLink}
-                to="/admin/stories"
-                activeClassName={styles.active}>
-            {t('configure.stories')}
-          </Link>
-          <Link className={styles.navLink}
-                to="/admin/community"
-                activeClassName={styles.active}>
-            {t('configure.community')}
-          </Link>
-          <Link
-            className={styles.navLink}
-            to="/admin/configure"
-            activeClassName={styles.active}>
-            {t('configure.configure')}
-=======
           {
             can(auth.user, 'MODERATE_COMMENTS') && (
               <Link
                 className={styles.navLink}
                 to="/admin/moderate"
                 activeClassName={styles.active}>
-                {lang.t('configure.moderate')}
+                {t('configure.moderate')}
               </Link>
             )
           }
           <Link className={styles.navLink}
             to="/admin/stories"
             activeClassName={styles.active}>
-            {lang.t('configure.stories')}
+            {t('configure.stories')}
           </Link>
           <Link className={styles.navLink}
             to="/admin/community"
             activeClassName={styles.active}>
-            {lang.t('configure.community')}
->>>>>>> f32208b3
+            {t('configure.community')}
           </Link>
           {
             can(auth.user, 'UPDATE_CONFIG') &&
@@ -72,7 +43,7 @@
                 className={styles.navLink}
                 to="/admin/configure"
                 activeClassName={styles.active}>
-                {lang.t('configure.configure')}
+                {t('configure.configure')}
               </Link>
             )
           }
