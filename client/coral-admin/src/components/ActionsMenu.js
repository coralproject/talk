--- conflicted
+++ resolved
@@ -1,13 +1,8 @@
 import React from 'react';
 import PropTypes from 'prop-types';
-<<<<<<< HEAD
-import {Button, Icon} from 'coral-ui';
+import { Button, Icon } from 'coral-ui';
 import ClickOutside from 'coral-framework/components/ClickOutside';
-import {Menu} from 'react-mdl';
-=======
-import { Button, Icon } from 'coral-ui';
 import { Menu } from 'react-mdl';
->>>>>>> 0abc2ca2
 import cn from 'classnames';
 import { findDOMNode } from 'react-dom';
 import styles from './ActionsMenu.css';
@@ -40,20 +35,26 @@
   render() {
     const { className = '', buttonClassNames = '', label = '' } = this.props;
     return (
-<<<<<<< HEAD
       <ClickOutside onClickOutside={this.syncOpenState}>
-        <div className={cn(styles.root, className)} onBlur={this.syncOpenState} >
+        <div className={cn(styles.root, className)} onBlur={this.syncOpenState}>
           <Button
-            cStyle='actions'
-            className={cn(styles.button, {[styles.buttonOpen]: this.state.open}, buttonClassNames)}
+            cStyle="actions"
+            className={cn(
+              styles.button,
+              { [styles.buttonOpen]: this.state.open },
+              buttonClassNames
+            )}
             disabled={false}
             id={this.id}
             onClick={this.syncOpenState}
             icon={this.props.icon}
-            raised>
+            raised
+          >
             {label ? label : t('modqueue.actions')}
             <Icon
-              name={this.state.open ? 'keyboard_arrow_up' : 'keyboard_arrow_down'}
+              name={
+                this.state.open ? 'keyboard_arrow_up' : 'keyboard_arrow_down'
+              }
               className={styles.arrowIcon}
             />
           </Button>
@@ -62,32 +63,6 @@
           </Menu>
         </div>
       </ClickOutside>
-=======
-      <div className={cn(styles.root, className)} onBlur={this.syncOpenState}>
-        <Button
-          cStyle="actions"
-          className={cn(
-            styles.button,
-            { [styles.buttonOpen]: this.state.open },
-            buttonClassNames
-          )}
-          disabled={false}
-          id={this.id}
-          onClick={this.syncOpenState}
-          icon={this.props.icon}
-          raised
-        >
-          {label ? label : t('modqueue.actions')}
-          <Icon
-            name={this.state.open ? 'keyboard_arrow_up' : 'keyboard_arrow_down'}
-            className={styles.arrowIcon}
-          />
-        </Button>
-        <Menu target={this.id} className={styles.menu} ref={this.handleRef}>
-          {this.props.children}
-        </Menu>
-      </div>
->>>>>>> 0abc2ca2
     );
   }
 }
