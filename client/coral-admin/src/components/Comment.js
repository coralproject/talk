
import React from 'react';
import {Button, Icon} from 'react-mdl';
import timeago from 'timeago.js';
import styles from './CommentList.css';
<<<<<<< HEAD
import I18n from 'coral-framework/modules/i18n/i18n';
import translations from '../translations';
=======
import I18n from 'coral-framework/i18n/i18n';
import translations from '../translations.json';
>>>>>>> 7165b179

// Render a single comment for the list
export default props => (
  <li tabindex={props.index} className={`${styles.listItem} ${props.isActive && !props.hideActive ? styles.activeItem : ''}`}>
    <div className={styles.itemHeader}>
      <div className={styles.author}>
        <i className={`material-icons ${styles.avatar}`}>person</i>
        <span>{props.comment.get('name') || lang.t('comment.anon')}</span>
        <span className={styles.created}>{timeago().format(props.comment.get('createdAt') || (Date.now() - props.index * 60 * 1000), lang.getLocale().replace('-', '_'))}</span>
        {props.comment.get('flagged') ? <p className={styles.flagged}>{lang.t('comment.flagged')}</p> : null}
      </div>
      <div className={styles.actions}>
        {props.actions.map(action => canShowAction(action, props.comment) ? (
          <Button className={styles.actionButton}
            onClick={() => props.onClickAction(props.actionsMap[action].status, props.comment.get('id'))}
            fab colored>
            <Icon name={props.actionsMap[action].icon} />
          </Button>
        ) : null)}
      </div>
    </div>
    <div className={styles.itemBody}>
      <span className={styles.body}>{props.comment.get('body')}</span>
    </div>
  </li>
);

// Check if an action can be performed over a comment
const canShowAction = (action, comment) => {
  const status = comment.get('status');
  const flagged = comment.get('flagged');

  if (action === 'flag' && (status || flagged === true)) {
    return false;
  }
  return true;
};

const lang = new I18n(translations);<|MERGE_RESOLUTION|>--- conflicted
+++ resolved
@@ -3,13 +3,8 @@
 import {Button, Icon} from 'react-mdl';
 import timeago from 'timeago.js';
 import styles from './CommentList.css';
-<<<<<<< HEAD
-import I18n from 'coral-framework/modules/i18n/i18n';
-import translations from '../translations';
-=======
 import I18n from 'coral-framework/i18n/i18n';
 import translations from '../translations.json';
->>>>>>> 7165b179
 
 // Render a single comment for the list
 export default props => (
