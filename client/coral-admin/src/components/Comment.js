
import React from 'react';
import {Button, Icon} from 'react-mdl';
import timeago from 'timeago.js';
import styles from './CommentList.css';
import I18n from 'coral-framework/modules/i18n/i18n';
import translations from '../translations.json';
import Linkify from 'react-linkify';

const linkify = new Linkify();

// Render a single comment for the list
<<<<<<< HEAD
export default props => (
  <li tabIndex={props.index} className={`${styles.listItem} ${props.isActive && !props.hideActive ? styles.activeItem : ''}`}>
    <div className={styles.itemHeader}>
      <div className={styles.author}>
        <i className={`material-icons ${styles.avatar}`}>person</i>
        <span>{props.comment.get('name') || lang.t('comment.anon')}</span>
        <span className={styles.created}>{timeago().format(props.comment.get('createdAt') || (Date.now() - props.index * 60 * 1000), lang.getLocale().replace('-', '_'))}</span>
        {props.comment.get('flagged') ? <p className={styles.flagged}>{lang.t('comment.flagged')}</p> : null}
      </div>
      <div className={styles.actions}>
        {props.actions.map(action => canShowAction(action, props.comment) ? (
          <Button className={styles.actionButton}
            onClick={() => props.onClickAction(props.actionsMap[action].status, props.comment.get('id'))} colored>
            <Icon name={props.actionsMap[action].icon}/>
            {props.actionsMap[action].text}
          </Button>
        ) : null)}
=======
export default props => {
  const links = linkify.getMatches(props.comment.get('body'));

  return (
    <li tabindex={props.index} className={`${styles.listItem} ${props.isActive && !props.hideActive ? styles.activeItem : ''}`}>
      <div className={styles.itemHeader}>
        <div className={styles.author}>
          <i className={`material-icons ${styles.avatar}`}>person</i>
          <span>{props.comment.get('name') || lang.t('comment.anon')}</span>
          <span className={styles.created}>{timeago().format(props.comment.get('createdAt') || (Date.now() - props.index * 60 * 1000), lang.getLocale().replace('-', '_'))}</span>
          {props.comment.get('flagged') ? <p className={styles.flagged}>{lang.t('comment.flagged')}</p> : null}
        </div>
        <div>
          {links ?
          <span className={styles.hasLinks}><Icon name='error_outline'/> Contains Link</span> : null}
          <div className={styles.actions}>
            {props.actions.map(action => canShowAction(action, props.comment) ? (
              <Button className={styles.actionButton}
                onClick={() => props.onClickAction(props.actionsMap[action].status, props.comment.get('id'))}
                fab colored>
                <Icon name={props.actionsMap[action].icon} />
              </Button>
            ) : null)}
          </div>
        </div>
      </div>
      <div className={styles.itemBody}>
        <span className={styles.body}>
          <Linkify  component='span' properties={{style: linkStyles}}>
            {props.comment.get('body')}
          </Linkify>
        </span>
>>>>>>> 2160a81b
      </div>
    </li>
  );
};

// Check if an action can be performed over a comment
const canShowAction = (action, comment) => {
  const status = comment.get('status');
  const flagged = comment.get('flagged');

  if (action === 'flag' && (status || flagged === true)) {
    return false;
  }
  return true;
};

const linkStyles = {
  backgroundColor: 'rgb(255, 219, 135)',
  padding: '1px 2px'
};

const lang = new I18n(translations);<|MERGE_RESOLUTION|>--- conflicted
+++ resolved
@@ -10,25 +10,6 @@
 const linkify = new Linkify();
 
 // Render a single comment for the list
-<<<<<<< HEAD
-export default props => (
-  <li tabIndex={props.index} className={`${styles.listItem} ${props.isActive && !props.hideActive ? styles.activeItem : ''}`}>
-    <div className={styles.itemHeader}>
-      <div className={styles.author}>
-        <i className={`material-icons ${styles.avatar}`}>person</i>
-        <span>{props.comment.get('name') || lang.t('comment.anon')}</span>
-        <span className={styles.created}>{timeago().format(props.comment.get('createdAt') || (Date.now() - props.index * 60 * 1000), lang.getLocale().replace('-', '_'))}</span>
-        {props.comment.get('flagged') ? <p className={styles.flagged}>{lang.t('comment.flagged')}</p> : null}
-      </div>
-      <div className={styles.actions}>
-        {props.actions.map(action => canShowAction(action, props.comment) ? (
-          <Button className={styles.actionButton}
-            onClick={() => props.onClickAction(props.actionsMap[action].status, props.comment.get('id'))} colored>
-            <Icon name={props.actionsMap[action].icon}/>
-            {props.actionsMap[action].text}
-          </Button>
-        ) : null)}
-=======
 export default props => {
   const links = linkify.getMatches(props.comment.get('body'));
 
@@ -50,6 +31,7 @@
                 onClick={() => props.onClickAction(props.actionsMap[action].status, props.comment.get('id'))}
                 fab colored>
                 <Icon name={props.actionsMap[action].icon} />
+                {props.actionsMap[action].text}
               </Button>
             ) : null)}
           </div>
@@ -61,7 +43,6 @@
             {props.comment.get('body')}
           </Linkify>
         </span>
->>>>>>> 2160a81b
       </div>
     </li>
   );
