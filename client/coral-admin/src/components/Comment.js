--- conflicted
+++ resolved
@@ -32,14 +32,10 @@
                 cStyle={action}
                 key={i}
                 onClick={() => props.onClickAction(props.actionsMap[action].status, props.comment.get('id'))}
-<<<<<<< HEAD
                 fab colored>
                 <Icon name={props.actionsMap[action].icon} />
                 {props.actionsMap[action].text}
-              </Button>
-=======
-              />
->>>>>>> ed6a4216
+              </FabButton>
             ) : null)}
           </div>
         </div>
