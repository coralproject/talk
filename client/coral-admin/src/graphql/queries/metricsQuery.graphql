--- conflicted
+++ resolved
@@ -4,13 +4,10 @@
   assetsByFlag: assetMetrics(from: $from, to: $to, sort: FLAG) {
     ...metrics
   }
-<<<<<<< HEAD
-=======
   assetsByLike: assetMetrics(from: $from, to: $to, sort: LIKE) {
     ...metrics
   }
   assetsByActivity: assetMetrics(from: $from, to: $to, sort: ACTIVITY) {
     ...metrics
   }
->>>>>>> 75cb8301
 }