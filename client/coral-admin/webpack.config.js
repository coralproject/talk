const path = require('path')
const devConfig = require('./webpack.config.dev')
const autoprefixer = require('autoprefixer')
const precss = require('precss')
const Copy = require('copy-webpack-plugin')

module.exports = Object.assign({}, devConfig, {
  module: {
    context: __dirname,
    loaders: [
      { test: /.js$/, loader: 'babel', include: [path.join(__dirname, 'src'), path.join(__dirname, '../', 'coral-framework')], exclude: /node_modules/ },
      { test: /.json$/, loader: 'json', include: __dirname, exclude: /node_modules/ },
      { test: /.css$/, loaders: ['style-loader', 'css-loader?modules&importLoaders=1&localIdentName=[name]__[local]___[hash:base64:5]', 'postcss-loader'] }
    ]
  },
  plugins: [
<<<<<<< HEAD
    new Copy([{
      from: path.join(__dirname, '..', 'coral-embed-stream', 'dist'),
      to: './embed/comment-stream'
    }]),
    new webpack.LoaderOptionsPlugin({
      options: {
        context: __dirname,
        postcss: [autoprefixer, precss],
        minimize: true,
        debug: false
      }
    }),
    new webpack.optimize.UglifyJsPlugin(),
    new webpack.DefinePlugin({
      'process.env': {
        'NODE_ENV': JSON.stringify('production'),
        'VERSION': JSON.stringify(require("./package.json").version)
      }
    })
=======
    autoprefixer, precss
>>>>>>> 181944e3
  ]
})<|MERGE_RESOLUTION|>--- conflicted
+++ resolved
@@ -14,28 +14,13 @@
     ]
   },
   plugins: [
-<<<<<<< HEAD
-    new Copy([{
-      from: path.join(__dirname, '..', 'coral-embed-stream', 'dist'),
-      to: './embed/comment-stream'
-    }]),
-    new webpack.LoaderOptionsPlugin({
-      options: {
-        context: __dirname,
-        postcss: [autoprefixer, precss],
-        minimize: true,
-        debug: false
-      }
-    }),
-    new webpack.optimize.UglifyJsPlugin(),
+    autoprefixer,
+    precss,
     new webpack.DefinePlugin({
       'process.env': {
-        'NODE_ENV': JSON.stringify('production'),
+        'NODE_ENV': JSON.stringify('development'),
         'VERSION': JSON.stringify(require("./package.json").version)
       }
     })
-=======
-    autoprefixer, precss
->>>>>>> 181944e3
   ]
 })