--- conflicted
+++ resolved
@@ -6,17 +6,7 @@
 
 // tag string for best comments
 export const BEST_TAG = 'BEST';
-<<<<<<< HEAD
-
-export const commentIsBest = ({tags} = {}) => tags.some(t => t.tag.name === BEST_TAG);
-
-// const commentIsBest = tags => !!tags.filter(i => i.tag.name === 'BEST_TAG).length;
-=======
-export const commentIsBest = ({tags} = {}) => {
-  const isBest = Array.isArray(tags) && tags.some((t) => t.name === BEST_TAG);
-  return isBest;
-};
->>>>>>> c21e500e
+export const commentIsBest = ({tags} = {}) => tags.some((t) => t.tag.name === BEST_TAG);
 
 const name = 'coral-plugin-best';
 const lang = new I18n(translations);
