--- conflicted
+++ resolved
@@ -1,6 +1,5 @@
 import React, {Component} from 'react';
 import {connect} from 'react-redux';
-import {compose} from 'react-apollo';
 
 import {I18n} from '../../coral-framework';
 import {updateOpenStatus, updateConfiguration} from '../../coral-framework/actions/asset';
@@ -15,11 +14,7 @@
     super(props);
 
     this.state = {
-<<<<<<< HEAD
       premod: props.asset.settings.moderation === 'PRE',
-=======
-      premod: props.config.moderation === 'PRE',
->>>>>>> 603854c0
       premodLinks: false
     };
 
