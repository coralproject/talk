--- conflicted
+++ resolved
@@ -16,34 +16,6 @@
           type="submit"
           className={styles.apply}
           onChange={handleChange}
-<<<<<<< HEAD
-          checked={props.premod}
-          info={{
-            title: lang.t('configureCommentStream.enablePremod'),
-            description: lang.t('configureCommentStream.enablePremodDescription')
-          }}
-        />
-        {/* To be implimented
-        <ul>
-          <li>
-            <Checkbox
-              className={styles.checkbox}
-              cStyle={changed ? 'green' : 'darkGrey'}
-              name="premodLinks"
-              onChange={handleChange}
-              checked={props.premodLinks}
-              info={{
-                title: lang.t('configureCommentStream.enablePremodLinks'),
-                description: lang.t('configureCommentStream.enablePremodDescription')
-              }}
-            />
-          </li>
-        </ul>
-        */}
-      </li>
-    </ul>
-  </div>
-=======
           cStyle={changed ? 'green' : 'darkGrey'} >
           {lang.t('configureCommentStream.apply')}
         </Button>
@@ -60,6 +32,7 @@
               title: lang.t('configureCommentStream.enablePremod'),
               description: lang.t('configureCommentStream.enablePremodDescription')
             }} />
+          {/* To be implimented
           <ul>
             <li>
               <Checkbox
@@ -74,9 +47,10 @@
                 }} />
             </li>
           </ul>
+          */}
         </li>
       </ul>
     </div>
   </form>
->>>>>>> 30583cd9
+
 );