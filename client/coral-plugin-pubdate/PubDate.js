import React from 'react';
import {I18n} from '../coral-framework';

import timeago from 'timeago.js';

const lang = new I18n();
const name = 'coral-plugin-pubdate';

<<<<<<< HEAD
const PubDate = ({created_at}) => <div className={`${name  }-text`}>
  {timeago().format(created_at, lang.getLocale().replace('-', '_'))}

=======
const PubDate = ({created_at}) => <div className={`${name}-text`}>
  {lang.timeago(created_at)}
>>>>>>> 297dee6d
</div>;

export default PubDate;<|MERGE_RESOLUTION|>--- conflicted
+++ resolved
@@ -1,19 +1,11 @@
 import React from 'react';
 import {I18n} from '../coral-framework';
-
-import timeago from 'timeago.js';
 
 const lang = new I18n();
 const name = 'coral-plugin-pubdate';
 
-<<<<<<< HEAD
-const PubDate = ({created_at}) => <div className={`${name  }-text`}>
-  {timeago().format(created_at, lang.getLocale().replace('-', '_'))}
-
-=======
 const PubDate = ({created_at}) => <div className={`${name}-text`}>
   {lang.timeago(created_at)}
->>>>>>> 297dee6d
 </div>;
 
 export default PubDate;