{
  "name": "@coralproject/talk",
  "version": "8.7.0",
  "author": "The Coral Project",
  "homepage": "https://coralproject.net/",
  "sideEffects": [
    "*.css.ts",
    "*.css"
  ],
  "repository": {
    "type": "git",
    "url": "git://github.com/coralproject/talk.git"
  },
  "engines": {
    "node": "^18.16.0",
    "npm": "8.0.0"
  },
  "bugs": "https://github.com/coralproject/talk/issues",
  "contributors": [
    "https://github.com/coralproject/talk/graphs/contributors"
  ],
  "description": "A better commenting experience from Vox Media.",
  "scripts": {
    "build:client": "NODE_OPTIONS=\"--openssl-legacy-provider --no-experimental-fetch\" ts-node --transpile-only ./scripts/build.ts",
    "build:development": "NODE_OPTIONS=\"--openssl-legacy-provider --no-experimental-fetch\" NODE_ENV=development npm-run-all generate --parallel build:client",
    "build:withProfiler": "NODE_ENV=production REACT_PROFILER=true npm-run-all generate --parallel build:client",
    "build": "NODE_OPTIONS=\"--openssl-legacy-provider --no-experimental-fetch\" NODE_ENV=production npm-run-all generate-persist --parallel build:client",
    "docs:css-variables": "ts-node ./scripts/generateCSSVariablesDocs.ts ./src/core/client/ui/theme/streamVariables.ts ./CSS_VARIABLES.md",
    "docs:events": "ts-node ./scripts/generateEventDocs.ts ./src/core/client/stream/events.ts ./CLIENT_EVENTS.md",
    "doctoc": "doctoc --maxlevel=3 --title '## Table of Contents' CLIENT_EVENTS.md ../CONTRIBUTING.md",
    "generate-persist": "npm-run-all generate:css-types generate:relay-persist",
    "generate:css-types": "tcm src/core/client/",
    "generate:relay-persist": "npm-run-all --parallel 'generate:relay:* -- --persist'",
    "generate:relay:account": "ts-node --transpile-only ./scripts/compileRelay --bundle account",
    "generate:relay:admin": "ts-node --transpile-only ./scripts/compileRelay --bundle admin",
    "generate:relay:auth": "ts-node --transpile-only ./scripts/compileRelay --bundle auth",
    "generate:relay:framework": "ts-node --transpile-only ./scripts/compileRelay --bundle framework",
    "generate:relay:install": "ts-node --transpile-only ./scripts/compileRelay --bundle install",
    "generate:relay:stream": "ts-node --transpile-only ./scripts/compileRelay --bundle stream",
    "generate:relay": "npm-run-all --parallel generate:relay:*",
    "generate:supportedBrowsersRegExp": "ts-node --transpile-only ./scripts/generateSupportedBrowsersRegExp.ts ./src/core/client/framework/helpers/supportedBrowsersRegExp.ts",
    "generate": "npm-run-all generate:css-types generate:relay",
    "precommit": "node scripts/precommitLint.js && npm run doctoc && npm run generate:supportedBrowsersRegExp -- --verify && npm run docs:css-variables -- --verify && npm run docs:events -- --verify",
    "lint-fix": "npm run lint:client -- --fix && npm run lint:scripts -- --fix",
    "lint:client": "eslint 'src/core/client/**/*.{js,ts,tsx}'",
    "lint:scripts": "eslint 'scripts/**/*.{js,ts,tsx}'",
    "lint": "npm-run-all --parallel lint:* tscheck:*",
    "migration:create": "ts-node --transpile-only ./scripts/migration/create.ts",
    "start:webpackDevServer": "ts-node --transpile-only ./scripts/start.ts",
    "test": "node --trace-warnings scripts/test.js --watch --maxWorkers=50%",
    "test:client:stream": "node --trace-warnings scripts/testClient.stream.js --maxWorkers=50%",
    "test:client:admin": "node --trace-warnings scripts/testClient.admin.js --maxWorkers=50%",
    "test:client:other": "node --trace-warnings scripts/testClient.other.js --maxWorkers=50%",
    "tscheck:client": "tsc --project ./src/core/client/tsconfig.json --noEmit",
    "tscheck:scripts": "tsc --project ./tsconfig.json --noEmit",
    "tscheck": "npm-run-all --parallel tscheck:*",
    "watch": "NODE_OPTIONS=\"--openssl-legacy-provider --no-experimental-fetch\" NODE_ENV=development ts-node --transpile-only ./scripts/watcher/bin/watcher.ts --config ./config/watcher.ts"
  },
  "license": "Apache-2.0",
  "dependencies": {
    "@ampproject/toolbox-cache-url": "^2.9.0",
    "@coralproject/bunyan-prettystream": "^0.1.4",
    "@fluent/bundle": "^0.15.1",
    "@fluent/dom": "^0.7.0",
    "@graphql-tools/schema": "^6.2.4",
    "@graphql-tools/utils": "^6.2.4",
    "@rudderstack/rudder-sdk-node": "1.1.4",
    "@sentry/integrations": "^6.19.7",
    "@sentry/types": "^6.19.7",
    "@types/url-regex-safe": "^1.0.0",
    "bunyan": "^1.8.12",
    "convict": "^6.2.3",
    "coral-common": "../common/dist",
    "coral-config": "../config/dist",
    "dompurify": "^2.0.17",
    "dotenv": "^8.2.0",
    "env-rewrite": "^1.0.2",
    "express": "^4.17.1",
    "fs-extra": "^8.1.0",
    "graphql": "^14.6.0",
    "graphql-config": "^3.2.0",
    "joi": "^17.2.1",
    "jsdom": "^16.3.0",
    "lodash": "^4.17.19",
    "long-settimeout": "^1.0.1",
    "luxon": "^1.22.2",
    "postcss": "^8.3.5",
    "querystringify": "^2.1.1",
    "re2": "^1.20.9",
    "source-map-support": "^0.5.16",
    "uuid": "^7.0.3"
  },
  "devDependencies": {
    "@babel/core": "^7.10.3",
    "@babel/plugin-transform-runtime": "^7.10.3",
    "@babel/preset-env": "^7.10.3",
    "@babel/preset-react": "^7.10.1",
    "@babel/preset-typescript": "^7.10.1",
    "@babel/runtime-corejs3": "^7.10.3",
    "@coralproject/npm-run-all": "^4.1.5",
    "@coralproject/rte": "^2.2.4",
    "@fluent/react": "^0.12.0",
    "@giphy/js-fetch-api": "^4.1.2",
    "@giphy/react-components": "^5.4.0",
    "@graphql-codegen/cli": "^1.20.0",
    "@graphql-codegen/introspection": "^1.18.1",
    "@intervolga/optimize-cssnano-plugin": "^1.0.6",
    "@sentry/react": "^6.19.7",
    "@testing-library/jest-dom": "^5.16.2",
    "@testing-library/react": "^13.0.0",
    "@testing-library/user-event": "^13.5.0",
    "@types/bunyan": "^1.8.6",
    "@types/case-sensitive-paths-webpack-plugin": "^2.1.4",
    "@types/classnames": "^2.2.10",
    "@types/common-tags": "^1.8.0",
    "@types/compression-webpack-plugin": "^2.0.1",
    "@types/convict": "^5.2.1",
    "@types/cross-spawn": "^6.0.1",
    "@types/dompurify": "^2.0.1",
    "@types/eventemitter2": "^4.1.0",
    "@types/express": "^4.17.4",
    "@types/express-serve-static-core": "^4.17.3",
    "@types/flat": "^5.0.0",
    "@types/fs-extra": "^8.1.0",
    "@types/html-webpack-plugin": "^3.2.3",
    "@types/jest": "^26.0.13",
    "@types/jest-axe": "^3.5.0",
    "@types/jsdom": "^16.2.0",
    "@types/lodash": "^4.14.149",
    "@types/luxon": "^1.22.0",
    "@types/marked": "^0.7.3",
    "@types/mini-css-extract-plugin": "^1.4.3",
    "@types/node": "^12.12.34",
    "@types/prettier": "^1.19.1",
    "@types/react": "^18.0.17",
    "@types/react-axe": "^3.1.0",
    "@types/react-copy-to-clipboard": "^4.3.0",
    "@types/react-dom": "^18.0.6",
    "@types/react-helmet": "^6.1.5",
    "@types/react-relay": "^7.0.17",
    "@types/react-responsive": "^8.0.2",
    "@types/react-test-renderer": "^16.9.2",
    "@types/react-transition-group": "^4.2.4",
    "@types/recharts": "^1.8.9",
    "@types/recompose": "^0.30.7",
    "@types/relay-runtime": "^8.0.7",
    "@types/sane": "^2.0.0",
    "@types/shallow-equals": "^1.0.0",
    "@types/simplemde": "^1.11.7",
    "@types/sinon": "^7.5.2",
    "@types/source-map-support": "^0.5.3",
    "@types/stack-trace": "0.0.29",
    "@types/uuid": "^7.0.2",
    "@types/vinyl": "^2.0.4",
    "@types/webpack": "^4.41.17",
    "@types/webpack-assets-manifest": "^4.0.2",
    "@types/webpack-bundle-analyzer": "^3.8.0",
    "@types/webpack-dev-server": "^3.11.0",
    "@types/ws": "^7.2.3",
<<<<<<< HEAD
    "@types/xregexp": "^4.3.0",
    "@typescript-eslint/eslint-plugin": "^5.62.0",
    "@typescript-eslint/eslint-plugin-tslint": "^5.62.0",
    "@typescript-eslint/parser": "^5.62.0",
=======
    "@typescript-eslint/eslint-plugin": "^3.4.0",
    "@typescript-eslint/eslint-plugin-tslint": "^3.4.0",
    "@typescript-eslint/parser": "^3.4.0",
>>>>>>> 49b2e286
    "address": "^1.2.2",
    "autoprefixer": "^9.8.6",
    "babel-core": "^7.0.0-bridge.0",
    "babel-jest": "^26.3.0",
    "babel-loader": "^8.1.0",
    "babel-plugin-lodash": "^3.3.4",
    "babel-plugin-module-resolver": "^4.0.0",
    "babel-plugin-relay": "^9.1.0",
    "babel-plugin-use-lodash-es": "^0.2.0",
    "bowser": "^2.9.0",
    "browserslist-useragent-regexp": "^2.1.1",
    "bundlesize2": "^0.0.31",
    "case-sensitive-paths-webpack-plugin": "^2.3.0",
    "chalk": "^3.0.0",
    "chokidar": "^3.3.1",
    "classnames": "^2.2.6",
    "commander": "^5.0.0",
    "comment-json": "^3.0.2",
    "common-tags": "^1.8.0",
    "compression-webpack-plugin": "^3.1.0",
    "core-js": "^3.6.4",
    "core-js-pure": "^3.6.4",
    "cross-spawn": "^7.0.1",
    "css-loader": "^3.4.2",
    "del": "^6.0.0",
    "doctoc": "^1.4.0",
    "eslint": "^8.54.0",
    "eslint-config-prettier": "^6.11.0",
    "eslint-plugin-jest-dom": "^4.0.1",
    "eslint-plugin-jsdoc": "^42.0.0",
    "eslint-plugin-jsx-a11y": "^6.8.0",
    "eslint-plugin-prettier": "^3.1.4",
    "eslint-plugin-react": "^7.33.2",
    "eslint-plugin-react-hooks": "^4.6.0",
    "eventemitter2": "^6.4.3",
    "extract-loader": "^5.1.0",
    "fake-indexeddb": "^3.1.2",
    "farce": "^0.4.5",
    "final-form": "^4.20.1",
    "final-form-arrays": "^3.0.2",
    "flat": "^5.0.0",
    "fluent-intl-polyfill": "^0.1.0",
    "found": "^0.5.9",
    "found-relay": "^0.8.2",
    "graphql-schema-linter": "^0.4.0",
    "graphql-schema-typescript": "^1.3.2",
    "gulp": "^4.0.2",
    "gulp-babel": "^8.0.0",
    "gulp-cli": "^2.3.0",
    "gulp-sourcemaps": "^2.6.5",
    "gulp-typescript": "^6.0.0-alpha.1",
    "html-webpack-plugin": "^4.0.4",
    "intersection-observer": "^0.7.0",
    "intl": "^1.2.5",
    "jest": "^26.4.2",
    "jest-axe": "^4.0.0",
    "jest-junit": "^11.1.0",
    "jest-localstorage-mock": "^2.4.3",
    "jest-mock-console": "^1.0.1",
    "jwt-decode": "^3.0.0",
    "keymaster": "^1.6.2",
    "lint-staged": "^10.2.11",
    "loader-utils": "^2.0.0",
    "lodash-es": "^4.17.15",
    "marked": "^0.8.2",
    "material-design-icons-iconfont": "^6.1.0",
    "mini-css-extract-plugin": "^1.6.2",
    "postcss-advanced-variables": "^3.0.1",
    "postcss-flexbugs-fixes": "^4.2.0",
    "postcss-import": "^12.0.1",
    "postcss-js": "^2.0.3",
    "postcss-loader": "^3.0.0",
    "postcss-mixins": "^6.2.3",
    "postcss-nested": "^4.2.1",
    "postcss-prepend-imports": "^1.0.1",
    "postcss-preset-env": "^6.7.0",
    "prettier": "^2.7.1",
    "pstree.remy": "^1.1.7",
    "raw-loader": "^4.0.0",
    "react": "^18.2.0",
    "react-axe": "^3.4.1",
    "react-copy-to-clipboard": "^5.0.2",
    "react-dev-utils": "^10.2.1",
    "react-dom": "^18.2.0",
    "react-error-overlay": "^6.0.7",
    "react-final-form": "6.3.0",
    "react-final-form-arrays": "^3.1.2",
    "react-helmet": "^5.2.1",
    "react-popper": "^1.3.7",
    "react-relay": "github:coralproject/patched#react-relay-10.0.1",
    "react-relay-network-modern": "^5.0.0",
    "react-responsive": "^8.0.3",
    "react-shadow": "^19.0.2",
    "react-test-renderer": "^18.2.0",
    "react-timeago": "^4.4.0",
    "react-transition-group": "^4.3.0",
    "react-use": "^17.4.0",
    "react-virtuoso": "^2.16.5",
    "recharts": "^2.1.13",
    "recompose": "^0.30.0",
    "regenerator-runtime": "^0.13.5",
    "relay-compiler": "^10.0.1",
    "relay-compiler-language-typescript": "^12.0.3",
    "relay-local-schema": "^0.8.0",
    "relay-runtime": "^10.0.1",
    "resize-observer-polyfill": "^1.5.1",
    "sane": "^4.1.0",
    "shallow-equals": "^1.0.0",
    "simplemde": "^1.11.2",
    "simulant": "^0.2.2",
    "sinon": "^10.0.0",
    "sockjs-client": "^1.4.0",
    "stack-trace": "^0.0.10",
    "staged-git-files": "^1.3.0",
    "strip-ansi": "^6.0.0",
    "style-loader": "^2.0.0",
    "subscriptions-transport-ws": "^0.9.16",
    "thread-loader": "^2.1.3",
    "timekeeper": "^2.2.0",
    "ts-jest": "26.3.0",
    "ts-loader": "^7.0.5",
    "ts-node": "^9.1.1",
    "ts-node-dev": "1.0.0-pre.44",
    "tsconfig-paths": "^3.9.0",
    "tsconfig-paths-webpack-plugin": "^3.2.0",
    "tslint": "^6.1.2",
    "typed-css-modules": "^0.6.4",
    "typeface-manuale": "^1.1.13",
    "typeface-nunito": "^1.1.3",
    "typeface-open-sans": "^1.1.13",
    "typeface-source-sans-pro": "^1.1.5",
    "typescript": "^3.9.5",
    "typescript-snapshots-plugin": "^1.7.0",
    "url-loader": "4.1.1",
    "use-resize-observer": "^6.1.0",
    "wait-for-expect": "^1.3.0",
    "webpack": "^4.46.0",
    "webpack-assets-manifest": "^4.0.6",
    "webpack-bundle-analyzer": "^3.8.0",
    "webpack-cli": "^3.3.12",
    "webpack-dev-server": "^3.11.3",
    "whatwg-fetch": "^3.4.0"
  },
  "dependencies-pins-documentation": {
    "react-final-form@6.3.0": [
      "Newer versions has problems with radio and checkbox fields.",
      "Update when the following issue is resolved:",
      "https://github.com/final-form/react-final-form/issues/683"
    ],
    "ts-node-dev@1.0.0-pre.44": [
      "Newer versions unbearibly slow"
    ],
    "wait-for-expect@1.x.x": [
      "Newer versions breaks the use of jest fake timers"
    ]
  },
  "bundlesize": [
    {
      "path": "./dist/static/assets/js/embed.js",
      "maxSize": "30.05 kB",
      "maxSizeOld": "17 kB"
    },
    {
      "path": "./dist/static/assets/js/count.js",
      "maxSize": "10 kB",
      "maxSizeOld": "2 kB"
    }
  ],
  "graphql-schema-linter": {
    "rules": [
      "types-are-capitalized"
    ]
  },
  "browsers": [
    ">1%",
    "last 4 versions",
    "iOS >= 10",
    "Safari >= 10",
    "Edge >= 79",
    "Firefox >= 63",
    "Chrome >= 54",
    "not OperaMini all",
    "not dead"
  ]
}<|MERGE_RESOLUTION|>--- conflicted
+++ resolved
@@ -157,16 +157,9 @@
     "@types/webpack-bundle-analyzer": "^3.8.0",
     "@types/webpack-dev-server": "^3.11.0",
     "@types/ws": "^7.2.3",
-<<<<<<< HEAD
-    "@types/xregexp": "^4.3.0",
     "@typescript-eslint/eslint-plugin": "^5.62.0",
     "@typescript-eslint/eslint-plugin-tslint": "^5.62.0",
     "@typescript-eslint/parser": "^5.62.0",
-=======
-    "@typescript-eslint/eslint-plugin": "^3.4.0",
-    "@typescript-eslint/eslint-plugin-tslint": "^3.4.0",
-    "@typescript-eslint/parser": "^3.4.0",
->>>>>>> 49b2e286
     "address": "^1.2.2",
     "autoprefixer": "^9.8.6",
     "babel-core": "^7.0.0-bridge.0",
