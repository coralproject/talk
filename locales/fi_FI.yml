--- conflicted
+++ resolved
@@ -1,317 +1,278 @@
 fi_FI:
-  admin_sidebar:
-    sort_comments: 'Järjestä kommentit'
-    view_options: 'Näytä asetukset'
-  already_flagged_username: 'Olet jo ilmiantanut tämän käyttäjänimen.'
+  your_account_has_been_suspended: Tilisi on väliaikasesti suljettu.
+  your_account_has_been_banned: Tilillesi on asetettu kirjoituskielto.
+  your_username_has_been_rejected: Tilisi on suljettu, koska käyttäjänimesi on epäsopiva. Vaihda käyttäjänimeä jatkaaksesi tilin käyttöä.
+  embed_comments_tab: Kommentit
   bandialog:
-    are_you_sure: 'Haluatko varmasti asettaa kirjoituskiellon käyttäjätilille {0}?'
-    ban_user: 'Estä käyttäjä?'
-    banned_user: 'Estetty käyttäjä'
-    cancel: Peruuta
+    are_you_sure: "Haluatko varmasti asettaa kirjoituskiellon käyttäjätilille {0}?"
+    ban_user: "Estä käyttäjä?"
+    banned_user: "Estetty käyttäjä"
+    cancel: "Peruuta"
+    note: "Huom! {0}"
+    note_reject_comment: "Käyttäjän asettaminen kirjoituskieltoon asettaa myös kommentin Hylätyt-jonoon"
+    note_ban_user: "Käyttäjän kirjoituskielto estää kommentoinnin, kommentteihin reagoinnin, sekä kommenttien ilmiantamisen."
+    yes_ban_user: "Kyllä, aseta käyttäjälle kirjoituskielto"
+    write_a_message: "Kirjoita viesti"
+    send: "Lähetä"
+    notify_ban_headline: "Lähetä käyttäjälle ilmoitus kirjoituskiellosta"
+    notify_ban_description: "Tämä lähettää käyttäjälle sähköposti-ilmoituksen kirjoituskiellosta."
     email_message_ban: "{0},\n\nTilläsi on rikottu kommentoinnin sääntöjä, jonka takia tilille on asetettu kirjoituskielto. Tiliä ei voida enää käyttää kommentointiin osallistumiseen tai kommenttien ilmiantamiseen. Ota yhteyttä moderointiin, jos tämä on tapahtunut mielestäsi väärin perustein."
-    note: 'Huom! {0}'
-    note_ban_user: 'Käyttäjän kirjoituskielto estää kommentoinnin, kommentteihin reagoinnin, sekä kommenttien ilmiantamisen.'
-    note_reject_comment: 'Käyttäjän asettaminen kirjoituskieltoon asettaa myös kommentin Hylätyt-jonoon'
-    notify_ban_description: 'Tämä lähettää käyttäjälle sähköposti-ilmoituksen kirjoituskiellosta.'
-    notify_ban_headline: 'Lähetä käyttäjälle ilmoitus kirjoituskiellosta'
-    send: Lähetä
-    write_a_message: 'Kirjoita viesti'
-    yes_ban_user: 'Kyllä, aseta käyttäjälle kirjoituskielto'
-  bio_offensive: 'Kuvaus on loukkaava'
-  cancel: Peruuta
-  characters_remaining: 'merkki(ä) jäljellä'
+  bio_offensive: "Kuvaus on loukkaava"
+  cancel: "Peruuta"
+  confirm_email:
+    click_to_confirm: "Vahvista sähköpostiosoitteesi"
+    confirm: "Vahvista"
+  password_reset:
+    mail_sent: "Salasananvaihtolinkki on lähetetty rekisteröityyn sähköpostiosoitteeseen"
+    set_new_password: "Luo uusi salasana"
+    new_password: "Uusi salasana"
+    new_password_help: "Salasanan tulee olla vähintään 8 merkin pituinen"
+    confirm_new_password: "Vahvista uusi salasana"
+    change_password: "Vaihda salasana"
+  characters_remaining: "merkki(ä) jäljellä"
   comment:
-    anon: Anonyymi
-    ban_user: 'Estä käyttäjä'
-    comment: Kommentoi
+    anon: "Anonyymi"
+    undo_reject: "Peruuta"
+    ban_user: "Estä käyttäjä"
+    comment: "Kommentoi"
     edited: Muokattu
-    flagged: ilmiannettu
-    undo_reject: Peruuta
-    view_context: 'Näytä konteksti'
+    flagged: "ilmiannettu"
+    view_context: "Näytä konteksti"
   comment_box:
-    cancel: Peruuta
-    characters_remaining: 'merkki(ä) jäljellä'
-    comment: Kommentoi
-    comment_post_banned_word: 'Kommenttisi sisältää vähintään yhden kielletyn sanan, joten kommenttiasi ei tulla julkaisemaan. Jos tämä ilmoitus on mielestäsi aiheeton, olethan yhteydessä moderointitiimiimme.'
-    comment_post_notif: 'Kommenttisi on lähetetty.'
-    comment_post_notif_premod: 'Kiitos kommentistasi. Moderointitiimimme käsittelee kommenttisi mahdollisimman pian.'
-    name: Nimi
-    post: Lähetä
-    reply: Vastaa
-  comment_offensive: 'Kommentti on loukkaava'
+    post: "Lähetä"
+    cancel: "Peruuta"
+    reply: "Vastaa"
+    comment: "Kommentoi"
+    name: "Nimi"
+    comment_post_notif: "Kommenttisi on lähetetty."
+    comment_post_notif_premod: "Kiitos kommentistasi. Moderointitiimimme käsittelee kommenttisi mahdollisimman pian."
+    comment_post_banned_word:  "Kommenttisi sisältää vähintään yhden kielletyn sanan, joten kommenttiasi ei tulla julkaisemaan. Jos tämä ilmoitus on mielestäsi aiheeton, olethan yhteydessä moderointitiimiimme."
+    characters_remaining: "merkki(ä) jäljellä"
+  comment_offensive: "Kommentti on loukkaava"
+  comment_singular: Kommentti
   comment_plural: Kommentit
-  comment_post_banned_word: 'Kommenttisi sisältää vähintään yhden kielletyn sanan, joten kommenttiasi ei tulla julkaisemaan. Jos tämä ilmoitus on mielestäsi aiheeton, olethan yhteydessä moderointitiimiimme.'
-  comment_post_notif: 'Kommenttisi on lähetetty.'
-  comment_post_notif_premod: 'Kiitos kommentistasi. Moderointitiimimme käsittelee kommenttisi mahdollisimman pian.'
-  comment_singular: Kommentti
+  comment_post_banned_word: "Kommenttisi sisältää vähintään yhden kielletyn sanan, joten kommenttiasi ei tulla julkaisemaan. Jos tämä ilmoitus on mielestäsi aiheeton, olethan yhteydessä moderointitiimiimme."
+  comment_post_notif: "Kommenttisi on lähetetty."
+  comment_post_notif_premod: "Kiitos kommentistasi. Moderointitiimimme käsittelee kommenttisi mahdollisimman pian."
   common:
-    copy: Kopioi
+    copy: 'Kopioi'
     error: 'Tapahtui virhe.'
-    reaction: reaktio
-    reactions: reaktiot
-    replies: vastaukset
-    reply: vastaa
-    story: Artikkeli
+    reply: 'vastaa'
+    replies: 'vastaukset'
+    reaction: 'reaktio'
+    reactions: 'reaktiot'
+    story: 'Artikkeli'
+  flagged_usernames:
+    notify_approved: '{0} hyväksyi käyttäjänimen {1}'
+    notify_rejected: '{0} hylkäsi käyttäjänimen {1}'
+    notify_flagged: '{0} ilmiantoi käyttäjänimen {1}'
+    notify_changed: 'käyttäjä {0} vaihtoi käyttäjänimesä muotoon {1}'
   community:
-    account_creation_date: 'Tilin luontiaika'
+    account_creation_date: "Tilin luontiaika"
     active: Aktiivinen
     admin: Ylläpitäjä
-    ads_marketing: 'Vaikuttaa mainokselta'
-    are_you_sure: 'Haluatka varmasti asettaa käyttäjlle {0} kirjoituskiellon?'
-    ban_user: 'Estä käyttäjä?'
+    ads_marketing: "Vaikuttaa mainokselta"
+    are_you_sure: "Haluatka varmasti asettaa käyttäjlle {0} kirjoituskiellon?"
+    ban_user: "Estä käyttäjä?"
     banned: Estetty
-    banned_user: 'Estetty käyttäjä'
+    banned_user: "Estetty käyttäjä"
     cancel: Peruuta
-    commenter: Kommentoija
-    dont_like_username: 'Epäsopiva käyttäjänimi'
-    flaggedaccounts: 'Ilmiannetut käyttäjänimet'
+    dont_like_username: "Epäsopiva käyttäjänimi"
+    flaggedaccounts: "Ilmiannetut käyttäjänimet"
     flags: Liputuksia
-    impersonating: 'Toiseksi tekeytyminen'
-    loading: 'Ladataan tuloksia'
+    impersonating: "Toiseksi tekeytyminen"
+    loading: "Ladataan tuloksia"
     moderator: Moderaattori
-    newsroom_role: 'Uutishuoneen rooli'
-    no_flagged_accounts: 'Ilmiannettujen nimimerkkien jono on tyhjä.'
-    no_results: 'Antamallasi hakusanalla ei löydy yhtään käyttäjää.'
-    offensive: Loukkaava
+    newsroom_role: "Uutishuoneen rooli"
+    no_flagged_accounts: "Ilmiannettujen nimimerkkien jono on tyhjä."
+    no_results: "Antamallasi hakusanalla ei löydy yhtään käyttäjää."
+    offensive: "Loukkaava"
     other: Muu
     people: Käyttäjät
-    role: 'Valitse rooli...'
-    select_status: 'Valitse tila...'
-    spam_ads: Roskapostit/mainokset
-    staff: Työntekijä
+    role: "Valitse rooli..."
+    select_status: "Valitse tila..."
+    spam_ads: "Roskapostit/mainokset"
+    staff: "Työntekijä"
     status: Tila
-    username_and_email: 'Käyttäjänimi ja sähköposti'
-    yes_ban_user: 'Kyllä, estä käyttäjä'
+    username_and_email: "Käyttäjänimi ja sähköposti"
+    yes_ban_user: "Kyllä, estä käyttäjä"
+    commenter: "Kommentoija"
   configure:
     apply: Käytä
-    banned_word_text: 'Näitä sanoja tai fraaseja sisältävät kommentit poistetaan automaattisesti. Lisää uusi kirjoittamalla sana ja painamalla enter- tai tab-näppäintä. Vaihtoehtoisesti kopio lista, jossa sanat on eroteltu pilkuilla.'
-    banned_words_title: 'Estettyjen sanojen lista.'
-    close: Sulje
-    close_after: 'Sulje kommentit, kun on kulunut'
-    close_stream: 'Sulje kommentointi'
-    close_stream_configuration: 'Kommentointi suljettu. Kommentointi on mahdollista, jos avaat kommentoinnin uudelleen.'
-    closed_comments_desc: 'Kirjoita viesti, joka näytetään, kun kommenttivirta on suljettu ja uusia viestejä ei voi enää lähettää.'
-    closed_comments_label: 'Kirjoita viesti...'
-    closed_stream_settings: 'Suljetun keskustelun ilmoitusviesti'
-    comment_count_error: 'Syötä numero.'
-    comment_count_header: 'Rajoita kommentin pituutta'
+    banned_word_text: "Näitä sanoja tai fraaseja sisältävät kommentit poistetaan automaattisesti. Lisää uusi kirjoittamalla sana ja painamalla enter- tai tab-näppäintä. Vaihtoehtoisesti kopio lista, jossa sanat on eroteltu pilkuilla."
+    banned_words_title: "Estettyjen sanojen lista."
+    close: "Sulje"
+    close_after: "Sulje kommentit, kun on kulunut"
+    close_stream: "Sulje kommentointi"
+    close_stream_configuration: "Kommentointi suljettu. Kommentointi on mahdollista, jos avaat kommentoinnin uudelleen."
+    closed_comments_desc: "Kirjoita viesti, joka näytetään, kun kommenttivirta on suljettu ja uusia viestejä ei voi enää lähettää."
+    closed_comments_label: "Kirjoita viesti..."
+    closed_stream_settings: "Suljetun keskustelun ilmoitusviesti"
+    comment_count_error: "Syötä numero."
+    comment_count_header: "Rajoita kommentin pituutta"
     comment_count_text_post: merkkiin
-    comment_count_text_pre: 'Kommentin pituus rajoitetaan'
+    comment_count_text_pre: "Kommentin pituus rajoitetaan"
     comment_settings: Asetukset
-    comment_stream: Kommentit
-    comment_stream_will_close: 'Kommentointi sulkeutuu'
+    comment_stream: "Kommentit"
+    comment_stream_will_close: "Kommentointi sulkeutuu"
     community: Yhteisö
-    configure: 'Muokkaa asetuksia'
-    copy_and_paste: 'Kopio ja liitä koodi sisällönhallintajärjestelmääsi upottaaksesi kommenttiosion artikkeliin.'
-    custom_css_url: 'CSS-tiedoston URL'
-    custom_css_url_desc: 'CSS-tiedoston URL, jonka sisällöllä ylikirjoitetaan oletustyylit. Voi olla sisäinen tai ulkoinen.'
+    configure: "Muokkaa asetuksia"
+    copy_and_paste: "Kopio ja liitä koodi sisällönhallintajärjestelmääsi upottaaksesi kommenttiosion artikkeliin."
+    custom_css_url: "CSS-tiedoston URL"
+    custom_css_url_desc: "CSS-tiedoston URL, jonka sisällöllä ylikirjoitetaan oletustyylit. Voi olla sisäinen tai ulkoinen."
     days: Päivää
-    description: 'Ylläpitäjänä voit muokata tämän artikkelin kommentoinnin asetuksia:'
-    domain_list_text: 'Syötä verkkotunnukset, joilla on lupa käyttää Talkia. Esimerkiksi lokaalikehitys-, QA- ja tuotantoympäristöt: localhost:3000 staging.domain.com domain.com.'
-    domain_list_title: 'Luviteut verkkotunnukset'
-    edit_comment_timeframe_heading: 'Muokkaa kommentin muokkausaikaikkunaa'
-    edit_comment_timeframe_text_post: 'sekuntia aikaa muokata kommenttejaan.'
-    edit_comment_timeframe_text_pre: 'Kommentoijilla on'
-    embed_comment_stream: 'Upota keskustelu'
-    enable_pre_moderation: 'Esimoderointi päälle'
-    enable_pre_moderation_text: 'Moderaattorien tulee hyväksyä kaikki julkaistavat kommentit.'
-    enable_premod: 'Esimoderointi päälle'
-    enable_premod_description: 'Moderaattorien tulee hyväksyä kaikki julkaistavat kommentit.'
-    enable_premod_links: 'Esimoderoi kommentit, joissa on linkki'
-    enable_premod_links_description: 'Moderaattorien tulee hyväksyä sellaisten kommenttien julkaisu, joissa on linkki.'
-    enable_premod_links_text: 'Moderaattorien tulee hyväksyä sellaisten kommenttien julkaisu, joissa on linkki.'
-    enable_questionbox: 'Kysy lukijoilta'
-    enable_questionbox_description: 'Tämä kysymys tulee näkymään kommenttiosion ylälaidassa. Kysy artikkelin aiheesta tai ohjaa keskustelua kysymyksen avulla.'
+    description: "Ylläpitäjänä voit muokata tämän artikkelin kommentoinnin asetuksia:"
+    domain_list_text: "Syötä verkkotunnukset, joilla on lupa käyttää Talkia. Esimerkiksi lokaalikehitys-, QA- ja tuotantoympäristöt: localhost:3000 staging.domain.com domain.com."
+    domain_list_title: "Luviteut verkkotunnukset"
+    edit_comment_timeframe_heading: "Muokkaa kommentin muokkausaikaikkunaa"
+    edit_comment_timeframe_text_pre: "Kommentoijilla on"
+    edit_comment_timeframe_text_post: "sekuntia aikaa muokata kommenttejaan."
+    embed_comment_stream: "Upota keskustelu"
+    enable_premod_links_text: Moderaattorien tulee hyväksyä sellaisten kommenttien julkaisu, joissa on linkki.
+    enable_pre_moderation: "Esimoderointi päälle"
+    enable_pre_moderation_text: "Moderaattorien tulee hyväksyä kaikki julkaistavat kommentit."
+    enable_premod_links: "Esimoderoi kommentit, joissa on linkki"
+    enable_premod: "Esimoderointi päälle"
+    enable_premod_description: "Moderaattorien tulee hyväksyä kaikki julkaistavat kommentit."
+    enable_premod_links_description: "Moderaattorien tulee hyväksyä sellaisten kommenttien julkaisu, joissa on linkki."
+    enable_questionbox: "Kysy lukijoilta"
+    enable_questionbox_description: "Tämä kysymys tulee näkymään kommenttiosion ylälaidassa. Kysy artikkelin aiheesta tai ohjaa keskustelua kysymyksen avulla."
     hours: Tuntia
-    include_comment_stream: 'Sisällytä kommentoinnin kuvaus lukijoille'
-    include_comment_stream_desc: 'Kirjoita kommenttiosion yläreunassa näkyvä viesti. Aseta keskustelun aihe, sisällytä sääntöjä tms.'
-    include_question_here: 'Kirjoita kysymyksesi tähän:'
-    include_text: 'Lisää teksti tähän.'
+    include_comment_stream: "Sisällytä kommentoinnin kuvaus lukijoille"
+    include_comment_stream_desc: "Kirjoita kommenttiosion yläreunassa näkyvä viesti. Aseta keskustelun aihe, sisällytä sääntöjä tms."
+    include_text: "Lisää teksti tähän."
+    include_question_here: "Kirjoita kysymyksesi tähän:"
     moderate: Moderoi
-    moderation_settings: Moderointiasetukset
-    open: Avaa
-    open_stream: 'Avaa kommentointi'
-    open_stream_configuration: 'Tämän artikkelin kommentointi on tällä hetkellä auki. Jos se suljetaan, ei kommentointi ole enää mahdollista, mutta vanhat kommentit jäävät näkyviin.'
-    require_email_verification: 'Vaadi sähköpostin vahvistus'
-    require_email_verification_text: 'Uusien käyttäjien täytyy vahvistaa sähköpostiosoitteensa ennen kommentoinnin aloittamista'
-    save_changes: 'Tallenna muutokset'
+    moderation_settings: "Moderointiasetukset"
+    open: "Avaa"
+    open_stream: "Avaa kommentointi"
+    open_stream_configuration: "Tämän artikkelin kommentointi on tällä hetkellä auki. Jos se suljetaan, ei kommentointi ole enää mahdollista, mutta vanhat kommentit jäävät näkyviin."
+    require_email_verification: "Vaadi sähköpostin vahvistus"
+    require_email_verification_text: "Uusien käyttäjien täytyy vahvistaa sähköpostiosoitteensa ennen kommentoinnin aloittamista"
+    save_changes: "Tallenna muutokset"
     shortcuts: Pikalinkit
-    sign_out: 'Kirjaudu ulos'
+    sign_out: "Kirjaudu ulos"
     stories: Artikkelitarinat
-    stream_settings: 'Kommentoinnin asetukset'
-    suspect_word_text: 'Nämä sanat tai fraasit näkyvät korostettuina kommenteissa. Lisää uusi kirjoittamalla sana ja painamalla enter- tai tab-näppäintä. Vaihtoehtoisesti kopio lista, jossa sanat on eroteltu pilkuilla.'
-    suspect_word_title: 'Epäilyttävien sanojen lista'
-    tech_settings: 'Tekniset asetukset'
-    title: 'Muokkaa kommentoinnin asetuksia'
+    stream_settings: "Kommentoinnin asetukset"
+    suspect_word_title: "Epäilyttävien sanojen lista"
+    suspect_word_text: "Nämä sanat tai fraasit näkyvät korostettuina kommenteissa. Lisää uusi kirjoittamalla sana ja painamalla enter- tai tab-näppäintä. Vaihtoehtoisesti kopio lista, jossa sanat on eroteltu pilkuilla."
+    tech_settings: "Tekniset asetukset"
+    title: "Muokkaa kommentoinnin asetuksia"
     weeks: Viikkoa
-    wordlist: 'Kielletyt sanat'
-  confirm_email:
-    click_to_confirm: 'Vahvista sähköpostiosoitteesi'
-    confirm: Vahvista
-  continue: Jatka
+    wordlist: "Kielletyt sanat"
+  continue: "Jatka"
   createdisplay:
-    check_the_form: 'Tarkista syöttämäsi tiedot'
-    continue: 'Käytä Facebook-käyttäjänimeä'
-    error_create: 'Käyttäjänimen vaihdossa tapahtui virhe'
-    fake_comment_body: 'Tämä on esimerkkikommentti. Lukijat voivat jakaa mielipiteitään ja näkemyksiään kommenttiosiossa.'
-    fake_comment_date: '1 minuutti sitten'
-    if_you_dont_change_your_name: 'Facebook-käyttäjänimesi näkyy kommenttiesi yhteydessä, ellet tässä vaiheessa vaihda käyttäjänimeäsi.'
-    required_field: 'Vaadittu tieto'
+    check_the_form: "Tarkista syöttämäsi tiedot"
+    continue: "Käytä Facebook-käyttäjänimeä"
+    error_create: "Käyttäjänimen vaihdossa tapahtui virhe"
+    fake_comment_body: "Tämä on esimerkkikommentti. Lukijat voivat jakaa mielipiteitään ja näkemyksiään kommenttiosiossa."
+    fake_comment_date: "1 minuutti sitten"
+    if_you_dont_change_your_name: "Facebook-käyttäjänimesi näkyy kommenttiesi yhteydessä, ellet tässä vaiheessa vaihda käyttäjänimeäsi."
+    required_field: "Vaadittu tieto"
     save: Tallenna
-    special_characters: 'Käyttäjänimissä sallittuja merkkejä ovat ainoastaan kirjaimet, numerot, sekä alaviiva'
+    special_characters: "Käyttäjänimissä sallittuja merkkejä ovat ainoastaan kirjaimet, numerot, sekä alaviiva"
     username: Käyttäjänimi
-    write_your_username: 'Muokkaa käyttäjänimeäsi'
-    your_username: 'Käyttäjänimesi näkyy jokaisen kommenttisi yhteydessä'
+    write_your_username: "Muokkaa käyttäjänimeäsi"
+    your_username: "Käyttäjänimesi näkyy jokaisen kommenttisi yhteydessä"
   done: Valmis
   edit_comment:
-    body_input_label: 'Muokkaa tätä kommenttia'
-    edit_window_expired: 'Et voi enää muokata tätä kommenttia, koska muokkauksen aikaikkuna on umpeutunut. Jätä sen sijaan uusi kommentti?'
-    edit_window_expired_close: Sulje
-    edit_window_timer_prefix: 'Muokkauksen aikaikkunaa jäljellä: '
-    minute: minuutti
-    minutes_plural: minuuttia
-    save_button: 'Tallenna muutokset'
-    second: sekunti
-    seconds_plural: sekuntia
+    body_input_label: "Muokkaa tätä kommenttia"
+    save_button: "Tallenna muutokset"
+    edit_window_expired: "Et voi enää muokata tätä kommenttia, koska muokkauksen aikaikkuna on umpeutunut. Jätä sen sijaan uusi kommentti?"
+    edit_window_expired_close: "Sulje"
+    edit_window_timer_prefix: "Muokkauksen aikaikkunaa jäljellä: "
+    second: "sekunti"
+    seconds_plural: "sekuntia"
+    minute: "minuutti"
+    minutes_plural: "minuuttia"
   email:
+    suspended:
+      subject: "Tilisi on väliaikaisesti suljettu"
     banned:
-      body: 'Tilisi on asetettu kirjoituskieltoon. Et voi osallistua keskusteluun kirjoituskiellon aikana.'
-      subject: 'Tilisi on asetettu kirjoituskieltoon'
+      subject: "Tilisi on asetettu kirjoituskieltoon"
+      body: "Tilisi on asetettu kirjoituskieltoon. Et voi osallistua keskusteluun kirjoituskiellon aikana."
     confirm:
-      confirm_email: 'Vahvista sähköposti'
-      has_been_requested: 'Sähköpostivahvistus on pyydetty tilille:'
-      if_you_did_not: 'Jätä tämä viesti huomioimatta, jos et ole tehnyt pyyntöä.'
-      subject: 'Sähköpostin vahvistus'
-      to_confirm: 'Vahvista tili klikkaamalla seuraavaa linkkiä:'
+      has_been_requested: "Sähköpostivahvistus on pyydetty tilille:"
+      to_confirm: "Vahvista tili klikkaamalla seuraavaa linkkiä:"
+      confirm_email: "Vahvista sähköposti"
+      if_you_did_not: "Jätä tämä viesti huomioimatta, jos et ole tehnyt pyyntöä."
+      subject: "Sähköpostin vahvistus"
     password_reset:
-      if_you_did: 'Jos pyysit,'
-      please_click: 'klikkaa tästä vaihtaaksesi salasanasi.'
-      we_received_a_request: 'Tilisi salasanan vaihtoa on pyydetty. Jätä tämä viesti huomioimatta, jos et ole tehnyt pyyntöä.'
-    suspended:
-      subject: 'Tilisi on väliaikaisesti suljettu'
-  embed_comments_tab: Kommentit
+      we_received_a_request: "Tilisi salasanan vaihtoa on pyydetty. Jätä tämä viesti huomioimatta, jos et ole tehnyt pyyntöä."
+      if_you_did: "Jos pyysit,"
+      please_click: "klikkaa tästä vaihtaaksesi salasanasi."
   embedlink:
-    copy: 'Kopioi leikepöydälle'
+    copy: "Kopioi leikepöydälle"
   error:
-    ALREADY_EXISTS: 'Resurssi on jo olemassa'
-    CANNOT_IGNORE_STAFF: 'Työntekijöitä ei voi jättää huomioimatta'
-    COMMENT_PARENT_NOT_VISIBLE: 'Kommenttia, johon yrität vastata, ei enää ole.'
-    COMMENT_TOO_SHORT: 'Kommentin tulee olla vähintään kaksi merkkiä pitkä. Tarkista kirjoittamasi teksti.'
-    COMMENTING_CLOSED: 'Kommentointi on suljettu'
-    confirm_password: 'Salasanat eivät täsmää. Tarkista, ole hyvä.'
-    EDIT_USERNAME_NOT_AUTHORIZED: 'Sinulla ei ole oikeutta päivittää tai muokata käyttäjänimeä.'
-    EDIT_WINDOW_ENDED: 'Et voi enää muokata tätä kommenttia, koska muokkauksen aikaikkuna on umpeutunut.'
-    email: 'Tarkista sähköpostiosoite'
-    EMAIL_IN_USE: 'Sähköpostiosoite on jo käytössä'
-    email_not_verified: 'Sähköpostiosoitetta {0} ei ole vahvistettu.'
-    EMAIL_NOT_VERIFIED: 'Sähköpostiosoitetta ei ole vahvistettu'
-    email_password: 'Sähköpostiosoite ja/tai salasana on väärä.'
-    EMAIL_REQUIRED: 'Syötä sähköpostiosoite'
-    EMAIL_VERIFICATION_TOKEN_INVALID: 'Sähköpostin vahvistusvarmiste on epävalidi.'
-    INVALID_ASSET_URL: 'Tarkista tiedoston URL'
-    LOGIN_MAXIMUM_EXCEEDED: 'Olet tehnyt liian monta epäonnistunutta yritystä. Odota, ole hyvä.'
-    network_error: 'Palvelimeen yhdistäminen epäonnistui. Tarkista internetyhteytesi.'
-    NO_SPECIAL_CHARACTERS: 'Käyttäjänimissä sallittuja merkkejä ovat ainoastaan kirjaimet, numerot, sekä alaviiva'
-    NOT_AUTHORIZED: 'Sinulla ei ole oikeutta suorittaa tätä toimintoa.'
-    NOT_FOUND: 'Resurssia ei löydy'
-    organization_name: 'Organisaation nimessä voi käyttää vain kirjaimia ja numeroita.'
-    password: 'Salasanan tulee olla vähintään 8 merkkiä pitkä'
-    PASSWORD_LENGTH: 'Salasana on liian lyhyt'
-    PASSWORD_REQUIRED: 'Syötä salasana'
-    PASSWORD_RESET_TOKEN_INVALID: 'Salasananvaihtolinkki on epävalidi.'
-    PROFANITY_ERROR: 'Käyttäjänimet eivät saa sisältää hävyttömyyksiä. Ota yhteyttä ylläpitoon, jos mielestäsi on tapahtunut virhe.'
-    RATE_LIMIT_EXCEEDED: 'Raja-arvo on ylittynyt'
-    required_field: 'Tämä on vaadittu kenttä'
-    SAME_USERNAME_PROVIDED: 'Anna eri käyttäjänimi.'
-    temporarily_suspended: 'Tilisi on suljettu väliaikaisesti. Se aktivoituu uudelleen {0}. Ota yhteyttä, jos on sinulla on aiheesta kysyttävää.'
-    unexpected: 'Tapahtui odottamaton virhe. Pahiottelemme!'
-    username: 'Käyttäjänimissä sallittuja merkkejä ovat ainoastaan kirjaimet, numerot, sekä alaviiva'
-    USERNAME_IN_USE: 'Käyttäjänimi jo käytössä'
-    USERNAME_REQUIRED: 'Syötä käyttäjänimi'
-  flag_comment: 'Ilmianna kommentti'
-  flag_reason: 'Ilmiannon syy (ei pakollinen)'
-  flag_username: 'Ilmianna käyttäjä'
-  flagged_usernames:
-    notify_approved: '{0} hyväksyi käyttäjänimen {1}'
-    notify_changed: 'käyttäjä {0} vaihtoi käyttäjänimesä muotoon {1}'
-    notify_flagged: '{0} ilmiantoi käyttäjänimen {1}'
-    notify_rejected: '{0} hylkäsi käyttäjänimen {1}'
-  flags:
-    reasons:
-      comment:
-        banned_word: 'Kielletty sana'
-        body_count: 'Liian pitkä viesti'
-        comment_noagree: 'Olen eri mieltä'
-        comment_offensive: Loukkaava
-        comment_other: Muu
-        comment_spam: Roskaviesti
-        links: Linkki
-        suspect_word: 'Epäilyttävä sana'
-        trust: Luotettava
-      user:
-        username_impersonating: 'Toisena esiintyminen'
-        username_nolike: 'En tykkää'
-        username_offensive: Loukkaava
-        username_other: Muu
-        username_spam: Roskaviesti
+    COMMENT_PARENT_NOT_VISIBLE: "Kommenttia, johon yrität vastata, ei enää ole."
+    EMAIL_VERIFICATION_TOKEN_INVALID: "Sähköpostin vahvistusvarmiste on epävalidi."
+    PASSWORD_RESET_TOKEN_INVALID: "Salasananvaihtolinkki on epävalidi."
+    COMMENT_TOO_SHORT: "Kommentin tulee olla vähintään kaksi merkkiä pitkä. Tarkista kirjoittamasi teksti."
+    NOT_AUTHORIZED: "Sinulla ei ole oikeutta suorittaa tätä toimintoa."
+    NO_SPECIAL_CHARACTERS: "Käyttäjänimissä sallittuja merkkejä ovat ainoastaan kirjaimet, numerot, sekä alaviiva"
+    PASSWORD_LENGTH: "Salasana on liian lyhyt"
+    PROFANITY_ERROR: "Käyttäjänimet eivät saa sisältää hävyttömyyksiä. Ota yhteyttä ylläpitoon, jos mielestäsi on tapahtunut virhe."
+    RATE_LIMIT_EXCEEDED: "Raja-arvo on ylittynyt"
+    USERNAME_IN_USE: "Käyttäjänimi jo käytössä"
+    USERNAME_REQUIRED: "Syötä käyttäjänimi"
+    EMAIL_NOT_VERIFIED: "Sähköpostiosoitetta ei ole vahvistettu"
+    EDIT_WINDOW_ENDED: "Et voi enää muokata tätä kommenttia, koska muokkauksen aikaikkuna on umpeutunut."
+    EDIT_USERNAME_NOT_AUTHORIZED: "Sinulla ei ole oikeutta päivittää tai muokata käyttäjänimeä."
+    SAME_USERNAME_PROVIDED: "Anna eri käyttäjänimi."
+    EMAIL_IN_USE: "Sähköpostiosoite on jo käytössä"
+    EMAIL_REQUIRED: "Syötä sähköpostiosoite"
+    LOGIN_MAXIMUM_EXCEEDED: "Olet tehnyt liian monta epäonnistunutta yritystä. Odota, ole hyvä."
+    PASSWORD_REQUIRED: "Syötä salasana"
+    COMMENTING_CLOSED: "Kommentointi on suljettu"
+    NOT_FOUND: "Resurssia ei löydy"
+    ALREADY_EXISTS: "Resurssi on jo olemassa"
+    INVALID_ASSET_URL: "Tarkista tiedoston URL"
+    CANNOT_IGNORE_STAFF: "Työntekijöitä ei voi jättää huomioimatta"
+    email: "Tarkista sähköpostiosoite"
+    confirm_password: "Salasanat eivät täsmää. Tarkista, ole hyvä."
+    network_error: "Palvelimeen yhdistäminen epäonnistui. Tarkista internetyhteytesi."
+    email_not_verified: "Sähköpostiosoitetta {0} ei ole vahvistettu."
+    email_password: "Sähköpostiosoite ja/tai salasana on väärä."
+    organization_name: "Organisaation nimessä voi käyttää vain kirjaimia ja numeroita."
+    password: "Salasanan tulee olla vähintään 8 merkkiä pitkä"
+    username: "Käyttäjänimissä sallittuja merkkejä ovat ainoastaan kirjaimet, numerot, sekä alaviiva"
+    unexpected: "Tapahtui odottamaton virhe. Pahiottelemme!"
+    required_field: "Tämä on vaadittu kenttä"
+    temporarily_suspended: "Tilisi on suljettu väliaikaisesti. Se aktivoituu uudelleen {0}. Ota yhteyttä, jos on sinulla on aiheesta kysyttävää."
+  flag_comment: "Ilmianna kommentti"
+  flag_reason: "Ilmiannon syy (ei pakollinen)"
+  flag_username: "Ilmianna käyttäjä"
   framework:
-    banned_account_body: 'Et pysty kirjoittamaan tai ilmiantamaan kommentteja.'
-    banned_account_header: 'Tilisi on kirjoituskiellossa'
-    changed_name:
-      msg: 'Käyttäjänimen vaihto on moderointitiimillämme tarkistuksessa.'
+    banned_account_header: "Tilisi on kirjoituskiellossa"
+    banned_account_body: "Et pysty kirjoittamaan tai ilmiantamaan kommentteja."
     comment: kommentti
-    comment_is_hidden: 'Tämä kommentti ei ole saatavilla.'
-    comment_is_ignored: 'Tämä kommentti on piilossa, koska olet päättänyt jättää kommentin kirjoittajan huomiotta.'
-    comment_is_rejected: 'Olet piilottanut tämän kommentin.'
+    comment_is_ignored: "Tämä kommentti on piilossa, koska olet päättänyt jättää kommentin kirjoittajan huomiotta."
+    comment_is_rejected: "Olet piilottanut tämän kommentin."
+    comment_is_hidden: "Tämä kommentti ei ole saatavilla."
     comments: kommentit
-    configure_stream: 'Muokkaa asetuksia'
-    content_not_available: 'Sisältö ei ole saatavilla'
+    configure_stream: "Muokkaa asetuksia"
+    content_not_available: "Sisältö ei ole saatavilla"
     edit_name:
       button: Lähetä
-      error: 'Käyttäjänimissä sallittuja merkkejä ovat ainoastaan kirjaimet, numerot, sekä alaviiva'
-      label: 'Uusi käyttäjänimi'
-      msg: 'Tilisi on suljettu väliaikaisesti, koska käyttäjänimi on todettu sopimattomaksi. Vaihda käyttäjänimi, jos haluat jatkaa tilin käyttöä. Ole meihin yhteydessä, jos sinulla on aiheesta kysyttävää.'
-    my_comments: Kommenttini
-    my_profile: Profiilini
-    new_count: 'Näytä {0} lisää {1}'
+      error: "Käyttäjänimissä sallittuja merkkejä ovat ainoastaan kirjaimet, numerot, sekä alaviiva"
+      label: "Uusi käyttäjänimi"
+      msg: "Tilisi on suljettu väliaikaisesti, koska käyttäjänimi on todettu sopimattomaksi. Vaihda käyttäjänimi, jos haluat jatkaa tilin käyttöä. Ole meihin yhteydessä, jos sinulla on aiheesta kysyttävää."
+    changed_name:
+      msg: "Käyttäjänimen vaihto on moderointitiimillämme tarkistuksessa."
+    my_comments: "Kommenttini"
+    my_profile: "Profiilini"
+    new_count: "Näytä {0} lisää {1}"
     profile: Profiili
-    show_all_comments: 'Näytä kaikki kommentit'
-    show_all_replies: 'Näytä kaikki vastaukset'
-    show_more_replies: 'Näytä lisää vastauksia'
-    success_bio_update: 'Kuvauksesi on päivitetty'
-    success_name_update: 'Käyttäjänimesi on päivitetty'
-    success_update_settings: 'Tekemäsi muutokset on otettu käyttöön'
-    view_more_comments: 'näytä lisää kommentteja'
-    view_reply: 'näytä vastaus'
-  from_settings_page: 'Näet kommentointihistoriasi profiilisivulta.'
-  install:
-    add_organization:
-      description: 'Kerro organisaatiosi nimi. Tämä näkyy uusien jäsenten kutsuissa.'
-      label: 'Organisaation nimi'
-      save: Tallenna
-    create:
-      confirm_password: 'Salasana uudelleen'
-      email: Sähköpostiosoite
-      password: Salasana
-      save: Tallenna
-      username: Käyttäjänimi
-    final:
-      close: 'Sulje asennusnäkymä'
-      description: 'Kiitos kun asensit Talkin! Lähetämme sähköpostinvarmistusviestin antamaasi osoitteeseen. Voit nyt aloittaa kommentoinnin käytön.'
-      launch: 'Käynnistä Talk'
-    initial:
-      description: 'Ota Talk käyttöön, vain muutama askel jäljellä'
-      submit: 'Aloita käyttö'
-    permitted_domains:
-      description: 'Syötä domainit, joilla on lupa käyttää Talkia. Esimerkiksi lokaalikehitys-, QA- ja tuotantoympäristöt: localhost:3000 staging.domain.com domain.com.'
-      submit: 'Lopeta asennus'
-      title: 'Sallitut domainit'
+    show_all_comments: "Näytä kaikki kommentit"
+    success_bio_update: "Kuvauksesi on päivitetty"
+    success_name_update: "Käyttäjänimesi on päivitetty"
+    success_update_settings: "Tekemäsi muutokset on otettu käyttöön"
+    show_all_replies: Näytä kaikki vastaukset
+    show_more_replies: Näytä lisää vastauksia
+    view_more_comments: "näytä lisää kommentteja"
+    view_reply: "näytä vastaus"
+  from_settings_page: "Näet kommentointihistoriasi profiilisivulta."
   like: Tykkää
-<<<<<<< HEAD
-  loading_results: 'Ladataan tuloksia'
-  marketing: 'Vaikuttaa mainokselta'
-  moderate_this_stream: 'Moderoi tätä kommentointia'
-=======
   loading_results: "Ladataan tuloksia"
   marketing: "Vaikuttaa mainokselta"
   moderate_this_stream: "Moderoi tätä kommentointia"
@@ -332,164 +293,172 @@
          banned_word: "Kielletty sana"
          body_count: "Liian pitkä viesti"
          links: "Linkki"
->>>>>>> 8feb67f2
   modqueue:
-    account: Liputuksia
+    account: "Liputuksia"
     actions: Toiminnot
     all: kaikki
-    all_streams: 'Kaikki keskustelut'
-    approve: Hyväksy
-    approved: Hyväksytty
-    ban_user: 'Kirjoituskielto käyttäjälle'
+    all_streams: "Kaikki keskustelut"
+    notify_edited: '{0} muokkasi kommenttia "{1}"'
+    notify_accepted: '{0} hyväksyi kommentin "{1}"'
+    notify_rejected: '{0} hylkäsi kommentin "{1}"'
+    notify_flagged: '{0} ilmiantoi kommentin "{1}"'
+    notify_reset: '{0} tyhjensi kommentin "{1}" tilan'
+    approve: "Hyväksy"
+    approved: "Hyväksytty"
+    ban_user: "Kirjoituskielto käyttäjälle"
     billion: mrd
     close: Sulje
-    empty_queue: 'Moderointijono on tyhjä.'
+    empty_queue: "Moderointijono on tyhjä."
     flagged: liputettu
-    jump_to_queue: 'Siirry tiettyyn jonoon'
-    less_detail: 'Vähemmän yksityiskohtia'
+    reported: ilmiannettu
+    less_detail: "Vähemmän yksityiskohtia"
     likes: tykkäyksiä
     million: milj.
-    mod_faster: 'Moderoi nopeammin käyttäen pikanäppäimiä'
-    moderate: 'Moderoi →'
-    more_detail: 'Enemmän yksityiskohtia'
+    mod_faster: "Moderoi nopeammin käyttäen pikanäppäimiä"
+    moderate: "Moderoi →"
+    more_detail: "Enemmän yksityiskohtia"
+    new: Uusi
+    newest_first: "Uusin ensin"
     navigation: Navioginti
-    new: Uusi
-    newest_first: 'Uusin ensin'
-    next_comment: 'Seuraava kommentti'
-    next_queue: 'Vaihda jonoa'
-    notify_accepted: '{0} hyväksyi kommentin "{1}"'
-    notify_edited: '{0} muokkasi kommenttia "{1}"'
-    notify_flagged: '{0} ilmiantoi kommentin "{1}"'
-    notify_rejected: '{0} hylkäsi kommentin "{1}"'
-    notify_reset: '{0} tyhjensi kommentin "{1}" tilan'
-    oldest_first: 'Vanhin ensin'
+    next_comment: "Seuraava kommentti"
+    toggle_search: "Avaa haku"
+    next_queue: "Vaihda jonoa"
+    oldest_first: "Vanhin ensin"
     premod: esimoderoi
-    prev_comment: 'Edellinen kommentti'
-    reject: Hylkää
-    rejected: Hylätty
-    reply: Vastaa
-    reported: ilmiannettu
-    select_stream: 'Valitse kommenttivirta'
-    shift_key: ⇧
-    shortcuts: Pikalinkit
-    show_shortcuts: 'Näytä pikalinkit'
-    singleview: Zen-moodi
-    sort: Järjestä
-    thismenu: 'Avaa valikko'
+    prev_comment: "Edellinen kommentti"
+    reject: "Hylkää"
+    rejected: "Hylätty"
+    reply: "Vastaa"
+    select_stream: "Valitse kommenttivirta"
+    shift_key: "⇧"
+    shortcuts: "Pikalinkit"
+    sort: "Järjestä"
+    show_shortcuts: "Näytä pikalinkit"
+    singleview: "Zen-moodi"
+    thismenu: "Avaa valikko"
+    jump_to_queue: "Siirry tiettyyn jonoon"
     thousand: tuhatta
-    toggle_search: 'Avaa haku'
-    try_these: 'Kokeile näitä'
-    view_more_shortcuts: 'Näytä enemmän pikalinkkejä'
-  my_comment_history: Kommentointihistoriani
+    try_these: "Kokeile näitä"
+    view_more_shortcuts: "Näytä enemmän pikalinkkejä"
+  my_comment_history: "Kommentointihistoriani"
   name: Nimi
-  no_agree_comment: 'En ole samaa mieltä'
-  no_like_bio: 'En pidä kuvauksesta'
-  no_like_username: 'En pidä käyttäjänimestä'
+  no_agree_comment: "En ole samaa mieltä"
+  no_like_bio: "En pidä kuvauksesta"
+  no_like_username: "En pidä käyttäjänimestä"
+  already_flagged_username: "Olet jo ilmiantanut tämän käyttäjänimen."
   other: Muu
-  password_reset:
-    change_password: 'Vaihda salasana'
-    confirm_new_password: 'Vahvista uusi salasana'
-    mail_sent: 'Salasananvaihtolinkki on lähetetty rekisteröityyn sähköpostiosoitteeseen'
-    new_password: 'Uusi salasana'
-    new_password_help: 'Salasanan tulee olla vähintään 8 merkin pituinen'
-    set_new_password: 'Luo uusi salasana'
   permalink: Jaa
-  personal_info: 'Kommentti sisältää henkilökohtaisesti tunnistettavia tietoja'
+  personal_info: "Kommentti sisältää henkilökohtaisesti tunnistettavia tietoja"
   post: Lähetä
   profile: Profiili
   profile_settings: Profiiliasetukset
-  reject_username:
-    description_notify: 'Käyttökiellon asettaminen sulkee tilin väliaikaisesti.'
-    description_reject: 'Haluatko asettaa käyttökiellon, syynä {0}? Jos haluat, asetetaan käyttäjätili väliaikaseen käyttökieltoon, kunnes {0} on kirjoitettu uudelleen.'
-    email_message_reject: 'Toinen yhteisön jäsen on ilmiantanut käyttäjänimesi ja sen perusteella nimi on hylätty. Et voi enää osallistua keskusteluun. Ole ystävällisesti yhteydessä meihin, jos sinulla on asiasta kysyttävää.'
-    no_cancel: 'En, peruuta'
-    send: Lähetä
-    suspend_user: 'Aseta väliaikainen käyttökielto'
-    title_notify: 'Lähetä käyttäjälle tieto asetetusta käyttökiellosta'
-    title_reject: 'Huomasimme sinun hylänneen käyttäjänimen'
-    username: käyttäjänimi
-    write_message: 'Kirjoita viesti'
-    yes_suspend: 'Kyllä, sulje väliaikaisesti'
   reply: Vastaa
   report: Ilmianna
-  report_notif: 'Kiitos ilmiannosta. Moderointitiimimme käsittelee tapauksen mahdollisimman pian.'
-  report_notif_remove: 'Ilmiantosi on poistettu.'
+  report_notif: "Kiitos ilmiannosta. Moderointitiimimme käsittelee tapauksen mahdollisimman pian."
+  report_notif_remove: "Ilmiantosi on poistettu."
   reported: Ilmiannettu
   settings:
-    from_settings_page: 'Näet kommenttihistoriasi profiilisivultasi.'
-    my_comment_history: Kommenttihistoriani
+    from_settings_page: "Näet kommenttihistoriasi profiilisivultasi."
+    my_comment_history: "Kommenttihistoriani"
     profile: Profiili
-    profile_settings: Profiiliasetukset
-    sign_in: 'Kirjaudu sisään'
-    to_access: 'päästäksesi profiilisivulle'
-    user_no_comment: 'Et ole jättänyt yhtään kommenttia. Liity keskusteluun!'
-  step_1_header: 'Ilmianna ongelma'
-  step_2_header: 'Kerro ilmiannon syy'
-  step_3_header: 'Kiitos panoksestasi'
+    profile_settings: "Profiiliasetukset"
+    sign_in: "Kirjaudu sisään"
+    to_access: "päästäksesi profiilisivulle"
+    user_no_comment: "Et ole jättänyt yhtään kommenttia. Liity keskusteluun!"
   stream:
-    all_comments: 'Kaikki kommentit'
-    comment_not_found: 'Kommenttia ei ole olemassa.'
-    no_comments: 'Ei vielä kommentteja.'
-    no_comments_and_closed: 'Tässä artikkelissa ei vielä ollut kommentteja.'
-    temporarily_suspended: 'Tilisi on väliaikasesti suljettu, koska et ole noudattanut {0}-sivuston sääntöjä. Voit liittyä keskusteluun uudelleen {1}.'
+    all_comments: "Kaikki kommentit"
+    temporarily_suspended: "Tilisi on väliaikasesti suljettu, koska et ole noudattanut {0}-sivuston sääntöjä. Voit liittyä keskusteluun uudelleen {1}."
+    comment_not_found: "Kommenttia ei ole olemassa."
+    no_comments: "Ei vielä kommentteja."
+    no_comments_and_closed: "Tässä artikkelissa ei vielä ollut kommentteja."
+  step_1_header: "Ilmianna ongelma"
+  step_2_header: "Kerro ilmiannon syy"
+  step_3_header: "Kiitos panoksestasi"
   streams:
     all: Kaikki
     article: Artikkeli
     closed: Suljettu
-    empty_result: 'Ei hakutuloksia. Kokeile laajentaa hakuasi.'
-    filter_streams: 'Suodata kommenttivirtoja'
+    empty_result: "Ei hakutuloksia. Kokeile laajentaa hakuasi."
+    filter_streams: "Suodata kommenttivirtoja"
     newest: Uusin
     oldest: Vanhin
     open: Avoin
-    pubdate: Julkaisupäivä
+    pubdate: "Julkaisupäivä"
     search: Haku
-    sort_by: Järjestä
-    status: 'Kommentoinnin tila'
-    stream_status: 'Kommentoinnin tila'
+    sort_by: "Järjestä"
+    status: "Kommentoinnin tila"
+    stream_status: "Kommentoinnin tila"
   suspenduser:
-    cancel: Peruuta
-    days: '{0} päivää'
-    description_notify: 'Käyttökiellon asettaminen sulkee tilin väliaikaisesti.'
-    description_suspend: 'Olet asettamassa käyttäjälle {0} väliaikasta käyttökieltoa. Tämä kommentti menee hylätyt-jonoon, ja käyttäjä {0} ei voi reagoida kommentteihin, ilmiantaa, tai vastata niihin, kunnes käyttökielto on päättynyt.'
-    email_message_suspend: 'Hyvä {0}, tilisi on asetettu {1}-sivuston sääntöjenmukaiseen käyttökieltoon. Et voi osallistua keskusteluun käyttökiellon aikana. Voit liittyä keskusteluun uudelleen {2}.'
-    hours: '{0} tuntia'
-    notify_suspend_until: 'Käyttäjä {0} on asetettu väliaikaiseen käyttökieltoon. Kielto päättyy automaattisesti {1}.'
-    one_hour: '1 tunti'
-    select_duration: 'Käyttökiellon kesto'
+    title_suspend: "Aseta väliaikainen käyttökielto"
+    description_suspend: "Olet asettamassa käyttäjälle {0} väliaikasta käyttökieltoa. Tämä kommentti menee hylätyt-jonoon, ja käyttäjä {0} ei voi reagoida kommentteihin, ilmiantaa, tai vastata niihin, kunnes käyttökielto on päättynyt."
+    select_duration: "Käyttökiellon kesto"
+    one_hour: "1 tunti"
+    hours: "{0} tuntia"
+    days: "{0} päivää"
+    cancel: "Peruuta"
+    suspend_user: "Aseta väliaikainen käyttökielto"
+    email_message_suspend: "Hyvä {0}, tilisi on asetettu {1}-sivuston sääntöjenmukaiseen käyttökieltoon. Et voi osallistua keskusteluun käyttökiellon aikana. Voit liittyä keskusteluun uudelleen {2}."
+    title_notify: "Lähetä käyttäjälle tieto asetetusta käyttökiellosta"
+    notify_suspend_until: "Käyttäjä {0} on asetettu väliaikaiseen käyttökieltoon. Kielto päättyy automaattisesti {1}."
+    description_notify: "Käyttökiellon asettaminen sulkee tilin väliaikaisesti."
+    write_message: "Kirjoita viesti"
     send: Lähetä
-    suspend_user: 'Aseta väliaikainen käyttökielto'
-    title_notify: 'Lähetä käyttäjälle tieto asetetusta käyttökiellosta'
-    title_suspend: 'Aseta väliaikainen käyttökielto'
-    write_message: 'Kirjoita viesti'
-  thank_you: 'Arvostamme palautettasi. Moderaattorimme käy läpi tekemäsi ilmiannon.'
+  reject_username:
+    username: käyttäjänimi
+    no_cancel: "En, peruuta"
+    description_reject: "Haluatko asettaa käyttökiellon, syynä {0}? Jos haluat, asetetaan käyttäjätili väliaikaseen käyttökieltoon, kunnes {0} on kirjoitettu uudelleen."
+    title_notify: "Lähetä käyttäjälle tieto asetetusta käyttökiellosta"
+    description_notify: "Käyttökiellon asettaminen sulkee tilin väliaikaisesti."
+    title_reject: "Huomasimme sinun hylänneen käyttäjänimen"
+    suspend_user: "Aseta väliaikainen käyttökielto"
+    yes_suspend: "Kyllä, sulje väliaikaisesti"
+    email_message_reject: "Toinen yhteisön jäsen on ilmiantanut käyttäjänimesi ja sen perusteella nimi on hylätty. Et voi enää osallistua keskusteluun. Ole ystävällisesti yhteydessä meihin, jos sinulla on asiasta kysyttävää."
+    write_message: "Kirjoita viesti"
+    send: Lähetä
+  thank_you: "Arvostamme palautettasi. Moderaattorimme käy läpi tekemäsi ilmiannon."
   user:
-    bio_flags: 'liputusta kuvaukselle'
-    user_bio: 'Käyttäjän kuvaus'
-    username_flags: 'liputusta käyttäjänimelle'
+    bio_flags: "liputusta kuvaukselle"
+    user_bio: "Käyttäjän kuvaus"
+    username_flags: "liputusta käyttäjänimelle"
   user_detail:
-    account_history: 'Tilin historia'
-    all: Kaikki
-    ban: 'Aseta kirjoituskielto'
-    email: Sähköposti
-    member_since: 'Jäsenenä lähtien'
-    reject_rate: Hylkäysaste
-    rejected: Hylätyt
-    remove_ban: 'Poista kirjoituskielto'
-    remove_suspension: 'Poista käyttökielto'
-    reports: Raportit
-    suspend: 'Aseta väliaikainen käyttökielto'
-    total_comments: 'Kommentteja yhteensä'
-  user_impersonating: 'Käyttäjä on tekeytynyt toiseksi'
-  user_no_comment: 'Et ole jättänyt yhtään kommenttia. Liity mukaan keskusteluun!'
-  username_offensive: 'Käyttäjänimi on loukkaava'
-  validators:
-    confirm_password: 'Salasanat eivät täsmää. Tarkista, ole hyvä.'
-    required: 'Tämä on vaadittu kenttä'
-    verify_email: 'Tarkista sähköpostiosoite'
-    verify_organization_name: 'Organisaation nimessä voi käyttää vain kirjaimia ja numeroita.'
-    verify_password: 'Salasanan tulee olla vähintään 8 merkkiä pitkä'
-    verify_username: 'Käyttäjänimissä sallittuja merkkejä ovat ainoastaan kirjaimet, numerot, sekä alaviiva'
-  view_conversation: 'Näytä keskustelu'
-  your_account_has_been_banned: 'Tilillesi on asetettu kirjoituskielto.'
-  your_account_has_been_suspended: 'Tilisi on väliaikasesti suljettu.'
-  your_username_has_been_rejected: 'Tilisi on suljettu, koska käyttäjänimesi on epäsopiva. Vaihda käyttäjänimeä jatkaaksesi tilin käyttöä.'+    remove_suspension: "Poista käyttökielto"
+    suspend: "Aseta väliaikainen käyttökielto"
+    remove_ban: "Poista kirjoituskielto"
+    ban: "Aseta kirjoituskielto"
+    member_since: "Jäsenenä lähtien"
+    email: "Sähköposti"
+    total_comments: "Kommentteja yhteensä"
+    reject_rate: "Hylkäysaste"
+    reports: "Raportit"
+    all: "Kaikki"
+    rejected: "Hylätyt"
+    account_history: "Tilin historia"
+  user_impersonating: "Käyttäjä on tekeytynyt toiseksi"
+  user_no_comment: "Et ole jättänyt yhtään kommenttia. Liity mukaan keskusteluun!"
+  username_offensive: "Käyttäjänimi on loukkaava"
+  view_conversation: "Näytä keskustelu"
+  install:
+    initial:
+      description: "Ota Talk käyttöön, vain muutama askel jäljellä"
+      submit: "Aloita käyttö"
+    add_organization:
+      description: "Kerro organisaatiosi nimi. Tämä näkyy uusien jäsenten kutsuissa."
+      label: "Organisaation nimi"
+      save: "Tallenna"
+    create:
+      email: "Sähköpostiosoite"
+      username: "Käyttäjänimi"
+      password: "Salasana"
+      confirm_password: "Salasana uudelleen"
+      save: "Tallenna"
+    permitted_domains:
+      title: "Sallitut domainit"
+      description: "Syötä domainit, joilla on lupa käyttää Talkia. Esimerkiksi lokaalikehitys-, QA- ja tuotantoympäristöt: localhost:3000 staging.domain.com domain.com."
+      submit: "Lopeta asennus"
+    final:
+      description: "Kiitos kun asensit Talkin! Lähetämme sähköpostinvarmistusviestin antamaasi osoitteeseen. Voit nyt aloittaa kommentoinnin käytön."
+      launch: "Käynnistä Talk"
+      close: "Sulje asennusnäkymä"
+  admin_sidebar:
+    view_options: "Näytä asetukset"
+    sort_comments: "Järjestä kommentit"