--- conflicted
+++ resolved
@@ -1,369 +1,278 @@
 ar:
-  admin_sidebar:
-    sort_comments: 'Sort Comments'
-    view_options: 'View Options'
-  already_flagged_username: 'لقد سبق لك وضع علامة باسم المستخدم هذا.'
+  your_account_has_been_suspended: تم تعليق حسابك مؤقتا.
+  your_account_has_been_banned: تم حظر حسابك.
+  your_username_has_been_rejected: تم تعليق حسابك لعدم صلاحية اسم المستخدم الخاصة بك. لاستعادة حسابك رجاء أدخل اسم مستخدم جديدة.
+  embed_comments_tab: تعليقات
   bandialog:
-    are_you_sure: 'أنت متأكد أنك تريد حظر {0}؟'
-    ban_user: 'حظر المستخدم؟'
-    banned_user: 'مستخدم محظور'
-    cancel: إلغاء
+    are_you_sure: "أنت متأكد أنك تريد حظر {0}؟"
+    ban_user: "حظر المستخدم؟"
+    banned_user: "مستخدم محظور"
+    cancel: "إلغاء"
+    note: "ملاحظة: {0}"
+    note_reject_comment: "حظر هذا المستخدم سيضع هذا التعليق في قائمة الرفض."
+    note_ban_user: "حظر هذا المستخدم لن يسمح له بالتعليق أو التفاعل أو الإبلاغ عن تعليقات."
+    yes_ban_user: "نعم، احظر المستخدم"
+    write_a_message: "أكتب رسالة"
+    send: "أرسل"
+    notify_ban_headline: "أبلغ المستخدم بالحظر"
+    notify_ban_description: "سيتم إبلاغ المستخدم عن طريق البريد الإلكتروني بأنه قد تم حظره من المجموعة"
     email_message_ban: "العزيز {0},\n\nتم الدخول باستخدام حسابك وانتهاك قواعد المجموعة، لذا لقد تم حظر حسابك. لن تستطيع التعليق مجددا، أو الإعجاب أو الإبلاغ عن تعليقات. إذا كنت ترى أن ذلك تم بالخطأ، رجاء إبلاغ أحد أعضاء الفريق الخاص بالمجموعة."
-    note: 'ملاحظة: {0}'
-    note_ban_user: 'حظر هذا المستخدم لن يسمح له بالتعليق أو التفاعل أو الإبلاغ عن تعليقات.'
-    note_reject_comment: 'حظر هذا المستخدم سيضع هذا التعليق في قائمة الرفض.'
-    notify_ban_description: 'سيتم إبلاغ المستخدم عن طريق البريد الإلكتروني بأنه قد تم حظره من المجموعة'
-    notify_ban_headline: 'أبلغ المستخدم بالحظر'
-    send: أرسل
-    write_a_message: 'أكتب رسالة'
-    yes_ban_user: 'نعم، احظر المستخدم'
-  bio_offensive: 'السيرة الذاتية مسيئة'
-  cancel: إلغاء
-  characters_remaining: 'هناك أحرف متبقية'
+  bio_offensive: "السيرة الذاتية مسيئة"
+  cancel: "إلغاء"
+  confirm_email:
+    click_to_confirm: "إضغط في الأسفل لتأكيد البريد الألكتروني"
+    confirm: "تأكيد"
+  password_reset:
+    mail_sent: 'إذا كان لديك حساب مسجل، فقد تم إرسال رابط إعادة تعيين كلمة المرور إلى هذا البريد الإلكتروني'
+    set_new_password: "تغيير كلمة السر الخاصة بك"
+    new_password: "كلمة السر الجديدة"
+    new_password_help: "كلمة السر يجب أن تكون 8 أحرف على الأقل"
+    confirm_new_password: "تأكيد كلمة السر الجديدة"
+    change_password: "تغيير كلمة السر"
+  characters_remaining: "هناك أحرف متبقية"
   comment:
-    anon: 'غير معلوم'
-    ban_user: 'حظر المستخدم'
-    comment: 'نشر تعليق'
+    anon: "غير معلوم"
+    undo_reject: "ابطال العملية"
+    ban_user: "حظر المستخدم"
+    comment: "نشر تعليق"
     edited: محرر
-    flagged: إشارة
-    undo_reject: 'ابطال العملية'
-    view_context: 'عرض السياق'
+    flagged: "إشارة"
+    view_context: "عرض السياق"
   comment_box:
-    cancel: إلغاء
-    characters_remaining: 'أحرف متبقية'
-    comment: 'نشر تعليق'
-    comment_post_banned_word: 'تعليقك يحتوي على كلمة أو أكثر غير مسموح بها، لذا لن يتم نشره. إذا كنت تعتقد أن هذه الرسالة خطأ، رجاء الاتصال بفريق الإشراف لدينا.'
-    comment_post_notif: 'تم نشر تعليقك.'
-    comment_post_notif_premod: 'شكرا لك على النشر. سيراجع فريق الإشراف لدينا تعليقك قريبا.'
-    name: الاسم
-    post: نشر
-    reply: رد
-  comment_history_blank:
-    info: 'A history of your comments will appear here'
-    title: 'You have not written any comments'
-  comment_offensive: 'هذا التعليق مسيء'
+    post: "نشر"
+    cancel: "إلغاء"
+    reply: "رد"
+    comment: "نشر تعليق"
+    name: "الاسم"
+    comment_post_notif: "تم نشر تعليقك."
+    comment_post_notif_premod: "شكرا لك على النشر. سيراجع فريق الإشراف لدينا تعليقك قريبا."
+    comment_post_banned_word:  "تعليقك يحتوي على كلمة أو أكثر غير مسموح بها، لذا لن يتم نشره. إذا كنت تعتقد أن هذه الرسالة خطأ، رجاء الاتصال بفريق الإشراف لدينا."
+    characters_remaining: "أحرف متبقية"
+  comment_offensive: "هذا التعليق مسيء"
+  comment_singular: تعليق
   comment_plural: تعليقات
-  comment_post_banned_word: 'تعليقك يحتوي على كلمة أو أكثر غير مسموح بها، لذا لن يتم نشره. إذا كنت تعتقد أن هذه الرسالة خطأ، رجاء الاتصال بفريق الإشراف لدينا.'
-  comment_post_notif: 'تم نشر تعليقك.'
-  comment_post_notif_premod: 'شكرا لك على النشر. سيراجع فريق الإشراف لدينا تعليقك قريبا.'
-  comment_singular: تعليق
+  comment_post_banned_word: "تعليقك يحتوي على كلمة أو أكثر غير مسموح بها، لذا لن يتم نشره. إذا كنت تعتقد أن هذه الرسالة خطأ، رجاء الاتصال بفريق الإشراف لدينا."
+  comment_post_notif: "تم نشر تعليقك."
+  comment_post_notif_premod: "شكرا لك على النشر. سيراجع فريق الإشراف لدينا تعليقك قريبا."
   common:
-    copy: نسخ
+    copy: 'نسخ'
     error: 'حدث خطأ.'
+    reply: 'رد'
+    replies: 'ردود'
     reaction: 'رد فعل'
     reactions: 'ردود أفعال'
-    replies: ردود
-    reply: رد
-    story: قصة
+    story: 'قصة'
+  flagged_usernames:
+    notify_approved: '{0} وافق على اسم المستخدم {1}'
+    notify_rejected: '{0} رفض اسم المستخدم {1}'
+    notify_flagged: '{0} بلغ عن اسم المستخدم {1}'
+    notify_changed: 'المستخدم {0} غير اسم المستخدم الخاص به إلى {1}'
   community:
-    account_creation_date: 'تاريخ إنشاء الحساب'
+    account_creation_date: "تاريخ إنشاء الحساب"
     active: فعال
     admin: إداري
-    ads_marketing: 'هذا يبدو وكأنه إعلان/تسويق'
-    are_you_sure: 'متأكد أنك تريد حظر {0}؟'
-    ban_user: 'حظر المستخدم؟'
+    ads_marketing: "هذا يبدو وكأنه إعلان/تسويق"
+    are_you_sure: "متأكد أنك تريد حظر {0}؟"
+    ban_user: "حظر المستخدم؟"
     banned: محظور
-    banned_user: 'مستخدم محظور'
+    banned_user: "مستخدم محظور"
     cancel: إلغاء
-    commenter: معلق
-    dont_like_username: 'غير معجب باسم المستخدم'
-    flaggedaccounts: 'أسماء المستخدمين المبلغ عنها'
+    dont_like_username: "غير معجب باسم المستخدم"
+    flaggedaccounts: "أسماء المستخدمين المبلغ عنها"
     flags: شارات
-    impersonating: 'انتحال شخصية'
-    loading: 'تحميل النتائج'
+    impersonating: "انتحال شخصية"
+    loading: "تحميل النتائج"
     moderator: مشرف
-    newsroom_role: 'دور غرفة الأخبار'
-    no_flagged_accounts: 'قائمة أسماء المستخدمين المبلغ عنها فارغة حاليا.'
-    no_results: 'لم يتم العثور على مستخدمين باسم المستخدم أو عنوان البريد الإلكتروني هذا. انهم يختبئون!'
-    offensive: مسيء
+    newsroom_role: "دور غرفة الأخبار"
+    no_flagged_accounts: "قائمة أسماء المستخدمين المبلغ عنها فارغة حاليا."
+    no_results: "لم يتم العثور على مستخدمين باسم المستخدم أو عنوان البريد الإلكتروني هذا. انهم يختبئون!"
+    offensive: "مسيء"
     other: أخرى
     people: أشخاص
-    role: 'اختر الدور...'
-    select_status: 'اختر الحالة...'
-    spam_ads: 'بريد مؤذي/إعلانات'
-    staff: 'فريق العمل'
+    role: "اختر الدور..."
+    select_status: "اختر الحالة..."
+    spam_ads: "بريد مؤذي/إعلانات"
+    staff: "فريق العمل"
     status: الحالة
-    username_and_email: 'اسم المستخدم والبريد الإلكتروني'
-    yes_ban_user: 'نعم إحظر المستخدم'
+    username_and_email: "اسم المستخدم والبريد الإلكتروني"
+    yes_ban_user: "نعم إحظر المستخدم"
+    commenter: "معلق"
   configure:
     apply: طبق
-    banned_word_text: 'التعليقات التي تحتوي على هذه الكلمات أو العبارات سيتم حذفها آليا من جدول التعليقات. اطبع كلمة واضغط Enter أو Tab لزيادة الكلمة. اختياريا الصق قائمة مقسمة بالفصلات.'
-    banned_words_title: 'قائمة بالكلمات المحظورة'
-    close: اغلق
-    close_after: 'اغلق التعليقات بعد'
-    close_stream: 'اغلق الجدول'
-    close_stream_configuration: 'تم إغلاق جدول التعليقات هذا. بفتحك لهذا الجدول سيتم قبول وعرض تعليقات جديدة'
-    closed_comments_desc: 'اكتب رسالة ليتم عرضها عندما يتم إغلاق جدول التعليقات ولا يتم قبول أي تعليقات جديدة.'
-    closed_comments_label: 'اكتب رسالة...'
-    closed_stream_settings: 'رسالة الجدول المغلق'
-    comment_count_error: 'رجاء كتابة رقم صحيح.'
-    comment_count_header: 'الحد من طول التعليق'
+    banned_word_text: "التعليقات التي تحتوي على هذه الكلمات أو العبارات سيتم حذفها آليا من جدول التعليقات. اطبع كلمة واضغط Enter أو Tab لزيادة الكلمة. اختياريا الصق قائمة مقسمة بالفصلات."
+    banned_words_title: "قائمة بالكلمات المحظورة"
+    close: "اغلق"
+    close_after: "اغلق التعليقات بعد"
+    close_stream: "اغلق الجدول"
+    close_stream_configuration: "تم إغلاق جدول التعليقات هذا. بفتحك لهذا الجدول سيتم قبول وعرض تعليقات جديدة"
+    closed_comments_desc: "اكتب رسالة ليتم عرضها عندما يتم إغلاق جدول التعليقات ولا يتم قبول أي تعليقات جديدة."
+    closed_comments_label: "اكتب رسالة..."
+    closed_stream_settings: "رسالة الجدول المغلق"
+    comment_count_error: "رجاء كتابة رقم صحيح."
+    comment_count_header: "الحد من طول التعليق"
     comment_count_text_post: حروف
-    comment_count_text_pre: 'سيتم وضع حد للتعليقات عند'
+    comment_count_text_pre: "سيتم وضع حد للتعليقات عند"
     comment_settings: إعدادات
-    comment_stream: 'جدول التعليقات'
-    comment_stream_will_close: 'سيتم إغلاق جدول التعليق'
+    comment_stream: "جدول التعليقات"
+    comment_stream_will_close: "سيتم إغلاق جدول التعليق"
     community: المجموعة
     configure: تهيئة
-    copy_and_paste: 'انسخ والصق التعليمات البرمجية في الأسفل بنظام إدارة المحتوى لتضمين تعليقك داخل المقالات'
-    custom_css_url: 'رابط CSS مخصص'
-    custom_css_url_desc: 'رابط CSS الذي سيتجاوز أنماط جدول التعليقات المضمن. يمكن أن يكون داخلي أو خارجي.'
+    copy_and_paste: "انسخ والصق التعليمات البرمجية في الأسفل بنظام إدارة المحتوى لتضمين تعليقك داخل المقالات"
+    custom_css_url: "رابط CSS مخصص"
+    custom_css_url_desc: "رابط CSS الذي سيتجاوز أنماط جدول التعليقات المضمن. يمكن أن يكون داخلي أو خارجي."
     days: أيام
-    description: 'كإداري يمكنك تعديل إعدادات جدول التعليقات لهذه القصة:'
-    domain_list_text: 'أدخل عناوين النطاقات التي سوف تسمح فيها لTalk.. مثلا بيئات التدريج و الإنتاج (مثلا localhost:3000 staging.domain.com domain.com).'
-    domain_list_title: 'النطاقات المسموح بها'
-    edit_comment_timeframe_heading: 'عدل الإطار الزمني للتعليق'
-    edit_comment_timeframe_text_post: 'ثوان لتحرير تعليقاتهم.'
-    edit_comment_timeframe_text_pre: 'سيكون لدى المعلقين'
-    embed_comment_stream: 'تضمين الجدول'
-    enable_pre_moderation: 'تمكين الإشراف المسبق'
-    enable_pre_moderation_text: 'يجب على المشرفين الموافقة على أي تعليق قبل نشره.'
-    enable_premod: 'تمكين الإشراف المسبق'
-    enable_premod_description: 'يجب على المشرفين الموافقة على أي تعليق قبل نشره.'
-    enable_premod_links: 'إشراف مسبق على التعليقات التي تحتوي على روابط'
-    enable_premod_links_description: 'يجب على المشرفين الموافقة على أي تعليق يحتوي على رابط قبل نشره.'
-    enable_premod_links_text: 'يجب على المشرفين الموافقة على أي تعليق يحتوي على رابط قبل نشره.'
-    enable_questionbox: 'اطرح سؤال على القراء'
-    enable_questionbox_description: 'هذا السؤال سيظهر في الجزء العلوي من جدول التعليقات هذا. اسأل القراء عن مسألة معينة في المقال او اطرح أسئلة نقاشية.. الخ.'
+    description: "كإداري يمكنك تعديل إعدادات جدول التعليقات لهذه القصة:"
+    domain_list_text: "أدخل عناوين النطاقات التي سوف تسمح فيها لTalk.. مثلا بيئات التدريج و الإنتاج (مثلا localhost:3000 staging.domain.com domain.com)."
+    domain_list_title: "النطاقات المسموح بها"
+    edit_comment_timeframe_heading: "عدل الإطار الزمني للتعليق"
+    edit_comment_timeframe_text_pre: "سيكون لدى المعلقين"
+    edit_comment_timeframe_text_post: "ثوان لتحرير تعليقاتهم."
+    embed_comment_stream: "تضمين الجدول"
+    enable_premod_links_text: "يجب على المشرفين الموافقة على أي تعليق يحتوي على رابط قبل نشره."
+    enable_pre_moderation: "تمكين الإشراف المسبق"
+    enable_pre_moderation_text: "يجب على المشرفين الموافقة على أي تعليق قبل نشره."
+    enable_premod_links: "إشراف مسبق على التعليقات التي تحتوي على روابط"
+    enable_premod: "تمكين الإشراف المسبق"
+    enable_premod_description: "يجب على المشرفين الموافقة على أي تعليق قبل نشره."
+    enable_premod_links_description: "يجب على المشرفين الموافقة على أي تعليق يحتوي على رابط قبل نشره."
+    enable_questionbox: "اطرح سؤال على القراء"
+    enable_questionbox_description: "هذا السؤال سيظهر في الجزء العلوي من جدول التعليقات هذا. اسأل القراء عن مسألة معينة في المقال او اطرح أسئلة نقاشية.. الخ."
     hours: ساعات
-    include_comment_stream: 'ادراج وصف جدول التعليقات للقراء'
-    include_comment_stream_desc: 'اكتب رسالة ليتم إضافتها إلى الجزء العلوي من جدول التعليقات. ضع موضوعا، اشمل القواعد الإرشادية للمجموعة .. الخ'
-    include_question_here: 'اكتب سؤالك هنا:'
-    include_text: 'ادرج النص هنا.'
+    include_comment_stream: "ادراج وصف جدول التعليقات للقراء"
+    include_comment_stream_desc: "اكتب رسالة ليتم إضافتها إلى الجزء العلوي من جدول التعليقات. ضع موضوعا، اشمل القواعد الإرشادية للمجموعة .. الخ"
+    include_text: "ادرج النص هنا."
+    include_question_here: "اكتب سؤالك هنا:"
     moderate: اشرف
-    moderation_settings: 'اعدادات الإشراف'
-    open: مفتوح
-    open_stream: 'افتح الجدول'
-    open_stream_configuration: 'جدول التعليقات هذا مفتوح. بإغلاق هذا الجدول لن يتم قبول تعليقات جديدة، وستبقى التعليقات القديمة ظاهرة.'
-    require_email_verification: 'يلزم التحقق من البريد الإلكتروني'
-    require_email_verification_text: 'يجب على المستخدمين الجدد التحقق من بريدهم الإلكتروني قبل التعليق'
-    save_changes: 'احفظ التعديلات'
+    moderation_settings: "اعدادات الإشراف"
+    open: "مفتوح"
+    open_stream: "افتح الجدول"
+    open_stream_configuration: "جدول التعليقات هذا مفتوح. بإغلاق هذا الجدول لن يتم قبول تعليقات جديدة، وستبقى التعليقات القديمة ظاهرة."
+    require_email_verification: "يلزم التحقق من البريد الإلكتروني"
+    require_email_verification_text: "يجب على المستخدمين الجدد التحقق من بريدهم الإلكتروني قبل التعليق"
+    save_changes: "احفظ التعديلات"
     shortcuts: اختصارات
-    sign_out: خروج
+    sign_out: "خروج"
     stories: قصص
-    stream_settings: 'اعدادات الجدول'
-    suspect_word_text: 'التعليقات التي تحتوي على هذه الكلمات أو العبارات سيتم تمييزها في جدول التعليقات. اطبع كلمة واضغط Enter أو Tab لزيادة الكلمة. اختياريا الصق قائمة مقسمة بالفصلات.'
-    suspect_word_title: 'قائمة الكلمات المشبوهة'
-    tech_settings: 'إعدادات تقنية'
-    title: 'تهيئة جدول التعليق'
+    stream_settings: "اعدادات الجدول"
+    suspect_word_title: "قائمة الكلمات المشبوهة"
+    suspect_word_text: "التعليقات التي تحتوي على هذه الكلمات أو العبارات سيتم تمييزها في جدول التعليقات. اطبع كلمة واضغط Enter أو Tab لزيادة الكلمة. اختياريا الصق قائمة مقسمة بالفصلات."
+    tech_settings: "إعدادات تقنية"
+    title: "تهيئة جدول التعليق"
     weeks: أسابيع
-    wordlist: 'الكلمات المحظورة'
-  confirm_email:
-    click_to_confirm: 'إضغط في الأسفل لتأكيد البريد الألكتروني'
-    confirm: تأكيد
-  continue: واصل
+    wordlist: "الكلمات المحظورة"
+  continue: "واصل"
   createdisplay:
-    check_the_form: 'استمارة غير صالحة. يرجى التحقق من الحقول'
-    continue: 'تابع بنفس اسم المستخدم الخاص بفيسبوك'
-    error_create: 'حدث خطأ أثناء تغيير اسم المستخدم'
-    fake_comment_body: 'هذا مثال للتعليق. يمكن للقراء تبادل الأفكار والآراء مع غرف الأخبار في قسم التعليقات.'
-    fake_comment_date: 'منذ دقيقة'
-    if_you_dont_change_your_name: 'إذا لم تقم بتغيير اسم المستخدم الخاص بك في هذه الخطوة سوف يظهر اسم المستخدم الخاص بفيسبوك جنبا إلى جنب مع كل تعليقاتك.'
-    required_field: 'حقل مطلوب'
+    check_the_form: "استمارة غير صالحة. يرجى التحقق من الحقول"
+    continue: "تابع بنفس اسم المستخدم الخاص بفيسبوك"
+    error_create: "حدث خطأ أثناء تغيير اسم المستخدم"
+    fake_comment_body: "هذا مثال للتعليق. يمكن للقراء تبادل الأفكار والآراء مع غرف الأخبار في قسم التعليقات."
+    fake_comment_date: "منذ دقيقة"
+    if_you_dont_change_your_name: "إذا لم تقم بتغيير اسم المستخدم الخاص بك في هذه الخطوة سوف يظهر اسم المستخدم الخاص بفيسبوك جنبا إلى جنب مع كل تعليقاتك."
+    required_field: "حقل مطلوب"
     save: حفظ
-    special_characters: 'يمكن أن تحتوي أسماء المستخدمين على أحرف وأرقام و _ فقط'
-    username: 'اسم المستخدم'
-    write_your_username: 'عدل اسم المستخدم'
-    your_username: 'يظهر اسم المستخدم في كل تعليق تنشره.'
+    special_characters: "يمكن أن تحتوي أسماء المستخدمين على أحرف وأرقام و _ فقط"
+    username: اسم المستخدم
+    write_your_username: "عدل اسم المستخدم"
+    your_username: "يظهر اسم المستخدم في كل تعليق تنشره."
   done: تم
   edit_comment:
-    body_input_label: 'عدل هذا التعليق'
-    edit_window_expired: 'لم يعد بإمكانك تعديل هذا التعليق. انتهت صلاحية نافذة الوقت للقيام بذلك. لماذا لا تنشر آخر؟'
-    edit_window_expired_close: أغلق
-    edit_window_timer_prefix: 'نافذة التعديل : '
-    minute: دقيقة
-    minutes_plural: دقائق
-    save_button: 'حفظ التغييرات'
-    second: ثانية
-    seconds_plural: ثوان
+    body_input_label: "عدل هذا التعليق"
+    save_button: "حفظ التغييرات"
+    edit_window_expired: "لم يعد بإمكانك تعديل هذا التعليق. انتهت صلاحية نافذة الوقت للقيام بذلك. لماذا لا تنشر آخر؟"
+    edit_window_expired_close: "أغلق"
+    edit_window_timer_prefix: "نافذة التعديل : "
+    second: "ثانية"
+    seconds_plural: "ثوان"
+    minute: "دقيقة"
+    minutes_plural: "دقائق"
   email:
+    suspended:
+      subject: "تم تعليق حسابك"
     banned:
-      body: 'وفقا لإرشادات مجتمع كورال بروجيكت، تم حظر حسابك. لم يعد مسموحا لك التعليق أو وضع إشارات أو التفاعل مع مجتمعنا.'
-      subject: 'تم حظر حسابك'
+      subject: "تم حظر حسابك"
+      body: "وفقا لإرشادات مجتمع كورال بروجيكت، تم حظر حسابك. لم يعد مسموحا لك التعليق أو وضع إشارات أو التفاعل مع مجتمعنا."
     confirm:
-      confirm_email: '.تأكيد عنوان البريد الإلكتروني'
-      has_been_requested: 'تم طلب تأكيد بالبريد الإلكتروني للحساب التالي:'
-      if_you_did_not: 'إذا لم تطلب ذلك، يمكنك تجاهل هذه الرسالة الإلكترونية.'
-      subject: 'تأكيد البريد الإلكتروني'
-      to_confirm: 'لتأكيد الحساب، يرجى زيارة الرابط التالي:'
+      has_been_requested: "تم طلب تأكيد بالبريد الإلكتروني للحساب التالي:"
+      to_confirm: "لتأكيد الحساب، يرجى زيارة الرابط التالي:"
+      confirm_email: ".تأكيد عنوان البريد الإلكتروني"
+      if_you_did_not: "إذا لم تطلب ذلك، يمكنك تجاهل هذه الرسالة الإلكترونية."
+      subject: "تأكيد البريد الإلكتروني"
     password_reset:
-      if_you_did: 'اذا فعلت،'
-      please_click: 'الرجاء النقر هنا لإعادة تعيين كلمة المرور'
-      we_received_a_request: 'لقد تلقينا طلبا لإعادة تعيين كلمة المرور. إذا لم تطلب هذا التغيير، فيمكنك تجاهل هذه الرسالة الإلكترونية.'
-    suspended:
-      subject: 'تم تعليق حسابك'
-  embed_comments_tab: تعليقات
+      we_received_a_request: "لقد تلقينا طلبا لإعادة تعيين كلمة المرور. إذا لم تطلب هذا التغيير، فيمكنك تجاهل هذه الرسالة الإلكترونية."
+      if_you_did: "اذا فعلت،"
+      please_click: "الرجاء النقر هنا لإعادة تعيين كلمة المرور"
   embedlink:
-    copy: 'نسخ إلى الحافظة'
+    copy: "نسخ إلى الحافظة"
   error:
-    ALREADY_EXISTS: 'المورد موجود من قبل'
-    CANNOT_IGNORE_STAFF: 'لا يمكن تجاهل الموظفين.'
-    COMMENT_PARENT_NOT_VISIBLE: 'التعليق الذي ترد عليه تمت إزالته أو غير موجود.'
-    COMMENT_TOO_SHORT: 'يجب أن تكون التعليقات أكثر من حرف واحد، يرجى مراجعة تعليقك وإعادة المحاولة.'
-    COMMENTING_CLOSED: 'تم إغلاق فاعلية التعليق'
-    confirm_password: 'كلمات المرور غير متطابقة. يرجى التحقق مرة أخرى'
-    EDIT_USERNAME_NOT_AUTHORIZED: 'ليس لديك إذن بتحديث اسم المستخدم الخاص بك.'
-    EDIT_WINDOW_ENDED: 'لم يعد بإمكانك تحرير هذا التعليق. نافذة الوقت للقيام بذلك قد انتهت صلاحيتها.'
-    email: 'ليس بريدا إلكترونيا صالحا'
-    EMAIL_IN_USE: 'البريد الالكتروني قيد الاستخدام'
-    email_not_verified: 'عنوان البريد الإلكتروني {0} لم يتم التحقق منه.'
-    EMAIL_NOT_VERIFIED: 'لم يتم التحقق من عنوان البريد الإلكتروني'
-    email_password: 'مجموعة البريد الإلكتروني و / أو كلمة المرور غير صحيحة.'
-    EMAIL_REQUIRED: 'مطلوب عنوان البريد الإلكتروني'
-    EMAIL_VERIFICATION_TOKEN_INVALID: 'رمز التحقق من البريد الإلكتروني غير صالح.'
-    INVALID_ASSET_URL: 'رابط المادة غير صالح'
-    LOGIN_MAXIMUM_EXCEEDED: 'لقد أجريت العديد من محاولات إدخال كلمة المرور غير الناجحة. أرجو الإنتظار.'
-    network_error: 'فشل الاتصال بالخادم. تحقق من اتصالك بالإنترنت وحاول مرة أخرى.'
-    NO_SPECIAL_CHARACTERS: 'يمكن أن تحتوي أسماء المستخدمين على أحرف, أرقام و _ فقط'
-    NOT_AUTHORIZED: 'غير مصرح لك بتنفيذ هذا الإجراء.'
-    NOT_FOUND: 'المورد غير موجود'
-    organization_name: 'يجب أن يحتوي اسم المؤسسة على أحرف أو أرقام فقط.'
-    password: 'يجب أن تكون كلمة المرور 8 أحرف على الأقل'
-    PASSWORD_LENGTH: 'كلمة المرور قصيرة جدا'
-    PASSWORD_REQUIRED: 'يجب إدخال كلمة مرور'
-    PASSWORD_RESET_TOKEN_INVALID: 'رابط إعادة تعيين كلمة المرور غير صالح.'
-    PROFANITY_ERROR: 'يجب ألا تحتوي أسماء المستخدمين على الألفاظ النابية. يرجى الاتصال بالإداري إذا كنت تعتقد أن هذا خطأ.'
-    RATE_LIMIT_EXCEEDED: 'تجاوز حد المعدل'
-    required_field: 'هذه الخانة مطلوبه'
-    SAME_USERNAME_PROVIDED: 'يجب عليك تقديم اسم مستخدم مختلف.'
-    temporarily_suspended: 'حسابك معلق حاليا. سيتم إعادة تنشيطه {0}. يرجى الاتصال بنا إذا كان لديك أي أسئلة.'
-    unexpected: 'حدث خطأ غير متوقع. آسف!'
-    username: 'يمكن أن تحتوي أسماء المستخدمين على أرقام, أحرف و _ فقط'
-    USERNAME_IN_USE: 'اسم المستخدم قيد الاستخدام'
-    USERNAME_REQUIRED: 'يجب إدخال اسم مستخدم'
-  flag_comment: 'الإبلاغ عن تعليق'
-  flag_reason: 'سبب الإبلاغ (اختياري)'
-  flag_username: 'بلغ عن اسم المستخدم'
-  flagged_usernames:
-    notify_approved: '{0} وافق على اسم المستخدم {1}'
-    notify_changed: 'المستخدم {0} غير اسم المستخدم الخاص به إلى {1}'
-    notify_flagged: '{0} بلغ عن اسم المستخدم {1}'
-    notify_rejected: '{0} رفض اسم المستخدم {1}'
-  flags:
-    reasons:
-      comment:
-        banned_word: 'كلمة محظورة'
-        body_count: 'يتجاوز النص الحد الأقصى للطول المسموح'
-        comment_noagree: أعارض
-        comment_offensive: مسيء
-        comment_other: آخر
-        comment_spam: 'غير مرغوب فيه'
-        links: رابط
-        suspect_word: 'كلمة مشتبهة'
-        trust: ثقة
-      user:
-        username_impersonating: 'إنتحال شخصية'
-        username_nolike: 'لم يعجبنى'
-        username_offensive: مسيء
-        username_other: آخر
-        username_spam: 'غير مرغوب فيه'
+    COMMENT_PARENT_NOT_VISIBLE: "التعليق الذي ترد عليه تمت إزالته أو غير موجود."
+    EMAIL_VERIFICATION_TOKEN_INVALID: "رمز التحقق من البريد الإلكتروني غير صالح."
+    PASSWORD_RESET_TOKEN_INVALID: "رابط إعادة تعيين كلمة المرور غير صالح."
+    COMMENT_TOO_SHORT: "يجب أن تكون التعليقات أكثر من حرف واحد، يرجى مراجعة تعليقك وإعادة المحاولة."
+    NOT_AUTHORIZED: "غير مصرح لك بتنفيذ هذا الإجراء."
+    NO_SPECIAL_CHARACTERS: "يمكن أن تحتوي أسماء المستخدمين على أحرف, أرقام و _ فقط"
+    PASSWORD_LENGTH: "كلمة المرور قصيرة جدا"
+    PROFANITY_ERROR: "يجب ألا تحتوي أسماء المستخدمين على الألفاظ النابية. يرجى الاتصال بالإداري إذا كنت تعتقد أن هذا خطأ."
+    RATE_LIMIT_EXCEEDED: "تجاوز حد المعدل"
+    USERNAME_IN_USE: "اسم المستخدم قيد الاستخدام"
+    USERNAME_REQUIRED: "يجب إدخال اسم مستخدم"
+    EMAIL_NOT_VERIFIED: "لم يتم التحقق من عنوان البريد الإلكتروني"
+    EDIT_WINDOW_ENDED: "لم يعد بإمكانك تحرير هذا التعليق. نافذة الوقت للقيام بذلك قد انتهت صلاحيتها."
+    EDIT_USERNAME_NOT_AUTHORIZED: "ليس لديك إذن بتحديث اسم المستخدم الخاص بك."
+    SAME_USERNAME_PROVIDED: "يجب عليك تقديم اسم مستخدم مختلف."
+    EMAIL_IN_USE: "البريد الالكتروني قيد الاستخدام"
+    EMAIL_REQUIRED: "مطلوب عنوان البريد الإلكتروني"
+    LOGIN_MAXIMUM_EXCEEDED: "لقد أجريت العديد من محاولات إدخال كلمة المرور غير الناجحة. أرجو الإنتظار."
+    PASSWORD_REQUIRED: "يجب إدخال كلمة مرور"
+    COMMENTING_CLOSED: "تم إغلاق فاعلية التعليق"
+    NOT_FOUND: "المورد غير موجود"
+    ALREADY_EXISTS: "المورد موجود من قبل"
+    INVALID_ASSET_URL: "رابط المادة غير صالح"
+    CANNOT_IGNORE_STAFF: "لا يمكن تجاهل الموظفين."
+    email: "ليس بريدا إلكترونيا صالحا"
+    confirm_password: "كلمات المرور غير متطابقة. يرجى التحقق مرة أخرى"
+    network_error: "فشل الاتصال بالخادم. تحقق من اتصالك بالإنترنت وحاول مرة أخرى."
+    email_not_verified: "عنوان البريد الإلكتروني {0} لم يتم التحقق منه."
+    email_password: "مجموعة البريد الإلكتروني و / أو كلمة المرور غير صحيحة."
+    organization_name: "يجب أن يحتوي اسم المؤسسة على أحرف أو أرقام فقط."
+    password: "يجب أن تكون كلمة المرور 8 أحرف على الأقل"
+    username: "يمكن أن تحتوي أسماء المستخدمين على أرقام, أحرف و _ فقط"
+    unexpected: "حدث خطأ غير متوقع. آسف!"
+    required_field: "هذه الخانة مطلوبه"
+    temporarily_suspended: "حسابك معلق حاليا. سيتم إعادة تنشيطه {0}. يرجى الاتصال بنا إذا كان لديك أي أسئلة."
+  flag_comment: "الإبلاغ عن تعليق"
+  flag_reason: "سبب الإبلاغ (اختياري)"
+  flag_username: "بلغ عن اسم المستخدم"
   framework:
-    banned_account_body: 'هذا يعني أنه لا يمكنك الإعجاب ، أو الإبلاغ ، أو كتابة التعليقات.'
-    banned_account_header: 'حسابك محظور حاليا.'
-    changed_name:
-      msg: 'يتم مراجعة تغيير اسم المستخدم من قبل فريق الإشراف لدينا.'
+    banned_account_header: "حسابك محظور حاليا."
+    banned_account_body: "هذا يعني أنه لا يمكنك الإعجاب ، أو الإبلاغ ، أو كتابة التعليقات."
     comment: تعليق
-    comment_is_hidden: 'هذا التعليق غير متاح.'
-    comment_is_ignored: 'هذا التعليق مخفي لأنك تجاهلت هذا المستخدم.'
-    comment_is_rejected: 'لقد رفضت هذا التعليق.'
+    comment_is_ignored: "هذا التعليق مخفي لأنك تجاهلت هذا المستخدم."
+    comment_is_rejected: "لقد رفضت هذا التعليق."
+    comment_is_hidden: "هذا التعليق غير متاح."
     comments: تعليقات
-    configure_stream: تهيئة
-    content_not_available: 'هذا المحتوى غير متوفر'
+    configure_stream: "تهيئة"
+    content_not_available: "هذا المحتوى غير متوفر"
     edit_name:
       button: أرسل
-      error: 'يمكن أن تحتوي أسماء المستخدمين على أحرف, أرقام و _ فقط'
-      label: 'اسم مستخدم جديد'
-      msg: 'تم تعليق حسابك حاليا نظرا لأن اسم المستخدم قد اعتبر غير لائق. لاستعادة حسابك، يرجى إدخال اسم مستخدم جديد. يرجى الاتصال بنا إذا كان لديك أي أسئلة.'
-    my_comments: تعليقاتي
-    my_profile: ملفي
-    new_count: 'شاهد {0} أكثر {1}'
-    profile: 'الملف الشخصي'
-    show_all_comments: 'عرض كل التعليقات'
-    show_all_replies: 'عرض جميع الردود'
-    show_more_replies: 'عرض المزيد من الردود'
-    success_bio_update: 'تم تحديث السيرة الذاتية'
-    success_name_update: 'تم تحديث اسم المستخدم'
-    success_update_settings: 'تم تطبيق التغييرات التي أجريتها على جدول التعليقات في هذه المقالة'
-    view_more_comments: 'عرض مزيد من التعليقات'
-    view_reply: 'عرض الرد'
-  from_settings_page: 'من صفحة الملف الشخصي يمكنك مشاهدة سجل التعليقات.'
-  install:
-    add_organization:
-      description: 'Please tell us the name of your organization. This will appear in emails when inviting new team members.'
-      label: 'Organization Name'
-      save: Save
-    create:
-      confirm_password: 'Confirm Password'
-      email: 'Email address'
-      organization_contact_email: 'Organization Contact Email'
-      password: Password
-      save: Save
-      username: Username
-    final:
-      close: 'Close this Installer'
-      description: 'Thanks for installing Talk! We sent an email to verify your email address. While you finish setting up the account, you can start engaging with your readers now.'
-      launch: 'Launch Talk'
-    initial:
-      description: 'Let''s set up your Talk community in just a few short steps.'
-      submit: 'Get Started'
-    permitted_domains:
-      description: 'Enter the domains you would like to permit for Talk, e.g. your local, staging and production environments (ex. localhost:3000, staging.domain.com, domain.com).'
-      submit: 'Finish install'
-      title: 'Permitted domains'
+      error: "يمكن أن تحتوي أسماء المستخدمين على أحرف, أرقام و _ فقط"
+      label: "اسم مستخدم جديد"
+      msg: "تم تعليق حسابك حاليا نظرا لأن اسم المستخدم قد اعتبر غير لائق. لاستعادة حسابك، يرجى إدخال اسم مستخدم جديد. يرجى الاتصال بنا إذا كان لديك أي أسئلة."
+    changed_name:
+      msg: "يتم مراجعة تغيير اسم المستخدم من قبل فريق الإشراف لدينا."
+    my_comments: "تعليقاتي"
+    my_profile: "ملفي"
+    new_count: "شاهد {0} أكثر {1}"
+    profile: الملف الشخصي
+    show_all_comments: "عرض كل التعليقات"
+    success_bio_update: "تم تحديث السيرة الذاتية"
+    success_name_update: "تم تحديث اسم المستخدم"
+    success_update_settings: "تم تطبيق التغييرات التي أجريتها على جدول التعليقات في هذه المقالة"
+    show_all_replies: عرض جميع الردود
+    show_more_replies: عرض المزيد من الردود
+    view_more_comments: "عرض مزيد من التعليقات"
+    view_reply: "عرض الرد"
+  from_settings_page: "من صفحة الملف الشخصي يمكنك مشاهدة سجل التعليقات."
   like: إعجاب
-<<<<<<< HEAD
-  loading_results: 'جار تحميل النتائج'
-  marketing: 'هذا يشبه الإعلان / التسويق'
-  moderate_this_stream: 'أشرف على هذا الجدول'
-  modqueue:
-    account: 'account flags'
-    actions: Actions
-    all: all
-    all_streams: 'All Streams'
-    approve: Approve
-    approved: Approved
-    ban_user: Ban
-    billion: B
-    close: Close
-    empty_queue: 'No more comments to moderate! You''re all caught up. Go have some ☕️'
-    flagged: flagged
-    jump_to_queue: 'Jump to specific queue'
-    less_detail: 'Less detail'
-    likes: likes
-    million: M
-    mod_faster: 'Moderate faster with keyboard shortcuts'
-    moderate: 'Moderate →'
-    more_detail: 'More detail'
-    navigation: Navigation
-    new: New
-    newest_first: 'Newest First'
-    next_comment: 'Go to the next comment'
-    next_queue: 'Switch queues'
-    notify_accepted: '{0} accepted comment "{1}"'
-    notify_edited: '{0} edited comment "{1}"'
-    notify_flagged: '{0} flagged comment "{1}"'
-    notify_rejected: '{0} rejected comment "{1}"'
-    notify_reset: '{0} reset status of comment "{1}"'
-    oldest_first: 'Oldest First'
-    premod: pre-mod
-    prev_comment: 'Go to the previous comment'
-    reject: Reject
-    rejected: Rejected
-    reply: Reply
-    reported: reported
-    select_stream: 'Select Stream'
-    shift_key: ⇧
-    shortcuts: Shortcuts
-    show_shortcuts: 'Show Shortcuts'
-    singleview: 'Zen mode'
-    sort: Sort
-    thismenu: 'Open this menu'
-    thousand: k
-    toggle_search: 'Open search'
-    try_these: 'Try these'
-    view_more_shortcuts: 'View more shortcuts'
-  my_comment_history: 'سجل التعليقات'
-=======
   loading_results: "جار تحميل النتائج"
   marketing: "هذا يشبه الإعلان / التسويق"
   moderate_this_stream: "أشرف على هذا الجدول"
@@ -385,139 +294,31 @@
          body_count: "يتجاوز النص الحد الأقصى للطول المسموح"
          links: "رابط"
   my_comment_history: "سجل التعليقات"
->>>>>>> 8feb67f2
   name: اسم
-  no_agree_comment: 'لا أوافق على هذا التعليق'
-  no_like_bio: 'أنا لا أحب هذه السيرة الذاتية'
-  no_like_username: 'أنا لا أحب اسم المستخدم هذا'
+  no_agree_comment: "لا أوافق على هذا التعليق"
+  no_like_bio: "أنا لا أحب هذه السيرة الذاتية"
+  no_like_username: "أنا لا أحب اسم المستخدم هذا"
+  already_flagged_username: "لقد سبق لك وضع علامة باسم المستخدم هذا."
   other: آخر
-  password_reset:
-    change_password: 'تغيير كلمة السر'
-    confirm_new_password: 'تأكيد كلمة السر الجديدة'
-    mail_sent: 'إذا كان لديك حساب مسجل، فقد تم إرسال رابط إعادة تعيين كلمة المرور إلى هذا البريد الإلكتروني'
-    new_password: 'كلمة السر الجديدة'
-    new_password_help: 'كلمة السر يجب أن تكون 8 أحرف على الأقل'
-    set_new_password: 'تغيير كلمة السر الخاصة بك'
   permalink: شارك
-  personal_info: 'هذا التعليق يكشف عن معلومات تعريف شخصية'
+  personal_info: "هذا التعليق يكشف عن معلومات تعريف شخصية"
   post: نشر
-  profile: 'الملف الشخصي'
-  profile_settings: إعدادات
-  reject_username:
-    description_notify: 'Suspending this user will temporarily disable their account.'
-    description_reject: 'Would you like to temporarily ban this user because of their {0}? Doing so will temporarily suspend this user until they rewrite their {0}.'
-    email_message_reject: 'Another member of the community recently flagged your username for review. Because of its content your user was rejected. This means you can no longer comment, like, or flag content until you rewrite your username. Please e-mail us if you have any questions or concerns.'
-    no_cancel: 'No cancel'
-    send: Send
-    suspend_user: 'Suspend User'
-    title_notify: 'Notify the user of their temporary suspension'
-    title_reject: 'We noticed you rejected a username'
-    username: username
-    write_message: 'Write a message'
-    yes_suspend: 'Yes suspend'
+  profile: الملف الشخصي
+  profile_settings: "إعدادات"
   reply: رد
   report: أبلغ
-<<<<<<< HEAD
-  report_notif: 'شكرا على الإبلاغ عن هذا التعليق. تم إبلاغ فريق الإشراف لدينا وسيراجعه قريبًا.'
-  report_notif_remove: 'لقد تمت إزالة بلاغك.'
-  reported: 'بلغ عنه'
-=======
   report_notif: "شكرا على الإبلاغ عن هذا التعليق. تم إبلاغ فريق الإشراف لدينا وسيراجعه قريبًا."
   report_notif_remove: "لقد تمت إزالة بلاغك."
   reported: بلغ عنه
->>>>>>> 8feb67f2
   settings:
-    from_settings_page: 'من صفحة الملف الشخصي يمكنك مشاهدة سجل التعليقات.'
-    my_comment_history: 'سجل التعليقات'
-    profile: 'الملف الشخصي'
-    profile_settings: 'إعدادات الملف الشخصي'
-    sign_in: 'تسجيل الدخول'
-    to_access: 'للوصول إلى الملف الشخصي'
-    user_no_comment: 'لم تترك تعليقا مطلقا. إنضم إلى المحادثة!'
-  step_1_header: 'بلغ عن مشكلة'
-  step_2_header: 'ساعدنا على الفهم'
-  step_3_header: 'شكرا لك على المساهمة الخاصة بك'
+    from_settings_page: "من صفحة الملف الشخصي يمكنك مشاهدة سجل التعليقات."
+    my_comment_history: "سجل التعليقات"
+    profile: الملف الشخصي
+    profile_settings: "إعدادات الملف الشخصي"
+    sign_in: "تسجيل الدخول"
+    to_access: "للوصول إلى الملف الشخصي"
+    user_no_comment: "لم تترك تعليقا مطلقا. إنضم إلى المحادثة!"
   stream:
-<<<<<<< HEAD
-    all_comments: 'كل التعليقات'
-    comment_not_found: 'تمت إزالة هذا التعليق أو أنه غير موجود.'
-    no_comments: 'لا توجد تعليقات حتى الآن، لماذا لا تكتب واحد؟'
-    no_comments_and_closed: 'لم تكن هناك تعليقات على هذه المقالة.'
-    temporarily_suspended: 'وفقا لإرشادات المجموعة {0}، تم تعليق حسابك مؤقتا. الرجاء إعادة الانضمام إلى المحادثة {1}.'
-  streams:
-    all: All
-    article: Story
-    closed: Closed
-    empty_result: 'No assets match this search. Maybe try widening your search?'
-    filter_streams: 'Filter Streams'
-    newest: Newest
-    oldest: Oldest
-    open: Open
-    pubdate: 'Publication Date'
-    search: Search
-    sort_by: 'Sort By'
-    status: 'Stream Status'
-    stream_status: 'Stream Status'
-  suspenduser:
-    cancel: Cancel
-    day: '{0} days'
-    days: '{0} days'
-    description_notify: 'Suspending this user will temporarily disable their account.'
-    description_suspend: 'You are suspending {0}. This comment will go to the Rejected queue, and {0} will not be allowed to like, report, reply or post until the suspension time is complete.'
-    email_message_suspend: "Dear {0},\n\nIn accordance with {1}’s community guidelines, your account has been temporarily suspended. During the suspension, you will be unable to comment, flag or engage with fellow commenters. Please rejoin the conversation {2}."
-    hour: '{0} hours'
-    hours: '{0} hours'
-    notify_suspend_until: 'User {0} has been temporarily suspended. This suspension will automatically end {1}.'
-    one_hour: '1 hour'
-    select_duration: 'Select suspension duration'
-    send: Send
-    suspend_user: 'Suspend User'
-    title_notify: 'Notify the user of their temporary suspension'
-    title_suspend: 'Suspend User'
-    write_message: 'Write a message'
-  thank_you: 'نحن نقدر سلامتك وردود الفعل. سيراجع المشرف التقرير الخاص بك'
-  user:
-    bio_flags: 'flags for this bio'
-    user_bio: 'User Bio'
-    username_flags: 'flags for this username'
-  user_detail:
-    all: All
-    ban: 'Ban User'
-    email: Email
-    member_since: 'Member Since'
-    reject_rate: 'Reject Rate'
-    rejected: Rejected
-    remove_ban: 'Remove Ban'
-    remove_suspension: 'Remove Suspension'
-    reports: Reports
-    suspend: 'Suspend User'
-    total_comments: 'Total Comments'
-    user_history: 'User History'
-  user_history:
-    action: Action
-    ban_removed: 'Ban removed'
-    date: Date
-    suspended: 'Suspended, {0}'
-    suspension_removed: 'Suspension removed'
-    system: System
-    taken_by: 'Taken By'
-    user_banned: 'User banned'
-    username_status: 'Username {0}'
-  user_impersonating: 'هذا المستخدم ينتحل شخصية'
-  user_no_comment: 'لم تترك تعليقا مطلقا. إنضم إلى المحادثة!'
-  username_offensive: 'اسم المستخدم هذا مسيء'
-  validators:
-    confirm_password: 'كلمات المرور غير متطابقة. يرجى التحقق مرة أخرى'
-    required: 'هذه الخانة مطلوبه'
-    verify_email: 'ليس بريدا إلكترونيا صالحا'
-    verify_organization_name: 'يجب أن يحتوي اسم المؤسسة على أحرف أو أرقام فقط.'
-    verify_password: 'يجب أن تكون كلمة المرور 8 أحرف على الأقل'
-    verify_username: 'يمكن أن تحتوي أسماء المستخدمين على أرقام, أحرف و _ فقط'
-  view_conversation: 'عرض المحادثة'
-  your_account_has_been_banned: 'تم حظر حسابك.'
-  your_account_has_been_suspended: 'تم تعليق حسابك مؤقتا.'
-  your_username_has_been_rejected: 'تم تعليق حسابك لعدم صلاحية اسم المستخدم الخاصة بك. لاستعادة حسابك رجاء أدخل اسم مستخدم جديدة.'
-=======
     all_comments: "كل التعليقات"
     temporarily_suspended: "وفقا لإرشادات المجموعة {0}، تم تعليق حسابك مؤقتا. الرجاء إعادة الانضمام إلى المحادثة {1}."
     comment_not_found: "تمت إزالة هذا التعليق أو أنه غير موجود."
@@ -530,5 +331,4 @@
   user_impersonating: "هذا المستخدم ينتحل شخصية"
   user_no_comment: "لم تترك تعليقا مطلقا. إنضم إلى المحادثة!"
   username_offensive: "اسم المستخدم هذا مسيء"
-  view_conversation: "عرض المحادثة"
->>>>>>> 8feb67f2
+  view_conversation: "عرض المحادثة"