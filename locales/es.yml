es:
  bandialog:
    are_you_sure: "¿Estás segura que quieres suspender a {0}?"
    ban_user: "¿Quieres suspender el Usuario?"
    banned_user: "Usuario Suspendido"
    cancel: Cancelar
    note: "Nota: Suspender a este usuario también va a colocar este comentario en la cola de Rechazados."
    yes_ban_user: "Si, Suspender al usuario"
  bio_offensive: "Esta biografia es ofensiva"
  cancel: Cancelar
  characters_remaining: "carácteres restantes"
  comment:
    anon: Anónimo
    ban_user: "Usuario Suspendido"
    comment: "Publicar un comentario"
    flagged: reportado
    view_context: "Ver contexto"
  comment_box:
    post: "Publicar"
    cancel: "Cancelar"
    reply: "Responder"
    comment: "Publicar un comentario"
    name: "Nombre"
    comment_post_notif: "Tu comentario ha sido publicado."
    comment_post_notif_premod: "Gracias por el comentario. Nuestro equipo de moderación va a revisarlo muy pronto."
    comment_post_banned_word: "Tu comentario contiene una o más palabras que no están permitidas en nuestro espacio, por lo que no será publicado. Si crees que es un error, por favor contacta a nuestro equipo de moderación."
    characters_remaining: "carácteres restantes"
  comment_is_best: "Este comentario es uno de los mejores"
  comment_offensive: "Este comentario es ofensivo"
  comment_singular: Comentario
  comment_plural: Comentarios
  comment_post_banned_word: "Tu comentario contiene una o más palabras que no están permitidas en nuestro espacio, por lo que no será publicado. Si crees que es un error, por favor contacta a nuestro equipo de moderación."
  comment_post_notif: "Tu comentario ha sido publicado."
  comment_post_notif_premod: "Gracias por el comentario. Nuestro equipo de moderación va a revisarlo muy pronto."
  community:
    account_creation_date: "Fecha de creación de la cuenta"
    active: Activa
    admin: Administrator
    are_you_sure: "¿Estas segura que quieres suspender a {0}?"
    ban_user: "¿Quieres suspender al Usuario?"
    banned: Suspendido
    banned_user: "Usuario Suspendido"
    cancel: Cancelar
    dont_like_username: "No me gusta este nombre de usuario"
    flaggedaccounts: "Nombres de Usuario Reportados"
    flags: Reportes
    impersonating: "El usuario esta suplantando identidad"
    loading: "Cargando resultados"
    moderator: Moderator
    newsroom_role: "Rol en la redacción"
    no_flagged_accounts: "No hay ninguna cuenta reportada en este momento."
    no_results: "No se encontraron usuarios con ese nombre o correo."
    note: "Nota: Suspender a este usuario no le va a permitir (al usuario) borrar ni editar ni comentar."
    offensive: "Este comentario es ofensivo"
    other: Otro
    people: Gente
    role: "Seleccionar rol..."
    select_status: "Seleccionar estado..."
    spam_ads: "Spam/Publicidad"
    staff: "Personal"
    status: Estado
    username_and_email: "Usuario y Correo"
    yes_ban_user: "Si, Suspendan el usuario"
  configure:
    apply: Aplicar
    banned_word_text: "Comentarios que contengan estas palabras o frases,  en mayusculas o minúsculas, serán automáticamente eliminados del hilo de comentario. Escribir una palabra y apretar Enter o Tabulador para agregarla. O pueden pegar una lista de palabras separadas por coma."
    banned_words_title: "Lista de palabras prohibidas"
    close: "Cerrar"
    close_after: "Cerrar comentarios luego de"
    close_stream: "Cerrar comentarios"
    close_stream_configuration: "Este hilo de comentario está en este momento cerrado. Al abrirlo, nuevos comentarios serán publicados y mostrados."
    closed_comments_desc: "Escribe un mensaje que será mostrado cuando los comentarios estén cerrados y no se acepten más comentarios."
    closed_comments_label: "Escribe un mensaje..."
    closed_stream_settings: "Mensaje que se muestra cuando no se aceptan más comentarios en el articulo"
    comment_count_error: "Por favor escribir un número válido"
    comment_count_header: "Limitar el largo del comentario"
    comment_count_text_post: carácteres
    comment_count_text_pre: "Los comentarios serán limitados a"
    comment_settings: Configuración
    comment_stream: "Hilo de Comentarios"
    comment_stream_will_close: "El hilo de comentarios se cerrara"
    community: Comunidad
    configure: Configurar
    copy_and_paste: "Copiar y pegar el código de más abajo en tu CMS para colocar la caja de comentarios en tus artículos"
    custom_css_url: "URL CSS a medida"
    custom_css_url_desc: "URL de una hoja de estilo que va a sobrescribir los estilos por defecto del hilo de comentarios. Puede ser interna o externa."
    dashboard: Panel
    days: Días
    description: "Como Administrador/a puedes modificar la configuración de los comentarios en este artículo"
    domain_list_text: "Agrega dominios permitidos a Talk, por ejemplo tu localhost, staging y ambientes de producción (ej. localhost:3000, staging.domain.com, domain.com)."
    domain_list_title: "Dominios Permitidos"
    edit_comment_timeframe_heading: "Periodo de Tiempo para Edición del Comentario"
    edit_comment_timeframe_text_pre: "Los comentaristas tendrán"
    edit_comment_timeframe_text_post: "segundos para editar sus comentarios."
    embed_comment_stream: "Colocar Hilo de Comentarios"
    enable_premod_links_text: "Los moderadores deben aprobar todo comentario que contenga un enlace antes de que sea publicado."
    enable_pre_moderation: "Permitir pre-moderación"
    enable_pre_moderation_text: "Los moderadores deben aprobar todo comentario antes que sea publicado."
    enable_premod_links: "Pre-Moderar Comentarios que contienen Enlaces"
    enable_premod: "Activar Pre Moderación"
    enable_premod_description: "Los y las moderadoras deben aprobar cualquier comentario antes de su publicación"
    enable_premod_links_description: "Los y las moderadoras deben aprobar cualquier comentario que contengan enlaces antes de su publicación."
    enable_questionbox: "Hacer una pregunta a los y las lectoras."
    enable_questionbox_description: "Esta pregunta aparecerá en la parte de arriba del hilo de comentarios."
    hours: Horas
    include_comment_stream: "Incluir Descripción de Hilo de Comentarios para Lectores"
    include_comment_stream_desc: "Escribir un mensaje para ser incluido al principio del hilo de comentarios. Un tema planteado podría ser la guía de comunidad, etc."
    include_text: "Agregar tu texto aquí."
    include_question_here: "Escribir la pregunta aquí."
    moderate: Moderar
    moderation_settings: "Configuración de la Moderación"
    open: "Abrir"
    open_stream: "Abrir Hilo de Comentarios"
    open_stream_configuration: "Este hilo de comentarios está abierto. Al cerrarlo no se podrán publicar nuevos comentarios pero todos los comentarios anteriores aún serán mostrados."
    require_email_verification: "Necesita confirmación su correo"
    require_email_verification_text: "Nuevos usuarios deben confirmar sus correos antes de comentar"
    save_changes: "Guardar Cambios"
    shortcuts: Atajos
    sign_out: "Desconectar"
    stories: Artículos
    stream_settings: "Configuración de Comentarios"
    suspect_word_title: "Lista de palabras sospechosas"
    suspect_word_text: "Comentarios que contengan estas palabras o frases, considerando mayusculas y minúsculas, serán automáticamente  destacadas en los comentarios publicados. Escribir una palabra y apretar Enter o Tabulador para agregarla. O pegar una lista de palabras separadas por coma."
    tech_settings: "Configuración Técnica"
    title: "Configurar los comentarios"
    weeks: Semanas
    wordlist: "Palabras Suspendidas"
  continue: "Continuar"
  createdisplay:
    check_the_form: "Formulario Inválido. Por favor verifica los campos"
    continue: "Continuar con el mismo nombre que aparece en Facebook"
    error_create: "Hubo un error al cambiar el nombre de usuario"
    fake_comment_body: "Este es un comentario de ejemplo. Las lectoras pueden compartir sus ideas  y opiniones con los periodistas en la sección de comentarios."
    fake_comment_date: "hace un minuto"
    if_you_dont_change_your_name: "Si no modificas tu nombre de usuario en este paso tu nombre de Facebook aparecerá al lado de cada comentario que publiques."
    required_field: "Campo requerido"
    save: "Guardar"
    special_characters: "Los nombres sólo pueden contener letras números y _"
    username: "Nombre"
    write_your_username: "Edita tu nombre"
    your_username: "Tu nombre aparece en cada comentario que publiques."
  dashboard:
    auto_update: "Los datos se actualizan automáticamente cada cinco minutos o cuando refresca el navegador."
    comment_count: "comentarios"
    flags: "Reportes"
    most_flags: "Artículos con la mayor cantidad de reportes"
    most_conversations: "Artículos con las mayores conversaciones"
    next_update: "{0} minutos hasta la próxima actualización."
    no_activity: "¡No han habido comentarios en ningún lado en los últimos 5 minutos."
    no_flags: "¡No ha habido ningún reporte en los últimos 5 minutos! Bravo!"
    no_likes: "¡No ha habido ningún 'me gusta' en los últimos 5 minutos. Todo tranquilo."
  done: "Hecho"
  edit_comment:
    body_input_label: "Editar este comentario"
    save_button: "Guardar cambios"
    edit_window_expired: "No se puede editar este comentario. El periodo de edición ya ha concluido. Podrías publicar uno nuevo :-)"
    edit_window_expired_close: "Cerrar"
    edit_window_timer_prefix: "Ventana Edición:"
    second: "segundo"
    seconds_plural: "segundos"
    unexpected_error: "Lo siento. Ha habido un error no previsto al guardar los cambios."
  email:
    confirm:
      has_been_requested: "Un correo de confirmación ha sido pedido para la siguiente cuenta:"
      to_confirm: "Para confirmar la cuenta, por favor visitar el siguiente enlace:"
      confirm_email: "Confirmar Correo"
      if_you_did_not: "Si no has pedido esto, puedes ignorar el correo."
      subject: "Confirmación de Correo"
  embedlink:
    copy: "Copiar al portapapeles"
  error:
    COMMENT_TOO_SHORT: "Tu comentario debe tener algo escrito"
    COMMENTING_CLOSED: "Los comentarios ya estan cerrados"
    confirm_password: "Las contraseñas no coinciden. Inténtelo nuevamente"
    edit_window_ended: "No puedes editar este comentario. El tiempo de edición ha expirado."
    edit_username_not_authorized: "No tiene permiso para editar el nombre de usuario."
    email: "No es un correo válido"
    email_in_use: "Este correo se encuentra en uso"
    email_not_verified: "Correo {0} no confirmado."
    email_password: "Correo y/o contraseña incorrecta."
    email_required: "Se requiere un correo"
    email_username_in_use: "Correo o nombre en uso."
    INVALID_ASSET_URL: "La URL del articulo no es valida"
    login_maximum_exceeded: "Ha realizado demasiados intentos fallidos de usar la contraseña. Por favor espere."
    network_error: "Error al conectar con el servidor. Compruebe su conexión a Internet y vuelva a intentarlo."
    NOT_AUTHORIZED: "Acción no autorizada."
    NOT_FOUND: "Recurso no encontrado"
    NO_SPECIAL_CHARACTERS: "Los nombres pueden contener letras números y _"
    organization_name: "El nombre de la organización debe contener letras y/o números."
    password: "La contraseña debe tener por lo menos 8 caracteres"
    PASSWORD_LENGTH: "Contraseña es muy corta"
    PASSWORD_REQUIRED: "Debe ingresar la contraseña"
    PROFANITY_ERROR: "Los nombres no pueden contener blasfemias. Por favor contacte al o la administradora si cree que esto es un error"
    username: "Los nombres pueden contener letras números y _"
    USERNAME_IN_USE: "Este nombre ya está siendo usado."
    USERNAME_REQUIRED: "Debe ingresar un nombre"
  flag_comment: "Reportar este comentario"
  flag_reason: "Razón por la que hacer este reporte (Opcional)"
  flag_username: "Reportar el nombre de usuario"
  framework:
<<<<<<< HEAD
    banned_account_msg: "Tu cuenta se encuentra suspendida. Esto significa que no puedes gustar, marcar o escribir comentarios."
    comment: "comentario"
=======
    banned_account_msg: "Tu cuenta se encuentra suspendida. Esto significa que no\
      \ puedes gustar, marcar o escribir comentarios."
    because_you_ignored: "Porque has ignorado a los siguientes comentadores, sus comentarios estan escondidos."
    comment: comentario
>>>>>>> 664ace17
    comment_is_ignored: "Este comentario está escondido porque has ignorado al usuario."
    comments: "comentarios"
    configure_stream: "Configurar Hilo de Comentarios"
    content_not_available: "Este contenido no se encuentra disponible"
    edit_name:
      button: "Enviar"
      error: "Nombres de usuarios pueden solamente incluir letras, números y _"
      label: "Nuevo Nombre"
      msg: "Tu cuenta está suspendida porque tu nombre de usuario ha sido considerado no apropiado para el espacio. Para recuperar la cuenta, por favor ingresar un nuevo nombre de usuario. Contáctanos si tienes alguna pregunta."
    ignored_users: "Usuarios ignorados"
    my_comments: "Mis Comentarios"
    my_profile: "Mi perfil"
    new_count: "Ver {0} {1} nuevo"
    profile: Perfil
    show_all_comments: "Mostrar todos los comentarios"
    stop_ignoring: "No ignorar más"
    success_bio_update: "Tu biografia fue actualizada"
    success_name_update: "Tu nombre de usuario ha sido actualizado"
    success_update_settings: "La configuración de este articulo fue actualizada"
    view_all_replies: "ver {0} respuestas"
    view_all_replies_initial: "ver todas las {0} respuestas"
    view_more_comments: "Ver más comentarios"
    view_reply: "ver respuesta"
  from_settings_page: "Desde la página de configuración puedes ver tu historia de comentarios."
  like: Me gusta
  loading_results: "Cargando Resultados"
  marketing: "Esto parece una propaganda"
  moderate_this_stream: "Moderar este hilo de comentarios"
  modqueue:
    account: "reportes de cuentas"
    actions: Acciones
    all: todos
    all_streams: "Todos los Hilos"
    approve: "Aprobar"
    approved: "Aprobado"
    billion: B
    close: Cerrar
    dont_like_username: "No me gusta el nombre de usuario"
    empty_queue: "¡No hay más comentarios para moderar! Tiempo para un ☕️"
    flagged: Reportado
    impersonating: Impersonando
    less_detail: "Menos detalles"
    likes: likes
    million: M
    mod_faster: "Moderar más rápido con atajos de teclado"
    moderate: "Moderar →"
    more_detail: "Más detalles"
    newest_first: "Primero el más nuevo"
    navigation: Navegación
    next_comment: "Ir al siguiente comentario"
    offensive: Ofensivo
    oldest_first: "Primero el más antiguo"
    other: Otro
    premod: pre-mod
    prev_comment: "Ir al comentario anterior"
    reject: "Rechazar"
    rejected: "rechazado"
    select_stream: "Seleccionar hilo de comentarios"
    shift_key: ⇧
    shortcuts: Atajos
    show_shortcuts: "Mostrar Atajos"
    singleview: "Colocar vista de edición de comentario único"
    spam_ads: Spam/Publicidad
    thismenu: "Abrir este menu"
    thousand: k
    try_these: "Intentar estos"
    view_more_shortcuts: "Ver más atajos"
  my_comment_history: "Mi historial de comentarios"
  name: Nombre
  no_agree_comment: "No estoy de acuerdo con este comentario"
  no_like_bio: "No me gusta esta biografia"
  no_like_username: "No me gusta este nombre de usuario"
  other: Otro
  permalink: Enlace
  personal_info: "Este comentario muestra información personal"
  post: Publicar
  profile: Perfil
  profile_settings: "Configuración del Perfil"
  reply: Responder
  report: Reportar
  report_notif: "Gracias por reportar este comentario. Nuestro equipo de moderación ha sido notificado y muy pronto lo va a revisar."
  report_notif_remove: "Tu reporte ha sido eliminado."
  reported: "Reportado"
  set_best: "Etiquetar como el mejor"
  settings:
    all_comments: "Todos los comentarios"
    from_settings_page: "Desde la página de configuración puedes ver tu historial de comentarios."
    my_comment_history: "Mi historial de comentarios"
    profile: Perfil
    profile_settings: "Configuración del perfil"
    sign_in: "Entrar"
    to_access: "para acceder al perfil"
    user_no_comment: "No has dejado aún ningún comentario. ¡Únete a la conversación!"
  sign_in:
    email_verify_cta: "Por favor confirme su correo."
    request_new_verify_email: "Enviar otro correo:"
    verify_email: "¡Gracias por crear una cuenta! Le enviamos un correo a la dirección que dio para confirmar su cuenta."
    verify_email2: "Debe confirmarla antes de poder involucrarse en la comunidad."
    not_you: "¿No eres tu?"
    logged_in_as: "Entraste como"
    facebook_sign_in: "Entrar con Facebook"
    facebook_sign_up: "Registrarse con Facebook"
    logout: "Salir"
    sign_in: "Entrar"
    sign_in_to_join: "Entrar para unirte a la conversación"
    or: "O"
    email: "Dirección de Correo"
    password: "Contraseña"
    forgot_your_pass: "¿Has olvidado tu contraseña?"
    need_an_account: "¿Necesitas una cuenta?"
    register: "Registrar"
    sign_up: "Registro"
    confirm_password: "Confirmar Contraseña"
    username: "Nombre"
    already_have_an_account: "¿Ya tienes una cuenta?"
    recover_password: "Recuperar la contraseña"
    email_in_use: "Este correo se encuentra en uso"
    email_or_username_in_use: "Este correo ó nombre de usuario se encuentran en uso"
    required_field: "Este campo es requerido"
    passwords_dont_match: "Las contraseñas no coinciden."
    special_characters: "Los nombres pueden contener letras, números y _"
    sign_in_to_comment: "Entrar para comentar"
    temporarily_suspended: "De acuerdo con la guía de la comunidad de {0}, su cuenta ha sido temporalmente suspendida. Por favor unirse a la conversación {1}."
    check_the_form: "Formulario Inválido. Por favor, completa los campos"
  step_1_header: "Reportar un problema"
  step_2_header: "Ayúdanos a comprender"
  step_3_header: "Gracias por tu participación"
  stream:
    temporarily_suspended: "De acuerdo con la guía de la comunidad de {0}, su cuenta ha sido temporalmente suspendida. Por favor unirse a la conversación {1}."
  streams:
    all: "Todos"
    article: "Artículo"
    closed: "Cerrado"
    empty_result: "Ningún articulo coincide con esta búsqueda. Intente expandir su búsqueda."
    filter_streams: "Filtrar Hilos"
    newest: "Más nuevo"
    oldest: "Más antiguo"
    open: "Abierto"
    pubdate: "Fecha Publicación"
    search: "Buscar"
    sort_by: "Ordenar por"
    status: "Estado del Hilo"
    stream_status: "Estado del Hilo"
  suspenduser:
    bio: "bio"
    cancel: "Cancelar"
    days: "{0} días"
    description_0: "¿Quiere suspender temporalmente a este usuario por su {0}? Hacerlo va a ocultar temporalmente todos sus comentarios hasta que edite su {0}."
    description_1: "Suspender a este usuario va a deshabilitar temporalmente su cuenta y ocultar todos sus comentarios en el sitio."
    description_notify: "Suspender a este usuario va a deshabilitar temporalmente su cuenta y ocultar todos sus comentarios en el sitio."
    description_reject: "¿Quiere suspender temporalmente a este usuario por su {0}? Hacerlo va a ocultar temporalmente sus comentarios hasta que edite su {0}."
    description_suspend: "Esta suspendiendo a {0}. Este comentario va a ir a la fila de Rechazados, y a {0} no se le va a permitir gustar, marcar, responder o publicar hasta que el tiempo de suspendido halla concluido."
    email: "Otro miembro de la comunidad recientemente marco su nombre de usuario para revisarlo. Por su contenido su nombre de usuario ha sido rechazado. Esto significa que no puede comentar o marcar contenido hasta que edite su nombre de usuario. Envíenos un correo si tiene preguntas o comentarios."
    email_subject: "Su cuenta ha sido suspendida"
    email_message_reject: "Otro miembro de la comunidad hace poco ha marcado su nombre de usuario para revisar. Y este ha sido rechazado por su contenido. Esto significa que no puede comentar, gustar o marcar contenido hasta que edite su nombre de usuario. Envíenos un correo si tiene alguna preocupación o pregunta."
    email_message_suspend: "Querida {0}, De acuerdo a la guía comunitaria de {1}, su cuenta ha sido temporalmente suspendida. Durante este tiempo, no podrá comentar, marcar o involucrarse con otros comentaristas. Por favor unirse a la conversación {2}."
    error_email_message_empty: "Debe especificar un mensaje de correo."
    hours: "{0} horas"
    no_cancel: "No cancelar"
    notify_suspend_until: "Usuario {0} ha sido temporalmente suspendido. Esta suspension va a terminar automáticamente en {1}."
    one_hour: "1 hora"
    send: "Enviar"
    select_duration: "Seleccionar la duración de la suspensión"
    suspend_user: "Suspender Usuario"
    title: "Suspender un usuario"
    title_0: "Nos dimos cuenta que ha rechazado un nombre de usuario"
    title_1: "Notificar al usuario de su suspensión temporal"
    title_notify: "Notificar al usuario de su suspensión temporal"
    title_reject: "Vimos que ha rechazado un nombre de usuario"
    title_suspend: "Suspender Usuario"
    username: nombre de usuario
    write_message: "Escribir un mensaje"
    yes_suspend: "Si, suspender"
  thank_you: "Valoramos tanto su seguridad en este espacio como sus comentarios. Un o una moderadora va a leer su reporte."
  unset_best: "Des-etiquetar como el mejor"
  user:
    bio_flags: "reportes para este bio"
    user_bio: "Bio de Usuario"
    username_flags: "reportes para este nombre de usuario"
  user_impersonating: "Este usuario suplanta a alguien"
  user_no_comment: "No has dejado aún ningún comentario. ¡Únete a la conversación!"
  username_offensive: "Este nombre de usuario es ofensivo"
  view_conversation: "Ver Conversación"
  install:
    INITIAL:
      DESCRIPTION: "Vamos a crear su comunidad Talk en unos pocos pasos."
      SUBMIT: "Empecemos"
    ADD_ORGANIZATION:
      DESCRIPTION: "Por favor díganos el nombre de su organización. Esta aparecerá en correos cuando se inviten a nuevos miembros del equipo."
      LABEL: "Nombre de la Organización"
      SAVE: "Guardar"
    CREATE:
      EMAIL: "Dirección de correo"
      USERNAME: "Nombre de Usuario"
      PASSWORD: "Contraseña"
      CONFIRM_PASSWORD: "Confirmar Contraseña"
      SAVE: "Guardar"
    PERMITTED_DOMAINS:
      TITLE: "Dominios permitidos"
      DESCRIPTION: "Ingresar los dominios en donde estará Talk, por ejemplo sus ambientes locales, de staging y producción (ej. localhost:3000, staging.domain.com, domain.com)."
      SUBMIT: "Terminar la Instalación"
    FINAL:
      DESCRIPTION: "¡Gracias por instalar Talk! Enviamos un correo para verificar su dirección de correo. Mientras esta terminando de configurar su cuenta, ya puede comenzar a involucrarse con sus lectores."
      LAUNCH: "Iniciar Talk"
      CLOSE: "Cerrar este instalador"<|MERGE_RESOLUTION|>--- conflicted
+++ resolved
@@ -198,15 +198,8 @@
   flag_reason: "Razón por la que hacer este reporte (Opcional)"
   flag_username: "Reportar el nombre de usuario"
   framework:
-<<<<<<< HEAD
     banned_account_msg: "Tu cuenta se encuentra suspendida. Esto significa que no puedes gustar, marcar o escribir comentarios."
     comment: "comentario"
-=======
-    banned_account_msg: "Tu cuenta se encuentra suspendida. Esto significa que no\
-      \ puedes gustar, marcar o escribir comentarios."
-    because_you_ignored: "Porque has ignorado a los siguientes comentadores, sus comentarios estan escondidos."
-    comment: comentario
->>>>>>> 664ace17
     comment_is_ignored: "Este comentario está escondido porque has ignorado al usuario."
     comments: "comentarios"
     configure_stream: "Configurar Hilo de Comentarios"
