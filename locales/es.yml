es:
  your_account_has_been_suspended: Su cuenta ha sido temporalmente suspendida.
  your_account_has_been_banned: Su cuenta ha sido suspendida.
  your_username_has_been_rejected: Su cuenta ha sido suspendida porque tu nombre de usuario ha sido considerado no apropiado para el espacio. Para recuperar la cuenta, por favor ingresar un nuevo nombre de usuario.
  embed_comments_tab: Comentarios
  bandialog:
    are_you_sure: "¿Estás segura que quieres suspender a {0}?"
    ban_user: "¿Quieres suspender el Usuario?"
    banned_user: "Usuario Suspendido"
    cancel: Cancelar
    note: "Nota: {0}"
    note_reject_comment: "Suspender a este usuario también va a colocar este comentario en la cola de Rechazados."
    note_ban_user: "Suspender a este usuario no le va a permitir (al usuario) borrar ni editar ni comentar."
    yes_ban_user: "Si, Suspender al usuario"
    write_a_message: "Escribe un mensaje"
    send: "Enviar"
    notify_ban_headline: "Notificar al usuario de la suspensión"
    notify_ban_description: "Esto notificará al usuario por email que fueron suspendidos de la comunidad"
    email_message_ban: "Estimado/a {0},\n\nUsted o alguien con acceso a su cuenta a violado los lineamientos de nuestra comunidad. Como consecuencia de esto, su cuenta fue bloqueada. No podrá realizar ni reportar más comentarios. Si usted piensa que esto ha sido un error, por favor contáctese con nosotros."
  bio_offensive: "Esta biografia es ofensiva"
  cancel: Cancelar
  confirm_email:
    click_to_confirm: "Haga click debajo para confirmar su dirección de email"
    confirm: "Confirmar"
  password_reset:
    mail_sent: 'Si tiene una cuenta registrada, un enlace para resetear su clave ha sido enviado a esa dirección de correo.'
    set_new_password: "Cambie su contraseña"
    new_password: "Nueva contraseña"
    new_password_help: "La contraseña debe tener al menos 8 caracteres"
    confirm_new_password: "Confirme su nueva contraseña"
    change_password: "Cambio de contraseña"
  characters_remaining: "caracteres restantes"
  comment:
    anon: Anónimo
    undo_reject: "Deshacer"
    ban_user: "Usuario Suspendido"
    comment: "Publicar un comentario"
    edited: Editado
    flagged: Reportado
    view_context: "Ver contexto"
  comment_box:
    post: "Publicar"
    cancel: "Cancelar"
    reply: "Responder"
    comment: "Publicar un comentario"
    name: "Nombre"
    comment_post_notif: "Tu comentario ha sido publicado."
    comment_post_notif_premod: "Gracias por el comentario. Nuestro equipo de moderación va a revisarlo muy pronto."
    comment_post_banned_word: "Tu comentario contiene una o más palabras que no están permitidas en nuestro espacio, por lo que no será publicado. Si crees que es un error, por favor contacta a nuestro equipo de moderación."
    characters_remaining: "carácteres restantes"
  comment_offensive: "Este comentario es ofensivo"
  comment_singular: Comentario
  comment_plural: Comentarios
  comment_post_banned_word: "Tu comentario contiene una o más palabras que no están permitidas en nuestro espacio, por lo que no será publicado. Si crees que es un error, por favor contacta a nuestro equipo de moderación."
  comment_post_notif: "Tu comentario ha sido publicado."
  comment_post_notif_premod: "Gracias por el comentario. Nuestro equipo de moderación va a revisarlo muy pronto."
  common:
    copy: 'Copiar'
    error: 'Ha ocurrido un error.'
    reply: 'respuesta'
    replies: 'respuestas'
    reaction: 'reacción'
    reactions: 'reacciones'
    story: 'Artículo'
  flagged_usernames:
    notify_approved: '{0} ha aprobado el nombre de usuario {1}'
    notify_rejected: '{0} ha rechazado el nombre de usuario {1}'
    notify_flagged: '{0} ha reportado el nombre de usuario {1}'
    notify_changed: 'El usuario {0} ha modificado su nombre de usuario por {1}'
  community:
    account_creation_date: "Fecha de creación de la cuenta"
    active: Activa
    admin: Administrator
    ads_marketing: "Esto parece ser un ad/marketing"
    are_you_sure: "¿Estás segura que quieres suspender a {0}?"
    ban_user: "¿Quieres suspender al Usuario?"
    banned: Suspendido
    banned_user: "Usuario Suspendido"
    cancel: Cancelar
    dont_like_username: "No me gusta este nombre de usuario"
    flaggedaccounts: "Nombres de Usuario Reportados"
    flags: Reportes
    impersonating: Impersonando
    loading: "Cargando resultados"
    moderator: Moderator
    newsroom_role: "Rol en la redacción"
    no_flagged_accounts: "No hay ningún nombre de usario reportado en este momento."
    no_results: "No se encontraron usuarios con ese nombre o correo."
    offensive: Ofensivo
    other: Otro
    people: Gente
    role: "Seleccionar rol..."
    select_status: "Seleccionar estado..."
    spam_ads: "Spam/Publicidad"
    staff: "Personal"
    status: Estado
    username_and_email: "Usuario y Correo"
    yes_ban_user: "Si, Suspendan el usuario"
    commenter: "Comentarista"
  configure:
    apply: Aplicar
    banned_word_text: "Comentarios que contengan estas palabras o frases,  en mayusculas o minúsculas, serán automáticamente eliminados del hilo de comentario. Escribir una palabra y apretar Enter o Tabulador para agregarla. O pueden pegar una lista de palabras separadas por coma."
    banned_words_title: "Lista de palabras prohibidas"
    close: "Cerrar"
    close_after: "Cerrar comentarios luego de"
    close_stream: "Cerrar comentarios"
    close_stream_configuration: "Este hilo de comentario está en este momento cerrado. Al abrirlo, nuevos comentarios serán publicados y mostrados."
    closed_comments_desc: "Escribe un mensaje que será mostrado cuando los comentarios estén cerrados y no se acepten más comentarios."
    closed_comments_label: "Escribe un mensaje..."
    closed_stream_settings: "Mensaje que se muestra cuando no se aceptan más comentarios en el articulo"
    comment_count_error: "Por favor escribir un número válido"
    comment_count_header: "Limitar el largo del comentario"
    comment_count_text_post: carácteres
    comment_count_text_pre: "Los comentarios serán limitados a"
    comment_settings: Configuración
    comment_stream: "Hilo de Comentarios"
    comment_stream_will_close: "El hilo de comentarios se cerrara"
    community: Comunidad
    configure: Configurar
    copy_and_paste: "Copiar y pegar el código de más abajo en tu CMS para colocar la caja de comentarios en tus artículos"
    custom_css_url: "URL CSS a medida"
    custom_css_url_desc: "URL de una hoja de estilo que va a sobrescribir los estilos por defecto del hilo de comentarios. Puede ser interna o externa."
    days: Días
    description: "Modificar la configuración de los comentarios en este artículo."
    domain_list_text: "Agrega dominios permitidos a Talk, por ejemplo tu localhost, staging y ambientes de producción (ej. localhost:3000, staging.domain.com, domain.com)."
    domain_list_title: "Dominios Permitidos"
    edit_info: "Editar Información"
    edit_comment_timeframe_heading: "Periodo de Tiempo para Edición del Comentario"
    edit_comment_timeframe_text_pre: "Los comentaristas tendrán"
    edit_comment_timeframe_text_post: "segundos para editar sus comentarios."
    embed_comment_stream: "Colocar Hilo de Comentarios"
    enable_premod_links_text: "Los moderadores deben aprobar todo comentario que contenga un enlace antes de que sea publicado."
    enable_pre_moderation: "Permitir pre-moderación"
    enable_pre_moderation_text: "Los moderadores deben aprobar todo comentario antes que sea publicado."
    enable_premod_links: "Pre-Moderar Comentarios que contienen Enlaces"
    enable_premod: "Activar Pre Moderación"
    enable_premod_description: "Los y las moderadoras deben aprobar cualquier comentario antes de su publicación"
    enable_premod_links_description: "Los y las moderadoras deben aprobar cualquier comentario que contengan enlaces antes de su publicación."
    enable_questionbox: "Hacer una pregunta a los y las lectoras."
    enable_questionbox_description: "Esta pregunta aparecerá en la parte de arriba del hilo de comentarios."
    hours: Horas
    include_comment_stream: "Incluir Descripción de Hilo de Comentarios para Lectores"
    include_comment_stream_desc: "Escribir un mensaje para ser incluido al principio del hilo de comentarios. Un tema planteado podría ser la guía de comunidad, etc."
    include_text: "Agregar tu texto aquí."
    include_question_here: "Escribir la pregunta aquí."
    moderate: Moderar
    moderation_settings: "Configuración de la Moderación"
    open: "Abrir"
    open_stream: "Abrir Hilo de Comentarios"
    open_stream_configuration: "Este hilo de comentarios está abierto. Al cerrarlo no se podrán publicar nuevos comentarios pero todos los comentarios anteriores aún serán mostrados."
    require_email_verification: "Necesita confirmación su correo"
    require_email_verification_text: "Nuevos usuarios deben confirmar sus correos antes de comentar"
    save: Guardar
    save_changes: "Guardar Cambios"
    shortcuts: Atajos
    sign_out: "Desconectar"
    stories: Artículos
    stream_settings: "Configuración de Comentarios"
    access_message: "Usted debe ser un administrador para acceder a esta página. Encuentre a otro admin y actualice los permisos de su cuenta!"
    suspect_word_title: "Lista de palabras sospechosas"
    suspect_word_text: "Comentarios que contengan estas palabras o frases, considerando mayusculas y minúsculas, serán automáticamente  destacadas en los comentarios publicados. Escribir una palabra y apretar Enter o Tabulador para agregarla. O pegar una lista de palabras separadas por coma."
    tech_settings: "Configuración Técnica"
    organization_information: "Información de la Organización"
    organization_details: "Detalles de la Organización"
    organization_info_copy: "Nosotros usamos esta información en las notificaciones de email generadas por Talk. Esto conecta los mensajes de tu organización, y provee una forma para que los usuarios se comuniquen si tienen un inconveniente con su cuenta."
    organization_info_copy_2: "Recomendamos crear un email genérico (ej: community@yournewsroom.com) for this purpose. Esto significa que puede permanecer consistente con el tiempo y no expone un nombre que los usuarios puedan atacar si su cuenta fue bloqueada."
    organization_name: "Nombre de la Organización"
    organization_contact_email: "Email de la Organización"
    title: "Configurar los comentarios"
    weeks: Semanas
    wordlist: "Palabras Suspendidas"
    save_changes_dialog:
      unsaved_changes: "Cambios no guardados"
      copy: Has hecho uno o más cambios sin guardar. Deseas guardar o descartar tus cambios?"
      save_settings: "Guardar configuración"
      discard: "Descartar"
      cancel: "Cancelar"
  continue: "Continuar"
  createdisplay:
    check_the_form: "Formulario Inválido. Por favor verifica los campos"
    continue: "Continuar con el mismo nombre que aparece en Facebook"
    error_create: "Hubo un error al cambiar el nombre de usuario"
    fake_comment_body: "Este es un comentario de ejemplo. Las lectoras pueden compartir sus ideas  y opiniones con los periodistas en la sección de comentarios."
    fake_comment_date: "hace un minuto"
    if_you_dont_change_your_name: "Si no modificas tu nombre de usuario en este paso tu nombre de Facebook aparecerá al lado de cada comentario que publiques."
    required_field: "Campo requerido"
    save: "Guardar"
    special_characters: "Los nombres sólo pueden contener letras números y _"
    username: "Nombre"
    write_your_username: "Edita tu nombre"
    your_username: "Tu nombre aparece en cada comentario que publiques."
  done: "Hecho"
  edit_comment:
    body_input_label: "Editar este comentario"
    save_button: "Guardar cambios"
    edit_window_expired: "No se puede editar este comentario. El periodo de edición ya ha concluido. Podrías publicar uno nuevo :-)"
    edit_window_expired_close: "Cerrar"
    edit_window_timer_prefix: "Ventana Edición:"
    second: "segundo"
    seconds_plural: "segundos"
    minute: "minuto"
    minutes_plural: "minutos"
  email:
    suspended:
      subject: "Su cuenta ha sido suspendida"
    banned:
      subject: "Su cuenta ha sido bloqueada"
      body: "De acuerdo con las guías de comunidad de The Coral Project, su cuenta a sido bloqueada. No podrá hacer comentarios, reportar o entrar en contacto con nuestra comunidad."
    confirm:
      has_been_requested: "Un correo de confirmación ha sido pedido para la siguiente cuenta:"
      to_confirm: "Para confirmar la cuenta, por favor visitar el siguiente enlace:"
      confirm_email: "Confirmar Correo"
      if_you_did_not: "Si no has pedido esto, puedes ignorar el correo."
      subject: "Confirmación de Correo"
    password_reset:
      we_received_a_request: "Recibimos un pedido para resetear su contraseña. Si no ha pedido ese cambio, por favor ignorar el correo. "
      if_you_did: "Si lo hizo,"
      please_click: "por favor cliquea aqui para resetear la contraseña."
      subject: "Recuperar contraseña"
  embedlink:
    copy: "Copiar al portapapeles"
  error:
    COMMENT_PARENT_NOT_VISIBLE: "El comentario a la que estás contestando ha sido eliminado o no existe."
    EMAIL_VERIFICATION_TOKEN_INVALID: "El token de verificación de su cuenta de correo es inválido."
    PASSWORD_RESET_TOKEN_INVALID: "El enlace para resetear su clave es inválido."
    COMMENT_TOO_SHORT: "Tu comentario debe tener algo escrito"
    NOT_AUTHORIZED: "Acción no autorizada."
    NO_SPECIAL_CHARACTERS: "Los nombres pueden contener letras números y _"
    PASSWORD_LENGTH: "Contraseña es muy corta"
    PROFANITY_ERROR: "Los nombres no pueden contener blasfemias. Por favor contacte al o la administradora si cree que esto es un error"
    RATE_LIMIT_EXCEEDED: "Rate limit exceeded"
    USERNAME_IN_USE: "Este nombre ya está siendo usado."
    USERNAME_REQUIRED: "Debe ingresar un nombre"
    EMAIL_NOT_VERIFIED: "La cuenta de email no ha sido verificada."
    EDIT_WINDOW_ENDED: "No puedes editar este comentario. El tiempo de edición ha expirado."
    EDIT_USERNAME_NOT_AUTHORIZED: "No tiene permiso para editar el nombre de usuario."
    SAME_USERNAME_PROVIDED: "Debe proporcinar un nombre de usuario diferente."
    EMAIL_IN_USE: "Este correo se encuentra en uso"
    EMAIL_REQUIRED: "Se requiere un correo"
    LOGIN_MAXIMUM_EXCEEDED: "Ha realizado demasiados intentos fallidos de usar la contraseña. Por favor espere."
    PASSWORD_REQUIRED: "Debe ingresar la contraseña"
    COMMENTING_CLOSED: "Los comentarios ya estan cerrados"
    NOT_FOUND: "Recurso no encontrado"
    ALREADY_EXISTS: "El recurso ya existe"
    INVALID_ASSET_URL: "La URL del articulo no es valida"
<<<<<<< HEAD
    CANNOT_IGNORE_STAFF: "No puede ignorar a miembros del Staff."
=======
    CANNOT_IGNORE_STAFF: "Cannot ignore Staff members."
    INCORRECT_PASSWORD: "Contraseña Incorrecta"
>>>>>>> 66f1fd7d
    email: "No es un correo válido"
    confirm_password: "Las contraseñas no coinciden. Inténtelo nuevamente"
    network_error: "Error al conectar con el servidor. Compruebe su conexión a Internet y vuelva a intentarlo."
    email_not_verified: "Correo {0} no confirmado."
    email_password: "Correo y/o contraseña incorrecta."
    organization_name: "El nombre de la organización debe contener letras y/o números."
    organization_contact_email: "El email de la organización no es válido."
    password: "La contraseña debe tener por lo menos 8 caracteres"
    username: "Los nombres pueden contener letras números y _"
    required_field: "Este campo es requerido"
    unexpected: "Lo siento. Ha ocurrido un error no previsto."
    temporarily_suspended: "Su cuenta fue suspendida. Será reactivada {0}. Si tiene preguntas, por favor contáctese con nosotros."
  flag_comment: "Reportar este comentario"
  flag_reason: "Razón por la que hacer este reporte (Opcional)"
  flag_username: "Reportar el nombre de usuario"
  framework:
    banned_account_header: "Tu cuenta se encuentra suspendida."
    banned_account_body: "Esto significa que no puedes gustar, marcar o escribir comentarios."
    comment: "comentario"
    comment_is_ignored: "Este comentario está escondido porque has ignorado al usuario."
    comment_is_rejected: "Has rechazado este comentario."
    comment_is_hidden: "Este comentario no está disponible."
    comments: "comentarios"
    configure_stream: "Configurar Hilo de Comentarios"
    content_not_available: "Este contenido no se encuentra disponible"
    edit_name:
      button: "Enviar"
      error: "Nombres de usuarios pueden solamente incluir letras, números y _"
      label: "Nuevo Nombre"
      msg: "Tu cuenta está suspendida porque tu nombre de usuario ha sido considerado no apropiado para el espacio. Para recuperar la cuenta, por favor ingresar un nuevo nombre de usuario. Contáctanos si tienes alguna pregunta."
    changed_name:
      msg: "El cambio en su nombre de usuario está siendo revisado por nuestro equipo de moderación."
    my_comments: "Mis Comentarios"
    my_profile: "Mi perfil"
    new_count: "Ver {0} más {1} "
    profile: Perfil
    show_all_comments: "Mostrar todos los comentarios"
    success_bio_update: "Tu biografia fue actualizada"
    success_name_update: "Tu nombre de usuario ha sido actualizado"
    success_update_settings: "La configuración de este articulo fue actualizada"
    show_all_replies: "Mostrar todas las respuestas"
    show_more_replies: "Mostrar más respuestas"
    view_more_comments: "Ver más comentarios"
    view_reply: "ver respuesta"
  from_settings_page: "Desde la página de configuración puedes ver tu historia de comentarios."
  like: Me gusta
  loading_results: "Cargando Resultados"
  marketing: "Esto parece una propaganda"
  moderate_this_stream: "Moderar este hilo de comentarios"
  flags:
    reasons:
       user:
         username_offensive: "Es ofensivo"
         username_nolike: "No le gusta"
         username_impersonating: "Está suplantando identidad"
         username_spam: "Contiene spam"
         username_other: "Otra razón"
       comment:
         comment_offensive: "Es ofensivo"
         comment_spam: "Contiene spam"
         comment_noagree: "No está de acuerdo"
         comment_other: "Otra razón"
         suspect_word: "Palabra sospechosa"
         banned_word: "Palabra prohibida"
         body_count: "El texto exede el límite permitido"
         trust: "Trust"
         links: "Link"
  modqueue:
    account: "reportes de cuentas"
    actions: Acciones
    all: todos
    all_streams: "Todos los Hilos"
    notify_edited: '{0} ha editado el comentario "{1}"'
    notify_accepted: '{0} ha aceptado el comentario "{1}"'
    notify_rejected: '{0} ha rechazado el comentario "{1}"'
    notify_flagged: '{0} ha reportado el comentario "{1}"'
    notify_reset: '{0} ha reseteado el status del comentario "{1}"'
    approve: "Aprobar"
    approved: "Aprobado"
    ban_user: "Bloquear"
    billion: B
    close: Cerrar
    empty_queue: "¡No hay más comentarios para moderar! Tiempo para un ☕️"
    flagged: reportado
    reported: reportado
    less_detail: "Menos detalles"
    likes: likes
    million: M
    mod_faster: "Moderar más rápido con atajos de teclado"
    moderate: "Moderar →"
    more_detail: "Más detalles"
    new: Nuevo
    newest_first: "Primero el más nuevo"
    navigation: Navegación
    next_comment: "Ir al siguiente comentario"
    toggle_search: "Abrir búsqueda"
    next_queue: "Próxima cola"
    oldest_first: "Primero el más antiguo"
    premod: pre-mod
    prev_comment: "Ir al comentario anterior"
    reject: "Rechazar"
    rejected: "rechazado"
    reply: "Respuesta"
    select_stream: "Seleccionar hilo de comentarios"
    shift_key: ⇧
    shortcuts: Atajos
    sort: "Ordenar"
    show_shortcuts: "Mostrar Atajos"
    singleview: "Modo zen"
    thismenu: "Abrir este menu"
    jump_to_queue: "Jump to specific queue"
    thousand: k
    try_these: "Intentar estos"
    view_more_shortcuts: "Ver más atajos"
  my_comment_history: "Mi historial de comentarios"
  name: Nombre
  no_agree_comment: "No estoy de acuerdo con este comentario"
  no_like_bio: "No me gusta esta biografia"
  no_like_username: "No me gusta este nombre de usuario"
  already_flagged_username: "Usted ya reportó a este usuario."
  other: Otro
  permalink: Compartir
  personal_info: "Este comentario muestra información personal"
  post: Publicar
  profile: Perfil
  profile_settings: "Configuración"
  reply: Responder
  report: Reportar
  report_notif: "Gracias por reportar este comentario. Nuestro equipo de moderación ha sido notificado y muy pronto lo va a revisar."
  report_notif_remove: "Tu reporte ha sido eliminado."
  reported: "Reportado"
  settings:
    from_settings_page: "Desde la página de configuración puedes ver tu historial de comentarios."
    my_comment_history: "Mi historial de comentarios"
    profile: Perfil
    profile_settings: "Configuración del perfil"
    sign_in: "Entrar"
    to_access: "para acceder al perfil"
    user_no_comment: "No has dejado aún ningún comentario. ¡Únete a la conversación!"
  stream:
    all_comments: "Todos los comentarios"
    temporarily_suspended: "De acuerdo con la guía de la comunidad de {0}, su cuenta ha sido temporalmente suspendida. Por favor unirse a la conversación {1}."
    comment_not_found: "Este comentario ha sido eliminado o no existe."
    no_comments: "Todavía no hay comentarios. ¿Por qué no escribes uno?"
    no_comments_and_closed: "No hubo comentarios en este artículo."
  step_1_header: "Reportar un problema"
  step_2_header: "Ayúdanos a comprender"
  step_3_header: "Gracias por tu participación"
  streams:
    all: "Todos"
    article: "Artículo"
    closed: "Cerrado"
    empty_result: "Ningún articulo coincide con esta búsqueda. Intente expandir su búsqueda."
    filter_streams: "Filtrar Hilos"
    newest: "Más nuevo"
    oldest: "Más antiguo"
    open: "Abierto"
    pubdate: "Fecha Publicación"
    search: "Buscar"
    sort_by: "Ordenar por"
    status: "Estado del Hilo"
    stream_status: "Estado del Hilo"
  suspenduser:
    title_suspend: "Suspender Usuario"
    description_suspend: "Esta suspendiendo a {0}. Este comentario va a ir a la fila de Rechazados, y a {0} no se le va a permitir gustar, marcar, responder o publicar hasta que el tiempo de suspendido halla concluido."
    select_duration: "Seleccionar la duración de la suspensión"
    one_hour: "1 hora"
    hours: "{0} horas"
    days: "{0} días"
    cancel: "Cancelar"
    suspend_user: "Suspender Usuario"
    email_message_suspend: "Querido/a {0}, De acuerdo a la guía comunitaria de {1}, su cuenta ha sido temporalmente suspendida. Durante este tiempo, no podrá comentar, marcar o involucrarse con otros comentaristas. Por favor unirse a la conversación {2}."
    title_notify: "Notificar al usuario de su suspensión temporal"
    notify_suspend_until: "Usuario {0} ha sido temporalmente suspendido. Esta suspension va a terminar automáticamente en {1}."
    description_notify: "Suspender a este usuario va a deshabilitar temporalmente su cuenta."
    write_message: "Escribir un mensaje"
    send: "Enviar"
  reject_username:
    username: nombre de usuario
    no_cancel: "No cancelar"
    description_reject: "¿Quiere suspender temporalmente a este usuario por su {0}? El usuario estará temporalmente suspendido hasta que edite su {0}."
    title_notify: "Notificar al usuario de su suspensión temporal"
    description_notify: "Suspender a este usuario va a deshabilitar temporalmente su cuenta."
    title_reject: "Vimos que ha rechazado un nombre de usuario"
    suspend_user: "Suspender Usuario"
    yes_suspend: "Si, suspender"
    email_message_reject: "Otro miembro de la comunidad hace poco ha marcado su nombre de usuario para revisar. Y este ha sido rechazado por su contenido. Esto significa que no puede comentar, gustar o marcar contenido hasta que edite su nombre de usuario. Envíenos un correo si tiene alguna preocupación o pregunta."
    write_message: "Escribir un mensaje"
    send: "Enviar"
  thank_you: "Valoramos tanto su seguridad en este espacio como sus comentarios. Un o una moderadora va a leer su reporte."
  user:
    bio_flags: "reportes para este bio"
    user_bio: "Bio de Usuario"
    username_flags: "reportes para este nombre de usuario"
  user_detail:
    remove_suspension: "Cancelar suspensión"
    suspend: "Suspender usuario"
    remove_ban: "Cancelar bloqueo"
    ban: "Bloquear usuario"
    member_since: "Miembro desde"
    email: "Email"
    total_comments: "Comentarios totales"
    reject_rate: "Reject Rate"
    reports: "Reportes"
    all: "Todo"
    rejected: "Rechazar"
    user_history: "Historial del usuario"
  user_history:
    user_banned: "Usuario bloqueado"
    ban_removed: "Bloqueo cancelado"
    username_status: "Nombre de usuario {0}"
    suspended: "Suspendido, {0}"
    suspension_removed: "Suspensión cancelada"
    system: "Sistema"
    date: "Fecha"
    action: "Acción"
    taken_by: "Está en uso"
  user_impersonating: "Este usuario suplanta a alguien"
  user_no_comment: "No has dejado aún ningún comentario. ¡Únete a la conversación!"
  username_offensive: "Este nombre de usuario es ofensivo"
  view_conversation: "Ver Conversación"
  install:
    initial:
      description: "Vamos a crear su comunidad Talk en unos pocos pasos."
      submit: "Empecemos"
    add_organization:
      description: "Por favor díganos el nombre de su organización. Esta aparecerá en correos cuando se inviten a nuevos miembros del equipo."
      label: "Nombre de la Organización"
      save: "Guardar"
    create:
      email: "Dirección de correo"
      username: "Nombre de Usuario"
      password: "Contraseña"
      confirm_password: "Confirmar Contraseña"
      organization_contact_email: "Organización: Email de contacto"
      save: "Guardar"
    permitted_domains:
      title: "Dominios permitidos"
      description: "Ingresar los dominios en donde estará Talk, por ejemplo sus ambientes locales, de staging y producción (ej. localhost:3000, staging.domain.com, domain.com)."
      submit: "Terminar la Instalación"
    final:
      description: "¡Gracias por instalar Talk! Enviamos un correo para verificar su dirección de correo. Mientras esta terminando de configurar su cuenta, ya puede comenzar a involucrarse con sus lectores."
      launch: "Iniciar Talk"
      close: "Cerrar este instalador"
  admin_sidebar:
    view_options: "Ver opciones"
    sort_comments: "Ordenar comentarios"<|MERGE_RESOLUTION|>--- conflicted
+++ resolved
@@ -243,12 +243,8 @@
     NOT_FOUND: "Recurso no encontrado"
     ALREADY_EXISTS: "El recurso ya existe"
     INVALID_ASSET_URL: "La URL del articulo no es valida"
-<<<<<<< HEAD
     CANNOT_IGNORE_STAFF: "No puede ignorar a miembros del Staff."
-=======
-    CANNOT_IGNORE_STAFF: "Cannot ignore Staff members."
     INCORRECT_PASSWORD: "Contraseña Incorrecta"
->>>>>>> 66f1fd7d
     email: "No es un correo válido"
     confirm_password: "Las contraseñas no coinciden. Inténtelo nuevamente"
     network_error: "Error al conectar con el servidor. Compruebe su conexión a Internet y vuelva a intentarlo."
