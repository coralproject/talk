--- conflicted
+++ resolved
@@ -1,292 +1,232 @@
 en:
-  admin_sidebar:
-    sort_comments: 'Sort Comments'
-    view_options: 'View Options'
-  already_flagged_username: 'You have already flagged this username.'
+  your_account_has_been_suspended: Your account has been temporarily suspended.
+  your_account_has_been_banned: Your account has been banned.
+  your_username_has_been_rejected: Your account has been suspended because your username has been deemed inappropriate. To restore your account please enter a new username.
+  embed_comments_tab: Comments
   bandialog:
-    are_you_sure: 'Are you sure you would like to ban {0}?'
-    ban_user: 'Ban User?'
-    banned_user: 'Banned User'
-    cancel: Cancel
+    are_you_sure: "Are you sure you would like to ban {0}?"
+    ban_user: "Ban User?"
+    banned_user: "Banned User"
+    cancel: "Cancel"
+    note: "Note: {0}"
+    note_reject_comment: "Banning this user will also place this comment in the Rejected queue."
+    note_ban_user: "Banning this user will not let them comment, react to, or report comments."
+    yes_ban_user: "Yes, Ban User"
+    write_a_message: "Write a message"
+    send: "Send"
+    notify_ban_headline: "Notify the user of ban"
+    notify_ban_description: "This will notify the user by email that they have been banned from the community"
     email_message_ban: "Dear {0},\n\nSomeone with access to your account has violated our community guidelines. As a result, your account has been banned. You will no longer be able to comment, like or report comments. if you think this has been done in error, please contact our community team."
-    note: 'Note: {0}'
-    note_ban_user: 'Banning this user will not let them comment, react to, or report comments.'
-    note_reject_comment: 'Banning this user will also place this comment in the Rejected queue.'
-    notify_ban_description: 'This will notify the user by email that they have been banned from the community'
-    notify_ban_headline: 'Notify the user of ban'
-    send: Send
-    write_a_message: 'Write a message'
-    yes_ban_user: 'Yes, Ban User'
-  bio_offensive: 'This bio is offensive'
-  cancel: Cancel
-  characters_remaining: 'characters remaining'
+  bio_offensive: "This bio is offensive"
+  cancel: "Cancel"
+  confirm_email:
+    email_confirmation: "Email Confirmation"
+    click_to_confirm: "Click below to confirm your email address."
+    confirm: "Confirm"
+  password_reset:
+    mail_sent: 'If you have a registered account, a password reset link was sent to that email'
+    set_new_password: "Change Your Password"
+    change_password_help: "Please enter a new password to use to login. Make it secure!"
+    new_password: "New Password"
+    new_password_help: "Password must be at least 8 characters"
+    confirm_new_password: "Confirm New Password"
+    change_password: "Change Password"
+  characters_remaining: "characters remaining"
   comment:
-    anon: Anonymous
-    ban_user: 'Ban User'
-    comment: 'Post a comment'
+    anon: "Anonymous"
+    undo_reject: "Undo"
+    ban_user: "Ban User"
+    comment: "Post a comment"
     edited: Edited
-    flagged: flagged
-    undo_reject: Undo
-    view_context: 'View context'
+    flagged: "flagged"
+    view_context: "View context"
   comment_box:
-    cancel: Cancel
-    characters_remaining: 'characters remaining'
-    comment: 'Post a comment'
-    comment_post_banned_word: 'Your comment contains one or more words that are not permitted, so it will not be published. If you think this message is incorrect, please contact our moderation team.'
-    comment_post_notif: 'Your comment has been posted.'
-    comment_post_notif_premod: 'Thank you for posting. Our moderation team will review your comment shortly.'
-    name: Name
-    post: Post
-    reply: Reply
-  comment_history_blank:
-    info: 'A history of your comments will appear here'
-    title: 'You have not written any comments'
-  comment_offensive: 'This comment is offensive'
+    post: "Post"
+    cancel: "Cancel"
+    reply: "Reply"
+    comment: "Post a comment"
+    name: "Name"
+    comment_post_notif: "Your comment has been posted."
+    comment_post_notif_premod: "Thank you for posting. Our moderation team will review your comment shortly."
+    comment_post_banned_word:  "Your comment contains one or more words that are not permitted, so it will not be published. If you think this message is incorrect, please contact our moderation team."
+    characters_remaining: "characters remaining"
+  comment_offensive: "This comment is offensive"
+  comment_singular: Comment
   comment_plural: Comments
-  comment_post_banned_word: 'Your comment contains one or more words that are not permitted, so it will not be published. If you think this message is incorrect, please contact our moderation team.'
-  comment_post_notif: 'Your comment has been posted.'
-  comment_post_notif_premod: 'Thank you for posting. Our moderation team will review your comment shortly.'
-  comment_singular: Comment
+  comment_post_banned_word: "Your comment contains one or more words that are not permitted, so it will not be published. If you think this message is incorrect, please contact our moderation team."
+  comment_post_notif: "Your comment has been posted."
+  comment_post_notif_premod: "Thank you for posting. Our moderation team will review your comment shortly."
   common:
-    copy: Copy
+    copy: 'Copy'
     error: 'An error has occurred.'
-    reaction: reaction
-    reactions: reactions
-    replies: replies
-    reply: reply
-    story: Story
+    reply: 'reply'
+    replies: 'replies'
+    reaction: 'reaction'
+    reactions: 'reactions'
+    story: 'Story'
+  flagged_usernames:
+    notify_approved: '{0} approved username {1}'
+    notify_rejected: '{0} rejected username {1}'
+    notify_flagged: '{0} reported username {1}'
+    notify_changed: 'user {0} changed their username to {1}'
   community:
-    account_creation_date: 'Account Creation Date'
+    account_creation_date: "Account Creation Date"
     active: Active
     admin: Administrator
-    ads_marketing: 'This looks like an ad/marketing'
-    are_you_sure: 'Are you sure you would like to ban {0}?'
-    ban_user: 'Ban User?'
+    ads_marketing: "This looks like an ad/marketing"
+    are_you_sure: "Are you sure you would like to ban {0}?"
+    ban_user: "Ban User?"
     banned: Banned
-    banned_user: 'Banned User'
+    banned_user: "Banned User"
     cancel: Cancel
-    commenter: Commenter
-    dont_like_username: 'Dislike username'
-    flaggedaccounts: 'Reported Usernames'
+    dont_like_username: "Dislike username"
+    flaggedaccounts: "Reported Usernames"
     flags: Flags
-    impersonating: Impersonation
-    loading: 'Loading results'
+    impersonating: "Impersonation"
+    loading: "Loading results"
     moderator: Moderator
-    newsroom_role: 'Newsroom Role'
-    no_flagged_accounts: 'The Reported Usernames queue is currently empty.'
-    no_results: 'No users found with that user name or email address. They''re hiding!'
-    offensive: Offensive
+    newsroom_role: "Newsroom Role"
+    no_flagged_accounts: "The Reported Usernames queue is currently empty."
+    no_results: "No users found with that user name or email address. They're hiding!"
+    offensive: "Offensive"
     other: Other
     people: People
-    role: 'Select role...'
-    select_status: 'Select status...'
-    spam_ads: Spam/Ads
-    staff: Staff
+    role: "Select role..."
+    select_status: "Select status..."
+    spam_ads: "Spam/Ads"
+    staff: "Staff"
     status: Status
-    username_and_email: 'Username and Email'
-    yes_ban_user: 'Yes Ban User'
+    username_and_email: "Username and Email"
+    yes_ban_user: "Yes Ban User"
+    commenter: "Commenter"
   configure:
-    access_message: 'You must be an administrator to access config settings. Please find the nearest Admin and ask them to level you up!'
     apply: Apply
-    banned_word_text: 'Comments which contain these words or phrases (not case-sensitive) will be automatically removed from the comment stream. Type a word and press Enter or Tab to add. Optionally paste a comma-separated list.'
-    banned_words_title: 'Banned words list'
-    close: Close
-    close_after: 'Close comments after'
-    close_stream: 'Close Stream'
-    close_stream_configuration: 'This comment stream is currently closed. By opening this comment stream new comments may be submitted and displayed'
-    closed_comments_desc: 'Write a message to be displayed when when your comment stream is closed and no longer accepting comments.'
-    closed_comments_label: 'Write a message...'
-    closed_stream_settings: 'Closed Stream Message'
-    comment_count_error: 'Please enter a valid number.'
-    comment_count_header: 'Limit Comment Length'
+    banned_word_text: "Comments which contain these words or phrases (not case-sensitive) will be automatically removed from the comment stream. Type a word and press Enter or Tab to add. Optionally paste a comma-separated list."
+    banned_words_title: "Banned words list"
+    close: "Close"
+    close_after: "Close comments after"
+    close_stream: "Close Stream"
+    close_stream_configuration: "This comment stream is currently closed. By opening this comment stream new comments may be submitted and displayed"
+    closed_comments_desc: "Write a message to be displayed when when your comment stream is closed and no longer accepting comments."
+    closed_comments_label: "Write a message..."
+    closed_stream_settings: "Closed Stream Message"
+    comment_count_error: "Please enter a valid number."
+    comment_count_header: "Limit Comment Length"
     comment_count_text_post: characters
-    comment_count_text_pre: 'Comments will be limited to'
+    comment_count_text_pre: "Comments will be limited to"
     comment_settings: Settings
-    comment_stream: 'Comment Stream'
-    comment_stream_will_close: 'The comment stream will close'
+    comment_stream: "Comment Stream"
+    comment_stream_will_close: "The comment stream will close"
     community: Community
     configure: Configure
-    copy_and_paste: 'Copy and paste code below into your CMS to embed your comment box in your articles'
-    custom_css_url: 'Custom CSS URL'
-    custom_css_url_desc: 'URL of a CSS stylesheet that will override default Embed Stream styles. Can be internal or external.'
+    copy_and_paste: "Copy and paste code below into your CMS to embed your comment box in your articles"
+    custom_css_url: "Custom CSS URL"
+    custom_css_url_desc: "URL of a CSS stylesheet that will override default Embed Stream styles. Can be internal or external."
     days: Days
-    description: 'Change the comment settings on this story.'
-    disable_commenting_desc: 'Write a message that will be displayed while commenting is deactivated.'
-    disable_commenting_title: 'Deactivate commenting site-wide'
-    domain_list_text: 'Enter the domains you would like to permit for Talk e.g. your local staging and production environments (ex. localhost:3000 staging.domain.com domain.com).'
-    domain_list_title: 'Permitted Domains'
-    edit_comment_timeframe_heading: 'Edit Comment Timeframe'
-    edit_comment_timeframe_text_post: 'seconds to edit their comments.'
-    edit_comment_timeframe_text_pre: 'Commenters will have'
-    edit_info: 'Edit Info'
-    embed_comment_stream: 'Embed Stream'
-    enable_pre_moderation: 'Enable pre-moderation'
-    enable_pre_moderation_text: 'Moderators must approve any comment before it is published.'
-    enable_premod: 'Enable Premoderation'
-    enable_premod_description: 'Moderators must approve any comment before it is published.'
-    enable_premod_links: 'Pre-Moderate Comments Containing Links'
-    enable_premod_links_description: 'Moderators must approve any comment containing a link before it is published.'
-    enable_premod_links_text: 'Moderators must approve any comment containing a link before it is published.'
-    enable_questionbox: 'Ask Readers a Question'
-    enable_questionbox_description: 'This question will appear at the top of this comment stream. Ask readers about a certain issue in the article or pose discussion questions etc.'
+    description: "Change the comment settings on this story."
+    disable_commenting_title: "Deactivate commenting site-wide"
+    disable_commenting_desc: "Write a message that will be displayed while commenting is deactivated."
+    domain_list_text: "Enter the domains you would like to permit for Talk e.g. your local staging and production environments (ex. localhost:3000 staging.domain.com domain.com)."
+    domain_list_title: "Permitted Domains"
+    edit_info: "Edit Info"
+    edit_comment_timeframe_heading: "Edit Comment Timeframe"
+    edit_comment_timeframe_text_pre: "Commenters will have"
+    edit_comment_timeframe_text_post: "seconds to edit their comments."
+    embed_comment_stream: "Embed Stream"
+    enable_premod_links_text: "Moderators must approve any comment containing a link before it is published."
+    enable_pre_moderation: "Enable pre-moderation"
+    enable_pre_moderation_text: "Moderators must approve any comment before it is published."
+    enable_premod_links: "Pre-Moderate Comments Containing Links"
+    enable_premod: "Enable Premoderation"
+    enable_premod_description: "Moderators must approve any comment before it is published."
+    enable_premod_links_description: "Moderators must approve any comment containing a link before it is published."
+    enable_questionbox: "Ask Readers a Question"
+    enable_questionbox_description: "This question will appear at the top of this comment stream. Ask readers about a certain issue in the article or pose discussion questions etc."
     hours: Hours
-    include_comment_stream: 'Include Comment Stream Description for Readers'
-    include_comment_stream_desc: 'Write a message to be added to the top of your comment stream. Pose a topic include community guidelines etc.'
-    include_question_here: 'Write your question here:'
-    include_text: 'Include your text here.'
+    include_comment_stream: "Include Comment Stream Description for Readers"
+    include_comment_stream_desc: "Write a message to be added to the top of your comment stream. Pose a topic include community guidelines etc."
+    include_text: "Include your text here."
+    include_question_here: "Write your question here:"
     moderate: Moderate
-    moderation_settings: 'Moderation Settings'
-    open: Open
-    open_stream: 'Open Stream'
-    open_stream_configuration: 'This comment stream is currently open. By closing this comment stream no new comments may be submitted and all previous comments will still be displayed.'
-    organization_contact_email: 'Organization Contact Email'
-    organization_details: 'Organization Details'
-    organization_info_copy: 'We use this information in email notifications generated by Talk. This connects the messages to your organization, and provides a way for users to contact you if they have an issue with their account.'
-    organization_info_copy_2: 'We recommend creating a generic email account (eg. community@yournewsroom.com) for this purpose. This means it can remain consistent over time, and doesn''t expose a name that users could target if their account were blocked.'
-    organization_information: 'Organization Information'
-    organization_name: 'Organization Name'
-    require_email_verification: 'Require Email Verification'
-    require_email_verification_text: 'New Users must verify their email before commenting'
+    moderation_settings: "Moderation Settings"
+    open: "Open"
+    open_stream: "Open Stream"
+    open_stream_configuration: "This comment stream is currently open. By closing this comment stream no new comments may be submitted and all previous comments will still be displayed."
+    require_email_verification: "Require Email Verification"
+    require_email_verification_text: "New Users must verify their email before commenting"
     save: Save
-    save_changes: 'Save Changes'
+    save_changes: "Save Changes"
+    shortcuts: Shortcuts
+    sign_out: "Sign Out"
+    stories: Stories
+    stream_settings: "Stream Settings"
+    access_message: "You must be an administrator to access config settings. Please find the nearest Admin and ask them to level you up!"
+    suspect_word_title: "Suspect words list"
+    suspect_word_text: "Comments which contain these words or phrases (not case-sensitive) will be highlighted in the comment stream. Type a word and press Enter or Tab to add. Optionally paste a comma-separated list."
+    tech_settings: "Tech Settings"
+    organization_information: "Organization Information"
+    organization_info_copy: "We use this information in email notifications generated by Talk. This connects the messages to your organization, and provides a way for users to contact you if they have an issue with their account."
+    organization_info_copy_2: "We recommend creating a generic email account (eg. community@yournewsroom.com) for this purpose. This means it can remain consistent over time, and doesn't expose a name that users could target if their account were blocked."
+    organization_details: "Organization Details"
+    organization_name: "Organization Name"
+    organization_contact_email: "Organization Contact Email"
+    title: "Configure Comment Stream"
+    weeks: Weeks
+    wordlist: "Banned Words"
     save_changes_dialog:
-      cancel: Cancel
-      copy: 'You have made one or more changes without saving. Would you like to save or discard your changes?'
-      discard: Discard
-      save_settings: 'Save Settings'
-      unsaved_changes: 'Unsaved changes'
-    shortcuts: Shortcuts
-    sign_out: 'Sign Out'
-    stories: Stories
-    stream_settings: 'Stream Settings'
-    suspect_word_text: 'Comments which contain these words or phrases (not case-sensitive) will be highlighted in the comment stream. Type a word and press Enter or Tab to add. Optionally paste a comma-separated list.'
-    suspect_word_title: 'Suspect words list'
-    tech_settings: 'Tech Settings'
-    title: 'Configure Comment Stream'
-    weeks: Weeks
-    wordlist: 'Banned Words'
-  confirm_email:
-    click_to_confirm: 'Click below to confirm your email address.'
-    confirm: Confirm
-    email_confirmation: 'Email Confirmation'
-  continue: Continue
+      unsaved_changes: "Unsaved changes"
+      copy: "You have made one or more changes without saving. Would you like to save or discard your changes?"
+      save_settings: "Save Settings"
+      discard: "Discard"
+      cancel: "Cancel"
+  continue: "Continue"
   createdisplay:
-    check_the_form: 'Invalid Form. Please check the fields'
-    continue: 'Continue with the same Facebook username'
-    error_create: 'Error when changing username'
-    fake_comment_body: 'This is an example comment. Readers can share their thoughts and opinions with newsrooms in the comments section.'
-    fake_comment_date: '1 minute ago'
-    if_you_dont_change_your_name: 'If you don''t change your username at this step your Facebook display name will appear alongside of all your comments.'
-    required_field: 'Required field'
+    check_the_form: "Invalid Form. Please check the fields"
+    continue: "Continue with the same Facebook username"
+    error_create: "Error when changing username"
+    fake_comment_body: "This is an example comment. Readers can share their thoughts and opinions with newsrooms in the comments section."
+    fake_comment_date: "1 minute ago"
+    if_you_dont_change_your_name: "If you don't change your username at this step your Facebook display name will appear alongside of all your comments."
+    required_field: "Required field"
     save: Save
-    special_characters: 'Usernames can contain letters numbers and _ only'
+    special_characters: "Usernames can contain letters numbers and _ only"
     username: Username
-    write_your_username: 'Edit your username'
-    your_username: 'Your username appears on every comment you post.'
+    write_your_username: "Edit your username"
+    your_username: "Your username appears on every comment you post."
   done: Done
   edit_comment:
-    body_input_label: 'Edit this comment'
-    edit_window_expired: 'You can no longer edit this comment. The time window to do so has expired. Why not post another one?'
-    edit_window_expired_close: Close
-    edit_window_timer_prefix: 'Edit Window: '
-    minute: minute
-    minutes_plural: minutes
-    save_button: 'Save changes'
-    second: second
-    seconds_plural: seconds
+    body_input_label: "Edit this comment"
+    save_button: "Save changes"
+    edit_window_expired: "You can no longer edit this comment. The time window to do so has expired. Why not post another one?"
+    edit_window_expired_close: "Close"
+    edit_window_timer_prefix: "Edit Window: "
+    second: "second"
+    seconds_plural: "seconds"
+    minute: "minute"
+    minutes_plural: "minutes"
   email:
+    suspended:
+      subject: "Your account has been suspended"
     banned:
-      body: 'In accordance with The Coral Project’s community guidelines, your account has been banned. You are now longer allowed to comment, flag or engage with our community.'
-      subject: 'Your account has been banned'
+      subject: "Your account has been banned"
+      body: "In accordance with The Coral Project’s community guidelines, your account has been banned. You are now longer allowed to comment, flag or engage with our community."
     confirm:
-      confirm_email: 'Confirm Email'
-      has_been_requested: 'A email confirmation has been requested for the following account:'
-      if_you_did_not: 'If you did not request this, you can safely ignore this email.'
-      subject: 'Email Confirmation'
-      to_confirm: 'To confirm the account, please visit the following link:'
+      has_been_requested: "A email confirmation has been requested for the following account:"
+      to_confirm: "To confirm the account, please visit the following link:"
+      confirm_email: "Confirm Email"
+      if_you_did_not: "If you did not request this, you can safely ignore this email."
+      subject: "Email Confirmation"
+    password_reset:
+      we_received_a_request: "We received a request to reset your password. If you did not request this change, you can ignore this email."
+      if_you_did: "If you did,"
+      please_click: "please click here to reset password"
+      subject: "Password reset"
     password_change:
+      subject: "{0} password change"
       body: "The password on your account has been changed.\n\nIf you did not request this change, please contact us at {0}."
-      subject: '{0} password change'
-    password_reset:
-      if_you_did: 'If you did,'
-      please_click: 'please click here to reset password'
-      subject: 'Password reset'
-      we_received_a_request: 'We received a request to reset your password. If you did not request this change, you can ignore this email.'
-    suspended:
-      subject: 'Your account has been suspended'
-  embed_comments_tab: Comments
   embedlink:
-    copy: 'Copy to Clipboard'
+    copy: "Copy to Clipboard"
   error:
-<<<<<<< HEAD
-    ALREADY_EXISTS: 'Resource already exists'
-    CANNOT_IGNORE_STAFF: 'Cannot ignore Staff members.'
-    COMMENT_PARENT_NOT_VISIBLE: 'The comment that you''re replying to has been removed or doesn''t exist.'
-    COMMENT_TOO_SHORT: 'Comments should be more than one character, please revise your comment and try again.'
-    COMMENTING_CLOSED: 'Commenting is already closed'
-    COMMENTING_DISABLED: 'Commenting is currently disabled on this site'
-    confirm_password: 'Passwords don''t match. Please check again'
-    DELETION_NOT_SCHEDULED: 'Deletion was not scheduled'
-    EDIT_USERNAME_NOT_AUTHORIZED: 'You do not have permission to update your username.'
-    EDIT_WINDOW_ENDED: 'You can no longer edit this comment. The time window to do so has expired.'
-    email: 'Please enter a valid email.'
-    EMAIL_ALREADY_VERIFIED: 'Email address already verified.'
-    EMAIL_IN_USE: 'Email address already in use'
-    email_not_verified: 'Email address {0} not verified.'
-    EMAIL_NOT_VERIFIED: 'Email address not verified'
-    email_password: 'Email and/or password combination incorrect.'
-    EMAIL_REQUIRED: 'An email address is required'
-    EMAIL_VERIFICATION_TOKEN_INVALID: 'Email verification token is invalid.'
-    INCORRECT_PASSWORD: 'Incorrect Password'
-    INVALID_ASSET_URL: 'Assert URL is invalid'
-    LOGIN_MAXIMUM_EXCEEDED: 'You have made too many unsuccessful password attempts. Please wait.'
-    network_error: 'Failed to connect to server. Check your internet connection and try again.'
-    NO_SPECIAL_CHARACTERS: 'Usernames can contain letters numbers and _ only'
-    NOT_AUTHORIZED: 'You are not authorized to perform this action.'
-    NOT_FOUND: 'Resource not found'
-    organization_contact_email: 'Organization email is not valid.'
-    organization_name: 'Organization name must only contain letters or numbers.'
-    password: 'Password must be at least 8 characters'
-    PASSWORD_INCORRECT: 'Your current password was entered incorrectly'
-    PASSWORD_LENGTH: 'Password is too short'
-    PASSWORD_REQUIRED: 'Must input a password'
-    PASSWORD_RESET_TOKEN_INVALID: 'Your password reset link is invalid.'
-    PROFANITY_ERROR: 'Usernames must not contain profanity. Please contact the administrator if you believe this to be in error.'
-    RATE_LIMIT_EXCEEDED: 'Rate limit exceeded'
-    required_field: 'This field is required'
-    SAME_USERNAME_PROVIDED: 'You must submit a different username.'
-    temporarily_suspended: 'Your account is currently suspended. It will be reactivated {0}. Please contact us if you have any questions.'
-    unexpected: 'Unexpected error occurred. Sorry!'
-    username: 'Usernames can contain letters numbers and _ only'
-    USERNAME_IN_USE: 'Username already in use'
-    USERNAME_REQUIRED: 'Must input a username'
-  flag_comment: 'Report comment'
-  flag_reason: 'Reason for reporting (Optional)'
-  flag_username: 'Report username'
-  flagged_usernames:
-    notify_approved: '{0} approved username {1}'
-    notify_changed: 'user {0} changed their username to {1}'
-    notify_flagged: '{0} reported username {1}'
-    notify_rejected: '{0} rejected username {1}'
-  flags:
-    reasons:
-      comment:
-        banned_word: 'Banned Word'
-        body_count: 'Body exceeds max length'
-        comment_noagree: Disagree
-        comment_offensive: Offensive
-        comment_other: Other
-        comment_spam: Spam
-        links: Link
-        suspect_word: 'Suspect Word'
-        trust: Trust
-      user:
-        username_impersonating: Impersonation
-        username_nolike: Dislike
-        username_offensive: Offensive
-        username_other: Other
-        username_spam: Spam
-=======
     AUTHENTICATION: "An error occurred trying to authenticate your account."
     PASSWORD_INCORRECT: "Your current password was entered incorrectly"
     COMMENT_PARENT_NOT_VISIBLE: "The comment that you're replying to has been removed or doesn't exist."
@@ -332,67 +272,38 @@
   flag_comment: "Report comment"
   flag_reason: "Reason for reporting (Optional)"
   flag_username: "Report username"
->>>>>>> 8feb67f2
   framework:
-    banned_account_body: 'This means that you cannot Like, Report, or write comments.'
-    banned_account_header: 'Your account is currently banned.'
-    changed_name:
-      msg: 'Your username change is under review by our moderation team.'
+    banned_account_header: "Your account is currently banned."
+    banned_account_body: "This means that you cannot Like, Report, or write comments."
     comment: comment
-    comment_is_deleted: 'This commenter has deleted their account.'
-    comment_is_hidden: 'This comment is not available.'
-    comment_is_ignored: 'This comment is hidden because you ignored this user.'
-    comment_is_rejected: 'You have rejected this comment.'
+    comment_is_ignored: "This comment is hidden because you ignored this user."
+    comment_is_rejected: "You have rejected this comment."
+    comment_is_deleted: "This commenter has deleted their account."
+    comment_is_hidden: "This comment is not available."
     comments: comments
-    configure_stream: Configure
-    content_not_available: 'This content is not available'
+    configure_stream: "Configure"
+    content_not_available: "This content is not available"
     edit_name:
       button: Submit
-      error: 'Usernames can contain letters numbers and _ only'
-      label: 'New Username'
-      msg: 'Your account is currently suspended because your username has been deemed inappropriate. To restore your account please enter a new username. Please contact us if you have any questions.'
-    my_comments: 'My Comments'
-    my_profile: 'My profile'
-    new_count: 'View {0} more {1}'
+      error: "Usernames can contain letters numbers and _ only"
+      label: "New Username"
+      msg: "Your account is currently suspended because your username has been deemed inappropriate. To restore your account please enter a new username. Please contact us if you have any questions."
+    changed_name:
+      msg: "Your username change is under review by our moderation team."
+    my_comments: "My Comments"
+    my_profile: "My profile"
+    new_count: "View {0} more {1}"
     profile: Profile
-    show_all_comments: 'Show all comments'
-    show_all_replies: 'Show all replies'
-    show_more_replies: 'Show more replies'
-    success_bio_update: 'Your biography has been updated'
-    success_name_update: 'Your username has been updated'
-    success_update_settings: 'The changes you have made have been applied to the comment stream on this article'
-    view_more_comments: 'view more comments'
-    view_reply: 'view reply'
-  from_settings_page: 'From the Profile Page you can see your comment history.'
-  install:
-    add_organization:
-      description: 'Please tell us the name of your organization. This will appear in emails when inviting new team members.'
-      label: 'Organization Name'
-      save: Save
-    create:
-      confirm_password: 'Confirm Password'
-      email: 'Email address'
-      organization_contact_email: 'Organization Contact Email'
-      password: Password
-      save: Save
-      username: Username
-    final:
-      close: 'Close this Installer'
-      description: 'Thanks for installing Talk! We sent an email to verify your email address. While you finish setting up the account, you can start engaging with your readers now.'
-      launch: 'Launch Talk'
-    initial:
-      description: 'Let''s set up your Talk community in just a few short steps.'
-      submit: 'Get Started'
-    permitted_domains:
-      description: 'Enter the domains you would like to permit for Talk, e.g. your local, staging and production environments (ex. localhost:3000, staging.domain.com, domain.com).'
-      submit: 'Finish install'
-      title: 'Permitted domains'
+    show_all_comments: "Show all comments"
+    success_bio_update: "Your biography has been updated"
+    success_name_update: "Your username has been updated"
+    success_update_settings: "The changes you have made have been applied to the comment stream on this article"
+    show_all_replies: Show all replies
+    show_more_replies: Show more replies
+    view_more_comments: "view more comments"
+    view_reply: "view reply"
+  from_settings_page: "From the Profile Page you can see your comment history."
   like: Like
-<<<<<<< HEAD
-  loading_results: 'Loading Results'
-  marketing: 'This looks like an ad/marketing'
-  moderate_this_stream: 'Moderate this stream'
-=======
   loading_results: "Loading Results"
   marketing: "This looks like an ad/marketing"
   moderate_this_stream: "Moderate this stream"
@@ -414,160 +325,140 @@
          body_count: "Body exceeds max length"
          trust: "Karma"
          links: "Link"
->>>>>>> 8feb67f2
   modqueue:
-    account: 'account flags'
+    account: "account flags"
     actions: Actions
     all: all
-    all_streams: 'All Streams'
-    approve: Approve
-    approved: Approved
-    ban_user: Ban
+    all_streams: "All Streams"
+    notify_edited: '{0} edited comment "{1}"'
+    notify_accepted: '{0} accepted comment "{1}"'
+    notify_rejected: '{0} rejected comment "{1}"'
+    notify_flagged: '{0} flagged comment "{1}"'
+    notify_reset: '{0} reset status of comment "{1}"'
+    approve: "Approve"
+    approved: "Approved"
+    ban_user: "Ban"
     billion: B
     close: Close
-    empty_queue: 'No more comments to moderate! You''re all caught up. Go have some ☕️'
+    empty_queue: "No more comments to moderate! You're all caught up. Go have some ☕️"
     flagged: flagged
-    jump_to_queue: 'Jump to specific queue'
-    less_detail: 'Less detail'
+    reported: reported
+    less_detail: "Less detail"
     likes: likes
     million: M
-    mod_faster: 'Moderate faster with keyboard shortcuts'
-    moderate: 'Moderate →'
-    more_detail: 'More detail'
+    mod_faster: "Moderate faster with keyboard shortcuts"
+    moderate: "Moderate →"
+    more_detail: "More detail"
+    new: New
+    newest_first: "Newest First"
     navigation: Navigation
-    new: New
-    newest_first: 'Newest First'
-    next_comment: 'Go to the next comment'
-    next_queue: 'Switch queues'
-    notify_accepted: '{0} accepted comment "{1}"'
-    notify_edited: '{0} edited comment "{1}"'
-    notify_flagged: '{0} flagged comment "{1}"'
-    notify_rejected: '{0} rejected comment "{1}"'
-    notify_reset: '{0} reset status of comment "{1}"'
-    oldest_first: 'Oldest First'
+    next_comment: "Go to the next comment"
+    toggle_search: "Open search"
+    next_queue: "Switch queues"
+    oldest_first: "Oldest First"
     premod: pre-mod
-    prev_comment: 'Go to the previous comment'
-    reject: Reject
-    rejected: Rejected
-    reply: Reply
-    reported: reported
-    select_stream: 'Select Stream'
-    shift_key: ⇧
-    shortcuts: Shortcuts
-    show_shortcuts: 'Show Shortcuts'
-    singleview: 'Zen mode'
-    sort: Sort
-    system_withheld: 'System Withheld'
-    thismenu: 'Open this menu'
+    prev_comment: "Go to the previous comment"
+    reject: "Reject"
+    rejected: "Rejected"
+    reply: "Reply"
+    select_stream: "Select Stream"
+    shift_key: "⇧"
+    shortcuts: "Shortcuts"
+    sort: "Sort"
+    show_shortcuts: "Show Shortcuts"
+    singleview: "Zen mode"
+    system_withheld: "System Withheld"
+    thismenu: "Open this menu"
+    jump_to_queue: "Jump to specific queue"
     thousand: k
-    toggle_search: 'Open search'
-    try_these: 'Try these'
-    view_more_shortcuts: 'View more shortcuts'
-  my_comment_history: 'My comment History'
+    try_these: "Try these"
+    view_more_shortcuts: "View more shortcuts"
+  my_comment_history: "My comment History"
   name: Name
-  no_agree_comment: 'I don''t agree with this comment'
-  no_like_bio: 'I don''t like this bio'
-  no_like_username: 'I don''t like this username'
+  no_agree_comment: "I don't agree with this comment"
+  no_like_bio: "I don't like this bio"
+  no_like_username: "I don't like this username"
+  already_flagged_username: "You have already flagged this username."
   other: Other
-  password_reset:
-    change_password: 'Change Password'
-    change_password_help: 'Please enter a new password to use to login. Make it secure!'
-    confirm_new_password: 'Confirm New Password'
-    mail_sent: 'If you have a registered account, a password reset link was sent to that email'
-    new_password: 'New Password'
-    new_password_help: 'Password must be at least 8 characters'
-    set_new_password: 'Change Your Password'
   permalink: Share
-  personal_info: 'This comment reveals personally identifiable information'
+  personal_info: "This comment reveals personally identifiable information"
   post: Post
   profile: Profile
-  profile_settings: Settings
-  reject_username:
-    description_notify: 'Suspending this user will temporarily disable their account.'
-    description_reject: 'Would you like to temporarily ban this user because of their {0}? Doing so will temporarily suspend this user until they rewrite their {0}.'
-    email_message_reject: 'Another member of the community recently flagged your username for review. Because of its content your user was rejected. This means you can no longer comment, like, or flag content until you rewrite your username. Please email us if you have any questions or concerns.'
-    no_cancel: 'No cancel'
-    send: Send
-    suspend_user: 'Suspend User'
-    title_notify: 'Notify the user of their temporary suspension'
-    title_reject: 'We noticed you rejected a username'
-    username: username
-    write_message: 'Write a message'
-    yes_suspend: 'Yes suspend'
+  profile_settings: "Settings"
   reply: Reply
   report: Report
-  report_notif: 'Thank you for reporting this comment. Our moderation team has been notified and will review it shortly.'
-  report_notif_remove: 'Your report has been removed.'
+  report_notif: "Thank you for reporting this comment. Our moderation team has been notified and will review it shortly."
+  report_notif_remove: "Your report has been removed."
   reported: Reported
+  comment_history_blank:
+    title: You have not written any comments
+    info: A history of your comments will appear here
   settings:
-    from_settings_page: 'From the Profile Page you can see your comment history.'
-    my_comment_history: 'My comment History'
+    from_settings_page: "From the Profile Page you can see your comment history."
+    my_comment_history: "My comment History"
     profile: Profile
-    profile_settings: 'Profile Settings'
-    sign_in: 'Sign in'
-    to_access: 'to access Profile'
-    user_no_comment: 'You''ve never left a comment. Join the conversation!'
-  step_1_header: 'Report an issue'
-  step_2_header: 'Help us understand'
-  step_3_header: 'Thank you for your input'
+    profile_settings: "Profile Settings"
+    sign_in: "Sign in"
+    to_access: "to access Profile"
+    user_no_comment: "You've never left a comment. Join the conversation!"
   stream:
-    all_comments: 'All Comments'
-    comment_not_found: 'This comment has been removed or does not exist.'
-    no_comments: 'There are no comments yet, why don’t you write one?'
-    no_comments_and_closed: 'There were no comments on this article.'
-    temporarily_suspended: 'In accordance with {0}''s community guidelines, your account has been temporarily suspended. Please rejoin the conversation {1}.'
+    all_comments: "All Comments"
+    temporarily_suspended: "In accordance with {0}'s community guidelines, your account has been temporarily suspended. Please rejoin the conversation {1}."
+    comment_not_found: "This comment has been removed or does not exist."
+    no_comments: "There are no comments yet, why don’t you write one?"
+    no_comments_and_closed: "There were no comments on this article."
+  step_1_header: "Report an issue"
+  step_2_header: "Help us understand"
+  step_3_header: "Thank you for your input"
   streams:
     all: All
     article: Story
     closed: Closed
-    empty_result: 'No assets match this search. Maybe try widening your search?'
-    filter_streams: 'Filter Streams'
+    empty_result: "No assets match this search. Maybe try widening your search?"
+    filter_streams: "Filter Streams"
     newest: Newest
     oldest: Oldest
     open: Open
-    pubdate: 'Publication Date'
+    pubdate: "Publication Date"
     search: Search
-    sort_by: 'Sort By'
-    status: 'Stream Status'
-    stream_status: 'Stream Status'
+    sort_by: "Sort By"
+    status: "Stream Status"
+    stream_status: "Stream Status"
   suspenduser:
-    cancel: Cancel
-    day: '{0} days'
-    days: '{0} days'
-    description_notify: 'Suspending this user will temporarily disable their account.'
-    description_suspend: 'You are suspending {0}. This comment will go to the Rejected queue, and {0} will not be allowed to like, report, reply or post until the suspension time is complete.'
+    title_suspend: "Suspend User"
+    description_suspend: "You are suspending {0}. This comment will go to the Rejected queue, and {0} will not be allowed to like, report, reply or post until the suspension time is complete."
+    select_duration: "Select suspension duration"
+    one_hour: "1 hour"
+    hours: "{0} hours"
+    days: "{0} days"
+    hour: "{0} hours"
+    day: "{0} days"
+    cancel: "Cancel"
+    suspend_user: "Suspend User"
     email_message_suspend: "Dear {0},\n\nIn accordance with {1}’s community guidelines, your account has been temporarily suspended. During the suspension, you will be unable to comment, flag or engage with fellow commenters. Please rejoin the conversation {2}."
-    hour: '{0} hours'
-    hours: '{0} hours'
-    notify_suspend_until: 'User {0} has been temporarily suspended. This suspension will automatically end {1}.'
-    one_hour: '1 hour'
-    select_duration: 'Select suspension duration'
+    title_notify: "Notify the user of their temporary suspension"
+    notify_suspend_until: "User {0} has been temporarily suspended. This suspension will automatically end {1}."
+    description_notify: "Suspending this user will temporarily disable their account."
+    write_message: "Write a message"
     send: Send
-    suspend_user: 'Suspend User'
-    title_notify: 'Notify the user of their temporary suspension'
-    title_suspend: 'Suspend User'
-    write_message: 'Write a message'
-  thank_you: 'We value your safety and feedback. A moderator will review your report.'
+  reject_username:
+    username: username
+    no_cancel: "No cancel"
+    description_reject: "Would you like to temporarily ban this user because of their {0}? Doing so will temporarily suspend this user until they rewrite their {0}."
+    title_notify: "Notify the user of their temporary suspension"
+    description_notify: "Suspending this user will temporarily disable their account."
+    title_reject: "We noticed you rejected a username"
+    suspend_user: "Suspend User"
+    yes_suspend: "Yes suspend"
+    email_message_reject: "Another member of the community recently flagged your username for review. Because of its content your user was rejected. This means you can no longer comment, like, or flag content until you rewrite your username. Please email us if you have any questions or concerns."
+    write_message: "Write a message"
+    send: Send
+  thank_you: "We value your safety and feedback. A moderator will review your report."
   user:
-    bio_flags: 'flags for this bio'
-    user_bio: 'User Bio'
-    username_flags: 'flags for this username'
+    bio_flags: "flags for this bio"
+    user_bio: "User Bio"
+    username_flags: "flags for this username"
   user_detail:
-<<<<<<< HEAD
-    all: All
-    ban: 'Ban User'
-    email: Email
-    id: ID
-    member_since: 'Member Since'
-    reject_rate: 'Reject Rate'
-    rejected: Rejected
-    remove_ban: 'Remove Ban'
-    remove_suspension: 'Remove Suspension'
-    reports: Reports
-    suspend: 'Suspend User'
-    total_comments: 'Total Comments'
-    user_history: 'User History'
-=======
     remove_suspension: "Remove Suspension"
     suspend: "Suspend User"
     remove_ban: "Remove Ban"
@@ -585,29 +476,43 @@
     user_karma_score: "User Karma Score"
     karma_docs_link: "https://docs.coralproject.net/talk/trust/#user-karma-score"
     id: "ID"
->>>>>>> 8feb67f2
   user_history:
-    action: Action
-    ban_removed: 'Ban removed'
-    date: Date
-    suspended: 'Suspended, {0}'
-    suspension_removed: 'Suspension removed'
-    system: System
-    taken_by: 'Taken By'
-    user_banned: 'User banned'
-    username_status: 'Username {0}'
-  user_impersonating: 'This user is impersonating'
-  user_no_comment: 'You''ve never left a comment. Join the conversation!'
-  username_offensive: 'This username is offensive'
-  validators:
-    confirm_email: 'Emails don''t match. Please check again.'
-    confirm_password: 'Passwords don''t match. Please check again'
-    required: 'This field is required'
-    verify_email: 'Please enter a valid email.'
-    verify_organization_name: 'Organization name must only contain letters or numbers.'
-    verify_password: 'Password must be at least 8 characters'
-    verify_username: 'Usernames can contain letters numbers and _ only'
-  view_conversation: 'View Conversation'
-  your_account_has_been_banned: 'Your account has been banned.'
-  your_account_has_been_suspended: 'Your account has been temporarily suspended.'
-  your_username_has_been_rejected: 'Your account has been suspended because your username has been deemed inappropriate. To restore your account please enter a new username.'+    user_banned: "User banned"
+    ban_removed: "Ban removed"
+    username_status: "Username {0}"
+    suspended: "Suspended, {0}"
+    suspension_removed: "Suspension removed"
+    system: "System"
+    date: "Date"
+    action: "Action"
+    taken_by: "Taken By"
+  user_impersonating: "This user is impersonating"
+  user_no_comment: "You've never left a comment. Join the conversation!"
+  username_offensive: "This username is offensive"
+  view_conversation: "View Conversation"
+  install:
+    initial:
+      description: "Let's set up your Talk community in just a few short steps."
+      submit: "Get Started"
+    add_organization:
+      description: "Please tell us the name of your organization. This will appear in emails when inviting new team members."
+      label: "Organization Name"
+      save: "Save"
+    create:
+      email: "Email address"
+      username: "Username"
+      password: "Password"
+      confirm_password: "Confirm Password"
+      organization_contact_email: "Organization Contact Email"
+      save: "Save"
+    permitted_domains:
+      title: "Permitted domains"
+      description: "Enter the domains you would like to permit for Talk, e.g. your local, staging and production environments (ex. localhost:3000, staging.domain.com, domain.com)."
+      submit: "Finish install"
+    final:
+      description: "Thanks for installing Talk! We sent an email to verify your email address. While you finish setting up the account, you can start engaging with your readers now."
+      launch: "Launch Talk"
+      close: "Close this Installer"
+  admin_sidebar:
+    view_options: "View Options"
+    sort_comments: "Sort Comments"