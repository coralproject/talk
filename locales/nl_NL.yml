nl_NL:
  admin_sidebar:
    sort_comments: 'Sorteer reacties'
    view_options: 'Bekijk opties'
  already_flagged_username: 'Je hebt deze gebruikersnaam al gemeld.'
  bandialog:
    are_you_sure: 'Weet je zeker dat je {0} wil verbannen?'
    ban_user: 'Gebruiker verbannen?'
    banned_user: 'Verbannen gebruiker'
    cancel: Annuleren
    email_message_ban: "Beste {0},\n\nIemand met toegang tot je account heeft onze community richtlijnen overtreden. Om die reden is je account verbannen. Je kunt niet langer reageren, of reacties goedkeuren of rapporteren. Als je denkt dat dit berust op een vergissing, neem dan contact op met ons community team."
    note: 'Opmerking: {0}'
    note_ban_user: 'Door deze gebruiker te verbannen kan deze geen reactie meer wijzigen of verwijderen.'
    note_reject_comment: 'Door deze gebruiker te verbannen verplaats je diens reactie ook naar de lijst met afgewezen reacties.'
    notify_ban_description: 'Dit stelt de gebruiker via email op de hoogte verbannen te zijn van de community'
    notify_ban_headline: 'Stel gebruiker op de hoogte van verbanning'
    send: Versturen
    write_a_message: 'Schrijf een bericht'
    yes_ban_user: 'Ja, verban gebruiker'
  bio_offensive: 'Deze biografie is aanstootgevend.'
  cancel: Annuleren
  characters_remaining: 'tekens resterend'
  comment:
    anon: Anoniem
    ban_user: 'Verban gebruiker'
    comment: 'Plaats een reactie'
    edited: Gewijzigd
    flagged: Gemarkeerd
    undo_reject: 'Ongedaan maken'
    view_context: 'Bekijk context'
  comment_box:
    cancel: Annuleren
    characters_remaining: 'tekens resterend'
    comment: 'Plaats een reactie'
    comment_post_banned_word: 'Je reactie bevat een of meerdere termen die wij niet toestaan. Neem contact op wanneer je het er niet mee eens bent.'
    comment_post_notif: 'Je reactie is geplaatst'
    comment_post_notif_premod: 'Dank voor je reactie! Deze wordt zo snel mogelijk gemodereerd.'
    name: Naam
    post: Plaats
    reply: Beantwoord
  comment_offensive: 'Deze reactie is aanstootgevend'
  comment_plural: Reacties
  comment_post_banned_word: 'Je reactie bevat een of meerdere termen die wij niet toestaan. Neem contact op wanneer je het er niet mee eens bent.'
  comment_post_notif: 'Je reactie is geplaatst.'
  comment_post_notif_premod: 'Dank voor je reactie! Deze wordt zo snel mogelijk gemodereerd.'
  comment_singular: Reactie
  common:
    copy: Kopieer
    error: 'Er is een fout opgetreden.'
    reaction: reactie
    reactions: reacties
    replies: antwoorden
    reply: antwoord
    story: Verhaal
  community:
    account_creation_date: 'Aanmaakdatum account'
    active: Actief
    admin: Administrator
    ads_marketing: 'Dit lijkt op een advertentie/marketing'
    are_you_sure: 'Weet je zeker dat je {0} wil verbannen?'
    ban_user: 'Verban gebruiker?'
    banned: Verbannen
    banned_user: 'Verbannen gebruiker'
    cancel: Annuleren
    commenter: Reageerder
    dont_like_username: 'Keur gebruikersnaam af'
    flaggedaccounts: 'Gerapporteerde gebruikersnamen'
    flags: Rapporteringen
    impersonating: Imitatie
    loading: 'Resultaten worden geladen'
    moderator: Moderator
    newsroom_role: 'Newsroom rol'
    no_flagged_accounts: 'De lijst met gerapporteerde gebruikers is momenteel leeg.'
    no_results: 'Geen accounts gevonden met deze gebruikersnaam of e-mailadres.'
    offensive: Aanstootgevend
    other: Anders
    people: Gebruikers
    role: 'Selecteer rol...'
    select_status: 'Selecteer status...'
    spam_ads: Spam/Ads
    staff: Staff
    status: Status
    username_and_email: 'Gebruikersnaam en e-mailadres'
    yes_ban_user: 'Ja, verban gebruiker'
  configure:
    apply: Toepassen
    banned_word_text: 'Reacties die deze woorden of zinnen bevatten (niet hoofdlettergevoelig) worden automatisch uit de conversatie verwijderd. Voer een woord in, en druk op enter of Tab om toe te passen. Je kunt ook een kommagescheiden lijst plakken.'
    banned_words_title: 'Lijst met verbannen woorden'
    close: Sluiten
    close_after: 'Reacties afsluiten na'
    close_stream: 'Sluit conversatie'
    close_stream_configuration: 'Deze conversatie is momenteel afgesloten. Door deze te heropenen kunnen nieuwe reacties worden toegevoegd en weergegeven.'
    closed_comments_desc: 'Schrijf een bericht om weer te geven wanneer de conversatie is afgesloten.'
    closed_comments_label: 'Schrijf een bericht...'
    closed_stream_settings: 'Afgesloten conversatie bericht'
    comment_count_error: 'Voer een geldig getal in.'
    comment_count_header: 'Reactielengte beperken'
    comment_count_text_post: tekens
    comment_count_text_pre: 'Reacties worden ingekort op'
    comment_settings: Instellingen
    comment_stream: Conversatie
    comment_stream_will_close: 'Deze conversatie zal worden afgesloten.'
    community: Community
    configure: Instellen
    copy_and_paste: 'Kopieer en plak onderstaande code om je reactie-box in je artikel op te nemen.'
    custom_css_url: 'Eigen CSS URL'
    custom_css_url_desc: 'URL van CSS stylesheet die de standaard Embed Conversatie stylesheet overschrijft. Kan intern of extern zijn.'
    days: Dagen
    description: 'Als admin kun je de instellingen aanpassen voor de conversatie bij dit verhaal:'
    domain_list_text: 'Voer de domeinen in die je wil toestaan voor Talk, bijvoorbeeld je staging en productie-omgevingen (bijv. localhost:3000 staging.domeinnaam.com domeinnaam.com).'
    domain_list_title: 'Toegestane domeinnamen'
    edit_comment_timeframe_heading: 'Wijzig reactie tijdsduur'
    edit_comment_timeframe_text_post: 'secondes om hun reactie te wijzigen.'
    edit_comment_timeframe_text_pre: 'Gebruikers hebben'
    embed_comment_stream: 'Embed conversatie'
    enable_pre_moderation: 'Pre-moderatie inschakelen'
    enable_pre_moderation_text: 'Moderators moeten elke reactie goedkeuren voordat deze is gepubliceerd.'
    enable_premod: 'Pre-moderatie inschakelen'
    enable_premod_description: 'Moderators moeten elke reactie goedkeuren voordat deze is gepubliceerd.'
    enable_premod_links: 'Pre-Modereer reacties met een link'
    enable_premod_links_description: 'Moderators moeten elke reactie met een link goedkeuren voordat deze is gepubliceerd.'
    enable_premod_links_text: 'Moderators moeten elke reactie met een link goedkeuren voordat deze is gepubliceerd.'
    enable_questionbox: 'Stel een vraag aan de lezers'
    enable_questionbox_description: 'Deze vraag zal bovenaan de conversatie verschijnen. Vraag lezers naar een probleem in het artikel, poneer discussie vragen, enzovoort.'
    hours: Uren
    include_comment_stream: 'Neem conversatie beschrijving op voor lezers.'
    include_comment_stream_desc: 'Schrijf een bericht voor boven je conversatie. Poneer een stelling, wijs op de community richtlijnen, etc.'
    include_question_here: 'Schrijf je vraag hier:'
    include_text: 'Schrijf hier je tekst.'
    moderate: Modereer
    moderation_settings: 'Moderatie instellingen'
    open: Open
    open_stream: 'Open Stream'
    open_stream_configuration: 'Deze converstatie is momenteel open. Door deze te sluiten kunnen geen nieuwe reacties meer worden geplaatst, maar de oude zullen nog steeds worden weergegeven.'
    require_email_verification: 'Maak e-mail verificatie vereist'
    require_email_verification_text: 'Nieuwe gebruikers moeten hun e-mailadres verifiëren voordat ze door kunnen gaan.'
    save_changes: 'Wijzigingen opslaan'
    shortcuts: Sneltoetsen
    sign_out: Uitloggen
    stories: Conversaties
    stream_settings: 'Conversatie instellingen'
    suspect_word_text: 'Reacties die deze woorden of zinsdelen bevatten (niet hoofdlettergevoelig) zullen worden gemarkeerd in de conversatie. Type een woord en druk op enter of tab om toe te voegen. Je kunt optioneel een komma-gescheiden lijst plakken.'
    suspect_word_title: 'Lijst met verdachte woorden'
    tech_settings: 'Technische instellingen'
    title: 'Conversatie cnfigureren'
    weeks: Weken
    wordlist: 'Zwarte woordenlijst'
  confirm_email:
    click_to_confirm: 'Klik hieronder om je e-mailadres te bevestigen.'
    confirm: Bevestig
  continue: Doorgaan
  createdisplay:
    check_the_form: 'Ongeldig formulier. Kijk de invoer na.'
    continue: 'Doorgaan met dezelfde Facebook gebruikersnaam'
    error_create: 'Fout bij het wijzigen van de gebruikersnaam'
    fake_comment_body: 'Dit is een voorbeeld reactie. Lezers kunnen hun gedachten en meningen delen met de Newsrooms in de reactie-sectie.'
    fake_comment_date: '1 minuut geleden'
    if_you_dont_change_your_name: 'Wanneer je gebruikersnaam niet verandert, zal je Facebook gebruikersnaam verschijnen bij al je reacties.'
    required_field: 'Verplicht veld'
    save: Opslaan
    special_characters: 'Gebruikersnamen kunnen alleen cijfers, letters en _ bevatten.'
    username: Gebruikersnaam
    write_your_username: 'Wijzig je gebruikersnaam'
    your_username: 'Je gebruikersnaam verschijnt bij elke reactie die je plaatst.'
  done: Klaar
  edit_comment:
    body_input_label: 'Wijzig deze reactie'
    edit_window_expired: 'Je kunt deze reactie niet meer wijzigen. De tijdsduur hiervoor is verstreken.'
    edit_window_expired_close: Sluiten
    edit_window_timer_prefix: 'Wijzig venster: '
    minute: minuut
    minutes_plural: minuten
    save_button: 'Wijzigingen opslaan'
    second: seconde
    seconds_plural: secondes
  email:
    banned:
      body: 'In lijn met The Coral Project''s community richtlijnen is je account verbannen. Je kunt niet langer reageren, rapporteren of interacteren met onze community.'
      subject: 'Je account is verbannen.'
    confirm:
      confirm_email: 'Bevestig e-mail'
      has_been_requested: 'Een e-mail bevestiging is aangevraagd voor het volgend account:'
      if_you_did_not: 'Wanneer jij dit niet hebt aangevraagd, kun je deze e-mail negeren.'
      subject: 'Email bevestiging'
      to_confirm: 'Ga naar de volgende link om het account te bevestigen:'
    password_reset:
      if_you_did: 'Wanneer je dit zelf was,'
      please_click: 'klik dan hier om je wachtwoord te veranderen'
      we_received_a_request: 'We hebben een verzoek gekregen om je wachtwoord opnieuw in te stellen. Wanneer je dit niet zelf was, kun je deze mail negeren.'
    suspended:
      subject: 'Je account is tijdelijk geschorst.'
  embed_comments_tab: Reacties
  embedlink:
    copy: 'Kopieer naar klembord'
  error:
    ALREADY_EXISTS: 'Bron bestaat al'
    CANNOT_IGNORE_STAFF: 'Kan geen Staff-leden negeren.'
    COMMENT_PARENT_NOT_VISIBLE: 'De reactie waarop je probeert te reageren bestaat niet of is inmiddels verwijderd.'
    COMMENT_TOO_SHORT: 'Reacties moeten meer dan één teken hebben. Herzie je reactie en probeer opnieuw.'
    COMMENTING_CLOSED: 'Reageren is al afgesloten.'
    confirm_password: 'Wachtwoorden komen niet overeen. Controleer opnieuw.'
    EDIT_USERNAME_NOT_AUTHORIZED: 'Je bent niet gemachtigd om je gebruikersnaam te wijzigen.'
    EDIT_WINDOW_ENDED: 'Dit commentaar kan niet langer worden gewijzigd. Het tijdsbestek is verstreken.'
    email: 'Geen geldig e-mailadres'
    EMAIL_IN_USE: 'E-mailadres al in gebruik'
    email_not_verified: 'E-mailadres {0} is niet geverifiëerd'
    EMAIL_NOT_VERIFIED: 'E-mailadres is niet geverifiëerd'
    email_password: 'E-mail en/of wachtwoord combinatie onjuist'
    EMAIL_REQUIRED: 'Een e-mailadres is vereist'
    EMAIL_VERIFICATION_TOKEN_INVALID: 'Ongeldig e-mail verificatie token'
    INVALID_ASSET_URL: 'Ongeldige URL'
    LOGIN_MAXIMUM_EXCEEDED: 'Je hebt te veel mislukte inlogpogingen gedaan. Even geduld aub.'
    network_error: 'Kon geen verbinding maken met server. Controleer je internetverbinding en probeer het opnieuw.'
    NO_SPECIAL_CHARACTERS: 'Gebruikersnamen kunnen alleen cijfers, letters en _ bevatten.'
    NOT_AUTHORIZED: 'Je bent niet geauthoriseerd om dit te doen.'
    NOT_FOUND: 'Bron niet gevonden'
    organization_name: 'Organisatienaam kan alleen cijfers en letters bevatten.'
    password: 'Wachtwoord moet minimaal 8 karakters lang zijn'
    PASSWORD_LENGTH: 'Wachtwoord is te kort'
    PASSWORD_REQUIRED: 'Je moet een wachtwoord invoeren.'
    PASSWORD_RESET_TOKEN_INVALID: 'Je wachtwoord-herstel token is ongeldig.'
    PROFANITY_ERROR: 'Gebruikersnamen mogen niet aanstootgevend zijn. Neem contact op met de administrator wanneer je denkt dat dit niet klopt.'
    RATE_LIMIT_EXCEEDED: 'Gebruikslimiet overschreden'
    SAME_USERNAME_PROVIDED: 'Je moet een andere gebruikersnaam invoeren.'
    temporarily_suspended: 'Your account is currently suspended. It will be reactivated {0}. Please contact us if you have any questions.'
    unexpected: 'Onverwachte fout opgetreden. Sorry!'
    username: 'Gebruikersnamen kunnen alleen cijfers, letters en _ bevatten.'
    USERNAME_IN_USE: 'Gebruikersnaam al in gebruik'
    USERNAME_REQUIRED: 'Gebruikersnaam is vereist'
  flag_comment: 'Rapporteer reactie'
  flag_reason: 'Reden voor rapporteren (optioneel)'
  flag_username: 'Rapporteer gebruikersnaam'
  flagged_usernames:
    notify_approved: '{0} heeft gebruikersnaam {1} goedgekeurd'
    notify_changed: 'gebruiker {0} heeft zijn/haar gebruikersnaam veranderd naar {1}'
    notify_flagged: '{0} heeft gebruikersnaam {1} gerapporteerd'
    notify_rejected: '{0} heeft gebruikersnaam {1} afgekeurd'
  flags:
    reasons:
      comment:
        banned_word: 'Geblokeerd woord'
        body_count: 'Tekst is te lang'
        comment_noagree: 'Niet eens'
        comment_offensive: Aanstootgevend
        comment_other: Anders
        comment_spam: Spam
        links: Link
        suspect_word: 'Verdacht woord'
        trust: Vertrouwen
      user:
        username_impersonating: Impersonatie
        username_nolike: 'Niet leuk'
        username_offensive: Aanstootgevend
        username_other: Anders
        username_spam: Spam
  framework:
    banned_account_body: 'Dit betekent dat je niet kunt reageren, liken of rapporteren.'
    banned_account_header: 'Je account is momenteel verbannen.'
    changed_name:
      msg: 'De verandering van je gebruikersnaam wordt door ons moderatieteam gecontroleerd.'
    comment: reactie
    comment_is_hidden: 'Deze reactie is niet beschikbaar.'
    comment_is_ignored: 'Deze reactie is verborgen omdat je de gebruiker negeert.'
    comment_is_rejected: 'Je hebt deze reactie afgewezen.'
    comments: reacties
    configure_stream: Configureren
    content_not_available: 'Deze inhoud is niet beschikbaar'
    edit_name:
      button: Versturen
      error: 'Gebruikersnamen kunnen alleen cijfers, letters en _ bevatten.'
      label: 'Nieuwe gebruikersnaam'
      msg: 'Je account is momenteel geschorst omdat je gebruikersnaam ongepast is bevonden. Om je account te herstellen, moet je je gebruikersnaam herstellen. Neem contact met ons op wanneer je vragen hebt.'
    my_comments: 'Mijn reacties'
    my_profile: 'Mijn profiel'
    new_count: 'Bekijk {0} meer {1}'
    profile: Profiel
    show_all_comments: 'Toon alle reacties'
    show_all_replies: 'Toon alle reacties'
    show_more_replies: 'Toon meer reacties'
    success_bio_update: 'Je biografie is bijgewerkt.'
    success_name_update: 'Je gebruikersnaam is bijgewerkt.'
    success_update_settings: 'De conversatie is aangepast.'
    view_more_comments: 'Bekijk meer reacties'
    view_reply: 'Bekijk reactie'
  from_settings_page: 'Vanuit de profielpagina kun je je reactiegeschiedenis bekijken.'
  install:
    add_organization:
      description: 'Vertel ons de naam van je organisatie. Deze zal te zien zijn in e-mails wanneer je nieuwe teamleden uitnodigt.'
      label: Organisatienaam
      save: Opslaan
    create:
      confirm_password: 'Bevestig wachtwoord'
      email: E-mailadres
      password: Wachtwoord
      save: Opslaan
      username: Gebruikersnaam
    final:
      close: 'Installatie afsluiten'
      description: 'Dank voor het installeren van Talk! We hebben een bericht gestuurd om je e-mailadres te valideren. Terwijl je je account verder opzet, kun je alvast de interactie aangaan met je gebruikers.'
      launch: 'Start Talk'
    initial:
      description: 'Laten we je Talk-community opzetten met een paar simpele stappen.'
      submit: Begin
    permitted_domains:
      description: 'Voer de domeinen in die je wil toestaan voor Talk, bijvoorbeeld je staging en productie-omgevingen (bijv. localhost:3000 staging.domeinnaam.com domeinnaam.com)'
      submit: 'Installatie afronden'
      title: 'Toegestane domeinnamen'
  like: Like
<<<<<<< HEAD
  loading_results: 'Resultaten worden geladen'
  marketing: 'Dit lijkt op een advertentie/marketing'
  moderate_this_stream: 'Modereer deze conversatie'
=======
  loading_results: "Resultaten worden geladen"
  marketing: "Dit lijkt op een advertentie/marketing"
  moderate_this_stream: "Modereer deze conversatie"
  flags:
    reasons:
       user:
         username_offensive: "Aanstootgevend"
         username_nolike: "Niet leuk"
         username_impersonating: "Impersonatie"
         username_spam: "Spam"
         username_other: "Anders"
       comment:
         comment_offensive: "Aanstootgevend"
         comment_spam: "Spam"
         comment_noagree: "Niet eens"
         comment_other: "Anders"
         suspect_word: "Verdacht woord"
         banned_word: "Geblokeerd woord"
         body_count: "Tekst is te lang"
         links: "Link"
>>>>>>> 8feb67f2
  modqueue:
    account: 'account meldingen'
    actions: Acties
    all: Alle
    all_streams: 'Alle conversaties'
    approve: Goedkeuren
    approved: Goedgekeurd
    ban_user: Verban
    billion: G
    close: Sluiten
    empty_queue: 'Geen reacties meer te beoordelen!'
    flagged: gemeld
    jump_to_queue: 'Spring naar specifieke wachtrij'
    less_detail: 'Minder detail'
    likes: likes
    million: M
    mod_faster: 'Beoordeel sneller met sneltoetsen'
    moderate: 'Beoordeel →'
    more_detail: 'Meer detail'
    navigation: Navigatie
    new: Nieuw
    newest_first: 'Nieuwste eerst'
    next_comment: 'Ga naar de volgende reactie'
    next_queue: 'Verander wachtrij'
    notify_accepted: '{0} accepteerde reactie "{1}"'
    notify_edited: '{0} wijzigde reactie "{1}"'
    notify_flagged: '{0} heeft reactie "{1}" gerapporteerd'
    notify_rejected: '{0} heeft reactie "{1}" afgewezen'
    notify_reset: '{0} heeft de status van reactie "{1}" hersteld'
    oldest_first: 'Oudste eerst'
    premod: Pre-moderatie
    prev_comment: 'Ga naar de vorige reactie'
    reject: 'Wijs af'
    rejected: Afgewezen
    reply: Beantwoord
    reported: gerapporteerd
    select_stream: 'Selecteer conversatie'
    shift_key: ⇧
    shortcuts: Sneltoetsen
    show_shortcuts: 'Toon sneltoetsen'
    singleview: Zen-modus
    sort: Sorteer
    thismenu: 'Open dit menu'
    thousand: k
    toggle_search: 'Open zoekvenster'
    try_these: 'Probeer deze'
    view_more_shortcuts: 'Bekijk meer sneltoetsen'
  my_comment_history: 'Mijn reactie geschiedenis'
  name: Naam
  no_agree_comment: 'Ik ben het niet eens met deze reactie'
  no_like_bio: 'Ik vind deze biografie niet leuk'
  no_like_username: 'Ik vind deze gebruikersnaam niet leuk'
  other: Ander
  password_reset:
    change_password: 'Verander wachtwoord'
    confirm_new_password: 'Bevestig nieuw wachtwoord'
    new_password: 'Nieuw wachtwoord'
    new_password_help: 'Wachtwoord moet minimaal 8 karakters lang zijn.'
    set_new_password: 'Verander je wachtwoord'
  permalink: Deel
  personal_info: 'Deze reactie onthult persoonlijk identificeerbare gegevens.'
  post: Plaats
  profile: Profiel
  profile_settings: Instellingen
  reject_username:
    description_notify: 'Door de schorsing zal deze tijdelijk diens account niet kunnen gebruiken.'
    description_reject: 'Wil je deze gebruiker tijdelijk schorsen om diens {0}? Dan wordt de gebruiker geschorst totdat deze diens {0} heeft herschreven.'
    email_message_reject: 'Iemand anders uit de community heeft je gebruikersnaam gemeld ter controle. Vanwege de inhoud van je gebruikersnaam is je account geschorst. Dit betekent dat je niet langer kunt reageen, liken of inhoud melden totdat je je gebruikersnaam hebt veranderd. Stuur ons een e-mail wanneer je vragen of zorgen hebt.'
    no_cancel: 'Geen annuleringsmogelijkheid'
    send: Verstuur
    suspend_user: 'Schors gebruiker'
    title_notify: 'Breng de gebruiker op de hoogte van de schorsing.'
    title_reject: 'We zagen dat je een gebruikersnaam hebt afgewezen'
    username: gebruikersnaam
    write_message: 'Schrijf een bericht'
    yes_suspend: 'Ja, schors'
  reply: Beantwoord
  report: Rapporteer
  report_notif: 'Dank voor het rapporteren van deze reactie. Deze wordt zo snel mogelijk gemodereerd.'
  report_notif_remove: 'Je melding is verwijderd.'
  reported: Gerapporteerd
  settings:
    from_settings_page: 'Op je profielpagina kun je je reactie-geschiedenis zien.'
    my_comment_history: 'Mijn reactie geschiedenis'
    profile: Profiel
    profile_settings: 'Profiel instellingen'
    sign_in: Inloggen
    to_access: 'om profiel te benaderen'
    user_no_comment: 'Je hebt nog niet eerder gereageerd.'
  step_1_header: 'Rapporteer een issue'
  step_2_header: 'Help ons begrijpen'
  step_3_header: 'Dankjewel voor je input'
  stream:
    all_comments: 'Alle reacties'
    comment_not_found: 'Deze opmerking is verwijderd of bestaat niet.'
    no_comments: 'Er zijn nog geen reacties. Schrijf er zelf eentje!'
    no_comments_and_closed: 'Er waren geen reacties op dit artikel.'
    temporarily_suspended: 'In overeenstemming met de community richtlijnen van {0} is je account tijdelijk geschorst. Keer terug naar de conversaties {1}.'
  streams:
    all: Alle
    article: Artikel
    closed: Gesloten
    empty_result: 'Niets gevonden bij deze zoekopdracht. Misschien moet je je zoekopdracht proberen te verbreden?'
    filter_streams: 'Filter conversaties'
    newest: Nieuwste
    oldest: Oudste
    open: Open
    pubdate: 'Publicatie datum'
    search: Zoeken
    sort_by: 'Sorteer op'
    status: 'Conversatie status'
    stream_status: 'Conversatie status'
  suspenduser:
    cancel: Annuleren
    days: '{0} dagen'
    description_notify: 'Wanneer je de gebruiker schorst zal zijn/haar account tijdelijk worden uitgeschakeld.'
    description_suspend: 'Je schorst {0}. Deze reactie wordt afgewezen, en {0} zal niet meer kunnen liken, rapporteren of reageren totdat de schorsingsduur verstreken is.'
    email_message_suspend: "Beste {0},\n\nIn overeenstemming met de community richtlijnen van {1} is je account tijdelijk geschorst. Tijdens deze schorsing kun je niet reageren, liken of interacteren met je collega-reageerders. Hervat het gesprek {2}."
    hours: '{0} uur'
    notify_suspend_until: 'Gebruiker {0} is tijdelijk geschorst. Deze schorsing houdt automatisch op {1}.'
    one_hour: '1 uur'
    select_duration: 'Selecteer schorsingsduur'
    send: Verstuur
    suspend_user: 'Schors gebruiker'
    title_notify: 'Breng de gebruiker op de hoogte van de schorsing.'
    title_suspend: 'Schors gebruiker'
    write_message: 'Schrijf een bericht'
  thank_you: 'We waarderen je feedback. Een moderator zal je rapport bekijken.'
  user:
    bio_flags: 'Meldingen voor deze biografie'
    user_bio: 'Gebruikers biografie'
    username_flags: 'Meldingen voor deze gebruikersnaam'
  user_detail:
    all: Alle
    ban: 'Gebruiker verbannen'
    email: Email
    member_since: 'Lid sinds'
    reject_rate: 'Beoordeling verwijderen'
    rejected: Afgewezen
    remove_ban: 'Verbanning verwijderen'
    remove_suspension: 'Schorsing opheffen'
    reports: Rapportages
    suspend: 'Gebruiker schorsen'
    total_comments: 'Totaal aantal reacties'
    user_history: Accountgeschiedenis
  user_history:
    action: Action
    ban_removed: 'Ban removed'
    date: Date
    suspended: 'Suspended, {0}'
    suspension_removed: 'Suspension removed'
    system: System
    taken_by: 'Taken By'
    user_banned: 'User banned'
    username_status: 'Username {0}'
  user_impersonating: 'Deze gebruiker imiteert'
  user_no_comment: 'Je hebt nog niet eerder gereageerd. Laat je mening horen!'
  username_offensive: 'Dit is een aanstootgevende gebruikersnaam.'
  validators:
    confirm_password: 'Wachtwoorden komen niet overeen. Controleer opnieuw.'
    verify_email: 'Geen geldig e-mailadres'
    verify_organization_name: 'Organisatienaam kan alleen cijfers en letters bevatten.'
    verify_password: 'Wachtwoord moet minimaal 8 karakters lang zijn'
    verify_username: 'Gebruikersnamen kunnen alleen cijfers, letters en _ bevatten.'
  view_conversation: 'Bekijk conversatie'
  your_account_has_been_banned: 'Je account is verbannen.'
  your_account_has_been_suspended: 'Je account is tijdelijk geschorst.'
  your_username_has_been_rejected: 'Je account is geschorst omdat we je gebruikersnaam ongepast vinden. Verander je gebruikersnaam om hem weer te activeren.'<|MERGE_RESOLUTION|>--- conflicted
+++ resolved
@@ -1,316 +1,276 @@
 nl_NL:
-  admin_sidebar:
-    sort_comments: 'Sorteer reacties'
-    view_options: 'Bekijk opties'
-  already_flagged_username: 'Je hebt deze gebruikersnaam al gemeld.'
+  your_account_has_been_suspended: Je account is tijdelijk geschorst.
+  your_account_has_been_banned: Je account is verbannen.
+  your_username_has_been_rejected: Je account is geschorst omdat we je gebruikersnaam ongepast vinden. Verander je gebruikersnaam om hem weer te activeren.
+  embed_comments_tab: Reacties
   bandialog:
-    are_you_sure: 'Weet je zeker dat je {0} wil verbannen?'
-    ban_user: 'Gebruiker verbannen?'
-    banned_user: 'Verbannen gebruiker'
-    cancel: Annuleren
+    are_you_sure: "Weet je zeker dat je {0} wil verbannen?"
+    ban_user: "Gebruiker verbannen?"
+    banned_user: "Verbannen gebruiker"
+    cancel: "Annuleren"
+    note: "Opmerking: {0}"
+    note_reject_comment: "Door deze gebruiker te verbannen verplaats je diens reactie ook naar de lijst met afgewezen reacties."
+    note_ban_user: "Door deze gebruiker te verbannen kan deze geen reactie meer wijzigen of verwijderen."
+    yes_ban_user: "Ja, verban gebruiker"
+    write_a_message: "Schrijf een bericht"
+    send: "Versturen"
+    notify_ban_headline: "Stel gebruiker op de hoogte van verbanning"
+    notify_ban_description: "Dit stelt de gebruiker via email op de hoogte verbannen te zijn van de community"
     email_message_ban: "Beste {0},\n\nIemand met toegang tot je account heeft onze community richtlijnen overtreden. Om die reden is je account verbannen. Je kunt niet langer reageren, of reacties goedkeuren of rapporteren. Als je denkt dat dit berust op een vergissing, neem dan contact op met ons community team."
-    note: 'Opmerking: {0}'
-    note_ban_user: 'Door deze gebruiker te verbannen kan deze geen reactie meer wijzigen of verwijderen.'
-    note_reject_comment: 'Door deze gebruiker te verbannen verplaats je diens reactie ook naar de lijst met afgewezen reacties.'
-    notify_ban_description: 'Dit stelt de gebruiker via email op de hoogte verbannen te zijn van de community'
-    notify_ban_headline: 'Stel gebruiker op de hoogte van verbanning'
-    send: Versturen
-    write_a_message: 'Schrijf een bericht'
-    yes_ban_user: 'Ja, verban gebruiker'
-  bio_offensive: 'Deze biografie is aanstootgevend.'
-  cancel: Annuleren
-  characters_remaining: 'tekens resterend'
+  bio_offensive: "Deze biografie is aanstootgevend."
+  cancel: "Annuleren"
+  confirm_email:
+    click_to_confirm: "Klik hieronder om je e-mailadres te bevestigen."
+    confirm: "Bevestig"
+  password_reset:
+    set_new_password: "Verander je wachtwoord"
+    new_password: "Nieuw wachtwoord"
+    new_password_help: "Wachtwoord moet minimaal 8 karakters lang zijn."
+    confirm_new_password: "Bevestig nieuw wachtwoord"
+    change_password: "Verander wachtwoord"
+  characters_remaining: "tekens resterend"
   comment:
-    anon: Anoniem
-    ban_user: 'Verban gebruiker'
-    comment: 'Plaats een reactie'
+    anon: "Anoniem"
+    undo_reject: "Ongedaan maken"
+    ban_user: "Verban gebruiker"
+    comment: "Plaats een reactie"
     edited: Gewijzigd
-    flagged: Gemarkeerd
-    undo_reject: 'Ongedaan maken'
-    view_context: 'Bekijk context'
+    flagged: "Gemarkeerd"
+    view_context: "Bekijk context"
   comment_box:
-    cancel: Annuleren
-    characters_remaining: 'tekens resterend'
-    comment: 'Plaats een reactie'
-    comment_post_banned_word: 'Je reactie bevat een of meerdere termen die wij niet toestaan. Neem contact op wanneer je het er niet mee eens bent.'
-    comment_post_notif: 'Je reactie is geplaatst'
-    comment_post_notif_premod: 'Dank voor je reactie! Deze wordt zo snel mogelijk gemodereerd.'
-    name: Naam
-    post: Plaats
-    reply: Beantwoord
-  comment_offensive: 'Deze reactie is aanstootgevend'
+    post: "Plaats"
+    cancel: "Annuleren"
+    reply: "Beantwoord"
+    comment: "Plaats een reactie"
+    name: "Naam"
+    comment_post_notif: "Je reactie is geplaatst"
+    comment_post_notif_premod: "Dank voor je reactie! Deze wordt zo snel mogelijk gemodereerd."
+    comment_post_banned_word:  "Je reactie bevat een of meerdere termen die wij niet toestaan. Neem contact op wanneer je het er niet mee eens bent."
+    characters_remaining: "tekens resterend"
+  comment_offensive: "Deze reactie is aanstootgevend"
+  comment_singular: Reactie
   comment_plural: Reacties
-  comment_post_banned_word: 'Je reactie bevat een of meerdere termen die wij niet toestaan. Neem contact op wanneer je het er niet mee eens bent.'
-  comment_post_notif: 'Je reactie is geplaatst.'
-  comment_post_notif_premod: 'Dank voor je reactie! Deze wordt zo snel mogelijk gemodereerd.'
-  comment_singular: Reactie
+  comment_post_banned_word: "Je reactie bevat een of meerdere termen die wij niet toestaan. Neem contact op wanneer je het er niet mee eens bent."
+  comment_post_notif: "Je reactie is geplaatst."
+  comment_post_notif_premod: "Dank voor je reactie! Deze wordt zo snel mogelijk gemodereerd."
   common:
-    copy: Kopieer
+    copy: 'Kopieer'
     error: 'Er is een fout opgetreden.'
-    reaction: reactie
-    reactions: reacties
-    replies: antwoorden
-    reply: antwoord
-    story: Verhaal
+    reply: 'antwoord'
+    replies: 'antwoorden'
+    reaction: 'reactie'
+    reactions: 'reacties'
+    story: 'Verhaal'
+  flagged_usernames:
+    notify_approved: '{0} heeft gebruikersnaam {1} goedgekeurd'
+    notify_rejected: '{0} heeft gebruikersnaam {1} afgekeurd'
+    notify_flagged: '{0} heeft gebruikersnaam {1} gerapporteerd'
+    notify_changed: 'gebruiker {0} heeft zijn/haar gebruikersnaam veranderd naar {1}'
   community:
-    account_creation_date: 'Aanmaakdatum account'
+    account_creation_date: "Aanmaakdatum account"
     active: Actief
     admin: Administrator
-    ads_marketing: 'Dit lijkt op een advertentie/marketing'
-    are_you_sure: 'Weet je zeker dat je {0} wil verbannen?'
-    ban_user: 'Verban gebruiker?'
+    ads_marketing: "Dit lijkt op een advertentie/marketing"
+    are_you_sure: "Weet je zeker dat je {0} wil verbannen?"
+    ban_user: "Verban gebruiker?"
     banned: Verbannen
-    banned_user: 'Verbannen gebruiker'
+    banned_user: "Verbannen gebruiker"
     cancel: Annuleren
-    commenter: Reageerder
-    dont_like_username: 'Keur gebruikersnaam af'
-    flaggedaccounts: 'Gerapporteerde gebruikersnamen'
+    dont_like_username: "Keur gebruikersnaam af"
+    flaggedaccounts: "Gerapporteerde gebruikersnamen"
     flags: Rapporteringen
-    impersonating: Imitatie
-    loading: 'Resultaten worden geladen'
+    impersonating: "Imitatie"
+    loading: "Resultaten worden geladen"
     moderator: Moderator
-    newsroom_role: 'Newsroom rol'
-    no_flagged_accounts: 'De lijst met gerapporteerde gebruikers is momenteel leeg.'
-    no_results: 'Geen accounts gevonden met deze gebruikersnaam of e-mailadres.'
-    offensive: Aanstootgevend
+    newsroom_role: "Newsroom rol"
+    no_flagged_accounts: "De lijst met gerapporteerde gebruikers is momenteel leeg."
+    no_results: "Geen accounts gevonden met deze gebruikersnaam of e-mailadres."
+    offensive: "Aanstootgevend"
     other: Anders
     people: Gebruikers
-    role: 'Selecteer rol...'
-    select_status: 'Selecteer status...'
-    spam_ads: Spam/Ads
-    staff: Staff
+    role: "Selecteer rol..."
+    select_status: "Selecteer status..."
+    spam_ads: "Spam/Ads"
+    staff: "Staff"
     status: Status
-    username_and_email: 'Gebruikersnaam en e-mailadres'
-    yes_ban_user: 'Ja, verban gebruiker'
+    username_and_email: "Gebruikersnaam en e-mailadres"
+    yes_ban_user: "Ja, verban gebruiker"
+    commenter: "Reageerder"
   configure:
     apply: Toepassen
-    banned_word_text: 'Reacties die deze woorden of zinnen bevatten (niet hoofdlettergevoelig) worden automatisch uit de conversatie verwijderd. Voer een woord in, en druk op enter of Tab om toe te passen. Je kunt ook een kommagescheiden lijst plakken.'
-    banned_words_title: 'Lijst met verbannen woorden'
-    close: Sluiten
-    close_after: 'Reacties afsluiten na'
-    close_stream: 'Sluit conversatie'
-    close_stream_configuration: 'Deze conversatie is momenteel afgesloten. Door deze te heropenen kunnen nieuwe reacties worden toegevoegd en weergegeven.'
-    closed_comments_desc: 'Schrijf een bericht om weer te geven wanneer de conversatie is afgesloten.'
-    closed_comments_label: 'Schrijf een bericht...'
-    closed_stream_settings: 'Afgesloten conversatie bericht'
-    comment_count_error: 'Voer een geldig getal in.'
-    comment_count_header: 'Reactielengte beperken'
+    banned_word_text: "Reacties die deze woorden of zinnen bevatten (niet hoofdlettergevoelig) worden automatisch uit de conversatie verwijderd. Voer een woord in, en druk op enter of Tab om toe te passen. Je kunt ook een kommagescheiden lijst plakken."
+    banned_words_title: "Lijst met verbannen woorden"
+    close: "Sluiten"
+    close_after: "Reacties afsluiten na"
+    close_stream: "Sluit conversatie"
+    close_stream_configuration: "Deze conversatie is momenteel afgesloten. Door deze te heropenen kunnen nieuwe reacties worden toegevoegd en weergegeven."
+    closed_comments_desc: "Schrijf een bericht om weer te geven wanneer de conversatie is afgesloten."
+    closed_comments_label: "Schrijf een bericht..."
+    closed_stream_settings: "Afgesloten conversatie bericht"
+    comment_count_error: "Voer een geldig getal in."
+    comment_count_header: "Reactielengte beperken"
     comment_count_text_post: tekens
-    comment_count_text_pre: 'Reacties worden ingekort op'
+    comment_count_text_pre: "Reacties worden ingekort op"
     comment_settings: Instellingen
-    comment_stream: Conversatie
-    comment_stream_will_close: 'Deze conversatie zal worden afgesloten.'
+    comment_stream: "Conversatie"
+    comment_stream_will_close: "Deze conversatie zal worden afgesloten."
     community: Community
     configure: Instellen
-    copy_and_paste: 'Kopieer en plak onderstaande code om je reactie-box in je artikel op te nemen.'
-    custom_css_url: 'Eigen CSS URL'
-    custom_css_url_desc: 'URL van CSS stylesheet die de standaard Embed Conversatie stylesheet overschrijft. Kan intern of extern zijn.'
+    copy_and_paste: "Kopieer en plak onderstaande code om je reactie-box in je artikel op te nemen."
+    custom_css_url: "Eigen CSS URL"
+    custom_css_url_desc: "URL van CSS stylesheet die de standaard Embed Conversatie stylesheet overschrijft. Kan intern of extern zijn."
     days: Dagen
-    description: 'Als admin kun je de instellingen aanpassen voor de conversatie bij dit verhaal:'
-    domain_list_text: 'Voer de domeinen in die je wil toestaan voor Talk, bijvoorbeeld je staging en productie-omgevingen (bijv. localhost:3000 staging.domeinnaam.com domeinnaam.com).'
-    domain_list_title: 'Toegestane domeinnamen'
-    edit_comment_timeframe_heading: 'Wijzig reactie tijdsduur'
-    edit_comment_timeframe_text_post: 'secondes om hun reactie te wijzigen.'
-    edit_comment_timeframe_text_pre: 'Gebruikers hebben'
-    embed_comment_stream: 'Embed conversatie'
-    enable_pre_moderation: 'Pre-moderatie inschakelen'
-    enable_pre_moderation_text: 'Moderators moeten elke reactie goedkeuren voordat deze is gepubliceerd.'
-    enable_premod: 'Pre-moderatie inschakelen'
-    enable_premod_description: 'Moderators moeten elke reactie goedkeuren voordat deze is gepubliceerd.'
-    enable_premod_links: 'Pre-Modereer reacties met een link'
-    enable_premod_links_description: 'Moderators moeten elke reactie met een link goedkeuren voordat deze is gepubliceerd.'
-    enable_premod_links_text: 'Moderators moeten elke reactie met een link goedkeuren voordat deze is gepubliceerd.'
-    enable_questionbox: 'Stel een vraag aan de lezers'
-    enable_questionbox_description: 'Deze vraag zal bovenaan de conversatie verschijnen. Vraag lezers naar een probleem in het artikel, poneer discussie vragen, enzovoort.'
+    description: "Als admin kun je de instellingen aanpassen voor de conversatie bij dit verhaal:"
+    domain_list_text: "Voer de domeinen in die je wil toestaan voor Talk, bijvoorbeeld je staging en productie-omgevingen (bijv. localhost:3000 staging.domeinnaam.com domeinnaam.com)."
+    domain_list_title: "Toegestane domeinnamen"
+    edit_comment_timeframe_heading: "Wijzig reactie tijdsduur"
+    edit_comment_timeframe_text_pre: "Gebruikers hebben"
+    edit_comment_timeframe_text_post: "secondes om hun reactie te wijzigen."
+    embed_comment_stream: "Embed conversatie"
+    enable_premod_links_text: "Moderators moeten elke reactie met een link goedkeuren voordat deze is gepubliceerd."
+    enable_pre_moderation: "Pre-moderatie inschakelen"
+    enable_pre_moderation_text: "Moderators moeten elke reactie goedkeuren voordat deze is gepubliceerd."
+    enable_premod_links: "Pre-Modereer reacties met een link"
+    enable_premod: "Pre-moderatie inschakelen"
+    enable_premod_description: "Moderators moeten elke reactie goedkeuren voordat deze is gepubliceerd."
+    enable_premod_links_description: "Moderators moeten elke reactie met een link goedkeuren voordat deze is gepubliceerd."
+    enable_questionbox: "Stel een vraag aan de lezers"
+    enable_questionbox_description: "Deze vraag zal bovenaan de conversatie verschijnen. Vraag lezers naar een probleem in het artikel, poneer discussie vragen, enzovoort."
     hours: Uren
-    include_comment_stream: 'Neem conversatie beschrijving op voor lezers.'
-    include_comment_stream_desc: 'Schrijf een bericht voor boven je conversatie. Poneer een stelling, wijs op de community richtlijnen, etc.'
-    include_question_here: 'Schrijf je vraag hier:'
-    include_text: 'Schrijf hier je tekst.'
+    include_comment_stream: "Neem conversatie beschrijving op voor lezers."
+    include_comment_stream_desc: "Schrijf een bericht voor boven je conversatie. Poneer een stelling, wijs op de community richtlijnen, etc."
+    include_text: "Schrijf hier je tekst."
+    include_question_here: "Schrijf je vraag hier:"
     moderate: Modereer
-    moderation_settings: 'Moderatie instellingen'
-    open: Open
-    open_stream: 'Open Stream'
-    open_stream_configuration: 'Deze converstatie is momenteel open. Door deze te sluiten kunnen geen nieuwe reacties meer worden geplaatst, maar de oude zullen nog steeds worden weergegeven.'
-    require_email_verification: 'Maak e-mail verificatie vereist'
-    require_email_verification_text: 'Nieuwe gebruikers moeten hun e-mailadres verifiëren voordat ze door kunnen gaan.'
-    save_changes: 'Wijzigingen opslaan'
+    moderation_settings: "Moderatie instellingen"
+    open: "Open"
+    open_stream: "Open Stream"
+    open_stream_configuration: "Deze converstatie is momenteel open. Door deze te sluiten kunnen geen nieuwe reacties meer worden geplaatst, maar de oude zullen nog steeds worden weergegeven."
+    require_email_verification: "Maak e-mail verificatie vereist"
+    require_email_verification_text: "Nieuwe gebruikers moeten hun e-mailadres verifiëren voordat ze door kunnen gaan."
+    save_changes: "Wijzigingen opslaan"
     shortcuts: Sneltoetsen
-    sign_out: Uitloggen
+    sign_out: "Uitloggen"
     stories: Conversaties
-    stream_settings: 'Conversatie instellingen'
-    suspect_word_text: 'Reacties die deze woorden of zinsdelen bevatten (niet hoofdlettergevoelig) zullen worden gemarkeerd in de conversatie. Type een woord en druk op enter of tab om toe te voegen. Je kunt optioneel een komma-gescheiden lijst plakken.'
-    suspect_word_title: 'Lijst met verdachte woorden'
-    tech_settings: 'Technische instellingen'
-    title: 'Conversatie cnfigureren'
+    stream_settings: "Conversatie instellingen"
+    suspect_word_title: "Lijst met verdachte woorden"
+    suspect_word_text: "Reacties die deze woorden of zinsdelen bevatten (niet hoofdlettergevoelig) zullen worden gemarkeerd in de conversatie. Type een woord en druk op enter of tab om toe te voegen. Je kunt optioneel een komma-gescheiden lijst plakken."
+    tech_settings: "Technische instellingen"
+    title: "Conversatie cnfigureren"
     weeks: Weken
-    wordlist: 'Zwarte woordenlijst'
-  confirm_email:
-    click_to_confirm: 'Klik hieronder om je e-mailadres te bevestigen.'
-    confirm: Bevestig
-  continue: Doorgaan
+    wordlist: "Zwarte woordenlijst"
+  continue: "Doorgaan"
   createdisplay:
-    check_the_form: 'Ongeldig formulier. Kijk de invoer na.'
-    continue: 'Doorgaan met dezelfde Facebook gebruikersnaam'
-    error_create: 'Fout bij het wijzigen van de gebruikersnaam'
-    fake_comment_body: 'Dit is een voorbeeld reactie. Lezers kunnen hun gedachten en meningen delen met de Newsrooms in de reactie-sectie.'
-    fake_comment_date: '1 minuut geleden'
-    if_you_dont_change_your_name: 'Wanneer je gebruikersnaam niet verandert, zal je Facebook gebruikersnaam verschijnen bij al je reacties.'
-    required_field: 'Verplicht veld'
+    check_the_form: "Ongeldig formulier. Kijk de invoer na."
+    continue: "Doorgaan met dezelfde Facebook gebruikersnaam"
+    error_create: "Fout bij het wijzigen van de gebruikersnaam"
+    fake_comment_body: "Dit is een voorbeeld reactie. Lezers kunnen hun gedachten en meningen delen met de Newsrooms in de reactie-sectie."
+    fake_comment_date: "1 minuut geleden"
+    if_you_dont_change_your_name: "Wanneer je gebruikersnaam niet verandert, zal je Facebook gebruikersnaam verschijnen bij al je reacties."
+    required_field: "Verplicht veld"
     save: Opslaan
-    special_characters: 'Gebruikersnamen kunnen alleen cijfers, letters en _ bevatten.'
+    special_characters: "Gebruikersnamen kunnen alleen cijfers, letters en _ bevatten."
     username: Gebruikersnaam
-    write_your_username: 'Wijzig je gebruikersnaam'
-    your_username: 'Je gebruikersnaam verschijnt bij elke reactie die je plaatst.'
+    write_your_username: "Wijzig je gebruikersnaam"
+    your_username: "Je gebruikersnaam verschijnt bij elke reactie die je plaatst."
   done: Klaar
   edit_comment:
-    body_input_label: 'Wijzig deze reactie'
-    edit_window_expired: 'Je kunt deze reactie niet meer wijzigen. De tijdsduur hiervoor is verstreken.'
-    edit_window_expired_close: Sluiten
-    edit_window_timer_prefix: 'Wijzig venster: '
-    minute: minuut
-    minutes_plural: minuten
-    save_button: 'Wijzigingen opslaan'
-    second: seconde
-    seconds_plural: secondes
+    body_input_label: "Wijzig deze reactie"
+    save_button: "Wijzigingen opslaan"
+    edit_window_expired: "Je kunt deze reactie niet meer wijzigen. De tijdsduur hiervoor is verstreken."
+    edit_window_expired_close: "Sluiten"
+    edit_window_timer_prefix: "Wijzig venster: "
+    second: "seconde"
+    seconds_plural: "secondes"
+    minute: "minuut"
+    minutes_plural: "minuten"
   email:
+    suspended:
+      subject: "Je account is tijdelijk geschorst."
     banned:
-      body: 'In lijn met The Coral Project''s community richtlijnen is je account verbannen. Je kunt niet langer reageren, rapporteren of interacteren met onze community.'
-      subject: 'Je account is verbannen.'
+      subject: "Je account is verbannen."
+      body: "In lijn met The Coral Project's community richtlijnen is je account verbannen. Je kunt niet langer reageren, rapporteren of interacteren met onze community."
     confirm:
-      confirm_email: 'Bevestig e-mail'
-      has_been_requested: 'Een e-mail bevestiging is aangevraagd voor het volgend account:'
-      if_you_did_not: 'Wanneer jij dit niet hebt aangevraagd, kun je deze e-mail negeren.'
-      subject: 'Email bevestiging'
-      to_confirm: 'Ga naar de volgende link om het account te bevestigen:'
+      has_been_requested: "Een e-mail bevestiging is aangevraagd voor het volgend account:"
+      to_confirm: "Ga naar de volgende link om het account te bevestigen:"
+      confirm_email: "Bevestig e-mail"
+      if_you_did_not: "Wanneer jij dit niet hebt aangevraagd, kun je deze e-mail negeren."
+      subject: "Email bevestiging"
     password_reset:
-      if_you_did: 'Wanneer je dit zelf was,'
-      please_click: 'klik dan hier om je wachtwoord te veranderen'
-      we_received_a_request: 'We hebben een verzoek gekregen om je wachtwoord opnieuw in te stellen. Wanneer je dit niet zelf was, kun je deze mail negeren.'
-    suspended:
-      subject: 'Je account is tijdelijk geschorst.'
-  embed_comments_tab: Reacties
+      we_received_a_request: "We hebben een verzoek gekregen om je wachtwoord opnieuw in te stellen. Wanneer je dit niet zelf was, kun je deze mail negeren."
+      if_you_did: "Wanneer je dit zelf was,"
+      please_click: "klik dan hier om je wachtwoord te veranderen"
   embedlink:
-    copy: 'Kopieer naar klembord'
+    copy: "Kopieer naar klembord"
   error:
-    ALREADY_EXISTS: 'Bron bestaat al'
-    CANNOT_IGNORE_STAFF: 'Kan geen Staff-leden negeren.'
-    COMMENT_PARENT_NOT_VISIBLE: 'De reactie waarop je probeert te reageren bestaat niet of is inmiddels verwijderd.'
-    COMMENT_TOO_SHORT: 'Reacties moeten meer dan één teken hebben. Herzie je reactie en probeer opnieuw.'
-    COMMENTING_CLOSED: 'Reageren is al afgesloten.'
-    confirm_password: 'Wachtwoorden komen niet overeen. Controleer opnieuw.'
-    EDIT_USERNAME_NOT_AUTHORIZED: 'Je bent niet gemachtigd om je gebruikersnaam te wijzigen.'
-    EDIT_WINDOW_ENDED: 'Dit commentaar kan niet langer worden gewijzigd. Het tijdsbestek is verstreken.'
-    email: 'Geen geldig e-mailadres'
-    EMAIL_IN_USE: 'E-mailadres al in gebruik'
-    email_not_verified: 'E-mailadres {0} is niet geverifiëerd'
-    EMAIL_NOT_VERIFIED: 'E-mailadres is niet geverifiëerd'
-    email_password: 'E-mail en/of wachtwoord combinatie onjuist'
-    EMAIL_REQUIRED: 'Een e-mailadres is vereist'
-    EMAIL_VERIFICATION_TOKEN_INVALID: 'Ongeldig e-mail verificatie token'
-    INVALID_ASSET_URL: 'Ongeldige URL'
-    LOGIN_MAXIMUM_EXCEEDED: 'Je hebt te veel mislukte inlogpogingen gedaan. Even geduld aub.'
-    network_error: 'Kon geen verbinding maken met server. Controleer je internetverbinding en probeer het opnieuw.'
-    NO_SPECIAL_CHARACTERS: 'Gebruikersnamen kunnen alleen cijfers, letters en _ bevatten.'
-    NOT_AUTHORIZED: 'Je bent niet geauthoriseerd om dit te doen.'
-    NOT_FOUND: 'Bron niet gevonden'
-    organization_name: 'Organisatienaam kan alleen cijfers en letters bevatten.'
-    password: 'Wachtwoord moet minimaal 8 karakters lang zijn'
-    PASSWORD_LENGTH: 'Wachtwoord is te kort'
-    PASSWORD_REQUIRED: 'Je moet een wachtwoord invoeren.'
-    PASSWORD_RESET_TOKEN_INVALID: 'Je wachtwoord-herstel token is ongeldig.'
-    PROFANITY_ERROR: 'Gebruikersnamen mogen niet aanstootgevend zijn. Neem contact op met de administrator wanneer je denkt dat dit niet klopt.'
-    RATE_LIMIT_EXCEEDED: 'Gebruikslimiet overschreden'
-    SAME_USERNAME_PROVIDED: 'Je moet een andere gebruikersnaam invoeren.'
-    temporarily_suspended: 'Your account is currently suspended. It will be reactivated {0}. Please contact us if you have any questions.'
-    unexpected: 'Onverwachte fout opgetreden. Sorry!'
-    username: 'Gebruikersnamen kunnen alleen cijfers, letters en _ bevatten.'
-    USERNAME_IN_USE: 'Gebruikersnaam al in gebruik'
-    USERNAME_REQUIRED: 'Gebruikersnaam is vereist'
-  flag_comment: 'Rapporteer reactie'
-  flag_reason: 'Reden voor rapporteren (optioneel)'
-  flag_username: 'Rapporteer gebruikersnaam'
-  flagged_usernames:
-    notify_approved: '{0} heeft gebruikersnaam {1} goedgekeurd'
-    notify_changed: 'gebruiker {0} heeft zijn/haar gebruikersnaam veranderd naar {1}'
-    notify_flagged: '{0} heeft gebruikersnaam {1} gerapporteerd'
-    notify_rejected: '{0} heeft gebruikersnaam {1} afgekeurd'
-  flags:
-    reasons:
-      comment:
-        banned_word: 'Geblokeerd woord'
-        body_count: 'Tekst is te lang'
-        comment_noagree: 'Niet eens'
-        comment_offensive: Aanstootgevend
-        comment_other: Anders
-        comment_spam: Spam
-        links: Link
-        suspect_word: 'Verdacht woord'
-        trust: Vertrouwen
-      user:
-        username_impersonating: Impersonatie
-        username_nolike: 'Niet leuk'
-        username_offensive: Aanstootgevend
-        username_other: Anders
-        username_spam: Spam
+    COMMENT_PARENT_NOT_VISIBLE: "De reactie waarop je probeert te reageren bestaat niet of is inmiddels verwijderd."
+    EMAIL_VERIFICATION_TOKEN_INVALID: "Ongeldig e-mail verificatie token"
+    PASSWORD_RESET_TOKEN_INVALID: "Je wachtwoord-herstel token is ongeldig."
+    COMMENT_TOO_SHORT: "Reacties moeten meer dan één teken hebben. Herzie je reactie en probeer opnieuw."
+    NOT_AUTHORIZED: "Je bent niet geauthoriseerd om dit te doen."
+    NO_SPECIAL_CHARACTERS: "Gebruikersnamen kunnen alleen cijfers, letters en _ bevatten."
+    PASSWORD_LENGTH: "Wachtwoord is te kort"
+    PROFANITY_ERROR: "Gebruikersnamen mogen niet aanstootgevend zijn. Neem contact op met de administrator wanneer je denkt dat dit niet klopt."
+    RATE_LIMIT_EXCEEDED: "Gebruikslimiet overschreden"
+    USERNAME_IN_USE: "Gebruikersnaam al in gebruik"
+    USERNAME_REQUIRED: "Gebruikersnaam is vereist"
+    EMAIL_NOT_VERIFIED: "E-mailadres is niet geverifiëerd"
+    EDIT_WINDOW_ENDED: "Dit commentaar kan niet langer worden gewijzigd. Het tijdsbestek is verstreken."
+    EDIT_USERNAME_NOT_AUTHORIZED: "Je bent niet gemachtigd om je gebruikersnaam te wijzigen."
+    SAME_USERNAME_PROVIDED: "Je moet een andere gebruikersnaam invoeren."
+    EMAIL_IN_USE: "E-mailadres al in gebruik"
+    EMAIL_REQUIRED: "Een e-mailadres is vereist"
+    LOGIN_MAXIMUM_EXCEEDED: "Je hebt te veel mislukte inlogpogingen gedaan. Even geduld aub."
+    PASSWORD_REQUIRED: "Je moet een wachtwoord invoeren."
+    COMMENTING_CLOSED: "Reageren is al afgesloten."
+    NOT_FOUND: "Bron niet gevonden"
+    ALREADY_EXISTS: "Bron bestaat al"
+    INVALID_ASSET_URL: "Ongeldige URL"
+    CANNOT_IGNORE_STAFF: "Kan geen Staff-leden negeren."
+    email: "Geen geldig e-mailadres"
+    confirm_password: "Wachtwoorden komen niet overeen. Controleer opnieuw."
+    network_error: "Kon geen verbinding maken met server. Controleer je internetverbinding en probeer het opnieuw."
+    email_not_verified: "E-mailadres {0} is niet geverifiëerd"
+    email_password: "E-mail en/of wachtwoord combinatie onjuist"
+    organization_name: "Organisatienaam kan alleen cijfers en letters bevatten."
+    password: "Wachtwoord moet minimaal 8 karakters lang zijn"
+    username: "Gebruikersnamen kunnen alleen cijfers, letters en _ bevatten."
+    unexpected: "Onverwachte fout opgetreden. Sorry!"
+    temporarily_suspended: "Your account is currently suspended. It will be reactivated {0}. Please contact us if you have any questions."
+  flag_comment: "Rapporteer reactie"
+  flag_reason: "Reden voor rapporteren (optioneel)"
+  flag_username: "Rapporteer gebruikersnaam"
   framework:
-    banned_account_body: 'Dit betekent dat je niet kunt reageren, liken of rapporteren.'
-    banned_account_header: 'Je account is momenteel verbannen.'
-    changed_name:
-      msg: 'De verandering van je gebruikersnaam wordt door ons moderatieteam gecontroleerd.'
+    banned_account_header: "Je account is momenteel verbannen."
+    banned_account_body: "Dit betekent dat je niet kunt reageren, liken of rapporteren."
     comment: reactie
-    comment_is_hidden: 'Deze reactie is niet beschikbaar.'
-    comment_is_ignored: 'Deze reactie is verborgen omdat je de gebruiker negeert.'
-    comment_is_rejected: 'Je hebt deze reactie afgewezen.'
+    comment_is_ignored: "Deze reactie is verborgen omdat je de gebruiker negeert."
+    comment_is_rejected: "Je hebt deze reactie afgewezen."
+    comment_is_hidden: "Deze reactie is niet beschikbaar."
     comments: reacties
-    configure_stream: Configureren
-    content_not_available: 'Deze inhoud is niet beschikbaar'
+    configure_stream: "Configureren"
+    content_not_available: "Deze inhoud is niet beschikbaar"
     edit_name:
       button: Versturen
-      error: 'Gebruikersnamen kunnen alleen cijfers, letters en _ bevatten.'
-      label: 'Nieuwe gebruikersnaam'
-      msg: 'Je account is momenteel geschorst omdat je gebruikersnaam ongepast is bevonden. Om je account te herstellen, moet je je gebruikersnaam herstellen. Neem contact met ons op wanneer je vragen hebt.'
-    my_comments: 'Mijn reacties'
-    my_profile: 'Mijn profiel'
-    new_count: 'Bekijk {0} meer {1}'
+      error: "Gebruikersnamen kunnen alleen cijfers, letters en _ bevatten."
+      label: "Nieuwe gebruikersnaam"
+      msg: "Je account is momenteel geschorst omdat je gebruikersnaam ongepast is bevonden. Om je account te herstellen, moet je je gebruikersnaam herstellen. Neem contact met ons op wanneer je vragen hebt."
+    changed_name:
+      msg: "De verandering van je gebruikersnaam wordt door ons moderatieteam gecontroleerd."
+    my_comments: "Mijn reacties"
+    my_profile: "Mijn profiel"
+    new_count: "Bekijk {0} meer {1}"
     profile: Profiel
-    show_all_comments: 'Toon alle reacties'
-    show_all_replies: 'Toon alle reacties'
-    show_more_replies: 'Toon meer reacties'
-    success_bio_update: 'Je biografie is bijgewerkt.'
-    success_name_update: 'Je gebruikersnaam is bijgewerkt.'
-    success_update_settings: 'De conversatie is aangepast.'
-    view_more_comments: 'Bekijk meer reacties'
-    view_reply: 'Bekijk reactie'
-  from_settings_page: 'Vanuit de profielpagina kun je je reactiegeschiedenis bekijken.'
-  install:
-    add_organization:
-      description: 'Vertel ons de naam van je organisatie. Deze zal te zien zijn in e-mails wanneer je nieuwe teamleden uitnodigt.'
-      label: Organisatienaam
-      save: Opslaan
-    create:
-      confirm_password: 'Bevestig wachtwoord'
-      email: E-mailadres
-      password: Wachtwoord
-      save: Opslaan
-      username: Gebruikersnaam
-    final:
-      close: 'Installatie afsluiten'
-      description: 'Dank voor het installeren van Talk! We hebben een bericht gestuurd om je e-mailadres te valideren. Terwijl je je account verder opzet, kun je alvast de interactie aangaan met je gebruikers.'
-      launch: 'Start Talk'
-    initial:
-      description: 'Laten we je Talk-community opzetten met een paar simpele stappen.'
-      submit: Begin
-    permitted_domains:
-      description: 'Voer de domeinen in die je wil toestaan voor Talk, bijvoorbeeld je staging en productie-omgevingen (bijv. localhost:3000 staging.domeinnaam.com domeinnaam.com)'
-      submit: 'Installatie afronden'
-      title: 'Toegestane domeinnamen'
+    show_all_comments: "Toon alle reacties"
+    success_bio_update: "Je biografie is bijgewerkt."
+    success_name_update: "Je gebruikersnaam is bijgewerkt."
+    success_update_settings: "De conversatie is aangepast."
+    show_all_replies: Toon alle reacties
+    show_more_replies: Toon meer reacties
+    view_more_comments: "Bekijk meer reacties"
+    view_reply: "Bekijk reactie"
+  from_settings_page: "Vanuit de profielpagina kun je je reactiegeschiedenis bekijken."
   like: Like
-<<<<<<< HEAD
-  loading_results: 'Resultaten worden geladen'
-  marketing: 'Dit lijkt op een advertentie/marketing'
-  moderate_this_stream: 'Modereer deze conversatie'
-=======
   loading_results: "Resultaten worden geladen"
   marketing: "Dit lijkt op een advertentie/marketing"
   moderate_this_stream: "Modereer deze conversatie"
@@ -331,172 +291,182 @@
          banned_word: "Geblokeerd woord"
          body_count: "Tekst is te lang"
          links: "Link"
->>>>>>> 8feb67f2
   modqueue:
-    account: 'account meldingen'
+    account: "account meldingen"
     actions: Acties
     all: Alle
-    all_streams: 'Alle conversaties'
-    approve: Goedkeuren
-    approved: Goedgekeurd
-    ban_user: Verban
-    billion: G
+    all_streams: "Alle conversaties"
+    notify_edited: '{0} wijzigde reactie "{1}"'
+    notify_accepted: '{0} accepteerde reactie "{1}"'
+    notify_rejected: '{0} heeft reactie "{1}" afgewezen'
+    notify_flagged: '{0} heeft reactie "{1}" gerapporteerd'
+    notify_reset: '{0} heeft de status van reactie "{1}" hersteld'
+    approve: "Goedkeuren"
+    approved: "Goedgekeurd"
+    ban_user: "Verban"
+    billion: "G"
     close: Sluiten
-    empty_queue: 'Geen reacties meer te beoordelen!'
+    empty_queue: "Geen reacties meer te beoordelen!"
     flagged: gemeld
-    jump_to_queue: 'Spring naar specifieke wachtrij'
-    less_detail: 'Minder detail'
+    reported: gerapporteerd
+    less_detail: "Minder detail"
     likes: likes
-    million: M
-    mod_faster: 'Beoordeel sneller met sneltoetsen'
-    moderate: 'Beoordeel →'
-    more_detail: 'Meer detail'
+    million: "M"
+    mod_faster: "Beoordeel sneller met sneltoetsen"
+    moderate: "Beoordeel →"
+    more_detail: "Meer detail"
+    new: Nieuw
+    newest_first: "Nieuwste eerst"
     navigation: Navigatie
-    new: Nieuw
-    newest_first: 'Nieuwste eerst'
-    next_comment: 'Ga naar de volgende reactie'
-    next_queue: 'Verander wachtrij'
-    notify_accepted: '{0} accepteerde reactie "{1}"'
-    notify_edited: '{0} wijzigde reactie "{1}"'
-    notify_flagged: '{0} heeft reactie "{1}" gerapporteerd'
-    notify_rejected: '{0} heeft reactie "{1}" afgewezen'
-    notify_reset: '{0} heeft de status van reactie "{1}" hersteld'
-    oldest_first: 'Oudste eerst'
-    premod: Pre-moderatie
-    prev_comment: 'Ga naar de vorige reactie'
-    reject: 'Wijs af'
-    rejected: Afgewezen
-    reply: Beantwoord
-    reported: gerapporteerd
-    select_stream: 'Selecteer conversatie'
-    shift_key: ⇧
-    shortcuts: Sneltoetsen
-    show_shortcuts: 'Toon sneltoetsen'
-    singleview: Zen-modus
-    sort: Sorteer
-    thismenu: 'Open dit menu'
+    next_comment: "Ga naar de volgende reactie"
+    toggle_search: "Open zoekvenster"
+    next_queue: "Verander wachtrij"
+    oldest_first: "Oudste eerst"
+    premod: "Pre-moderatie"
+    prev_comment: "Ga naar de vorige reactie"
+    reject: "Wijs af"
+    rejected: "Afgewezen"
+    reply: "Beantwoord"
+    select_stream: "Selecteer conversatie"
+    shift_key: "⇧"
+    shortcuts: "Sneltoetsen"
+    sort: "Sorteer"
+    show_shortcuts: "Toon sneltoetsen"
+    singleview: "Zen-modus"
+    thismenu: "Open dit menu"
+    jump_to_queue: "Spring naar specifieke wachtrij"
     thousand: k
-    toggle_search: 'Open zoekvenster'
-    try_these: 'Probeer deze'
-    view_more_shortcuts: 'Bekijk meer sneltoetsen'
-  my_comment_history: 'Mijn reactie geschiedenis'
+    try_these: "Probeer deze"
+    view_more_shortcuts: "Bekijk meer sneltoetsen"
+  my_comment_history: "Mijn reactie geschiedenis"
   name: Naam
-  no_agree_comment: 'Ik ben het niet eens met deze reactie'
-  no_like_bio: 'Ik vind deze biografie niet leuk'
-  no_like_username: 'Ik vind deze gebruikersnaam niet leuk'
+  no_agree_comment: "Ik ben het niet eens met deze reactie"
+  no_like_bio: "Ik vind deze biografie niet leuk"
+  no_like_username: "Ik vind deze gebruikersnaam niet leuk"
+  already_flagged_username: "Je hebt deze gebruikersnaam al gemeld."
   other: Ander
-  password_reset:
-    change_password: 'Verander wachtwoord'
-    confirm_new_password: 'Bevestig nieuw wachtwoord'
-    new_password: 'Nieuw wachtwoord'
-    new_password_help: 'Wachtwoord moet minimaal 8 karakters lang zijn.'
-    set_new_password: 'Verander je wachtwoord'
   permalink: Deel
-  personal_info: 'Deze reactie onthult persoonlijk identificeerbare gegevens.'
+  personal_info: "Deze reactie onthult persoonlijk identificeerbare gegevens."
   post: Plaats
   profile: Profiel
-  profile_settings: Instellingen
-  reject_username:
-    description_notify: 'Door de schorsing zal deze tijdelijk diens account niet kunnen gebruiken.'
-    description_reject: 'Wil je deze gebruiker tijdelijk schorsen om diens {0}? Dan wordt de gebruiker geschorst totdat deze diens {0} heeft herschreven.'
-    email_message_reject: 'Iemand anders uit de community heeft je gebruikersnaam gemeld ter controle. Vanwege de inhoud van je gebruikersnaam is je account geschorst. Dit betekent dat je niet langer kunt reageen, liken of inhoud melden totdat je je gebruikersnaam hebt veranderd. Stuur ons een e-mail wanneer je vragen of zorgen hebt.'
-    no_cancel: 'Geen annuleringsmogelijkheid'
-    send: Verstuur
-    suspend_user: 'Schors gebruiker'
-    title_notify: 'Breng de gebruiker op de hoogte van de schorsing.'
-    title_reject: 'We zagen dat je een gebruikersnaam hebt afgewezen'
-    username: gebruikersnaam
-    write_message: 'Schrijf een bericht'
-    yes_suspend: 'Ja, schors'
+  profile_settings: "Instellingen"
   reply: Beantwoord
   report: Rapporteer
-  report_notif: 'Dank voor het rapporteren van deze reactie. Deze wordt zo snel mogelijk gemodereerd.'
-  report_notif_remove: 'Je melding is verwijderd.'
+  report_notif: "Dank voor het rapporteren van deze reactie. Deze wordt zo snel mogelijk gemodereerd."
+  report_notif_remove: "Je melding is verwijderd."
   reported: Gerapporteerd
   settings:
-    from_settings_page: 'Op je profielpagina kun je je reactie-geschiedenis zien.'
-    my_comment_history: 'Mijn reactie geschiedenis'
+    from_settings_page: "Op je profielpagina kun je je reactie-geschiedenis zien."
+    my_comment_history: "Mijn reactie geschiedenis"
     profile: Profiel
-    profile_settings: 'Profiel instellingen'
-    sign_in: Inloggen
-    to_access: 'om profiel te benaderen'
-    user_no_comment: 'Je hebt nog niet eerder gereageerd.'
-  step_1_header: 'Rapporteer een issue'
-  step_2_header: 'Help ons begrijpen'
-  step_3_header: 'Dankjewel voor je input'
+    profile_settings: "Profiel instellingen"
+    sign_in: "Inloggen"
+    to_access: "om profiel te benaderen"
+    user_no_comment: "Je hebt nog niet eerder gereageerd."
   stream:
-    all_comments: 'Alle reacties'
-    comment_not_found: 'Deze opmerking is verwijderd of bestaat niet.'
-    no_comments: 'Er zijn nog geen reacties. Schrijf er zelf eentje!'
-    no_comments_and_closed: 'Er waren geen reacties op dit artikel.'
-    temporarily_suspended: 'In overeenstemming met de community richtlijnen van {0} is je account tijdelijk geschorst. Keer terug naar de conversaties {1}.'
+    all_comments: "Alle reacties"
+    temporarily_suspended: "In overeenstemming met de community richtlijnen van {0} is je account tijdelijk geschorst. Keer terug naar de conversaties {1}."
+    comment_not_found: "Deze opmerking is verwijderd of bestaat niet."
+    no_comments: "Er zijn nog geen reacties. Schrijf er zelf eentje!"
+    no_comments_and_closed: "Er waren geen reacties op dit artikel."
+  step_1_header: "Rapporteer een issue"
+  step_2_header: "Help ons begrijpen"
+  step_3_header: "Dankjewel voor je input"
   streams:
     all: Alle
     article: Artikel
     closed: Gesloten
-    empty_result: 'Niets gevonden bij deze zoekopdracht. Misschien moet je je zoekopdracht proberen te verbreden?'
-    filter_streams: 'Filter conversaties'
+    empty_result: "Niets gevonden bij deze zoekopdracht. Misschien moet je je zoekopdracht proberen te verbreden?"
+    filter_streams: "Filter conversaties"
     newest: Nieuwste
     oldest: Oudste
     open: Open
-    pubdate: 'Publicatie datum'
+    pubdate: "Publicatie datum"
     search: Zoeken
-    sort_by: 'Sorteer op'
-    status: 'Conversatie status'
-    stream_status: 'Conversatie status'
+    sort_by: "Sorteer op"
+    status: "Conversatie status"
+    stream_status: "Conversatie status"
   suspenduser:
-    cancel: Annuleren
-    days: '{0} dagen'
-    description_notify: 'Wanneer je de gebruiker schorst zal zijn/haar account tijdelijk worden uitgeschakeld.'
-    description_suspend: 'Je schorst {0}. Deze reactie wordt afgewezen, en {0} zal niet meer kunnen liken, rapporteren of reageren totdat de schorsingsduur verstreken is.'
+    title_suspend: "Schors gebruiker"
+    description_suspend: "Je schorst {0}. Deze reactie wordt afgewezen, en {0} zal niet meer kunnen liken, rapporteren of reageren totdat de schorsingsduur verstreken is."
+    select_duration: "Selecteer schorsingsduur"
+    one_hour: "1 uur"
+    hours: "{0} uur"
+    days: "{0} dagen"
+    cancel: "Annuleren"
+    suspend_user: "Schors gebruiker"
     email_message_suspend: "Beste {0},\n\nIn overeenstemming met de community richtlijnen van {1} is je account tijdelijk geschorst. Tijdens deze schorsing kun je niet reageren, liken of interacteren met je collega-reageerders. Hervat het gesprek {2}."
-    hours: '{0} uur'
-    notify_suspend_until: 'Gebruiker {0} is tijdelijk geschorst. Deze schorsing houdt automatisch op {1}.'
-    one_hour: '1 uur'
-    select_duration: 'Selecteer schorsingsduur'
+    title_notify: "Breng de gebruiker op de hoogte van de schorsing."
+    notify_suspend_until: "Gebruiker {0} is tijdelijk geschorst. Deze schorsing houdt automatisch op {1}."
+    description_notify: "Wanneer je de gebruiker schorst zal zijn/haar account tijdelijk worden uitgeschakeld."
+    write_message: "Schrijf een bericht"
     send: Verstuur
-    suspend_user: 'Schors gebruiker'
-    title_notify: 'Breng de gebruiker op de hoogte van de schorsing.'
-    title_suspend: 'Schors gebruiker'
-    write_message: 'Schrijf een bericht'
-  thank_you: 'We waarderen je feedback. Een moderator zal je rapport bekijken.'
+  reject_username:
+    username: gebruikersnaam
+    no_cancel: "Geen annuleringsmogelijkheid"
+    description_reject: "Wil je deze gebruiker tijdelijk schorsen om diens {0}? Dan wordt de gebruiker geschorst totdat deze diens {0} heeft herschreven."
+    title_notify: "Breng de gebruiker op de hoogte van de schorsing."
+    description_notify: "Door de schorsing zal deze tijdelijk diens account niet kunnen gebruiken."
+    title_reject: "We zagen dat je een gebruikersnaam hebt afgewezen"
+    suspend_user: "Schors gebruiker"
+    yes_suspend: "Ja, schors"
+    email_message_reject: "Iemand anders uit de community heeft je gebruikersnaam gemeld ter controle. Vanwege de inhoud van je gebruikersnaam is je account geschorst. Dit betekent dat je niet langer kunt reageen, liken of inhoud melden totdat je je gebruikersnaam hebt veranderd. Stuur ons een e-mail wanneer je vragen of zorgen hebt."
+    write_message: "Schrijf een bericht"
+    send: Verstuur
+  thank_you: "We waarderen je feedback. Een moderator zal je rapport bekijken."
   user:
-    bio_flags: 'Meldingen voor deze biografie'
-    user_bio: 'Gebruikers biografie'
-    username_flags: 'Meldingen voor deze gebruikersnaam'
+    bio_flags: "Meldingen voor deze biografie"
+    user_bio: "Gebruikers biografie"
+    username_flags: "Meldingen voor deze gebruikersnaam"
   user_detail:
-    all: Alle
-    ban: 'Gebruiker verbannen'
-    email: Email
-    member_since: 'Lid sinds'
-    reject_rate: 'Beoordeling verwijderen'
-    rejected: Afgewezen
-    remove_ban: 'Verbanning verwijderen'
-    remove_suspension: 'Schorsing opheffen'
-    reports: Rapportages
-    suspend: 'Gebruiker schorsen'
-    total_comments: 'Totaal aantal reacties'
-    user_history: Accountgeschiedenis
+    remove_suspension: "Schorsing opheffen"
+    suspend: "Gebruiker schorsen"
+    remove_ban: "Verbanning verwijderen"
+    ban: "Gebruiker verbannen"
+    member_since: "Lid sinds"
+    email: "Email"
+    total_comments: "Totaal aantal reacties"
+    reject_rate: "Beoordeling verwijderen"
+    reports: "Rapportages"
+    all: "Alle"
+    rejected: "Afgewezen"
+    user_history: "Accountgeschiedenis"
   user_history:
-    action: Action
-    ban_removed: 'Ban removed'
-    date: Date
-    suspended: 'Suspended, {0}'
-    suspension_removed: 'Suspension removed'
-    system: System
-    taken_by: 'Taken By'
-    user_banned: 'User banned'
-    username_status: 'Username {0}'
-  user_impersonating: 'Deze gebruiker imiteert'
-  user_no_comment: 'Je hebt nog niet eerder gereageerd. Laat je mening horen!'
-  username_offensive: 'Dit is een aanstootgevende gebruikersnaam.'
-  validators:
-    confirm_password: 'Wachtwoorden komen niet overeen. Controleer opnieuw.'
-    verify_email: 'Geen geldig e-mailadres'
-    verify_organization_name: 'Organisatienaam kan alleen cijfers en letters bevatten.'
-    verify_password: 'Wachtwoord moet minimaal 8 karakters lang zijn'
-    verify_username: 'Gebruikersnamen kunnen alleen cijfers, letters en _ bevatten.'
-  view_conversation: 'Bekijk conversatie'
-  your_account_has_been_banned: 'Je account is verbannen.'
-  your_account_has_been_suspended: 'Je account is tijdelijk geschorst.'
-  your_username_has_been_rejected: 'Je account is geschorst omdat we je gebruikersnaam ongepast vinden. Verander je gebruikersnaam om hem weer te activeren.'+    user_banned: "User banned"
+    ban_removed: "Ban removed"
+    username_status: "Username {0}"
+    suspended: "Suspended, {0}"
+    suspension_removed: "Suspension removed"
+    system: "System"
+    date: "Date"
+    action: "Action"
+    taken_by: "Taken By"
+  user_impersonating: "Deze gebruiker imiteert"
+  user_no_comment: "Je hebt nog niet eerder gereageerd. Laat je mening horen!"
+  username_offensive: "Dit is een aanstootgevende gebruikersnaam."
+  view_conversation: "Bekijk conversatie"
+  install:
+    initial:
+      description: "Laten we je Talk-community opzetten met een paar simpele stappen."
+      submit: "Begin"
+    add_organization:
+      description: "Vertel ons de naam van je organisatie. Deze zal te zien zijn in e-mails wanneer je nieuwe teamleden uitnodigt."
+      label: "Organisatienaam"
+      save: "Opslaan"
+    create:
+      email: "E-mailadres"
+      username: "Gebruikersnaam"
+      password: "Wachtwoord"
+      confirm_password: "Bevestig wachtwoord"
+      save: "Opslaan"
+    permitted_domains:
+      title: "Toegestane domeinnamen"
+      description: "Voer de domeinen in die je wil toestaan voor Talk, bijvoorbeeld je staging en productie-omgevingen (bijv. localhost:3000 staging.domeinnaam.com domeinnaam.com)"
+      submit: "Installatie afronden"
+    final:
+      description: "Dank voor het installeren van Talk! We hebben een bericht gestuurd om je e-mailadres te valideren. Terwijl je je account verder opzet, kun je alvast de interactie aangaan met je gebruikers."
+      launch: "Start Talk"
+      close: "Installatie afsluiten"
+  admin_sidebar:
+    view_options: "Bekijk opties"
+    sort_comments: "Sorteer reacties"