--- conflicted
+++ resolved
@@ -1,339 +1,276 @@
 fr:
-  account_history:
-    action: Action
-    ban_removed: 'Bannissement levé'
-    date: Date
-    suspended: 'Suspendu, {0}'
-    suspension_removed: 'Suspension levée'
-    system: Système
-    taken_by: 'Prise par'
-    user_banned: 'Utilisateur banni'
-    username_status: 'Nom d’utilisateur {0}'
-  admin_sidebar:
-    sort_comments: 'Trier les commentaires'
-    view_options: 'Afficher les options'
-  already_flagged_username: 'Vous avez déjà signalé ce nom d’utilisateur.'
+  your_account_has_been_suspended: Votre compte a été temporairement suspendu.
+  your_account_has_been_banned: Votre compte a été banni.
+  your_username_has_been_rejected: Votre compte a été suspendu en raison de votre nom d’utilisateur jugé inapproprié. Veuillez saisir un nouveau nom d’utilisateur pour restaurer votre compte.
+  embed_comments_tab: Commentaires
   bandialog:
-    are_you_sure: 'Êtes-vous sûr de vouloir bannir {0}?'
-    ban_user: 'Bannir l''utilisateur ?'
-    banned_user: 'Utilisateur banni'
+    are_you_sure: "Êtes-vous sûr de vouloir bannir {0}?"
+    ban_user: "Bannir l'utilisateur ?"
+    banned_user: "Utilisateur banni"
     cancel: Annuler
+    note: "Remarque : bannir cet utilisateur rejettera également ce commentaire."
+    note_reject_comment: "Bannir cet utilisateur placera ce commentaire dans la liste des commentaires rejetées."
+    note_ban_user: "Bannir cet utilisateur empêchera cet utilisateur d’écrire, de réagir à ou de signaler des commentaires."
+    yes_ban_user: "Oui, bannir cet utilisateur"
+    write_a_message: "Écrire un message"
+    send: "Envoyer"
+    notify_ban_headline: "Aviser l’utilisateur du bannissement"
+    notify_ban_description: "Ceci avisera l’utilisateur par courrier électronique de son bannissement de la communauté"
     email_message_ban: "Cher {0},\n\nUne personne ayant accès à votre compte a transgressé nos directives communautaires. En conséquence, votre compte a été banni. Vous ne pourrez plus écrire, aimer ou signaler des commentaires. Si vous pensez qu’il s’agit d’une erreur, veuillez contacter notre équipe communautaire."
-    note: 'Remarque : bannir cet utilisateur rejettera également ce commentaire.'
-    note_ban_user: 'Bannir cet utilisateur empêchera cet utilisateur d’écrire, de réagir à ou de signaler des commentaires.'
-    note_reject_comment: 'Bannir cet utilisateur placera ce commentaire dans la liste des commentaires rejetées.'
-    notify_ban_description: 'Ceci avisera l’utilisateur par courrier électronique de son bannissement de la communauté'
-    notify_ban_headline: 'Aviser l’utilisateur du bannissement'
-    send: Envoyer
-    write_a_message: 'Écrire un message'
-    yes_ban_user: 'Oui, bannir cet utilisateur'
-  bio_offensive: 'Cette biographie est offensante'
-  cancel: Annuler
-  characters_remaining: 'caractères restants'
+  bio_offensive: "Cette biographie est offensante"
+  cancel: "Annuler"
+  confirm_email:
+    click_to_confirm: "Cliquez ci-dessous pour confirmer votre adresse électronique"
+    confirm: "Confirmer"
+  password_reset:
+    mail_sent: 'Si vous avez un compte enregistré, un lien de réinitialisation de mot de passe a été envoyé à cette adresse électronique'
+    set_new_password: "Changer votre mot de passe"
+    new_password: "Nouveau mot de passe"
+    new_password_help: "Le mot de passe doit comporter au moins 8 caractères"
+    confirm_new_password: "Confirmer le nouveau mot de passe"
+    change_password: "Changer le mot de passe"
+  characters_remaining: "caractères restants"
   comment:
-    anon: Anonyme
-    ban_user: 'Bannir utilisateur'
-    comment: 'Publier un commentaire'
+    anon: "Anonyme"
+    ban_user: "Bannir utilisateur"
+    undo_reject: "Annuler"
+    comment: "Publier un commentaire"
+    flagged: "signalé"
     edited: Modifié
-    flagged: signalé
-    undo_reject: Annuler
-    view_context: 'Afficher le contexte'
+    view_context: "Afficher le contexte"
   comment_box:
-    cancel: Annuler
-    characters_remaining: 'caractères restants'
-    comment: 'Publier un commentaire'
-    comment_post_banned_word: 'Votre commentaire contient un ou plusieurs mots qui ne sont pas autorisés, il ne sera pas publié. Si vous pensez qu''il y a une erreur, contactez notre équipe de modération.'
-    comment_post_notif: 'Votre commentaire a été publié.'
-    comment_post_notif_premod: 'Merci d''avoir envoyé un commentaire. Notre équipe de modération passera en revue votre commentaire sous peu.'
-    name: Nom
-    post: Publier
-    reply: Répondre
-  comment_history_blank:
-    info: 'Un historique de vos commentaires apparaîtra ici'
-    title: 'Vous n’avez écrit aucun commentaire'
-  comment_offensive: 'Ce commentaire est offensant'
+    post: "Publier"
+    cancel: "Annuler"
+    reply: "Répondre"
+    comment: "Publier un commentaire"
+    name: "Nom"
+    comment_post_notif: "Votre commentaire a été publié."
+    comment_post_notif_premod: "Merci d'avoir envoyé un commentaire. Notre équipe de modération passera en revue votre commentaire sous peu."
+    comment_post_banned_word: "Votre commentaire contient un ou plusieurs mots qui ne sont pas autorisés, il ne sera pas publié. Si vous pensez qu'il y a une erreur, contactez notre équipe de modération."
+    characters_remaining: "caractères restants"
+  comment_offensive: "Ce commentaire est offensant"
+  comment_singular: Commentaire
   comment_plural: Commentaires
-  comment_post_banned_word: 'Votre commentaire contient un ou plusieurs mots qui ne sont pas autorisés, il ne sera pas publié. Si vous pensez qu''il y a une erreur, contactez notre équipe de modération.'
-  comment_post_notif: 'Votre commentaire a été publié.'
-  comment_post_notif_premod: 'Merci d''avoir envoyé un commentaire. Notre équipe de modération passera en revue votre commentaire sous peu.'
-  comment_singular: Commentaire
+  comment_post_banned_word: "Votre commentaire contient un ou plusieurs mots qui ne sont pas autorisés, il ne sera pas publié. Si vous pensez qu'il y a une erreur, contactez notre équipe de modération."
+  comment_post_notif: "Votre commentaire a été publié."
+  comment_post_notif_premod: "Merci d'avoir envoyé un commentaire. Notre équipe de modération passera en revue votre commentaire sous peu."
   common:
-    copy: Copier
+    copy: 'Copier'
     error: 'Une erreur est survenue.'
-    reaction: réaction
-    reactions: réactions
-    replies: réponses
-    reply: répondre
-    story: Histoire
+    reply: 'répondre'
+    replies: 'réponses'
+    reaction: 'réaction'
+    reactions: 'réactions'
+    story: 'Histoire'
+  flagged_usernames:
+    notify_approved: "{0} a approuvé le nom d’utilisateur {1}"
+    notify_rejected: "{0} a rejeté le nom d’utilisateur {1}"
+    notify_flagged: "{0} a signalé le nom d’utilisateur {1}"
+    notify_changed: "l’utilisateur {0} a modifié son nom d’utilisateur en {1}"
   community:
-    account_creation_date: 'Date de création du compte'
+    account_creation_date: "Date de création du compte"
     active: Actif
     admin: Administrateur
-    ads_marketing: 'Cela ressemble à du marketing / un message publicitaire'
-    are_you_sure: 'Êtes-vous sûr de vouloir bannir {0} ?'
-    ban_user: 'Bannir l''utilisateur ?'
+    ads_marketing: "Cela ressemble à du marketing / un message publicitaire"
+    are_you_sure: "Êtes-vous sûr de vouloir bannir {0} ?"
+    ban_user: "Bannir l'utilisateur ?"
     banned: Banni
-    banned_user: 'Utilisateur banni'
+    banned_user: "Utilisateur banni"
     cancel: Annuler
-    commenter: Commenter
-    dont_like_username: 'Ne pas aimer le nom d’utilisateur'
-    flaggedaccounts: 'Noms d''utilisateurs signalés'
+    dont_like_username: "Ne pas aimer le nom d’utilisateur"
+    flaggedaccounts: "Noms d'utilisateurs signalés"
     flags: Signalements
-    impersonating: 'Usurpation d’identité'
-    loading: 'Chargement des résultats'
+    impersonating: "Usurpation d’identité"
+    loading: "Chargement des résultats"
     moderator: Modérateur
-    newsroom_role: 'Rôle de la salle de presse'
-    no_flagged_accounts: 'La liste des comptes signalés est vide.'
-    no_results: 'Aucun utilisateur n''a été trouvé avec ce nom d''utilisateur ou cette adresse de messagerie. Ils se cachent !'
-    offensive: Offensive
-    other: Autre
+    newsroom_role: "Rôle de la salle de presse"
+    no_flagged_accounts: "La liste des comptes signalés est vide."
+    no_results: "Aucun utilisateur n'a été trouvé avec ce nom d'utilisateur ou cette adresse de messagerie. Ils se cachent !"
+    offensive: "Offensive"
+    other: "Autre"
     people: Gens
-    role: 'Sélectionnez le rôle ...'
-    select_status: 'Sélectionnez l''état ...'
-    spam_ads: Spam/Ads
-    staff: Équipe
+    role: "Sélectionnez le rôle ..."
+    select_status: "Sélectionnez l'état ..."
+    spam_ads: "Spam/Ads"
+    staff: "Équipe"
     status: Statut
-    username_and_email: 'Nom d''utilisateur et e-mail'
-    yes_ban_user: 'Oui bannir l''utilisateur'
+    username_and_email: "Nom d'utilisateur et e-mail"
+    yes_ban_user: "Oui bannir l'utilisateur"
+    commenter: "Commenter"
   configure:
-    access_message: 'Vous devez être un administrateur pour accéder aux paramètres de configuration. Veuillez trouver l''administrateur le plus proche et demandez-lui d''augmenter votre niveau d’accès !'
     apply: Appliquer
-    banned_word_text: 'Les commentaires qui contiennent ces mots ou ces expressions (non sensibles à la casse) seront automatiquement supprimés du flux de commentaires. Tapez un mot et appuyez sur Entrée ou Tabulation pour ajouter. En option, envoyez une liste séparée par des virgules.'
-    banned_words_title: 'Liste des mots interdits'
-    close: Fermer
-    close_after: 'Fermer les commentaires après'
-    close_stream: 'Fermer le fil'
-    close_stream_configuration: 'Ce fil de commentaires est actuellement fermé. En ouvrant ce fil commentaire, de nouveaux commentaires peuvent être soumis et publiés.'
-    closed_comments_desc: 'Écrivez un message à afficher lorsque votre fil de commentaires est fermé et n''accepte plus de nouveaux commentaires.'
-    closed_comments_label: 'Écrire un message...'
-    closed_stream_settings: 'Message de fil de commentaires fermé'
-    comment_count_error: 'S''il vous plait, entrez un nombre valide.'
-    comment_count_header: 'Limiter la longueur d''un commentaire'
+    banned_word_text: "Les commentaires qui contiennent ces mots ou ces expressions (non sensibles à la casse) seront automatiquement supprimés du flux de commentaires. Tapez un mot et appuyez sur Entrée ou Tabulation pour ajouter. En option, envoyez une liste séparée par des virgules."
+    banned_words_title: "Liste des mots interdits"
+    close: "Fermer"
+    close_after: "Fermer les commentaires après"
+    close_stream: "Fermer le fil"
+    close_stream_configuration: "Ce fil de commentaires est actuellement fermé. En ouvrant ce fil commentaire, de nouveaux commentaires peuvent être soumis et publiés."
+    closed_comments_desc: "Écrivez un message à afficher lorsque votre fil de commentaires est fermé et n'accepte plus de nouveaux commentaires."
+    closed_comments_label: "Écrire un message..."
+    closed_stream_settings: "Message de fil de commentaires fermé"
+    comment_count_error: "S'il vous plait, entrez un nombre valide."
+    comment_count_header: "Limiter la longueur d'un commentaire"
     comment_count_text_post: caractères
-    comment_count_text_pre: 'Les commentaires seront limités à'
+    comment_count_text_pre: "Les commentaires seront limités à"
     comment_settings: Paramètres
-    comment_stream: 'Fil de commentaires'
-    comment_stream_will_close: 'Le fil de commentaires va se fermer'
+    comment_stream: "Fil de commentaires"
+    comment_stream_will_close: "Le fil de commentaires va se fermer"
     community: Communauté
     configure: Configurer
-    copy_and_paste: 'Copiez et collez le code ci-dessous dans votre CMS pour intégrer votre boîte de commentaires dans vos articles.'
-    custom_css_url: 'URL CSS personnalisée'
-    custom_css_url_desc: 'URL d''une feuille de style CSS qui remplacera les styles par défaut d''intégration des commentaires. Peut être interne ou externe.'
+    copy_and_paste: "Copiez et collez le code ci-dessous dans votre CMS pour intégrer votre boîte de commentaires dans vos articles."
+    custom_css_url: "URL CSS personnalisée"
+    custom_css_url_desc: "URL d'une feuille de style CSS qui remplacera les styles par défaut d'intégration des commentaires. Peut être interne ou externe."
     days: Journées
-    description: 'Personnaliser les paramètres du fil de commentaires pour cet élément.'
-    domain_list_text: 'Entrez les domaines que vous souhaitez autoriser pour Talk, par exemple vos environnements locaux de production et de production (ex : localhost: 3000 staging.domain.com domain.com).'
-    domain_list_title: 'Domaines autorisés'
-    edit_comment_timeframe_heading: 'Modifier l''horodatage des commentaires'
-    edit_comment_timeframe_text_post: 'secondes pour modifier leurs commentaires.'
-    edit_comment_timeframe_text_pre: 'Les commentateurs auront'
-    embed_comment_stream: 'Intégrer le fil'
-    enable_pre_moderation: 'Activer modération a priori'
-    enable_pre_moderation_text: 'Les modérateurs doivent approuver tout commentaire avant qu''il ne soit publié.'
-    enable_premod: 'Activer la modération a priori'
-    enable_premod_description: 'Les modérateurs doivent approuver tout commentaire avant sa publication.'
-    enable_premod_links: 'Modérer les commentaires contenant des liens'
-    enable_premod_links_description: 'Les modérateurs doivent approuver tout commentaire contenant un lien avant sa publication.'
-    enable_premod_links_text: 'Les modérateurs doivent approuver tout commentaire contenant un lien avant sa publication.'
-    enable_questionbox: 'Posez une question aux lecteurs.'
-    enable_questionbox_description: 'Cette question apparaîtra en haut de ce fil de commentaires. Demandez aux lecteurs de s''exprimer sur un sujet évoqué dans l''article ou posez les termes de la discussion, etc.'
+    description: "Personnaliser les paramètres du fil de commentaires pour cet élément."
+    domain_list_text: "Entrez les domaines que vous souhaitez autoriser pour Talk, par exemple vos environnements locaux de production et de production (ex : localhost: 3000 staging.domain.com domain.com)."
+    domain_list_title: "Domaines autorisés"
+    edit_comment_timeframe_heading: "Modifier l'horodatage des commentaires"
+    edit_comment_timeframe_text_pre: "Les commentateurs auront"
+    edit_comment_timeframe_text_post: "secondes pour modifier leurs commentaires."
+    embed_comment_stream: "Intégrer le fil"
+    enable_premod_links_text: "Les modérateurs doivent approuver tout commentaire contenant un lien avant sa publication."
+    enable_pre_moderation: "Activer modération a priori"
+    enable_pre_moderation_text: "Les modérateurs doivent approuver tout commentaire avant qu'il ne soit publié."
+    enable_premod_links: "Modérer les commentaires contenant des liens"
+    enable_premod: "Activer la modération a priori"
+    enable_premod_description: "Les modérateurs doivent approuver tout commentaire avant sa publication."
+    enable_premod_links_description: "Les modérateurs doivent approuver tout commentaire contenant un lien avant sa publication."
+    enable_questionbox: "Posez une question aux lecteurs."
+    enable_questionbox_description: "Cette question apparaîtra en haut de ce fil de commentaires. Demandez aux lecteurs de s'exprimer sur un sujet évoqué dans l'article ou posez les termes de la discussion, etc."
     hours: Heures
-    include_comment_stream: 'Inclure la description du fil de commentaires pour les lecteurs'
-    include_comment_stream_desc: 'Écrivez un message à ajouter au haut de votre flux de commentaires. Publiez un sujet de discussion, avec des suggestion sur la tenue des débats, etc.'
-    include_question_here: 'Écrivez votre question ici.'
-    include_text: 'Entrez votre texte ici.'
+    include_comment_stream: "Inclure la description du fil de commentaires pour les lecteurs"
+    include_comment_stream_desc: "Écrivez un message à ajouter au haut de votre flux de commentaires. Publiez un sujet de discussion, avec des suggestion sur la tenue des débats, etc."
+    include_text: "Entrez votre texte ici."
+    include_question_here: "Écrivez votre question ici."
     moderate: Modérer
-    moderation_settings: 'Paramètres de la modération'
-    open: Ouvert
-    open_stream: 'Ouvrir le fil'
-    open_stream_configuration: 'Ce fil de commentaires est actuellement ouvert. En fermant ce fil de commentaires, aucun nouveau commentaire ne pourra être envoyé, les commentaires précédents seront toujours affichés.'
-    require_email_verification: 'Exiger une vérification de l''e-mail'
-    require_email_verification_text: 'Les nouveaux utilisateurs doivent vérifier leur adresse e-mail avant de commenter.'
-    save_changes: 'Sauvegarder les changements'
+    moderation_settings: "Paramètres de la modération"
+    open: "Ouvert"
+    open_stream: "Ouvrir le fil"
+    open_stream_configuration: "Ce fil de commentaires est actuellement ouvert. En fermant ce fil de commentaires, aucun nouveau commentaire ne pourra être envoyé, les commentaires précédents seront toujours affichés."
+    require_email_verification: "Exiger une vérification de l'e-mail"
+    require_email_verification_text: "Les nouveaux utilisateurs doivent vérifier leur adresse e-mail avant de commenter."
+    save_changes: "Sauvegarder les changements"
+    shortcuts: Raccourcis
+    sign_out: "Se Déconnecter"
+    stories: Histoires
+    stream_settings: "Paramètres du fil"
+    access_message: "Vous devez être un administrateur pour accéder aux paramètres de configuration. Veuillez trouver l'administrateur le plus proche et demandez-lui d'augmenter votre niveau d’accès !"
+    suspect_word_title: "Liste des mots suspects"
+    suspect_word_text: "Les commentaires contenant ces mots ou expressions (non sensibles à la casse) seront mis en évidence dans le flux de commentaires. Tapez un mot et appuyez sur Entrée ou Tabulation pour ajouter. En option, entrez une liste séparée par des virgules."
+    tech_settings: "Paramètres techniques"
+    title: "Configurer le fil de commentaires"
+    weeks: Semaines
+    wordlist: "Mots interdits"
     save_changes_dialog:
-      cancel: Annuler
-      copy: 'Vous avez fait une ou plusieurs modifications sans enregistrer. Souhaitez-vous sauvegarder ou abandonner vos modifications ?'
-      discard: Abandonner
-      save_settings: 'Enregistrer la configuration'
-      unsaved_changes: 'Modifications non enregistrées'
-    shortcuts: Raccourcis
-    sign_out: 'Se Déconnecter'
-    stories: Histoires
-    stream_settings: 'Paramètres du fil'
-    suspect_word_text: 'Les commentaires contenant ces mots ou expressions (non sensibles à la casse) seront mis en évidence dans le flux de commentaires. Tapez un mot et appuyez sur Entrée ou Tabulation pour ajouter. En option, entrez une liste séparée par des virgules.'
-    suspect_word_title: 'Liste des mots suspects'
-    tech_settings: 'Paramètres techniques'
-    title: 'Configurer le fil de commentaires'
-    weeks: Semaines
-    wordlist: 'Mots interdits'
-  confirm_email:
-    click_to_confirm: 'Cliquez ci-dessous pour confirmer votre adresse électronique'
-    confirm: Confirmer
+      unsaved_changes: "Modifications non enregistrées"
+      copy: "Vous avez fait une ou plusieurs modifications sans enregistrer. Souhaitez-vous sauvegarder ou abandonner vos modifications ?"
+      save_settings: "Enregistrer la configuration"
+      discard: "Abandonner"
+      cancel: "Annuler"
   continue: Continuer
   createdisplay:
-    check_the_form: 'Formulaire invalide. Veuillez vérifier les champs'
-    continue: 'Continuer avec le même nom d’utilisateur Facebook'
-    error_create: 'Une erreur lors du changement de nom d’utilisateur'
-    fake_comment_body: 'Ceci est un exemple de commentaire. Les lecteurs peuvent livrer leurs réflexions et avis avec les salles de presse dans la section des commentaires.'
-    fake_comment_date: 'il y a 1 minute'
-    if_you_dont_change_your_name: 'Si vous ne modifiez pas votre nom d’utilisateur à cette étape, votre nom d’affichage Facefook apparaîtra avec tous vos commentaires.'
-    required_field: 'Champ obligatoire'
+    check_the_form: "Formulaire invalide. Veuillez vérifier les champs"
+    continue: "Continuer avec le même nom d’utilisateur Facebook"
+    error_create: "Une erreur lors du changement de nom d’utilisateur"
+    fake_comment_body: "Ceci est un exemple de commentaire. Les lecteurs peuvent livrer leurs réflexions et avis avec les salles de presse dans la section des commentaires."
+    fake_comment_date: "il y a 1 minute"
+    if_you_dont_change_your_name: "Si vous ne modifiez pas votre nom d’utilisateur à cette étape, votre nom d’affichage Facefook apparaîtra avec tous vos commentaires."
+    required_field: "Champ obligatoire"
     save: Sauvegarder
-    special_characters: 'Les noms d''utilisateur ne peuvent contenir que des lettres, des chiffres et "_"'
-    username: 'Nom d’utilisateur'
-    write_your_username: 'Modifier votre nom d’utilisateur'
-    your_username: 'Votre nom d’utilisateur apparait sur chaque commentaire publié.'
+    special_characters: "Les noms d'utilisateur ne peuvent contenir que des lettres, des chiffres et \"_\""
+    username: Nom d’utilisateur
+    write_your_username: "Modifier votre nom d’utilisateur"
+    your_username: "Votre nom d’utilisateur apparait sur chaque commentaire publié."
   done: Terminé
   edit_comment:
+    body_input_label: "Modifier ce commentaire"
+    save_button: "Sauvegarder les changements"
+    edit_window_expired: "Vous ne pouvez plus modifier ce commentaire. La fenêtre de temps pour le faire a expiré. Pourquoi ne pas en publier un autre ?"
+    edit_window_expired_close: "Fermer"
+    edit_window_timer_prefix: "Fenêtre d'édition :"
+    second: "seconde"
+    seconds_plural: "secondes"
+    minute: "minute"
+    minutes_plural: "minutes"
+    email:
+    suspended:
+      subject: "Votre compte a été suspendu"
     banned:
-      body: 'Conformément aux directives communautaires du projet Coral, votre compte a été banni. Vous ne pouvez désormais plus commenter, signaler ou collaborer avec notre communauté.'
-      subject: 'Votre compte a été banni'
-    body_input_label: 'Modifier ce commentaire'
+      subject: "Votre compte a été banni"
+      body: "Conformément aux directives communautaires du projet Coral, votre compte a été banni. Vous ne pouvez désormais plus commenter, signaler ou collaborer avec notre communauté."
     confirm:
-      confirm_email: 'Confirmer l’adresse électronique'
-      has_been_requested: 'Une confirmation de l’adresse électronique a été demandée pour le compte suivant :'
-      if_you_did_not: 'Si vous n’êtes pas à l’origine de cette requête, vous pouvez ignorer ce courriel en toute sécurité.'
-      subject: 'Confirmation adresse électronique'
-      to_confirm: 'Pour confirmer le compte, veuillez suivre le lien suivant :'
-    edit_window_expired: 'Vous ne pouvez plus modifier ce commentaire. La fenêtre de temps pour le faire a expiré. Pourquoi ne pas en publier un autre ?'
-    edit_window_expired_close: Fermer
-    edit_window_timer_prefix: 'Fenêtre d''édition :'
-    email: null
-    minute: minute
-    minutes_plural: minutes
+      has_been_requested: "Une confirmation de l’adresse électronique a été demandée pour le compte suivant :"
+      to_confirm: "Pour confirmer le compte, veuillez suivre le lien suivant :"
+      confirm_email: "Confirmer l’adresse électronique"
+      if_you_did_not: "Si vous n’êtes pas à l’origine de cette requête, vous pouvez ignorer ce courriel en toute sécurité."
+      subject: "Confirmation adresse électronique"
     password_reset:
-      if_you_did: 'Si vous êtes à l’origine de cette requête,'
-      please_click: 'veuillez cliquez ici pour réinitialiser le mot de passe'
-      we_received_a_request: 'Nous avons reçu une demande de réinitialisation de votre mot de passe. Si vous n''avez pas demandé cette modification, vous pouvez ignorer ce courriel.'
-    save_button: 'Sauvegarder les changements'
-    second: seconde
-    seconds_plural: secondes
-    suspended:
-      subject: 'Votre compte a été suspendu'
-  embed_comments_tab: Commentaires
+      we_received_a_request: "Nous avons reçu une demande de réinitialisation de votre mot de passe. Si vous n'avez pas demandé cette modification, vous pouvez ignorer ce courriel."
+      if_you_did: "Si vous êtes à l’origine de cette requête,"
+      please_click: "veuillez cliquez ici pour réinitialiser le mot de passe"
   embedlink:
-    copy: 'Copier dans le presse-papier'
+    copy: "Copier dans le presse-papier"
   error:
-    ALREADY_EXISTS: 'Ressource déjà existante'
-    CANNOT_IGNORE_STAFF: 'Ne peut pas ignorer les membres de l''équipe.'
-    COMMENT_PARENT_NOT_VISIBLE: 'Le commentaire auquel vous répondez a été supprimé ou n’existe plus.'
-    COMMENT_TOO_SHORT: 'Votre commentaire doit contenir quelque chose'
-    COMMENTING_CLOSED: 'Les commentaires sont déjà fermés'
-    confirm_password: 'Les mots de passe ne correspondent pas. Vérifiez à nouveau'
-    EDIT_USERNAME_NOT_AUTHORIZED: 'Vous n''avez pas la permission de mettre à jour votre nom d''utilisateur.'
-    EDIT_WINDOW_ENDED: 'Vous ne pouvez plus modifier ce commentaire. La fenêtre de temps pour le faire a expiré.'
-    email: 'Pas une adresse e-mail valide'
-    EMAIL_ALREADY_VERIFIED: 'Adresse électronique déjà vérifiée.'
-    EMAIL_IN_USE: 'Adresse électronique déjà utilisée'
-    email_not_verified: 'L''adresse e-mail {0} n''est pas vérifiée.'
-    EMAIL_NOT_VERIFIED: 'Adresse électronique non vérifiée'
-    email_password: 'Combinaison e-mail / mot de passe incorrecte.'
-    EMAIL_REQUIRED: 'Une adresse électronique est requise'
-    EMAIL_VERIFICATION_TOKEN_INVALID: 'Le code de vérification de l''adresse électronique n''est pas valide.'
-    INVALID_ASSET_URL: 'L''URL est invalide'
-    LOGIN_MAXIMUM_EXCEEDED: 'Vous avez effectué trop de tentatives infructueuses pour entrer votre mot de passe. S''il vous plaît, attendez.'
-    network_error: 'Échec de connexion au serveur. Vérifiez votre connexion Internet et réessayez.'
-    NO_SPECIAL_CHARACTERS: 'Les noms d''utilisateur ne peuvent contenir que des lettres, des chiffres et "_" seulement'
-    NOT_AUTHORIZED: 'Vous n''êtes pas autorisé à effectuer cette action.'
-    NOT_FOUND: 'Ressource introuvable'
-    organization_name: 'Le nom de l''organisation ne peut contenir que des lettres ou des chiffres.'
-    password: 'Le mot de passe doit être d''au moins 8 caractères'
-    PASSWORD_LENGTH: 'Le mot de passe est trop court'
-    PASSWORD_REQUIRED: 'Doit entrer un mot de passe'
-    PASSWORD_RESET_TOKEN_INVALID: 'Votre lien de réinitialisation de mot de passe n''est pas valide.'
-    PROFANITY_ERROR: 'Les noms d''utilisateur ne doivent pas contenir de mots offensants. Veuillez contacter l''administrateur si vous pensez qu''il y a une erreur.'
-    RATE_LIMIT_EXCEEDED: 'Nombre d’utilisations dépassé'
-    required_field: 'Ce champ est obligatoire'
-    SAME_USERNAME_PROVIDED: 'Vous devez soumettre un nom d’utilisateur différent.'
-    temporarily_suspended: 'Votre compte est actuellement suspendu. Il sera réactivé {0}. Veuillez nous contacter si vous avez des questions.'
-    unexpected: 'Désolé, une erreur inattendue s''est produite.'
-    username: 'Les noms d''utilisateur ne peuvent contenir que des chiffres, des lettres et "_"'
-    USERNAME_IN_USE: 'Ce nom d''utilisateur est déjà pris'
-    USERNAME_REQUIRED: 'Doit entrer un nom d''utilisateur'
-  flag_comment: 'Signaler un commentaire'
-  flag_reason: 'Motif du signalement (facultatif)'
-  flag_username: 'Signaler un nom d''utilisateur'
-  flagged_usernames:
-    notify_approved: '{0} a approuvé le nom d’utilisateur {1}'
-    notify_changed: 'l’utilisateur {0} a modifié son nom d’utilisateur en {1}'
-    notify_flagged: '{0} a signalé le nom d’utilisateur {1}'
-    notify_rejected: '{0} a rejeté le nom d’utilisateur {1}'
-  flags:
-    reasons:
-      comment:
-        banned_word: 'Mot banni'
-        body_count: 'Le texte dépasse la longueur maximale'
-        comment_noagree: 'Pas d’accord'
-        comment_offensive: Offensive
-        comment_other: Autre
-        comment_spam: Spam
-        links: Lien
-        suspect_word: 'Mot suspect'
-        trust: Trust
-      user:
-        username_impersonating: 'Usurpation d’identité'
-        username_nolike: Dislike
-        username_offensive: Offensive
-        username_other: Autre
-        username_spam: Spam
+    COMMENT_PARENT_NOT_VISIBLE: "Le commentaire auquel vous répondez a été supprimé ou n’existe plus."
+    EMAIL_VERIFICATION_TOKEN_INVALID: "Le code de vérification de l'adresse électronique n'est pas valide."
+    EMAIL_ALREADY_VERIFIED: "Adresse électronique déjà vérifiée."
+    PASSWORD_RESET_TOKEN_INVALID: "Votre lien de réinitialisation de mot de passe n'est pas valide."
+    COMMENT_TOO_SHORT: "Votre commentaire doit contenir quelque chose"
+    NOT_AUTHORIZED: "Vous n'êtes pas autorisé à effectuer cette action."
+    NO_SPECIAL_CHARACTERS: "Les noms d'utilisateur ne peuvent contenir que des lettres, des chiffres et \"_\" seulement"
+    PASSWORD_LENGTH: "Le mot de passe est trop court"
+    PROFANITY_ERROR: "Les noms d'utilisateur ne doivent pas contenir de mots offensants. Veuillez contacter l'administrateur si vous pensez qu'il y a une erreur."
+    RATE_LIMIT_EXCEEDED: "Nombre d’utilisations dépassé"
+    USERNAME_IN_USE: "Ce nom d'utilisateur est déjà pris"
+    USERNAME_REQUIRED: "Doit entrer un nom d'utilisateur"
+    EMAIL_NOT_VERIFIED: "Adresse électronique non vérifiée"
+    EDIT_WINDOW_ENDED: "Vous ne pouvez plus modifier ce commentaire. La fenêtre de temps pour le faire a expiré."
+    EDIT_USERNAME_NOT_AUTHORIZED: "Vous n'avez pas la permission de mettre à jour votre nom d'utilisateur."
+    SAME_USERNAME_PROVIDED: "Vous devez soumettre un nom d’utilisateur différent."
+    EMAIL_IN_USE: "Adresse électronique déjà utilisée"
+    EMAIL_REQUIRED: "Une adresse électronique est requise"
+    LOGIN_MAXIMUM_EXCEEDED: "Vous avez effectué trop de tentatives infructueuses pour entrer votre mot de passe. S'il vous plaît, attendez."
+    PASSWORD_REQUIRED: "Doit entrer un mot de passe"
+    COMMENTING_CLOSED: "Les commentaires sont déjà fermés"
+    NOT_FOUND: "Ressource introuvable"
+    ALREADY_EXISTS: "Ressource déjà existante"
+    INVALID_ASSET_URL: "L'URL est invalide"
+    CANNOT_IGNORE_STAFF: "Ne peut pas ignorer les membres de l'équipe."
+    email: "Pas une adresse e-mail valide"
+    confirm_password: "Les mots de passe ne correspondent pas. Vérifiez à nouveau"
+    network_error: "Échec de connexion au serveur. Vérifiez votre connexion Internet et réessayez."
+    email_not_verified: "L'adresse e-mail {0} n'est pas vérifiée."
+    email_password: "Combinaison e-mail / mot de passe incorrecte."
+    organization_name: "Le nom de l'organisation ne peut contenir que des lettres ou des chiffres."
+    password: "Le mot de passe doit être d'au moins 8 caractères"
+    username: "Les noms d'utilisateur ne peuvent contenir que des chiffres, des lettres et \"_\""
+    required_field: "Ce champ est obligatoire"
+    unexpected: "Désolé, une erreur inattendue s'est produite."
+    temporarily_suspended: "Votre compte est actuellement suspendu. Il sera réactivé {0}. Veuillez nous contacter si vous avez des questions."
+  flag_comment: "Signaler un commentaire"
+  flag_reason: "Motif du signalement (facultatif)"
+  flag_username: "Signaler un nom d'utilisateur"
   framework:
-    banned_account_body: 'Cela signifie que vous ne pouvez pas aimer, signaler ou écrire des commentaires.'
-    banned_account_header: 'Votre compte est actuellement banni.'
-    changed_name:
-      msg: 'Votre modification de nom d’utilisateur est sous révision par notre équipe de modération.'
+    banned_account_header: "Votre compte est actuellement banni."
+    banned_account_body: "Cela signifie que vous ne pouvez pas aimer, signaler ou écrire des commentaires."
     comment: commentaire
-    comment_is_hidden: 'Ce commentaire n’est pas disponible.'
-    comment_is_ignored: 'Ce commentaire est caché car vous avez ignoré cet utilisateur.'
-    comment_is_rejected: 'Vous avez rejeté ce commentaire.'
+    comment_is_rejected: "Vous avez rejeté ce commentaire."
+    comment_is_hidden: "Ce commentaire n’est pas disponible."
+    comment_is_ignored: "Ce commentaire est caché car vous avez ignoré cet utilisateur."
     comments: commentaires
-    configure_stream: 'Configurer le fil'
-    content_not_available: 'Ce contenu n''est pas disponible'
+    configure_stream: "Configurer le fil"
+    content_not_available: "Ce contenu n'est pas disponible"
     edit_name:
       button: Soumettre
-      error: 'Les noms d''utilisateur ne peuvent contenir que des chiffres, des lettres et "_"'
-      label: 'Nouveau nom d''utilisateur'
-      msg: 'Votre compte est actuellement suspendu car votre nom d''utilisateur a été jugé inapproprié. Pour restaurer votre compte, entrez un nouveau nom d''utilisateur. Contactez-nous si vous avez des questions.'
-    my_comments: 'Mes commentaires'
-    my_profile: 'Mon profil'
-    new_count: 'Voir {0} plus {1}'
+      error: "Les noms d'utilisateur ne peuvent contenir que des chiffres, des lettres et \"_\""
+      label: "Nouveau nom d'utilisateur"
+      msg: "Votre compte est actuellement suspendu car votre nom d'utilisateur a été jugé inapproprié. Pour restaurer votre compte, entrez un nouveau nom d'utilisateur. Contactez-nous si vous avez des questions."
+    changed_name:
+      msg: "Votre modification de nom d’utilisateur est sous révision par notre équipe de modération."
+    my_comments: "Mes commentaires"
+    my_profile: "Mon profil"
+    new_count: "Voir {0} plus {1}"
     profile: Profil
-<<<<<<< HEAD
-    show_all_comments: 'Afficher tous les commentaires'
-    success_bio_update: 'Votre biographie a été mise à jour'
-    success_name_update: 'Votre nom d''utilisateur a été mis à jour'
-    success_update_settings: 'Les modifications que vous avez apportées ont été appliqué es au fil de commentaires sur cet article'
-    view_all_replies: 'Voir {0} réponses'
-    view_all_replies_initial: 'Voir toutes les {0} réponses'
-    view_more_comments: 'Voir plus de commentaires'
-    view_reply: 'Voir la réponse'
-  from_settings_page: 'Dans la page Profil, vous pouvez voir l''historique de vos commentaires.'
-  install:
-    add_organization:
-      description: 'Veuillez nous indiquer le nom de votre organisation. Cela apparaîtra dans les e-mails lors de l''invitation de nouveaux membres dans l''équipe.'
-      label: 'Nom de l''organisation'
-      save: Sauvegarder
-    create:
-      confirm_password: 'Confirmez Le mot de passe'
-      email: 'Adresse e-mail'
-      organization_contact_email: 'Organization Contact Email'
-      password: 'Mot de passe'
-      save: Sauvegarder
-      username: 'Nom d''utilisateur'
-    final:
-      close: 'Fermez cet installateur'
-      description: 'Merci d''avoir installé Talk ! Nous avons envoyé un e-mail pour vérifier votre adresse électronique. Pendant que vous terminez la configuration, vous pouvez commencer à engager vos lecteurs dès maintenant.'
-      launch: 'Lancer Talk'
-    initial:
-      description: 'Configurez votre communauté Talk en quelques petites étapes.'
-      submit: Commencer
-    permitted_domains:
-      description: 'Entrez les domaines que vous souhaitez autoriser pour Talk, par ex. vos environnements locaux, de déploiement et de production (ex localhost:3000, staging.domain.com, domain.com).'
-      submit: 'Terminer l''installation'
-      title: 'Domaines autorisés'
-  like: 'J''aime'
-  loading_results: 'Chargement des résultats'
-  marketing: 'Cela ressemble à du marketing / une publicité'
-  moderate_this_stream: 'Modifiez ce fil'
-=======
     show_all_comments: "Afficher tous les commentaires"
     success_bio_update: "Votre biographie a été mise à jour"
     success_name_update: "Votre nom d'utilisateur a été mis à jour"
@@ -364,166 +301,188 @@
          banned_word: "Mot banni"
          body_count: "Le texte dépasse la longueur maximale"
          links: "Lien"
->>>>>>> 8feb67f2
   modqueue:
-    account: 'Signalements du compte'
+    account: "Signalements du compte"
     actions: Actions
     all: tous
-    all_streams: 'Tous les fils'
-    approve: Approuver
-    approved: Approuvé
-    ban_user: Bannir
+    all_streams: "Tous les fils"
+    notify_edited: '{0} a modifié le commentaire "{1}"'
+    notify_accepted: '{0} a accepté le commentaire "{1}"'
+    notify_rejected: '{0} a rejeté le commentaire "{1}"'
+    notify_flagged: '{0} a signalé le commentaire "{1}"'
+    notify_reset: '{0} a réinitialisé le statut du commentaire "{1}"'
+    approve: "Approuver"
+    approved: "Approuvé"
+    ban_user: "Bannir"
     billion: B
     close: Fermer
-    empty_queue: 'Plus de commentaires à modérer ! Vous avez terminé, allez prendre un ☕️'
+    empty_queue: "Plus de commentaires à modérer ! Vous avez terminé, allez prendre un ☕️"
     flagged: signalé
-    jump_to_queue: 'Aller dans une file d''attente spécifique'
-    less_detail: 'Moins de détails'
-    likes: 'J''aime'
+    reported: signalé
+    less_detail: "Moins de détails"
+    likes: "J'aime"
     million: M
-    mod_faster: 'Modérer plus rapidement avec les raccourcis clavier'
-    moderate: 'Modérer →'
-    more_detail: 'Plus de détails'
+    mod_faster: "Modérer plus rapidement avec les raccourcis clavier"
+    moderate: "Modérer →"
+    more_detail: "Plus de détails"
+    new: Nouveau
+    newest_first: "Le plus récent d'abord"
     navigation: Navigation
-    new: Nouveau
-    newest_first: 'Le plus récent d''abord'
-    next_comment: 'Aller au prochain commentaire'
-    next_queue: 'Changer de file'
-    notify_accepted: '{0} a accepté le commentaire "{1}"'
-    notify_edited: '{0} a modifié le commentaire "{1}"'
-    notify_flagged: '{0} a signalé le commentaire "{1}"'
-    notify_rejected: '{0} a rejeté le commentaire "{1}"'
-    notify_reset: '{0} a réinitialisé le statut du commentaire "{1}"'
-    oldest_first: 'Le plus ancien d''abord'
+    next_comment: "Aller au prochain commentaire"
+    toggle_search: "Ouvrir la recherche"
+    next_queue: "Changer de file"
+    oldest_first: "Le plus ancien d'abord"
     premod: Pre-modérer
-    prev_comment: 'Aller au commentaire précédent'
-    reject: Rejeter
-    rejected: Rejeté
-    reply: Répondre
-    reported: signalé
-    select_stream: 'Sélectionnez le fil'
+    prev_comment: "Aller au commentaire précédent"
+    reject: "Rejeter"
+    rejected: "Rejeté"
+    reply: "Répondre"
+    select_stream: "Sélectionnez le fil"
     shift_key: ⇧
     shortcuts: Raccourcis
-    show_shortcuts: 'Afficher les raccourcis'
-    singleview: 'Mode zen'
-    sort: Trier
-    thismenu: 'Ouvrir ce menu'
+    sort: "Trier"
+    show_shortcuts: "Afficher les raccourcis"
+    singleview: "Mode zen"
+    thismenu: "Ouvrir ce menu"
+    jump_to_queue: "Aller dans une file d'attente spécifique"
     thousand: k
-    toggle_search: 'Ouvrir la recherche'
-    try_these: 'Essayez ces'
-    view_more_shortcuts: 'Afficher plus de raccourcis'
-  my_comment_history: 'Mon historique de commentaires'
+    try_these: "Essayez ces"
+    view_more_shortcuts: "Afficher plus de raccourcis"
+  my_comment_history: "Mon historique de commentaires"
   name: Nom
-  no_agree_comment: 'Je ne suis pas d''accord avec ce commentaire'
-  no_like_bio: 'Je n''aime pas cette biographie'
-  no_like_username: 'Je n''aime pas ce nom d''utilisateur'
+  no_agree_comment: "Je ne suis pas d'accord avec ce commentaire"
+  no_like_bio: "Je n'aime pas cette biographie"
+  no_like_username: "Je n'aime pas ce nom d'utilisateur"
+  already_flagged_username: "Vous avez déjà signalé ce nom d’utilisateur."
   other: Autre
-  password_reset:
-    change_password: 'Changer le mot de passe'
-    confirm_new_password: 'Confirmer le nouveau mot de passe'
-    mail_sent: 'Si vous avez un compte enregistré, un lien de réinitialisation de mot de passe a été envoyé à cette adresse électronique'
-    new_password: 'Nouveau mot de passe'
-    new_password_help: 'Le mot de passe doit comporter au moins 8 caractères'
-    set_new_password: 'Changer votre mot de passe'
   permalink: Partager
-  personal_info: 'Ce commentaire révèle des informations personnelles identifiables'
+  personal_info: "Ce commentaire révèle des informations personnelles identifiables"
   post: Publier
   profile: Profil
-  profile_settings: Paramètres
-  reject_username:
-    description_notify: 'Suspendre cet utilisateur désactivera temporairement son compte.'
-    description_reject: 'Voulez-vous interdire temporairement cet utilisateur en raison de leur {0}? Cela va temporairement suspendre l''utilisateur jusqu''à ce qu''ils réécrivent leurs {0}.'
-    email_message_reject: 'Un autre membre de la communauté a récemment signalé votre nom d''utilisateur pour examen. En raison de son contenu, votre nom d''utilisateur a été rejeté. Cela signifie que vous ne pouvez plus commenter, ni signaler du contenu jusqu''à ce que vous changiez votre nom d''utilisateur. Veuillez nous envoyer un e-mail si vous avez des questions ou des préoccupations.'
-    no_cancel: 'Pas d''annulation'
-    send: Envoyer
-    suspend_user: 'Suspendre l''utilisateur'
-    title_notify: 'Aviser l''utilisateur de sa suspension temporaire'
-    title_reject: 'Nous avons remarqué que vous avez rejeté un nom d''utilisateur'
-    username: 'Nom d''utilisateur'
-    write_message: 'Écrire un message'
-    yes_suspend: 'Oui suspendre'
+  profile_settings: "Paramètres"
   reply: Répondre
   report: Signaler
-  report_notif: 'Merci de signaler ce commentaire. Notre équipe de modération a été informée.'
-  report_notif_remove: 'Votre signalement a été supprimé.'
+  report_notif: "Merci de signaler ce commentaire. Notre équipe de modération a été informée."
+  report_notif_remove: "Votre signalement a été supprimé."
   reported: Signalé
+  comment_history_blank:
+    title: Vous n’avez écrit aucun commentaire
+    info: Un historique de vos commentaires apparaîtra ici
   settings:
-    from_settings_page: 'Dans la page Profil, vous pouvez voir l''historique de vos commentaires.'
-    my_comment_history: 'Mon historique de commentaires'
+    from_settings_page: "Dans la page Profil, vous pouvez voir l'historique de vos commentaires."
+    my_comment_history: "Mon historique de commentaires"
     profile: Profil
-    profile_settings: 'Paramètres du profil'
-    sign_in: 'Se connecter'
-    to_access: 'Accéder au profil'
-    user_no_comment: 'Vous n''avez jamais laissé de commentaire. Rejoignez la conversation!'
-  step_1_header: 'Signaler un problème'
-  step_2_header: 'Aidez-nous à comprendre'
-  step_3_header: 'Merci pour votre participation'
+    profile_settings: "Paramètres du profil"
+    sign_in: "Se connecter"
+    to_access: "Accéder au profil"
+    user_no_comment: "Vous n'avez jamais laissé de commentaire. Rejoignez la conversation!"
   stream:
-    all_comments: 'Tous les commentaires'
-    comment_not_found: 'Ce commentaire a été supprimé ou n''existe pas.'
-    no_comments: 'Il n’y a aucun commentaire pour le moment. Soyez le premier à commenter !'
-    no_comments_and_closed: 'Il n''y avait aucun commentaire sur cet article.'
-    temporarily_suspended: 'Conformément à la charte d''utilisation des commentaires de {0}, votre compte a été temporairement suspendu. Merci de revenir dans la conversation {1}.'
+    all_comments: "Tous les commentaires"
+    temporarily_suspended: "Conformément à la charte d'utilisation des commentaires de {0}, votre compte a été temporairement suspendu. Merci de revenir dans la conversation {1}."
+    comment_not_found: "Ce commentaire a été supprimé ou n'existe pas."
+    no_comments: "Il n’y a aucun commentaire pour le moment. Soyez le premier à commenter !"
+    no_comments_and_closed: "Il n'y avait aucun commentaire sur cet article."
+  step_1_header: "Signaler un problème"
+  step_2_header: "Aidez-nous à comprendre"
+  step_3_header: "Merci pour votre participation"
   streams:
     all: Tous
     article: Récit
     closed: Fermé
-    empty_result: 'Aucun contenu ne correspond à cette recherche. Peut-être essayer d''élargir votre recherche ?'
-    filter_streams: 'Filtrer les flux'
-    newest: 'Le plus récent'
-    oldest: 'Le plus ancien'
+    empty_result: "Aucun contenu ne correspond à cette recherche. Peut-être essayer d'élargir votre recherche ?"
+    filter_streams: "Filtrer les flux"
+    newest: Le plus récent
+    oldest: Le plus ancien
     open: Ouvrir
-    pubdate: 'Date de publication'
+    pubdate: "Date de publication"
     search: Recherche
-    sort_by: 'Trier par'
-    status: 'Statut du fil'
-    stream_status: 'Statut du fil'
+    sort_by: "Trier par"
+    status: "Statut du fil"
+    stream_status: "Statut du fil"
   suspenduser:
-    cancel: Annuler
-    day: '{0} jours'
-    days: '{0} jours'
-    description_notify: 'Suspendre cet utilisateur désactivera temporairement son compte.'
-    description_suspend: 'Vous suspendez {0}. Ce commentaire sera rejeté, et {0} ne sera pas autorisé à aimer, à signaler, à répondre ou à publier jusqu''à ce que la suspension soit levée.'
+    title_suspend: "Suspendre l'utilisateur"
+    description_suspend: "Vous suspendez {0}. Ce commentaire sera rejeté, et {0} ne sera pas autorisé à aimer, à signaler, à répondre ou à publier jusqu'à ce que la suspension soit levée."
+    select_duration: "Sélectionnez la durée de la suspension"
+    one_hour: "1 heure"
+    hours: "{0} heures"
+    days: "{0} jours"
+    hour: "{0} heures"
+    day: "{0} jours"
+    cancel: "Annuler"
+    suspend_user: "Suspendre l'utilisateur"
     email_message_suspend: "Cher {0},\n\nConformément à la charte des commentaires de {1}, votre compte a été temporairement suspendu. Pendant cette période, vous ne pourrez pas commenter, signaler ou participer à d'autres commentaires. \n\nMerci de revenir dans la conversation {2}."
-    hour: '{0} heures'
-    hours: '{0} heures'
-    notify_suspend_until: 'L''utilisateur {0} a été temporairement suspendu. Cette suspension se terminera automatiquement {1}.'
-    one_hour: '1 heure'
-    select_duration: 'Sélectionnez la durée de la suspension'
+    title_notify: "Aviser l'utilisateur de sa suspension temporaire"
+    notify_suspend_until: "L'utilisateur {0} a été temporairement suspendu. Cette suspension se terminera automatiquement {1}."
+    description_notify: "Suspendre cet utilisateur désactivera temporairement son compte."
+    write_message: "Écrire un message"
     send: Envoyer
-    suspend_user: 'Suspendre l''utilisateur'
-    title_notify: 'Aviser l''utilisateur de sa suspension temporaire'
-    title_suspend: 'Suspendre l''utilisateur'
-    write_message: 'Écrire un message'
-  thank_you: 'Nous apprécions vos commentaires. Un modérateur passera en revue votre signalement. Merci pour votre aide.'
+  reject_username:
+    username: "Nom d'utilisateur"
+    no_cancel: "Pas d'annulation"
+    description_reject: "Voulez-vous interdire temporairement cet utilisateur en raison de leur {0}? Cela va temporairement suspendre l'utilisateur jusqu'à ce qu'ils réécrivent leurs {0}."
+    title_notify: "Aviser l'utilisateur de sa suspension temporaire"
+    description_notify: "Suspendre cet utilisateur désactivera temporairement son compte."
+    title_reject: "Nous avons remarqué que vous avez rejeté un nom d'utilisateur"
+    suspend_user: "Suspendre l'utilisateur"
+    yes_suspend: "Oui suspendre"
+    email_message_reject: "Un autre membre de la communauté a récemment signalé votre nom d'utilisateur pour examen. En raison de son contenu, votre nom d'utilisateur a été rejeté. Cela signifie que vous ne pouvez plus commenter, ni signaler du contenu jusqu'à ce que vous changiez votre nom d'utilisateur. Veuillez nous envoyer un e-mail si vous avez des questions ou des préoccupations."
+    write_message: "Écrire un message"
+    send: Envoyer
+  thank_you: "Nous apprécions vos commentaires. Un modérateur passera en revue votre signalement. Merci pour votre aide."
   user:
-    bio_flags: 'Signaler pour cette biographie'
-    user_bio: 'Bio de l''utilisateur'
-    username_flags: 'Signaler pour ce nom d''utilisateur'
+    bio_flags: "Signaler pour cette biographie"
+    user_bio: "Bio de l'utilisateur"
+    username_flags: "Signaler pour ce nom d'utilisateur"
   user_detail:
-    account_history: 'Historique de compte'
-    all: Tous
-    ban: 'Bannir l’utilisateur'
-    email: 'adresse électronique'
-    member_since: 'Membre depuis'
-    reject_rate: 'Fréquence de rejet'
-    rejected: Rejeté
-    remove_ban: 'Lever le bannissement'
-    remove_suspension: 'Lever la suspension'
-    reports: Signalements
-    suspend: 'Suspendre l’utilisateur'
-    total_comments: 'Nombre total de commentaires'
-  user_impersonating: 'Cet utilisateur se fait passer pour quelqu''un d''autre'
-  user_no_comment: 'Vous n''avez jamais laissé de commentaire. Rejoignez la conversation !'
-  username_offensive: 'Ce nom d''utilisateur est offensant'
-  validators:
-    confirm_password: 'Les mots de passe ne correspondent pas. Vérifiez à nouveau'
-    required: 'Ce champ est obligatoire'
-    verify_email: 'Pas une adresse e-mail valide'
-    verify_organization_name: 'Le nom de l''organisation ne peut contenir que des lettres ou des chiffres.'
-    verify_password: 'Le mot de passe doit être d''au moins 8 caractères'
-    verify_username: 'Les noms d''utilisateur ne peuvent contenir que des chiffres, des lettres et "_"'
-  view_conversation: 'Afficher la conversation'
-  your_account_has_been_banned: 'Votre compte a été banni.'
-  your_account_has_been_suspended: 'Votre compte a été temporairement suspendu.'
-  your_username_has_been_rejected: 'Votre compte a été suspendu en raison de votre nom d’utilisateur jugé inapproprié. Veuillez saisir un nouveau nom d’utilisateur pour restaurer votre compte.'+    remove_suspension: "Lever la suspension"
+    suspend: "Suspendre l’utilisateur"
+    remove_ban: "Lever le bannissement"
+    ban: "Bannir l’utilisateur"
+    member_since: "Membre depuis"
+    email: "adresse électronique"
+    total_comments: "Nombre total de commentaires"
+    reject_rate: "Fréquence de rejet"
+    reports: "Signalements"
+    all: "Tous"
+    rejected: "Rejeté"
+    account_history: "Historique de compte"
+  account_history:
+    user_banned: "Utilisateur banni"
+    ban_removed: "Bannissement levé"
+    username_status: "Nom d’utilisateur {0}"
+    suspended: "Suspendu, {0}"
+    suspension_removed: "Suspension levée"
+    system: "Système"
+    date: "Date"
+    action: "Action"
+    taken_by: "Prise par"
+  user_impersonating: "Cet utilisateur se fait passer pour quelqu'un d'autre"
+  user_no_comment: "Vous n'avez jamais laissé de commentaire. Rejoignez la conversation !"
+  username_offensive: "Ce nom d'utilisateur est offensant"
+  view_conversation: "Afficher la conversation"
+  install:
+    initial:
+      description: "Configurez votre communauté Talk en quelques petites étapes."
+      submit: "Commencer"
+    add_organization:
+      description: "Veuillez nous indiquer le nom de votre organisation. Cela apparaîtra dans les e-mails lors de l'invitation de nouveaux membres dans l'équipe."
+      label: "Nom de l'organisation"
+      save: "Sauvegarder"
+    create:
+      email: "Adresse e-mail"
+      username: "Nom d'utilisateur"
+      password: "Mot de passe"
+      confirm_password: "Confirmez Le mot de passe"
+      organization_contact_email: "Organization Contact Email"
+      save: "Sauvegarder"
+    permitted_domains:
+      title: "Domaines autorisés"
+      description: "Entrez les domaines que vous souhaitez autoriser pour Talk, par ex. vos environnements locaux, de déploiement et de production (ex localhost:3000, staging.domain.com, domain.com)."
+      submit: "Terminer l'installation"
+    final:
+      description: "Merci d'avoir installé Talk ! Nous avons envoyé un e-mail pour vérifier votre adresse électronique. Pendant que vous terminez la configuration, vous pouvez commencer à engager vos lecteurs dès maintenant."
+      launch: "Lancer Talk"
+      close: "Fermez cet installateur"
+  admin_sidebar:
+    view_options: "Afficher les options"
+    sort_comments: "Trier les commentaires"