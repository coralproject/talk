{
  "compilerOptions": {
    "target": "es5",
    "module": "commonjs",
<<<<<<< HEAD
    "jsx": "react",
    "allowJs": true,
    "moduleResolution": "node",
    "esModuleInterop": true,
    "allowSyntheticDefaultImports": true,
    "noUnusedLocals": true,
    "noUnusedParameters": true,
    "noImplicitThis": true,
    "noImplicitReturns": true,
    "noImplicitAny": true,
    "strictNullChecks": false,
    "noErrorTruncation": true,
    "sourceMap": true,
    "pretty": false,
    "removeComments": true,
    "outDir": "dist",
    // See https://github.com/prismagraphql/graphql-request/issues/26 for why we
    // have to include "dom" here.
    "lib": ["es6", "esnext.asynciterable", "dom"],
    "baseUrl": "./",
    "paths": {
      "talk-server/*": [
        "./src/core/server/*"
      ],
      "talk-common/*": [
        "./src/core/common/*"
      ]
    }
  },
  "include": [
    "src/**/*"
  ],
  "exclude": [
    "node_modules",
    "./src/core/client"
  ]
=======
    "esModuleInterop": true,
    "noImplicitAny": true,
    "allowJs": true,
    "moduleResolution": "node",
    "sourceMap": true,
    "outDir": "dist",
    "baseUrl": ".",
    "pretty": false,
    "removeComments": true,
    "strictNullChecks": true,
    // See https://github.com/prismagraphql/graphql-request/issues/26 for why we
    // have to include "dom" here.
    "lib": ["es6", "esnext.asynciterable", "dom"],
    "paths": {
      "talk-server/*": ["./src/core/server/*"],
      "talk-common/*": ["./src/core/common/*"]
    }
  },
  "include": ["src/**/*"],
  "exclude": ["node_modules"]
>>>>>>> 3527d350
}<|MERGE_RESOLUTION|>--- conflicted
+++ resolved
@@ -2,7 +2,6 @@
   "compilerOptions": {
     "target": "es5",
     "module": "commonjs",
-<<<<<<< HEAD
     "jsx": "react",
     "allowJs": true,
     "moduleResolution": "node",
@@ -13,7 +12,7 @@
     "noImplicitThis": true,
     "noImplicitReturns": true,
     "noImplicitAny": true,
-    "strictNullChecks": false,
+    "strictNullChecks": true,
     "noErrorTruncation": true,
     "sourceMap": true,
     "pretty": false,
@@ -39,26 +38,4 @@
     "node_modules",
     "./src/core/client"
   ]
-=======
-    "esModuleInterop": true,
-    "noImplicitAny": true,
-    "allowJs": true,
-    "moduleResolution": "node",
-    "sourceMap": true,
-    "outDir": "dist",
-    "baseUrl": ".",
-    "pretty": false,
-    "removeComments": true,
-    "strictNullChecks": true,
-    // See https://github.com/prismagraphql/graphql-request/issues/26 for why we
-    // have to include "dom" here.
-    "lib": ["es6", "esnext.asynciterable", "dom"],
-    "paths": {
-      "talk-server/*": ["./src/core/server/*"],
-      "talk-common/*": ["./src/core/common/*"]
-    }
-  },
-  "include": ["src/**/*"],
-  "exclude": ["node_modules"]
->>>>>>> 3527d350
 }