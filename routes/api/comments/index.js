const express = require('express');
const Comment = require('../../../models/comment');
const Asset = require('../../../models/asset');
const User = require('../../../models/user');
const Action = require('../../../models/action');
const wordlist = require('../../../services/wordlist');
const authorization = require('../../../middleware/authorization');
const _ = require('lodash');

const router = express.Router();

router.get('/', authorization.needed('admin'), (req, res, next) => {

  const {
    status = null,
    action_type = null,
    asset_id = null
  } = req.query;

  /**
   * This adds the asset_id requirement to the query if the asset_id is defined.
   */
  const assetIDWrap = (query) => {
    if (asset_id) {
      query = query.where('asset_id', asset_id);
    }

    return query;
  };

  let query;

<<<<<<< HEAD
  if (req.query.status) {
    query = Comment.findByStatus(req.query.status);
  } else if (req.query.action_type) {
    query = Comment.findByActionType(req.query.action_type);
  } else if (req.query.user_id) {
    query = Comment.findByUserId(req.query.user_id);
=======
  if (status) {
    query = assetIDWrap(Comment.findByStatus(status === 'new' ? null : status));
  } else if (action_type) {
    query = Comment
      .findIdsByActionType(action_type)
      .then((ids) => assetIDWrap(Comment.find({
        id: {
          $in: ids
        },
      })));
>>>>>>> 93183015
  } else {
    query = assetIDWrap(Comment.all());
  }

  query.then((comments) => {
    return Promise.all([
      comments,
      User.findByIdArray(_.uniq(comments.map((comment) => comment.author_id))),
      Action.getActionSummariesFromComments(asset_id, comments, req.user ? req.user.id : false)
    ]);
  })
  .then(([comments, users, actions])=>
    res.status(200).json({
      comments,
      users,
      actions
    }))
  .catch((err) => {
    next(err);
  });
});

router.post('/', wordlist.filter('body'), (req, res, next) => {

  const {
    body,
    asset_id,
    parent_id
  } = req.body;

  // Decide the status based on whether or not the current asset/settings
  // has pre-mod enabled or not. If the comment was rejected based on the
  // wordlist, then reject it, otherwise if the moderation setting is
  // premod, set it to `premod`.
  let status;

  if (req.wordlist.matched) {
    status = Promise.resolve('rejected');
  } else {
    status = Asset
      .rectifySettings(Asset.findById(asset_id).then((asset) => {
        if (!asset) {
          return Promise.reject(new Error('asset referenced is not found'));
        }

        // Check to see if the asset has closed commenting...
        if (asset.isClosed) {

          // They have, ensure that we send back an error.
          return Promise.reject(new Error(`asset has commenting closed because: ${asset.closedMessage}`));
        }

        return asset;
      }))

      // Return `premod` if pre-moderation is enabled and an empty "new" status
      // in the event that it is not in pre-moderation mode.
      .then(({moderation}) => moderation === 'pre' ? 'premod' : '');
  }

  status.then((status) => Comment.publicCreate({
    body,
    asset_id,
    parent_id,
    status,
    author_id: req.user.id
  }))
  .then((comment) => {
    // The comment was created! Send back the created comment.
    res.status(201).json(comment);
  })
  .catch((err) => {
    next(err);
  });
});

router.get('/:comment_id', authorization.needed('admin'), (req, res, next) => {
  Comment
    .findById(req.params.comment_id)
    .then(comment => {
      if (!comment) {
        res.status(404).end();
        return;
      }

      res.status(200).json(comment);
    })
    .catch((err) => {
      next(err);
    });
});

router.delete('/:comment_id', authorization.needed('admin'), (req, res, next) => {
  Comment
    .removeById(req.params.comment_id)
    .then(() => {
      res.status(204).end();
    })
    .catch((err) => {
      next(err);
    });
});

router.put('/:comment_id/status', authorization.needed('admin'), (req, res, next) => {
  const {
    status
  } = req.body;

  Comment
    .pushStatus(req.params.comment_id, status, req.user.id)
    .then(() => {
      res.status(204).end();
    })
    .catch((err) => {
      next(err);
    });
});

router.post('/:comment_id/actions', (req, res, next) => {

  const {
    action_type,
    field,
    detail
  } = req.body;

  Comment
    .addAction(req.params.comment_id, req.user.id, action_type, field, detail)
    .then((action) => {
      res.status(201).json(action);
    })
    .catch((err) => {
      next(err);
    });
});

module.exports = router;<|MERGE_RESOLUTION|>--- conflicted
+++ resolved
@@ -30,14 +30,6 @@
 
   let query;
 
-<<<<<<< HEAD
-  if (req.query.status) {
-    query = Comment.findByStatus(req.query.status);
-  } else if (req.query.action_type) {
-    query = Comment.findByActionType(req.query.action_type);
-  } else if (req.query.user_id) {
-    query = Comment.findByUserId(req.query.user_id);
-=======
   if (status) {
     query = assetIDWrap(Comment.findByStatus(status === 'new' ? null : status));
   } else if (action_type) {
@@ -48,7 +40,6 @@
           $in: ids
         },
       })));
->>>>>>> 93183015
   } else {
     query = assetIDWrap(Comment.all());
   }
