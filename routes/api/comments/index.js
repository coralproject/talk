const express = require('express');
const Comment = require('../../../models/comment');
const Asset = require('../../../models/asset');
const User = require('../../../models/user');
const Action = require('../../../models/action');
const wordlist = require('../../../services/wordlist');
const authorization = require('../../../middleware/authorization');
const _ = require('lodash');

const router = express.Router();

router.get('/', (req, res, next) => {

  const {
    status = null,
    action_type = null,
    asset_id = null,
    user_id = null
  } = req.query;

  // everything on this route requires admin privileges besides listing comments for owner of said comments
  if (!authorization.has(req.user, 'admin') && !user_id) {
    next(authorization.ErrNotAuthorized);
    return;
  }

  // if the user is not an admin, only return comment list for the owner of the comments
  if (req.user.id !== user_id && !authorization.has(req.user, 'admin')) {
    next(authorization.ErrNotAuthorized);
    return;
  }

  /**
   * This adds the asset_id requirement to the query if the asset_id is defined.
   */
  const assetIDWrap = (query) => {
    if (asset_id) {
      query = query.where('asset_id', asset_id);
    }

    return query;
  };

  let query;

  // the check for user_id MUST be first here.
  // otherwise this will be a vulnerability if you pass user_id and something else,
  // the app will return admin-level data without the proper checks
  if (user_id) {
    query = Comment.findByUserId(user_id);
  } else if (status) {
    query = assetIDWrap(Comment.findByStatus(status === 'new' ? null : status));
  } else if (action_type) {
    query = Comment
      .findIdsByActionType(action_type)
      .then((ids) => assetIDWrap(Comment.find({
        id: {
          $in: ids
        },
      })));
  } else {
    query = assetIDWrap(Comment.all());
  }

  query.then((comments) => {
    return Promise.all([
      comments,
      Asset.findMultipleById(comments.map(comment => comment.asset_id)),
      User.findByIdArray(_.uniq(comments.map((comment) => comment.author_id))),
      Action.getActionSummariesFromComments(asset_id, comments, req.user ? req.user.id : false)
    ]);
  })
  .then(([comments, assets, users, actions]) =>
    res.status(200).json({
      comments,
      assets,
      users,
      actions
    }))
  .catch((err) => {
    next(err);
  });
});

router.post('/', wordlist.filter('body'), (req, res, next) => {

  const {
    body,
    asset_id,
    parent_id
  } = req.body;

  // Decide the status based on whether or not the current asset/settings
  // has pre-mod enabled or not. If the comment was rejected based on the
  // wordlist, then reject it, otherwise if the moderation setting is
  // premod, set it to `premod`.
  let status;

  if (req.wordlist.banned) {
    status = Promise.resolve('rejected');
  } else {
    status = Asset
      .rectifySettings(Asset.findById(asset_id).then((asset) => {
        if (!asset) {
          return Promise.reject(new Error('asset referenced is not found'));
        }

        // Check to see if the asset has closed commenting...
        if (asset.isClosed) {

          // They have, ensure that we send back an error.
          return Promise.reject(new Error(`asset has commenting closed because: ${asset.closedMessage}`));
        }

        return asset;
      }))

      // Return `premod` if pre-moderation is enabled and an empty "new" status
      // in the event that it is not in pre-moderation mode.
      .then(({moderation, charCountEnable, charCount}) => {

        // Reject if the comment is too long
        if (charCountEnable && body.length > charCount) {
          return 'rejected';
        }
        return moderation === 'pre' ? 'premod' : '';
      });
  }

  status.then((status) => Comment.publicCreate({
    body,
    asset_id,
    parent_id,
    status,
    author_id: req.user.id
  }))
  .then((comment) => {
<<<<<<< HEAD
    if (req.wordlist.suspect) {
      return Comment
        .addAction(comment.id, null, 'flag', 'body', 'Matched suspect word filters.')
        .then(() => comment);
    }

    return comment;
  })
  .then((comment) => {
=======
>>>>>>> 2324ae2d

    // The comment was created! Send back the created comment.
    res.status(201).json(comment);
  })
  .catch((err) => {
    next(err);
  });
});

router.get('/:comment_id', authorization.needed('admin'), (req, res, next) => {
  Comment
    .findById(req.params.comment_id)
    .then(comment => {
      if (!comment) {
        res.status(404).end();
        return;
      }

      res.status(200).json(comment);
    })
    .catch((err) => {
      next(err);
    });
});

router.delete('/:comment_id', authorization.needed('admin'), (req, res, next) => {
  Comment
    .removeById(req.params.comment_id)
    .then(() => {
      res.status(204).end();
    })
    .catch((err) => {
      next(err);
    });
});

router.put('/:comment_id/status', authorization.needed('admin'), (req, res, next) => {
  const {
    status
  } = req.body;

  Comment
    .pushStatus(req.params.comment_id, status, req.user.id)
    .then(() => {
      res.status(204).end();
    })
    .catch((err) => {
      next(err);
    });
});

router.post('/:comment_id/actions', (req, res, next) => {

  const {
    action_type,
    field,
    detail
  } = req.body;

  Comment
    .addAction(req.params.comment_id, req.user.id, action_type, field, detail)
    .then((action) => {
      res.status(201).json(action);
    })
    .catch((err) => {
      next(err);
    });
});

module.exports = router;<|MERGE_RESOLUTION|>--- conflicted
+++ resolved
@@ -135,7 +135,6 @@
     author_id: req.user.id
   }))
   .then((comment) => {
-<<<<<<< HEAD
     if (req.wordlist.suspect) {
       return Comment
         .addAction(comment.id, null, 'flag', 'body', 'Matched suspect word filters.')
@@ -145,8 +144,6 @@
     return comment;
   })
   .then((comment) => {
-=======
->>>>>>> 2324ae2d
 
     // The comment was created! Send back the created comment.
     res.status(201).json(comment);
