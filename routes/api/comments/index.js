const express = require('express');
const Comment = require('../../../models/comment');
const Asset = require('../../../models/asset');
const User = require('../../../models/user');
const Action = require('../../../models/action');
const wordlist = require('../../../services/wordlist');
const authorization = require('../../../middleware/authorization');
const _ = require('lodash');

const router = express.Router();

router.get('/', authorization.needed('admin'), (req, res, next) => {

  const {
    status = null,
    action_type = null,
    asset_id = null,
    user_id = null
  } = req.query;

  /**
   * This adds the asset_id requirement to the query if the asset_id is defined.
   */
  const assetIDWrap = (query) => {
    if (asset_id) {
      query = query.where('asset_id', asset_id);
    }

    return query;
  };

  let query;

  if (status) {
    query = assetIDWrap(Comment.findByStatus(status === 'new' ? null : status));
  } else if (user_id) {
    query = Comment.findByUserId(user_id);
  } else if (action_type) {
    query = Comment
      .findIdsByActionType(action_type)
      .then((ids) => assetIDWrap(Comment.find({
        id: {
          $in: ids
        },
      })));
  } else {
    query = assetIDWrap(Comment.all());
  }

  query.then((comments) => {
    return Promise.all([
      comments,
      Asset.findMultipleById(comments.map(comment => comment.asset_id)),
      User.findByIdArray(_.uniq(comments.map((comment) => comment.author_id))),
      Action.getActionSummariesFromComments(asset_id, comments, req.user ? req.user.id : false)
    ]);
  })
  .then(([comments, assets, users, actions]) =>
    res.status(200).json({
      comments,
      assets,
      users,
      actions
    }))
  .catch((err) => {
    next(err);
  });
});

router.post('/', wordlist.filter('body'), (req, res, next) => {

  const {
    body,
    asset_id,
    parent_id
  } = req.body;

  // Decide the status based on whether or not the current asset/settings
  // has pre-mod enabled or not. If the comment was rejected based on the
  // wordlist, then reject it, otherwise if the moderation setting is
  // premod, set it to `premod`.
  let status;

  if (req.wordlist.banned) {
    status = Promise.resolve('rejected');
  } else {
    status = Asset
      .rectifySettings(Asset.findById(asset_id).then((asset) => {
        if (!asset) {
          return Promise.reject(new Error('asset referenced is not found'));
        }

        // Check to see if the asset has closed commenting...
        if (asset.isClosed) {
          // They have, ensure that we send back an error.
          return Promise.reject(new Error(`asset has commenting closed because: ${asset.closedMessage}`));
        }

        return asset;
      }))

      // Return `premod` if pre-moderation is enabled and an empty "new" status
      // in the event that it is not in pre-moderation mode.
<<<<<<< HEAD
      .then(({moderation}) => moderation === 'pre' ? 'premod' : false);
=======
      .then(({moderation, charCountEnable, charCount}) => {
        // Reject if the comment is too long
        if (charCountEnable && body.length > charCount) {
          return 'rejected';
        }
        return moderation === 'pre' ? 'premod' : '';
      });
>>>>>>> d64c848b
  }

  status.then((status) => Comment.publicCreate({
    body,
    asset_id,
    parent_id,
    status,
    author_id: req.user.id
  }))
  .then((comment) => {
    if (req.wordlist.suspect) {
      return Comment
        .addAction(comment.id, null, 'flag', 'body', 'Matched suspect word filters.')
        .then(() => comment);
    }

    return comment;
  })
  .then((comment) => {

    // The comment was created! Send back the created comment.
    res.status(201).json(comment);
  })
  .catch((err) => {
    next(err);
  });
});

router.get('/:comment_id', authorization.needed('admin'), (req, res, next) => {
  Comment
    .findById(req.params.comment_id)
    .then(comment => {
      if (!comment) {
        res.status(404).end();
        return;
      }

      res.status(200).json(comment);
    })
    .catch((err) => {
      next(err);
    });
});

router.delete('/:comment_id', authorization.needed('admin'), (req, res, next) => {
  Comment
    .removeById(req.params.comment_id)
    .then(() => {
      res.status(204).end();
    })
    .catch((err) => {
      next(err);
    });
});

router.put('/:comment_id/status', authorization.needed('admin'), (req, res, next) => {
  const {
    status
  } = req.body;

  Comment
    .pushStatus(req.params.comment_id, status, req.user.id)
    .then(() => {
      res.status(204).end();
    })
    .catch((err) => {
      next(err);
    });
});

router.post('/:comment_id/actions', (req, res, next) => {

  const {
    action_type,
    field,
    detail
  } = req.body;

  Comment
    .addAction(req.params.comment_id, req.user.id, action_type, field, detail)
    .then((action) => {
      res.status(201).json(action);
    })
    .catch((err) => {
      next(err);
    });
});

module.exports = router;<|MERGE_RESOLUTION|>--- conflicted
+++ resolved
@@ -101,9 +101,6 @@
 
       // Return `premod` if pre-moderation is enabled and an empty "new" status
       // in the event that it is not in pre-moderation mode.
-<<<<<<< HEAD
-      .then(({moderation}) => moderation === 'pre' ? 'premod' : false);
-=======
       .then(({moderation, charCountEnable, charCount}) => {
         // Reject if the comment is too long
         if (charCountEnable && body.length > charCount) {
@@ -111,7 +108,6 @@
         }
         return moderation === 'pre' ? 'premod' : '';
       });
->>>>>>> d64c848b
   }
 
   status.then((status) => Comment.publicCreate({
