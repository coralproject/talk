const express = require('express');
const passport = require('../../../services/passport');
const authorization = require('../../../middleware/authorization');
const errors = require('../../../errors');

const router = express.Router();

/**
 * This returns the user if they are logged in.
 */
router.get('/', (req, res, next) => {

  if (req.user) {
    return next();
  }

  res.status(204).end();
}, (req, res) => {

  // Send back the user object.
  res.json({user: req.user});
});

/**
 * This destroys the session of a user, if they have one.
 */
router.delete('/', authorization.needed(), (req, res) => {
  delete req.session.passport;

  res.status(204).end();
});

//==============================================================================
// PASSPORT ROUTES
//==============================================================================

/**
 * This sends back the user data as JSON.
 */
const HandleAuthCallback = (req, res, next) => (err, user) => {
  if (err) {
    return next(err);
  }

  if (!user) {
    return next(errors.ErrNotAuthorized);
  }

  // Perform the login of the user!
  req.logIn(user, (err) => {
    if (err) {
      return next(err);
    }

    // We logged in the user! Let's send back the user data and the CSRF token.
    res.json({user});
  });
};

/**
 * Returns the response to the login attempt via a popup callback with some JS.
 */

const HandleAuthPopupCallback = (req, res, next) => (err, user) => {
  if (err) {
    return res.render('auth-callback', {err: JSON.stringify(err), data: null});
  }

  if (!user) {
    return res.render('auth-callback', {err: JSON.stringify(errors.ErrNotAuthorized), data: null});
  }

  // Perform the login of the user!
  req.logIn(user, (err) => {
    if (err) {
      return res.render('auth-callback', {err: JSON.stringify(err), data: null});
    }

    // We logged in the user! Let's send back the user data.
<<<<<<< HEAD
    res.render('auth-callback', {err: null, data: JSON.stringify(user), changeusername: true});
=======
    res.render('auth-callback', {err: null, data: JSON.stringify(user)});
>>>>>>> a47e2378
  });
};

/**
 * Local auth endpoint, will recieve a email and password
 */
router.post('/local', (req, res, next) => {

  // Perform the local authentication.
  passport.authenticate('local', HandleAuthCallback(req, res, next))(req, res, next);
});

/**
 * Facebook auth endpoint, this will redirect the user immediatly to facebook
 * for authorization.
 */
router.get('/facebook', passport.authenticate('facebook', {display: 'popup', authType: 'rerequest', scope: ['public_profile']}));

/**
 * Facebook callback endpoint, this will send the user a html page designed to
 * send back the user credentials upon sucesfull login.
 */
router.get('/facebook/callback', (req, res, next) => {

  // Perform the facebook login flow and pass the data back through the opener.
  passport.authenticate('facebook', HandleAuthPopupCallback(req, res, next))(req, res, next);
});

module.exports = router;<|MERGE_RESOLUTION|>--- conflicted
+++ resolved
@@ -77,11 +77,7 @@
     }
 
     // We logged in the user! Let's send back the user data.
-<<<<<<< HEAD
-    res.render('auth-callback', {err: null, data: JSON.stringify(user), changeusername: true});
-=======
     res.render('auth-callback', {err: null, data: JSON.stringify(user)});
->>>>>>> a47e2378
   });
 };
 
