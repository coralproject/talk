--- conflicted
+++ resolved
@@ -5,59 +5,6 @@
 const authorization = require('../../../middleware/authorization');
 const Limit = require('../../../services/limit');
 
-<<<<<<< HEAD
-router.get('/', authorization.needed('ADMIN', 'MODERATOR'), async (req, res, next) => {
-
-  const {
-    value = '',
-    field = 'created_at',
-    page = 1,
-    asc = 'false',
-    limit = 20 // Total Per Page
-  } = req.query;
-
-  try {
-
-    const queryOpts = {
-      sort: {[field]: (asc === 'true') ? 1 : -1},
-      skip: (page - 1) * limit,
-      limit
-    };
-
-    let [result, count] = await Promise.all([
-      UsersService
-        .search(value)
-        .sort(queryOpts.sort)
-        .skip(parseInt(queryOpts.skip))
-        .limit(parseInt(queryOpts.limit))
-        .lean(),
-      UsersService.search(value).count()
-    ]);
-
-    res.json({
-      result,
-      limit: Number(limit),
-      count,
-      page: Number(page),
-      totalPages: Math.ceil(count / (limit === 0 ? 1 : limit))
-    });
-
-  } catch (e) {
-    next(e);
-  }
-});
-
-router.post('/:user_id/role', authorization.needed('ADMIN', 'MODERATOR'), async (req, res, next) => {
-  try {
-    await UsersService.setRole(req.params.user_id, req.body.role);
-    res.status(204).end();
-  } catch (e) {
-    next(e);
-  }
-});
-
-=======
->>>>>>> 298cb532
 // create a local user.
 router.post('/', async (req, res, next) => {
   const {email, password, username} = req.body;
