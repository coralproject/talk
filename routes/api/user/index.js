const express = require('express');
const router = express.Router();
const User = require('../../../models/user');
const mailer = require('../../../services/mailer');
const ejs = require('ejs');
const fs = require('fs');
const path = require('path');
const resetEmailFile = fs.readFileSync(path.resolve(__dirname, '../../../views/password-reset-email.ejs'));
const resetEmailTemplate = ejs.compile(resetEmailFile.toString());

router.get('/', (req, res, next) => {
  const {
    value = '',
    field = 'created_at',
    page = 1,
    asc = 'false',
    limit = 50 // Total Per Page
    } = req.query;

  Promise.all([
    User
      .search(value)
      .sort({[field]: (asc === 'true') ? 1 : -1})
      .skip((page - 1) * limit)
      .limit(limit),
    User.count()
  ])
  .then(([data, count]) => {
    const users = data.map((user) => {
      const {id, displayName, created_at} = user;
      return {
        id,
        displayName,
        created_at,
        profiles: user.toObject().profiles,
        roles: user.toObject().roles
      };
    });

    res.json({
      result: users,
      limit: Number(limit),
      count,
      page: Number(page),
      totalPages: Math.ceil(count / limit)
    });

  })
  .catch(next);
});

router.post('/:user_id/role', (req, res, next) => {
  User
    .addRoleToUser(req.params.user_id, req.body.role)
    .then(role => {
      res.send(role);
    })
    .catch(next);
});

<<<<<<< HEAD
router.post('/', (req, res, next) => {
  const {email, password, displayName} = req.body;

  User
    .createLocalUser(email, password, displayName)
    .then(user => {
      res.status(201).send(user);
    })
    .catch(err => {
      next(err);
    });
});

router.post('/availability', (req, res, next) => {
  const {email} = req.body;

  if (email) {
    return User.availabilityCheck(email)
      .then(count => {
        if (count) {
          return res.json({status: 'unavailable'});
        }
        return res.json({status: 'available'});
      })
      .catch(err => {
        next(err);
      });
  }
  return res.status(404).send('Wrong parameters');
=======
/**
 * expects 2 fields in the body of the request
 * 1) the token that was in the url of the email link {String}
 * 2) the new password {String}
 */
router.post('/update-password', (req, res, next) => {
  const {token, password} = req.body;

  User.verifyPasswordResetToken(token)
    .then(user => {
      return User.changePassword(user.id, password);
    })
    .then(() => {
      res.status(204).end();
    })
    .catch(error => {
      console.error(error);
      res.status(401).send('Not Authorized');
    });
});

/**
 * this endpoint takes an email (username) and checks if it belongs to a User account
 * if it does, create a JWT and send an email
 */
router.post('/request-password-reset', (req, res, next) => {
  const {email} = req.body;

  if (!email) {
    return next();
  }

  User
    .createPasswordResetToken(email)
    .then(token => {
      if (token === null) {
        return Promise.resolve('the email was not found in the db.');
      }

      const options = {
        subject: 'Password Reset Requested - Talk',
        from: 'noreply@coralproject.net',
        to: email,
        html: resetEmailTemplate({
          token,
          // probably more clear to explicitly pass this
          rootURL: process.env.TALK_ROOT_URL
        })
      };
      return mailer.sendSimple(options);
    })
    .then(() => {
      // we want to send a 204 regardless of the user being found in the db
      // if we fail on missing emails, it would reveal if people are registered or not.
      res.status(204).send('OK');
    })
    .catch(error => {
      const errorMsg = typeof error === 'string' ? error : error.message;

      res.status(500).json({error: errorMsg});
    });
>>>>>>> 8184fdf5
});

module.exports = router;<|MERGE_RESOLUTION|>--- conflicted
+++ resolved
@@ -58,7 +58,6 @@
     .catch(next);
 });
 
-<<<<<<< HEAD
 router.post('/', (req, res, next) => {
   const {email, password, displayName} = req.body;
 
@@ -88,7 +87,8 @@
       });
   }
   return res.status(404).send('Wrong parameters');
-=======
+});
+
 /**
  * expects 2 fields in the body of the request
  * 1) the token that was in the url of the email link {String}
@@ -150,7 +150,6 @@
 
       res.status(500).json({error: errorMsg});
     });
->>>>>>> 8184fdf5
 });
 
 module.exports = router;