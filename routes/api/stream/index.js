const express = require('express');
const _ = require('lodash');
const scraper = require('../../../services/scraper');

const Comment = require('../../../models/comment');
const User = require('../../../models/user');
const Action = require('../../../models/action');
const Asset = require('../../../models/asset');
const Setting = require('../../../models/setting');

const router = express.Router();

router.get('/', (req, res, next) => {

  // Get the asset_id for this url (or create it if it doesn't exist)
  Promise.all([
    // Find or create the asset by url.
    Asset.findOrCreateByUrl(decodeURIComponent(req.query.asset_url))

      // Add the found asset to the scraper if it's not already scraped.
      .then((asset) => {
        if (!asset.scraped) {
          return scraper.create(asset).then(() => asset);
        }

        return asset;
      }),

<<<<<<< HEAD
    // Get the moderation setting from the settings.
    Setting.retrieve()
=======
    // Get the public settings.
    Setting.getPublicSettings()
>>>>>>> d85d15a5
  ])
  .then(([asset, settings]) => {

    // Merge the asset specific settings with the returned settings object in
    // the event that the asset that was returned also had settings.
    if (asset.settings) {
      settings = Object.assign({}, settings, asset.settings);
    }

    // Fetch the appropriate comments stream.
    let comments;

    if (settings.moderation === 'pre') {
      comments = Comment.findAcceptedByAssetId(asset.id);
    } else {
      comments = Comment.findAcceptedAndNewByAssetId(asset.id);
    }

    return Promise.all([

      // This is the promised component... Fetch the comments based on the
      // moderation settings.
      comments,

      // Send back the reference to the asset.
      asset,

      // Send back the settings to the stream.
      settings
    ]);
  })
  // Get all the users and actions for those comments.
  .then(([comments, asset, settings]) => {

    // Get the user id's from the author id's as a unique array that gets
    // sorted.
    let userIDs = _.uniq(comments.map((comment) => comment.author_id)).sort();

    // Fetch the users for which there is a comment available for them.
    let users = userIDs.length > 0 ? User.findByIdArray(userIDs) : [];

    // Fetch the actions for pretty much everything at this point.
    let actions = Action.getActionSummaries(_.uniq([

      // Actions can be on assets...
      asset.id,

      // Comments...
      ...comments.map((comment) => comment.id),

      // Or Authors...
      ...userIDs
    ]), req.user ? req.user.id : false);

    return Promise.all([

      // Pass back the asset that we loaded...
      asset,

      // It's comments...
      comments,

      // The users who wrote those comments
      users,

      // And all actions about the asset, comments, and users.
      actions,

      // Pass back the settings that we loaded.
      settings
    ]);
  })
  .then(([asset, comments, users, actions, settings]) => {

    // Send back the payload containing all this data.
    res.json({
      assets: [asset],
      comments,
      users,
      actions,
      settings
    });
  })
  .catch(error => {
    next(error);
  });
});

module.exports = router;<|MERGE_RESOLUTION|>--- conflicted
+++ resolved
@@ -26,13 +26,8 @@
         return asset;
       }),
 
-<<<<<<< HEAD
     // Get the moderation setting from the settings.
     Setting.retrieve()
-=======
-    // Get the public settings.
-    Setting.getPublicSettings()
->>>>>>> d85d15a5
   ])
   .then(([asset, settings]) => {
 
