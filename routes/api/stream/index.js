const express = require('express');

const Comment = require('../../../models/comment');
const User = require('../../../models/user');
const Action = require('../../../models/action');

const Setting = require('../../../models/setting');

const router = express.Router();

// Find all the comments by a specific asset_id.
//  . if pre: get the comments that are accepted.
//  . if post: get the comments that are new and accepted.
router.get('/', (req, res, next) => {
  const commentsPromise = Setting.getModerationSetting().then(({moderation}) => {
    switch(moderation){
    case 'pre':
      return Comment.findAcceptedByAssetId(req.query.asset_id);
    case 'post':
      return  Comment.findAcceptedAndNewByAssetId(req.query.asset_id);
    default:
      throw new Error('Moderation setting not found.');
    }
  });

  // Get all the users and actions for those comments.
  commentsPromise.then(comments => {
    return Promise.all([
      comments,
      User.findByIdArray(comments.map((comment) => comment.author_id)),
      Action.getActionSummaries(comments.map((comment) => comment.id))
    ]);
  }).then(([comments, users, actions]) => {
<<<<<<< HEAD
    res.json({
      comments,
      users,
      actions
    });
=======
    res.status(200).json([...comments, ...users, ...actions]);
>>>>>>> 49744182
  }).catch(error => {
    next(error);
  });
});

module.exports = router;<|MERGE_RESOLUTION|>--- conflicted
+++ resolved
@@ -31,15 +31,11 @@
       Action.getActionSummaries(comments.map((comment) => comment.id))
     ]);
   }).then(([comments, users, actions]) => {
-<<<<<<< HEAD
     res.json({
       comments,
       users,
       actions
     });
-=======
-    res.status(200).json([...comments, ...users, ...actions]);
->>>>>>> 49744182
   }).catch(error => {
     next(error);
   });
