const SetupService = require('../services/setup');
const authentication = require('../middleware/authentication');
const logging = require('../middleware/logging');
const cookieParser = require('cookie-parser');
<<<<<<< HEAD
const enabled = require('debug').enabled;
const { TalkError, ErrNotFound } = require('../errors');
=======
const errors = require('../errors');
>>>>>>> 28e26486
const express = require('express');
const i18n = require('../middleware/i18n');
const path = require('path');
const compression = require('compression');
const plugins = require('../services/plugins');
const staticTemplate = require('../middleware/staticTemplate');
const staticMiddleware = require('express-static-gzip');
const { DISABLE_STATIC_SERVER } = require('../config');
const { passport } = require('../services/passport');
const { MOUNT_PATH } = require('../url');
const url = require('url');
const context = require('../middleware/context');

const router = express.Router();

//==============================================================================
// STATIC FILES
//==============================================================================

if (!DISABLE_STATIC_SERVER) {
  /**
   * Serve the directories under public.
   */
  const public = path.resolve(path.join(__dirname, '../public'));
  router.use('/public', express.static(public));

  /**
   * Redirect old embed calls.
   */
  const oldEmbed = url.resolve(MOUNT_PATH, 'embed.js');
  const newEmbed = url.resolve(MOUNT_PATH, 'static/embed.js');
  router.get('/embed.js', (req, res) => {
    console.warn(
      `deprecation warning: ${oldEmbed} will be phased out soon, please replace calls from ${oldEmbed} to ${newEmbed}`
    );
    res.redirect(301, newEmbed);
  });

  /**
   * Serve the directories under dist.
   */
  const dist = path.resolve(path.join(__dirname, '../dist'));
  if (process.env.NODE_ENV === 'production') {
    router.use(
      '/static',
      staticMiddleware(dist, {
        indexFromEmptyFile: false,
        enableBrotli: true,
        customCompressions: [
          {
            encodingName: 'deflate',
            fileExtension: 'zz',
          },
        ],
      })
    );
  } else {
    router.use('/static', express.static(dist));
  }
}

// Add the i18n middleware to all routes.
router.use(i18n);

// Compress all API responses if appropriate.
router.use(compression());

//==============================================================================
// STATIC ROUTES
//==============================================================================

router.use('/admin', staticTemplate, require('./admin'));
router.use('/login', staticTemplate, require('./login'));
router.use('/embed', staticTemplate, require('./embed'));

//==============================================================================
// PASSPORT MIDDLEWARE
//==============================================================================

// Parse the cookies on the request.
router.use(cookieParser());

// Parse the body json if it's there.
router.use(express.json());

const passportDebug = require('debug')('talk:passport');

// Install the passport plugins.
plugins.get('server', 'passport').forEach(plugin => {
  passportDebug(`added plugin '${plugin.plugin.name}'`);

  // Pass the passport.js instance to the plugin to allow it to inject it's
  // functionality.
  plugin.passport(passport);
});

// Setup the PassportJS Middleware.
router.use(passport.initialize());

// Setup the Graph Context on the router.
router.use(authentication, context);

// Attach the authentication middleware, this will be responsible for decoding
// (if present) the JWT on the request.
router.use('/api', require('./api'));

//==============================================================================
// DEVELOPMENT ROUTES
//==============================================================================

if (process.env.NODE_ENV !== 'production') {
  router.use('/assets', staticTemplate, require('./assets'));
  router.get('/', staticTemplate, async (req, res) => {
    try {
      await SetupService.isAvailable();
      return res.redirect('/admin/install');
    } catch (e) {
      return res.render('article', {
        title: 'Coral Talk',
        asset_url: '',
        asset_id: '',
        body: '',
        basePath: '/static/embed/stream',
      });
    }
  });
} else {
  router.get('/', async (req, res, next) => {
    try {
      await SetupService.isAvailable();
      return res.redirect(url.resolve(MOUNT_PATH, 'admin/install'));
    } catch (e) {
      return res.redirect(url.resolve(MOUNT_PATH, 'admin'));
    }
  });
}

// Mount the plugin routes.
router.use(require('./plugins'));

//==============================================================================
// ERROR HANDLING
//==============================================================================

// Catch 404 and forward to error handler.
router.use((req, res, next) => {
  next(new ErrNotFound());
});

// Add logging for errors.
router.use(logging.error);

// General API error handler. Respond with the message and error if we have it
// while returning a status code that makes sense.
router.use('/api', (err, req, res, next) => {
<<<<<<< HEAD
  if (!(err instanceof ErrNotFound)) {
    if (process.env.NODE_ENV !== 'test' || enabled('talk:errors')) {
      console.error(err);
    }
  }

  if (err instanceof TalkError) {
=======
  if (err instanceof errors.APIError) {
>>>>>>> 28e26486
    res.status(err.status).json({
      message: res.locals.t(`error.${err.translation_key}`),
      error: err,
    });
  } else {
    res.status(500).json({});
  }
});

router.use('/', (err, req, res, next) => {
<<<<<<< HEAD
  if (!(err instanceof ErrNotFound)) {
    console.error(err);
  }

  if (err instanceof TalkError) {
=======
  if (err instanceof errors.APIError) {
>>>>>>> 28e26486
    res.status(err.status);
    res.render('error', {
      message: res.locals.t(`error.${err.translation_key}`),
      error: process.env.NODE_ENV === 'development' ? err : {},
    });
  } else {
    res.render('error', {
      message: err.message,
      error: process.env.NODE_ENV === 'development' ? err : {},
    });
  }
});

module.exports = router;<|MERGE_RESOLUTION|>--- conflicted
+++ resolved
@@ -2,12 +2,7 @@
 const authentication = require('../middleware/authentication');
 const logging = require('../middleware/logging');
 const cookieParser = require('cookie-parser');
-<<<<<<< HEAD
-const enabled = require('debug').enabled;
 const { TalkError, ErrNotFound } = require('../errors');
-=======
-const errors = require('../errors');
->>>>>>> 28e26486
 const express = require('express');
 const i18n = require('../middleware/i18n');
 const path = require('path');
@@ -163,17 +158,7 @@
 // General API error handler. Respond with the message and error if we have it
 // while returning a status code that makes sense.
 router.use('/api', (err, req, res, next) => {
-<<<<<<< HEAD
-  if (!(err instanceof ErrNotFound)) {
-    if (process.env.NODE_ENV !== 'test' || enabled('talk:errors')) {
-      console.error(err);
-    }
-  }
-
   if (err instanceof TalkError) {
-=======
-  if (err instanceof errors.APIError) {
->>>>>>> 28e26486
     res.status(err.status).json({
       message: res.locals.t(`error.${err.translation_key}`),
       error: err,
@@ -184,15 +169,7 @@
 });
 
 router.use('/', (err, req, res, next) => {
-<<<<<<< HEAD
-  if (!(err instanceof ErrNotFound)) {
-    console.error(err);
-  }
-
   if (err instanceof TalkError) {
-=======
-  if (err instanceof errors.APIError) {
->>>>>>> 28e26486
     res.status(err.status);
     res.render('error', {
       message: res.locals.t(`error.${err.translation_key}`),
