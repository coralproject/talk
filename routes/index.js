--- conflicted
+++ resolved
@@ -11,11 +11,7 @@
 const staticTemplate = require('../middleware/staticTemplate');
 const staticMiddleware = require('express-static-gzip');
 const { DISABLE_STATIC_SERVER } = require('../config');
-<<<<<<< HEAD
-const { createGraphOptions } = require('../graph');
 const Context = require('../graph/context');
-=======
->>>>>>> a6bc29af
 const { passport } = require('../services/passport');
 const { MOUNT_PATH } = require('../url');
 
@@ -70,16 +66,14 @@
 // Add the i18n middleware to all routes.
 router.use(i18n);
 
-<<<<<<< HEAD
 // Bind a new context to the request.
 router.use((req, res, next) => {
   req.context = new Context(req);
   next();
 });
-=======
+
 // Compress all API responses if appropriate.
 router.use(compression());
->>>>>>> a6bc29af
 
 //==============================================================================
 // STATIC ROUTES
@@ -115,11 +109,7 @@
 
 // Attach the authentication middleware, this will be responsible for decoding
 // (if present) the JWT on the request.
-<<<<<<< HEAD
-router.use('/api', authentication);
-=======
 router.use('/api', authentication, require('./api'));
->>>>>>> a6bc29af
 
 //==============================================================================
 // DEVELOPMENT ROUTES
@@ -152,22 +142,8 @@
   });
 }
 
-<<<<<<< HEAD
 // Mount the plugin routes.
 router.use(require('./plugins'));
-=======
-//==============================================================================
-// PLUGIN ROUTES
-//==============================================================================
-
-// Inject server route plugins.
-plugins.get('server', 'router').forEach(plugin => {
-  debug(`added plugin '${plugin.plugin.name}'`);
-
-  // Pass the root router to the plugin to mount it's routes.
-  plugin.router(router);
-});
->>>>>>> a6bc29af
 
 //==============================================================================
 // ERROR HANDLING
