--- conflicted
+++ resolved
@@ -1,10 +1,6 @@
 FROM node:14-alpine
 
-<<<<<<< HEAD
-ENV NODE_OPTIONS=--max-old-space-size=4096
-=======
 ENV NODE_OPTIONS=--max-old-space-size=8192
->>>>>>> 2570fc41
 
 # Install build dependancies.
 RUN apk --no-cache add git python3
