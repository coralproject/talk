const express = require('express');
<<<<<<< HEAD
const morgan = require('morgan');
const path = require('path');

const app = express();

// Middleware declarations.
app.use(morgan('dev'));

// API Routes.
=======
const bodyParser = require('body-parser');

const app = express();

app.use(bodyParser.json());

>>>>>>> 6192d7e9
app.use('/api/v1', require('./routes/api'));

// Static Routes.
app.use('/client/', express.static(path.join(__dirname, 'dist')));

module.exports = app;<|MERGE_RESOLUTION|>--- conflicted
+++ resolved
@@ -1,5 +1,5 @@
 const express = require('express');
-<<<<<<< HEAD
+const bodyParser = require('body-parser');
 const morgan = require('morgan');
 const path = require('path');
 
@@ -7,16 +7,9 @@
 
 // Middleware declarations.
 app.use(morgan('dev'));
+app.use(bodyParser.json());
 
 // API Routes.
-=======
-const bodyParser = require('body-parser');
-
-const app = express();
-
-app.use(bodyParser.json());
-
->>>>>>> 6192d7e9
 app.use('/api/v1', require('./routes/api'));
 
 // Static Routes.
