--- conflicted
+++ resolved
@@ -10,11 +10,7 @@
 const { MOUNT_PATH } = require('./url');
 const routes = require('./routes');
 const debug = require('debug')('talk:app');
-<<<<<<< HEAD
-const healthCheck = require('@nymdev/health-check');
-=======
 const { ENABLE_TRACING, APOLLO_ENGINE_KEY, PORT } = require('./config');
->>>>>>> d101989e
 
 const app = express();
 
@@ -30,11 +26,7 @@
 //==============================================================================
 
 // Inject server route plugins.
-<<<<<<< HEAD
-plugins.get('server', 'app').forEach(({plugin, app: callback}) => {
-=======
 plugins.get('server', 'app').forEach(({ plugin, app: callback }) => {
->>>>>>> d101989e
   debug(`added plugin '${plugin.name}'`);
 
   // Pass the app to the plugin to mount it's routes.
