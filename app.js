--- conflicted
+++ resolved
@@ -4,11 +4,8 @@
 const path = require('path');
 const helmet = require('helmet');
 const {passport} = require('./services/passport');
-<<<<<<< HEAD
-=======
 const plugins = require('./services/plugins');
 const session = require('express-session');
->>>>>>> 5dbeb695
 const enabled = require('debug').enabled;
 const csrf = require('csurf');
 const errors = require('./errors');
