const express = require('express');
const bodyParser = require('body-parser');
const morgan = require('morgan');
const path = require('path');
const helmet = require('helmet');
<<<<<<< HEAD
const passport = require('./services/passport');
=======
const {passport} = require('./services/passport');
const session = require('express-session');
>>>>>>> 97727118
const enabled = require('debug').enabled;
const csrf = require('csurf');
const errors = require('./errors');
const session = require('./services/session');
const {createGraphOptions} = require('./graph');
const apollo = require('graphql-server-express');

const app = express();

// Middleware declarations.

// Add the logging middleware only if we aren't testing.
if (app.get('env') !== 'test') {
  app.use(morgan('dev'));
}

//==============================================================================
// APP MIDDLEWARE
//==============================================================================

app.set('trust proxy', 1);

// We disable frameward on helmet to allow crossdomain injection of the embed
app.use(helmet({
  frameguard: false
}));
app.use(bodyParser.json());
app.use('/client', express.static(path.join(__dirname, 'dist')));
app.use('/public', express.static(path.join(__dirname, 'public')));
app.set('views', path.join(__dirname, 'views'));
app.set('view engine', 'ejs');

//==============================================================================
// SESSION MIDDLEWARE
//==============================================================================

app.use(session);

//==============================================================================
// PASSPORT MIDDLEWARE
//==============================================================================

// Setup the PassportJS Middleware.
app.use(passport.initialize());
app.use(passport.session());

//==============================================================================
// GraphQL Router
//==============================================================================

// GraphQL endpoint.
app.use('/api/v1/graph/ql', apollo.graphqlExpress(createGraphOptions));

// Only include the graphiql tool if we aren't in production mode.
if (app.get('env') !== 'production') {

  // Interactive graphiql interface.
  app.use('/api/v1/graph/iql', apollo.graphiqlExpress({
    endpointURL: '/api/v1/graph/ql'
  }));

  // GraphQL documention.
  app.get('/admin/docs', (req, res) => {
    res.render('admin/docs');
  });

}

//==============================================================================
// CSRF MIDDLEWARE
//==============================================================================

if (process.env.TEST_MODE === 'unit') {

  // Add this fake test token in the event we are in unit test mode, and don't
  // include the CSRF protection.
  app.locals.csrfToken = 'UNIT_TESTS';

} else {

  // Setup route middlewares for CSRF protection.
  // Default ignore methods are GET, HEAD, OPTIONS
  app.use(csrf({}));
  app.use((req, res, next) => {
    res.locals.csrfToken = req.csrfToken();

    next();
  });

}

//==============================================================================
// ROUTES
//==============================================================================

app.use('/', require('./routes'));

//==============================================================================
// ERROR HANDLING
//==============================================================================

// Catch 404 and forward to error handler.
app.use((req, res, next) => {
  next(errors.ErrNotFound);
});

// General error handler. Respond with the message and error if we have it while
// returning a status code that makes sense.
app.use('/api', (err, req, res, next) => {
  if (err !== errors.ErrNotFound) {
    if (app.get('env') !== 'test' || enabled('talk:errors')) {
      console.error(err);
    }
  }

  if (err instanceof errors.APIError) {
    res.status(err.status).json({
      message: err.message,
      error: err
    });
  } else {
    res.status(500).json({});
  }
});

app.use('/', (err, req, res, next) => {
  if (err !== errors.ErrNotFound) {
    console.error(err);
  }

  if (err instanceof errors.APIError) {
    res.status(err.status);
    res.render('error', {
      message: err.message,
      error: app.get('env') === 'development' ? err : {}
    });
  } else {
    res.render('error', {
      message: err.message,
      error: app.get('env') === 'development' ? err : {}
    });
  }
});

module.exports = app;<|MERGE_RESOLUTION|>--- conflicted
+++ resolved
@@ -3,12 +3,7 @@
 const morgan = require('morgan');
 const path = require('path');
 const helmet = require('helmet');
-<<<<<<< HEAD
-const passport = require('./services/passport');
-=======
 const {passport} = require('./services/passport');
-const session = require('express-session');
->>>>>>> 97727118
 const enabled = require('debug').enabled;
 const csrf = require('csurf');
 const errors = require('./errors');
