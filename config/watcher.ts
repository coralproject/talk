import path from "path";
import {
  CommandExecutor,
  Config,
  LongRunningExecutor,
} from "../scripts/watcher";

const config: Config = {
  rootDir: path.resolve(__dirname, "../src"),
  watchers: {
    compileSchema: {
      paths: ["core/server/**/*.graphql"],
      executor: new CommandExecutor("npx gulp server:schema", {
        runOnInit: true,
      }),
    },
    compileRelayStream: {
      paths: [
        "core/client/stream/**/*.ts",
        "core/client/stream/**/*.tsx",
        "core/client/stream/**/*.graphql",
        "core/server/**/*.graphql",
      ],
      ignore: [
        "core/**/*.d.ts",
        "core/**/*.graphql.ts",
        "**/test/**/*",
        "core/**/*.spec.*",
      ],
      executor: new CommandExecutor("npm run compile:relay-stream", {
        runOnInit: true,
      }),
    },
    compileRelayAdmin: {
      paths: [
        "core/client/admin/**/*.ts",
        "core/client/admin/**/*.tsx",
        "core/client/admin/**/*.graphql",
        "core/server/**/*.graphql",
      ],
      ignore: [
        "core/**/*.d.ts",
        "core/**/*.graphql.ts",
        "**/test/**/*",
        "core/**/*.spec.*",
      ],
      executor: new CommandExecutor("npm run compile:relay-admin", {
        runOnInit: true,
      }),
    },
    compileRelayAuth: {
      paths: [
        "core/client/auth/**/*.ts",
        "core/client/auth/**/*.tsx",
        "core/client/auth/**/*.graphql",
        "core/server/**/*.graphql",
      ],
      ignore: [
        "core/**/*.d.ts",
        "core/**/*.graphql.ts",
        "**/test/**/*",
        "core/**/*.spec.*",
      ],
      executor: new CommandExecutor("npm run compile:relay-auth", {
        runOnInit: true,
      }),
    },
    compileRelayInstall: {
      paths: [
        "core/client/install/**/*.ts",
        "core/client/install/**/*.tsx",
        "core/client/install/**/*.graphql",
        "core/server/**/*.graphql",
      ],
      ignore: [
        "core/**/*.d.ts",
        "core/**/*.graphql.ts",
        "**/test/**/*",
        "core/**/*.spec.*",
      ],
      executor: new CommandExecutor("npm run compile:relay-install", {
        runOnInit: true,
      }),
    },
    compileCSSTypes: {
      paths: ["**/*.css"],
      executor: new CommandExecutor("npm run compile:css-types", {
        runOnInit: true,
      }),
    },
    runServer: {
      paths: ["core/**/*.ts", "core/locales/**/*.ftl"],
      ignore: ["core/client/**/*"],
      executor: new LongRunningExecutor("npm run start:development"),
    },
    runWebpackDevServer: {
      paths: [],
      executor: new LongRunningExecutor("npm run start:webpackDevServer"),
    },
    runDocz: {
      paths: [],
      executor: new LongRunningExecutor("npm run docz -- dev"),
    },
  },
  defaultSet: "client",
  sets: {
    server: ["compileSchema", "runServer"],
    client: [
      "runServer",
      "runWebpackDevServer",
      "compileCSSTypes",
      "compileRelayStream",
      "compileRelayAuth",
<<<<<<< HEAD
      "compileRelayInstall",
=======
      "compileRelayAdmin",
>>>>>>> d22ba3ec
      "compileSchema",
    ],
    docz: ["runDocz", "compileCSSTypes"],
    compile: [
      "compileSchema",
      "compileCSSTypes",
      "compileRelayStream",
      "compileRelayAuth",
      "compileRelayInstall",
    ],
  },
};

export default config;<|MERGE_RESOLUTION|>--- conflicted
+++ resolved
@@ -111,11 +111,8 @@
       "compileCSSTypes",
       "compileRelayStream",
       "compileRelayAuth",
-<<<<<<< HEAD
       "compileRelayInstall",
-=======
       "compileRelayAdmin",
->>>>>>> d22ba3ec
       "compileSchema",
     ],
     docz: ["runDocz", "compileCSSTypes"],
