--- conflicted
+++ resolved
@@ -63,14 +63,10 @@
   ),
   loaders: Joi.func().maxArity(1),
   mutators: Joi.func().maxArity(1),
-<<<<<<< HEAD
-  resolvers: Joi.object().pattern(/\w/, Joi.object().pattern(/(?:__resolveType|\w+)/, Joi.func())),
-=======
   resolvers: Joi.object().pattern(
     /\w/,
     Joi.object().pattern(/(?:__resolveType|\w+)/, Joi.func())
   ),
->>>>>>> d101989e
   typeDefs: Joi.string(),
   schemaLevelResolveFunction: Joi.func(),
   websockets: Joi.object({
@@ -229,12 +225,6 @@
     if (this.required) {
       return;
     }
-<<<<<<< HEAD
-
-    this.required = true;
-    this.plugins.forEach((plugin) => {
-=======
->>>>>>> d101989e
 
     this.required = true;
     this.plugins.forEach(plugin => {
