--- conflicted
+++ resolved
@@ -452,7 +452,7 @@
       redirectURI
     );
 
-    return MailerService.sendSimple({
+    return MailerService.send({
       template: 'email-confirm',
       locals: {
         token,
@@ -478,7 +478,7 @@
       to,
     });
 
-    return MailerService.sendSimple(options);
+    return MailerService.send(options);
   }
 
   static async changePassword(id, password) {
@@ -621,186 +621,9 @@
    * Sets a given user's role to the one provided.
    * @param  {String}   id   id of a user
    * @param  {String}   role role to add
-<<<<<<< HEAD
    */
   static setRole(id, role) {
     return UserModel.update({id}, {$set: {role}}, {runValidators: true});
-=======
-   * @param  {Function} done callback after the operation is complete
-   */
-  static async addRoleToUser(id, role) {
-    const roles = [];
-
-    // Check to see if the user role is in the allowable set of roles.
-    if (role && USER_ROLES.indexOf(role) === -1) {
-
-      // User role is not supported! Error out here.
-      throw new Error(`role ${role} is not supported`);
-    } else if(role) {
-      roles.push(role);
-    }
-
-    return UserModel.update({id}, {$set: {roles}});
-  }
-
-  /**
-   * Removes a role from a user.
-   * @param  {String}   id   id of a user
-   * @param  {String}   role role to remove
-   * @param  {Function} done callback after the operation is complete
-   */
-  static async removeRoleFromUser(id, role) {
-
-    // Check to see if the user role is in the allowable set of roles.
-    if (USER_ROLES.indexOf(role) === -1) {
-
-      // User role is not supported! Error out here.
-      throw new Error(`role ${role} is not supported`);
-    }
-
-    return UserModel.update({id}, {
-      $pull: {
-        roles: role
-      }
-    });
-  }
-
-  /**
-   * Set status of a user.
-   * @param  {String}   id   id of a user
-   * @param  {String}   status status to set
-   * @param  {Function} done callback after the operation is complete
-   */
-  static async setStatus(id, status) {
-
-    // Check to see if the user status is in the allowable set of roles.
-    if (USER_STATUS.indexOf(status) === -1) {
-
-      // User status is not supported! Error out here.
-      throw new Error(`status ${status} is not supported`);
-    }
-
-    // Compose the query.
-    const query = {id};
-
-    // Insert extra validations into the query.
-    switch (status) {
-    case 'ACTIVE':
-    case 'BANNED':
-    case 'APPROVED':
-
-      // A user cannot become change their status from what it is already.
-      query.status = {
-        $ne: status,
-      };
-      break;
-    case 'PENDING':
-
-      // A user cannot become pending if they are already approved, pending, or
-      // banned
-      query.status = {
-        $nin: [status, 'APPROVED', 'BANNED'],
-      };
-      break;
-    }
-
-    const user = await UserModel.findOneAndUpdate(query, {
-      $set: {
-        status,
-      },
-    }, {
-      new: true,
-    });
-
-    if (status === 'BANNED') {
-      let localProfile = user.profiles.find((profile) => profile.provider === 'local');
-      if (localProfile) {
-        const options = {
-          template: 'banned',
-          locals: {
-            body: i18n.t('email.banned.body'),
-          },
-          subject: i18n.t('email.banned.subject'),
-          to: localProfile.id
-        };
-        await MailerService.send(options);
-      }
-    }
-
-    return user;
-  }
-
-  /**
-   * Suspend a user until specified time.
-   * @param  {String}   id                  id of a user
-   * @param  {String}   message             message to be send to the user
-   * @param  {Date}     until               date until the suspension is valid.
-   */
-  static async suspendUser(id, message, until) {
-    const user = await UserModel.findOneAndUpdate({id}, {
-      $set: {
-        suspension: {
-          until,
-        },
-      }
-    }, {
-      new: true,
-    });
-
-    if (message) {
-      let localProfile = user.profiles.find((profile) => profile.provider === 'local');
-      if (localProfile) {
-        const options = {
-          template: 'suspension',
-          locals: {
-            body: message
-          },
-          subject: i18n.t('email.suspended.subject'),
-          to: localProfile.id,
-        };
-
-        await MailerService.send(options);
-      }
-    }
-
-    return user;
-  }
-
-  /**
-   * Reject username. It changes the status to BANNED and canEditName to True.
-   * @param  {String}   id                  id of a user
-   * @param  {String}   message             message to be send to the user
-   * @param  {Date}     until               date until the suspension is valid.
-   */
-  static async rejectUsername(id, message) {
-    const user = await UserModel.findOneAndUpdate({id}, {
-      $set: {
-        status: 'BANNED',
-        canEditName: true,
-      }
-    }, {
-      new: true,
-    });
-
-    if (message) {
-      let localProfile = user.profiles.find(({provider}) => provider === 'local');
-      if (localProfile) {
-        const options = {
-          template: 'suspension',              // needed to know which template to render!
-          locals: {                            // specifies the template locals.
-            body: message
-          },
-          subject: i18n.t('email.suspended.subject'),
-          to: localProfile.id  // This only works if the user has registered via e-mail.
-          // We may want a standard way to access a user's e-mail address in the future
-        };
-
-        await MailerService.send(options);
-      }
-    }
-
-    return user;
->>>>>>> ad6a6631
   }
 
   /**
@@ -942,49 +765,6 @@
   }
 
   /**
-<<<<<<< HEAD
-=======
-   * Finds a user using a value which gets compared using a prefix match against
-   * the user's email address and/or their username.
-   *
-   * @param  {String} value value to search by
-   * @return {Promise}
-   */
-  static search(value) {
-    if (!value || typeof value !== 'string' || value.length === 0) {
-      return UserModel.find({});
-    }
-
-    value = escapeRegExp(value);
-
-    return UserModel.find({
-      $or: [
-
-        // Search by a prefix match on the username.
-        {
-          'lowercaseUsername': {
-            $regex: new RegExp(value.toLowerCase())
-          }
-        },
-
-        // Search by a prefix match on the email address.
-        {
-          'profiles': {
-            $elemMatch: {
-              id: {
-                $regex: new RegExp(value),
-                $options: 'i'
-              },
-              provider: 'local'
-            }
-          }
-        }
-      ]
-    });
-  }
-
-  /**
->>>>>>> ad6a6631
    * Returns a count of the current users.
    * @return {Promise}
    */
@@ -1125,13 +905,7 @@
    * @return {Promise}
    */
   static async verifyEmailConfirmation(token) {
-<<<<<<< HEAD
-    let {userID, email, referer} = await UsersService.verifyToken(token, {
-      subject: EMAIL_CONFIRM_JWT_SUBJECT,
-    });
-=======
     let {userID, email, referer} = await UsersService.verifyEmailConfirmationToken(token);
->>>>>>> ad6a6631
 
     await UsersService.confirmEmail(userID, email);
 
