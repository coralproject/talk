--- conflicted
+++ resolved
@@ -165,17 +165,10 @@
         runValidators: true,
       }
     );
-<<<<<<< HEAD
-    if (user === null) {
+    if (!user) {
       user = await User.findOne({ id });
-      if (user === null) {
-        throw errors.ErrNotFound;
-=======
-    if (!user) {
-      user = await UserModel.findOne({ id });
       if (!user) {
         throw new ErrNotFound();
->>>>>>> e7724353
       }
 
       if (user.status.banned.status === status) {
