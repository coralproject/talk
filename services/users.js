const bcrypt = require('bcrypt');
const url = require('url');
const jwt = require('jsonwebtoken');
const Wordlist = require('./wordlist');
const errors = require('../errors');
const uuid = require('uuid');
const redis = require('./redis');
const redisClient = redis.createClient();

const UserModel = require('../models/user');
const USER_STATUS = require('../models/user').USER_STATUS;
const USER_ROLES = require('../models/user').USER_ROLES;

const RECAPTCHA_WINDOW_SECONDS = 60 * 10; // 10 minutes.
const RECAPTCHA_INCORRECT_TRIGGER = 5; // after 3 incorrect attempts, recaptcha will be required.

const SettingsService = require('./settings');
const ActionsService = require('./actions');

// In the event that the TALK_SESSION_SECRET is missing but we are testing, then
// set the process.env.TALK_SESSION_SECRET.
if (process.env.NODE_ENV === 'test' && !process.env.TALK_SESSION_SECRET) {
  process.env.TALK_SESSION_SECRET = 'keyboard cat';
} else if (!process.env.TALK_SESSION_SECRET) {
  throw new Error('TALK_SESSION_SECRET must be defined to encode JSON Web Tokens and other auth functionality');
}

const EMAIL_CONFIRM_JWT_SUBJECT = 'email_confirm';
const PASSWORD_RESET_JWT_SUBJECT = 'password_reset';

// SALT_ROUNDS is the number of rounds that the bcrypt algorithm will run
// through during the salting process.
const SALT_ROUNDS = 10;

// UsersService is the interface for the application to interact with the
// UserModel through.
module.exports = class UsersService {

  /**
   * Returns a user (if found) for the given email address.
   */
  static findLocalUser(email) {
    if (!email || typeof email !== 'string') {
      return Promise.reject('email is required for findLocalUser');
    }

    return UserModel.findOne({
      profiles: {
        $elemMatch: {
          id: email.toLowerCase(),
          provider: 'local'
        }
      }
    });
  }

  /**
   * This records an unsucesfull login attempt for the given email address. If
   * the maximum has been reached, the promise will be rejected with:
   *
   *  errors.ErrLoginAttemptMaximumExceeded
   *
   * Indicating that the account should be flagged as "login recaptcha required"
   * where future login attempts must be made with the recaptcha flag.
   */
  static recordLoginAttempt(email) {
    const rdskey = `la[${email.toLowerCase().trim()}]`;

    return new Promise((resolve, reject) => {
      redisClient
        .multi()
        .incr(rdskey)
        .expire(rdskey, RECAPTCHA_WINDOW_SECONDS)
        .exec((err, replies) => {
          if (err) {
            return reject(err);
          }

          // if this is new or has no expiry
          if (replies[0] === 1 || replies[1] === -1) {

            // then expire it after the timeout
            redisClient.expire(rdskey, RECAPTCHA_WINDOW_SECONDS);
          }

          if (replies[0] >= RECAPTCHA_INCORRECT_TRIGGER) {
            return reject(errors.ErrLoginAttemptMaximumExceeded);
          }

          resolve();
        });
    });
  }

  /**
   * This checks to see if the current login attempts against a user exeeds the
   * maximum value allowed, if so, it rejects with:
   *
   *  errors.ErrLoginAttemptMaximumExceeded
   */
  static checkLoginAttempts(email) {
    const rdskey = `la[${email.toLowerCase().trim()}]`;

    return new Promise((resolve, reject) => {
      redisClient
        .get(rdskey, (err, reply) => {
          if (err) {
            return reject(err);
          }

          if (!reply) {
            return resolve();
          }

          if (reply >= RECAPTCHA_INCORRECT_TRIGGER) {
            return reject(errors.ErrLoginAttemptMaximumExceeded);
          }

          resolve();
        });
    });
  }

  /**
   * Sets or unsets the recaptcha_required flag on a user's local profile.
   */
  static flagForRecaptchaRequirement(email, required) {
    return UserModel.update({
      profiles: {
        $elemMatch: {
          id: email.toLowerCase(),
          provider: 'local'
        }
      }
    }, {
      $set: {
        'profiles.$.metadata.recaptcha_required': required
      }
    });
  }

  /**
   * Merges two users together by taking all the profiles on a given user and
   * pushing them into the source user followed by deleting the destination user's
   * user account. This will
   * not merge the roles associated with the source user.
   * @param  {String} dstUserID id of the user to which is the target of the merge
   * @param  {String} srcUserID id of the user to which is the source of the merge
   * @return {Promise}          resolves when the users are merged
   */
  static mergeUsers(dstUserID, srcUserID) {
    let srcUser, dstUser;

    return Promise
      .all([
        UserModel.findOne({id: dstUserID}).exec(),
        UserModel.findOne({id: srcUserID}).exec()
      ])
      .then((users) => {
        dstUser = users[0];
        srcUser = users[1];

        srcUser.profiles.forEach((profile) => {
          dstUser.profiles.push(profile);
        });

        return srcUser.remove();
      })
      .then(() => dstUser.save());
  }

  static castUsername(username) {
    return username.replace(/ /g, '_').replace(/[^a-zA-Z_]/g, '');
  }

  /**
   * Finds a user given a social profile and if the user does not exist, creates
   * them.
   * @param  {Object}   profile - User social/external profile
   * @param  {Function} done    [description]
   */
  static findOrCreateExternalUser({id, provider, displayName}) {
    return UserModel
      .findOne({
        profiles: {
          $elemMatch: {
            id,
            provider
          }
        }
      })
      .then((user) => {
        if (user) {
          return user;
        }

        // User does not exist and need to be created.

        let username = UsersService.castUsername(displayName);

        // The user was not found, lets create them!
        user = new UserModel({
          username,
          lowercaseUsername: username.toLowerCase(),
          roles: [],
          profiles: [{id, provider}],
          canEditName: true
        });

        return user.save();
      });
  }

  static changePassword(id, password) {
    return new Promise((resolve, reject) => {
      bcrypt.hash(password, SALT_ROUNDS, (err, hashedPassword) => {
        if (err) {
          return reject(err);
        }

        resolve(hashedPassword);
      });
    })
    .then((hashedPassword) => {
      return UserModel.update({id}, {
        $inc: {__v: 1},
        $set: {
          password: hashedPassword
        }
      });
    });
  }

  /**
   * Creates local users.
   * @param  {Array} users Users to create
   * @return {Promise}     Resolves with the users that were created
   */
  static createLocalUsers(users) {
    return Promise.all(users.map((user) => {
      return UsersService
        .createLocalUser(user.email, user.password, user.username);
    }));
  }

  /**
   * Check the requested username for blocked words and special chars
   * @param  {String}   username              word to be checked for profanity
   * @param  {Boolean}  checkAgainstWordlist  enables cheching against the wordlist
   * @return {Promise}
   */
  static isValidUsername(username, checkAgainstWordlist = true) {
    const onlyLettersNumbersUnderscore = /^[A-Za-z0-9_]+$/;

    if (!username) {
      return Promise.reject(errors.ErrMissingUsername);
    }

    if (!onlyLettersNumbersUnderscore.test(username)) {

      return Promise.reject(errors.ErrSpecialChars);
    }

    if (checkAgainstWordlist) {

      // check for profanity
      return Wordlist.usernameCheck(username);
    }

    // No errors found!
    return Promise.resolve(username);
  }

  /**
   * Performs validations for the password.
   */
  static isValidPassword(password) {
    if (!password) {
      return Promise.reject(errors.ErrMissingPassword);
    }

    if (password.length < 8) {
      return Promise.reject(errors.ErrPasswordTooShort);
    }

    return Promise.resolve(password);
  }

  /**
   * Creates the local user with a given email, password, and name.
   * @param  {String}   email       email of the new user
   * @param  {String}   password    plaintext password of the new user
   * @param  {String}   username name of the display user
   * @param  {Function} done        callback
   */
  static createLocalUser(email, password, username) {

    if (!email) {
      return Promise.reject(errors.ErrMissingEmail);
    }

    email = email.toLowerCase().trim();
    username = username.trim();

    return Promise.all([
      UsersService.isValidUsername(username),
      UsersService.isValidPassword(password)
    ])
      .then(() => { // username is valid
        return new Promise((resolve, reject) => {
          bcrypt.hash(password, SALT_ROUNDS, (err, hashedPassword) => {
            if (err) {
              return reject(err);
            }

            let user = new UserModel({
              username,
              lowercaseUsername: username.toLowerCase(),
              password: hashedPassword,
              roles: [],
              profiles: [
                {
                  id: email,
                  provider: 'local'
                }
              ]
            });

            user.save((err) => {
              if (err) {
                if (err.code === 11000) {
                  if (err.message.match('Username')) {
                    return reject(errors.ErrUsernameTaken);
                  }
                  return reject(errors.ErrEmailTaken);
                }
                return reject(err);
              }
              return resolve(user);
            });
          });
        });
      });
  }

  /**
   * Disables a given user account.
   * @param  {String}   id   id of a user
   * @param  {Function} done callback after the operation is complete
   */
  static disableUser(id) {
    return UserModel.update({
      id: id
    }, {
      $set: {
        disabled: true
      }
    });
  }

  /**
   * Enables a given user account.
   * @param  {String}   id   id of a user
   * @param  {Function} done callback after the operation is complete
   */
  static enableUser(id) {
    return UserModel.update({
      id: id
    }, {
      $set: {
        disabled: false
      }
    });
  }

  /**
   * Adds a role to a user.
   * @param  {String}   id   id of a user
   * @param  {String}   role role to add
   * @param  {Function} done callback after the operation is complete
   */
  static addRoleToUser(id, role) {

    // Check to see if the user role is in the allowable set of roles.
    if (USER_ROLES.indexOf(role) === -1) {

      // User role is not supported! Error out here.
      return Promise.reject(new Error(`role ${role} is not supported`));
    }

    return UserModel.update({
      id: id
    }, {
      $addToSet: {
        roles: role
      }
    });
  }

  /**
   * Removes a role from a user.
   * @param  {String}   id   id of a user
   * @param  {String}   role role to remove
   * @param  {Function} done callback after the operation is complete
   */
  static removeRoleFromUser(id, role) {

    // Check to see if the user role is in the allowable set of roles.
    if (USER_ROLES.indexOf(role) === -1) {

      // User role is not supported! Error out here.
      return Promise.reject(new Error(`role ${role} is not supported`));
    }

    return UserModel.update({
      id: id
    }, {
      $pull: {
        roles: role
      }
    });
  }

  /**
   * Set status of a user.
   * @param  {String}   id   id of a user
   * @param  {String}   status status to set
   * @param  {Function} done callback after the operation is complete
   */
  static setStatus(id, status) {

    // Check to see if the user status is in the allowable set of roles.
    if (USER_STATUS.indexOf(status) === -1) {

      // User status is not supported! Error out here.
      return Promise.reject(new Error(`status ${status} is not supported`));
    }

    return UserModel.update({
      id,
      status: {
        $ne: 'APPROVED'
      }
    }, {
      $set: {
        status
      }
    });
  }

  /**
<<<<<<< HEAD
   * Suspend a user. It changes the status to BANNED and canEditName to True.
   * @param  {String}   id   id of a user
   * @param  {Function} done callback after the operation is complete
   */
  static suspendUser(id, message) {
    return UserModel.findOneAndUpdate({
      id
    }, {
      $set: {
        status: 'BANNED',
        canEditName: true
      }
    })
    .then((user) => {
      if (message) {
        let localProfile = user.profiles.find((profile) => profile.provider === 'local');

        if (localProfile) {
          const options =
            {
              template: 'suspension',              // needed to know which template to render!
              locals: {                                  // specifies the template locals.
                body: message
              },
              subject: 'Email Suspension',
              to: localProfile.id  // This only works if the user has registered via e-mail.
                                   // We may want a standard way to access a user's e-mail address in the future
            };

          return MailerService.sendSimple(options);
        } else {
          return Promise.reject(errors.ErrMissingEmail);
        }
      }
    });
  }

  /**
=======
>>>>>>> c1baccae
   * Finds a user with the id.
   * @param {String} id  user id (uuid)
  */
  static findById(id) {
    return UserModel.findOne({id});
  }

  /**
   * Finds users in an array of ids.
   * @param {Array} ids  array of user identifiers (uuid)
  */
  static findByIdArray(ids) {
    return UserModel.find({
      id: {$in: ids}
    });
  }

  /**
   * Finds public user information by an array of ids.
   * @param {Array} ids  array of user identifiers (uuid)
  */
  static findPublicByIdArray(ids) {
    return UserModel.find({
      id: {$in: ids}
    }, 'id username');
  }

  /**
   * Creates a JWT from a user email. Only works for local accounts.
   * @param {String} email of the local user
   */
  static createPasswordResetToken(email, loc) {
    if (!email || typeof email !== 'string') {
      return Promise.reject('email is required when creating a JWT for resetting passord');
    }

    email = email.toLowerCase();

    return Promise.all([
      UserModel.findOne({profiles: {$elemMatch: {id: email}}}),
      SettingsService.retrieve()
    ])
      .then(([user, settings]) => {
        if (!user) {

          // Since we don't want to reveal that the email does/doesn't exist
          // just go ahead and resolve the Promise with null and check in the
          // endpoint.
          return;
        }

        let redirectDomain;
        try {
          redirectDomain = url.parse(loc).hostname;
        } catch (e) {
          return Promise.reject('redirect location is invalid');
        }

        if (settings.domains.whitelist.indexOf(redirectDomain) === -1) {
          return Promise.reject('redirect location is not on the list of acceptable domains');
        }

        const payload = {
          jti: uuid.v4(),
          email,
          loc,
          userId: user.id,
          version: user.__v
        };

        return jwt.sign(payload, process.env.TALK_SESSION_SECRET, {
          algorithm: 'HS256',
          expiresIn: '1d',
          subject: PASSWORD_RESET_JWT_SUBJECT
        });
      });
  }

  /**
   * Verifies that the token was indeed signed by the session secret.
   * @param  {String} token JWT token from the client
   * @return {Promise}
   */
  static verifyToken(token, options = {}) {
    return new Promise((resolve, reject) => {

      // Set the allowed algorithms.
      options.algorithms = ['HS256'];

      jwt.verify(token, process.env.TALK_SESSION_SECRET, options, (err, decoded) => {
        if (err) {
          return reject(err);
        }

        resolve(decoded);
      });
    });
  }

  /**
   * Verifies a jwt and returns the associated user.
   * @param {String} token the JSON Web Token to verify
   */
  static verifyPasswordResetToken(token) {
    return UsersService
      .verifyToken(token, {
        subject: PASSWORD_RESET_JWT_SUBJECT
      })

      // TODO: add search by __v as well
      .then((decoded) => {
        return Promise.all([UsersService.findById(decoded.userId), decoded.loc]);
      });
  }

  /**
   * Finds a user using a value which gets compared using a prefix match against
   * the user's email address and/or their username.
   * @param  {String} value value to search by
   * @return {Promise}
   */
  static search(value) {
    return UserModel.find({
      $or: [

        // Search by a prefix match on the username.
        {
          'username': {
            $regex: new RegExp(`^${value}`),
            $options: 'i'
          }
        },

        // Search by a prefix match on the email address.
        {
          'profiles': {
            $elemMatch: {
              id: {
                $regex: new RegExp(`^${value}`),
                $options: 'i'
              },
              provider: 'local'
            }
          }
        }
      ]
    });
  }

  /**
   * Returns a count of the current users.
   * @return {Promise}
   */
  static count() {
    return UserModel.count();
  }

  /**
   * Returns all the users.
   * @return {Promise}
   */
  static all() {
    return UserModel.find();
  }

  /**
   * Updates the user's settings.
   * @return {Promise}
   */
  static updateSettings(id, settings) {
    return UserModel.update({
      id
    }, {
      $set: {
        settings
      }
    });
  }

  /**
   * Add an action to the user.
   * @param {String} item_id  identifier of the user  (uuid)
   * @param {String} user_id  user id of the action (uuid)
   * @param {String} action the new action to the user
   * @return {Promise}
   */
  static addAction(item_id, user_id, action_type, metadata) {
    return ActionsService.insertUserAction({
      item_id,
      item_type: 'users',
      user_id,
      action_type,
      metadata
    });
  }

  /**
   * This creates a token based around confirming the local profile.
   * @param  {String} userID The user id for the user that we are creating the
   *                         token for.
   * @param  {String} email The email that we are needing to get confirmed.
   * @return {Promise}
   */
  static createEmailConfirmToken(userID = null, email, referer = process.env.TALK_ROOT_URL) {
    if (!email || typeof email !== 'string') {
      return Promise.reject('email is required when creating a JWT for resetting passord');
    }

    // Conform the email to lowercase.
    email = email.toLowerCase();

    const tokenOptions = {
      jwtid: uuid.v4(),
      algorithm: 'HS256',
      expiresIn: '1d',
      subject: EMAIL_CONFIRM_JWT_SUBJECT
    };

    let userPromise;

    if (!userID) {

      // If there is no userID, we're coming from the endpoint where a new user
      // is re-requesting a confirmation email and we don't know the userID.
      userPromise = UserModel.findOne({profiles: {$elemMatch: {id: email, provider: 'local'}}});
    } else {
      userPromise = UsersService.findById(userID);
    }

    return userPromise.then((user) => {
      if (!user) {
        return Promise.reject(errors.ErrNotFound);
      }

      // Get the profile representing the local account.
      let profile = user.profiles.find((profile) => profile.id === email && profile.provider === 'local');

      // Ensure that the user email hasn't already been verified.
      if (profile && profile.metadata && profile.metadata.confirmed_at) {
        return Promise.reject(new Error('email address already confirmed'));
      }

      return jwt.sign({
        email,
        referer,
        userID: user.id
      }, process.env.TALK_SESSION_SECRET, tokenOptions);
    });
  }

  /**
   * This verifies that a given token was for the email confirmation and updates
   * that user's profile with a 'confirmed_at' parameter with the current date.
   * @param  {String} token the token containing the email confirmation details
   *                        signed with our secret.
   * @return {Promise}
   */
  static verifyEmailConfirmation(token) {
    return UsersService
      .verifyToken(token, {
        subject: EMAIL_CONFIRM_JWT_SUBJECT
      })
      .then(({userID, email, referer}) => {
        return UsersService
          .confirmEmail(userID, email)
          .then(() => ({userID, email, referer}));
      });

  }

  /**
   * Marks the email on the user as confirmed.
   */
  static confirmEmail(id, email) {
    return UserModel
      .update({
        id: id,
        profiles: {
          $elemMatch: {
            id: email,
            provider: 'local'
          }
        }
      }, {
        $set: {
          'profiles.$.metadata.confirmed_at': new Date()
        }
      });
  }

  /**
   * Returns all users with pending 'ADMIN'ation actions.
   * @return {Promise}
   */
  static moderationQueue() {
    return UserModel.find({status: 'PENDING'});
  }

  /**
   * Gives the user the ability to edit their username.
   * @param  {String} id the id of the user to be toggled.
   * @param  {Boolean} canEditName sets whether the user can edit their name.
   * @return {Promise}
   */
  static toggleNameEdit(id, canEditName) {
    return UserModel.update({id}, {
      $set: {canEditName}
    });
  }

  /**
   * Updates the user's username.
   * @param  {String} id the id of the user to be enabled.
   * @param  {String}  username The new username for the user.
   * @return {Promise}
   */
  static editName(id, username) {
    return UserModel.update({
      id,
      canEditName: true
    }, {
      $set: {
        username: username,
        lowercaseUsername: username.toLowerCase(),
        canEditName: false,
        status: 'PENDING'
      }
    })
    .then((result) => {
      if (result.nModified <= 0) {
        return Promise.reject(errors.ErrPermissionUpdateUsername);
      }

      return result;
    })
    .catch((err) => {
      if (err.code === 11000) {
        throw errors.ErrUsernameTaken;
      }

      throw err;
    });
  }
};<|MERGE_RESOLUTION|>--- conflicted
+++ resolved
@@ -16,6 +16,7 @@
 
 const SettingsService = require('./settings');
 const ActionsService = require('./actions');
+const MailerService = require ('./mailer');
 
 // In the event that the TALK_SESSION_SECRET is missing but we are testing, then
 // set the process.env.TALK_SESSION_SECRET.
@@ -449,7 +450,6 @@
   }
 
   /**
-<<<<<<< HEAD
    * Suspend a user. It changes the status to BANNED and canEditName to True.
    * @param  {String}   id   id of a user
    * @param  {Function} done callback after the operation is complete
@@ -488,8 +488,6 @@
   }
 
   /**
-=======
->>>>>>> c1baccae
    * Finds a user with the id.
    * @param {String} id  user id (uuid)
   */
