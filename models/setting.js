const mongoose = require('../services/mongoose');
const Schema = mongoose.Schema;
const TagSchema = require('./schema/tag');
const MODERATION_OPTIONS = require('./enum/moderation_options');

/**
 * SettingSchema manages application settings that get used on front and backend.
 * @type {Schema}
 */
const SettingSchema = new Schema({
  id: {
    type: String,
    default: '1'
  },
  moderation: {
    type: String,
    enum: MODERATION_OPTIONS,
    default: 'POST'
  },
  infoBoxEnable: {
    type: Boolean,
    default: false
  },
  customCssUrl: {
    type: String,
    default: ''
  },
  infoBoxContent: {
    type: String,
    default: ''
  },
  questionBoxEnable: {
    type: Boolean,
    default: false
  },
  questionBoxContent: {
    type: String,
    default: ''
  },
  premodLinksEnable: {
    type: Boolean,
    default: false
  },
  organizationName: {
    type: String
  },
  autoCloseStream: {
    type: Boolean,
    default: false
  },
  closedTimeout: {
    type: Number,

    // Two weeks default expiry.
    default: 60 * 60 * 24 * 7 * 2
  },
  closedMessage: {
    type: String,
    default: 'Expired'
  },
  wordlist: {
    banned: {
      type: Array,
      default: []
    },
    suspect: {
      type: Array,
      default: []
    }
  },
  charCount: {
    type: Number,
    default: 5000
  },
  charCountEnable: {
    type: Boolean,
    default: false
  },
  requireEmailConfirmation: {
    type: Boolean,
    default: false
  },
  domains: {
    whitelist: {
      type: Array,
      default: ['localhost']
    }
  },
<<<<<<< HEAD
  tags: [TagSchema]
=======

  // Length of time (in milliseconds) after a comment is posted that it can still be edited by the author
  editCommentWindowLength: {
    type: Number,
    min: [0, 'Edit Comment Window length must be greater than zero'],
    default: 30 * 1000,
  }
>>>>>>> f32208b3
}, {
  timestamps: {
    createdAt: 'created_at',
    updatedAt: 'updated_at'
  }
});

/**
 * Merges two settings objects.
 */
SettingSchema.method('merge', function(src) {
  SettingSchema.eachPath((path) => {

    // Exclude internal fields...
    if (['id', '_id', '__v', 'created_at', 'updated_at'].includes(path)) {
      return;
    }

    // If the source object contains the path, shallow copy it.
    if (path in src) {
      this[path] = src[path];
    }
  });
});

/**
 * The Mongo Mongoose object.
 */
const Setting = mongoose.model('Setting', SettingSchema);

module.exports = Setting;<|MERGE_RESOLUTION|>--- conflicted
+++ resolved
@@ -86,17 +86,14 @@
       default: ['localhost']
     }
   },
-<<<<<<< HEAD
-  tags: [TagSchema]
-=======
 
   // Length of time (in milliseconds) after a comment is posted that it can still be edited by the author
   editCommentWindowLength: {
     type: Number,
     min: [0, 'Edit Comment Window length must be greater than zero'],
     default: 30 * 1000,
-  }
->>>>>>> f32208b3
+  },
+  tags: [TagSchema]
 }, {
   timestamps: {
     createdAt: 'created_at',
