--- conflicted
+++ resolved
@@ -9,15 +9,10 @@
 
 // USER_STATUS is the list of statuses that are permitted for the user status.
 const USER_STATUS = [
-<<<<<<< HEAD
-  'active',
-  'pending',
-  'suspended',
-  'banned'
-=======
   'ACTIVE',
-  'BANNED'
->>>>>>> 79b366f2
+  'BANNED',
+  'PENDING',
+  'SUSPENDED',
 ];
 
 // ProfileSchema is the mongoose schema defined as the representation of a
@@ -140,594 +135,6 @@
 // Create the User model.
 const UserModel = mongoose.model('User', UserSchema);
 
-<<<<<<< HEAD
-// UserService is the interface for the application to interact with the
-// UserModel through.
-const UserService = module.exports = {};
-
-/**
- * Finds a user given their email address that we have for them in the system
- * and ensures that the retuned user matches the password passed in as well.
- * @param  {string}   email     - email to look up the user by
- * @param  {string}   password  - password to match against the found user
- * @param  {Function} done     [description]
- */
-UserService.findLocalUser = (email, password) => {
-  if (!email || typeof email !== 'string') {
-    return Promise.reject('email is required for findLocalUser');
-  }
-
-  return UserModel.findOne({
-    profiles: {
-      $elemMatch: {
-        id: email.toLowerCase(),
-        provider: 'local'
-      }
-    }
-  })
-  .then((user) => {
-    if (!user) {
-      return false;
-    }
-
-    return new Promise((resolve, reject) => {
-      bcrypt.compare(password, user.password, (err, res) => {
-        if (err) {
-          return reject(err);
-        }
-
-        if (!res) {
-          return resolve(false);
-        }
-
-        return resolve(user);
-      });
-    });
-  });
-};
-
-/**
- * Merges two users together by taking all the profiles on a given user and
- * pushing them into the source user followed by deleting the destination user's
- * user account. This will not merge the roles associated with the source user.
- * @param  {String} dstUserID id of the user to which is the target of the merge
- * @param  {String} srcUserID id of the user to which is the source of the merge
- * @return {Promise}          resolves when the users are merged
- */
-UserService.mergeUsers = (dstUserID, srcUserID) => {
-  let srcUser, dstUser;
-
-  return Promise
-    .all([
-      UserModel.findOne({id: dstUserID}).exec(),
-      UserModel.findOne({id: srcUserID}).exec()
-    ])
-    .then((users) => {
-      dstUser = users[0];
-      srcUser = users[1];
-
-      srcUser.profiles.forEach((profile) => {
-        dstUser.profiles.push(profile);
-      });
-
-      return srcUser.remove();
-    })
-    .then(() => dstUser.save());
-};
-
-/**
- * Finds a user given a social profile and if the user does not exist, creates
- * them.
- * @param  {Object}   profile - User social/external profile
- * @param  {Function} done    [description]
- */
-UserService.findOrCreateExternalUser = (profile) => {
-  return UserModel
-    .findOne({
-      profiles: {
-        $elemMatch: {
-          id: profile.id,
-          provider: profile.provider
-        }
-      }
-    })
-    .then((user) => {
-      if (user) {
-        return user;
-      }
-
-      // The user was not found, lets create them!
-      user = new UserModel({
-        displayName: profile.displayName,
-        roles: [],
-        profiles: [
-          {
-            id: profile.id,
-            provider: profile.provider
-          }
-        ]
-      });
-
-      return user.save();
-    });
-};
-
-UserService.changePassword = (id, password) => {
-  return new Promise((resolve, reject) => {
-    bcrypt.hash(password, SALT_ROUNDS, (err, hashedPassword) => {
-      if (err) {
-        return reject(err);
-      }
-
-      resolve(hashedPassword);
-    });
-  })
-  .then((hashedPassword) => {
-    return UserModel.update({id}, {
-      $inc: {__v: 1},
-      $set: {
-        password: hashedPassword
-      }
-    });
-  });
-};
-
-/**
- * Creates local users.
- * @param  {Array} users Users to create
- * @return {Promise}     Resolves with the users that were created
- */
-UserService.createLocalUsers = (users) => {
-  return Promise.all(users.map((user) => {
-    return UserService
-      .createLocalUser(user.email, user.password, user.displayName);
-  }));
-};
-
-/**
- * Check the requested displayname for naughty words (currently in English) and special chars
- * @param  {String}   displayName word to be checked for profanity
- * @return {Promise}  rejected if the machine's sensibilites are offended
- */
-const isValidDisplayName = (displayName) => {
-  const onlyLettersNumbersUnderscore = /^[a-z0-9_]+$/;
-
-  if (!displayName) {
-    return Promise.reject(errors.ErrMissingDisplay);
-  }
-
-  if (!onlyLettersNumbersUnderscore.test(displayName)) {
-
-    return Promise.reject(errors.ErrSpecialChars);
-  }
-
-  // check for profanity
-  return Wordlist.displayNameCheck(displayName);
-};
-
-/**
- * Creates the local user with a given email, password, and name.
- * @param  {String}   email       email of the new user
- * @param  {String}   password    plaintext password of the new user
- * @param  {String}   displayName name of the display user
- * @param  {Function} done        callback
- */
-UserService.createLocalUser = (email, password, displayName) => {
-
-  if (!email) {
-    return Promise.reject(errors.ErrMissingEmail);
-  }
-
-  email = email.toLowerCase().trim();
-  displayName = displayName.toLowerCase().trim();
-
-  if (!password) {
-    return Promise.reject(errors.ErrMissingPassword);
-  }
-
-  if (password.length < 8) {
-    return Promise.reject(errors.ErrPasswordTooShort);
-  }
-
-  return isValidDisplayName(displayName)
-    .then(() => { // displayName is valid
-      return new Promise((resolve, reject) => {
-        bcrypt.hash(password, SALT_ROUNDS, (err, hashedPassword) => {
-          if (err) {
-            return reject(err);
-          }
-
-          let user = new UserModel({
-            displayName: displayName,
-            password: hashedPassword,
-            roles: [],
-            profiles: [
-              {
-                id: email,
-                provider: 'local'
-              }
-            ]
-          });
-
-          user.save((err) => {
-            if (err) {
-              if (err.code === 11000) {
-                return reject(errors.ErrEmailTaken);
-              }
-              return reject(err);
-            }
-            return resolve(user);
-          });
-        });
-      });
-    });
-};
-
-/**
- * Disables a given user account.
- * @param  {String}   id   id of a user
- * @param  {Function} done callback after the operation is complete
- */
-UserService.disableUser = (id) => {
-  return UserModel.update({
-    id: id
-  }, {
-    $set: {
-      disabled: true
-    }
-  });
-};
-
-/**
- * Enables a given user account.
- * @param  {String}   id   id of a user
- * @param  {Function} done callback after the operation is complete
- */
-UserService.enableUser = (id) => {
-  return UserModel.update({
-    id: id
-  }, {
-    $set: {
-      disabled: false
-    }
-  });
-};
-
-/**
- * Adds a role to a user.
- * @param  {String}   id   id of a user
- * @param  {String}   role role to add
- * @param  {Function} done callback after the operation is complete
- */
-UserService.addRoleToUser = (id, role) => {
-
-  // Check to see if the user role is in the allowable set of roles.
-  if (USER_ROLES.indexOf(role) === -1) {
-
-    // User role is not supported! Error out here.
-    return Promise.reject(new Error(`role ${role} is not supported`));
-  }
-
-  return UserModel.update({
-    id: id
-  }, {
-    $addToSet: {
-      roles: role
-    }
-  });
-};
-
-/**
- * Removes a role from a user.
- * @param  {String}   id   id of a user
- * @param  {String}   role role to remove
- * @param  {Function} done callback after the operation is complete
- */
-UserService.removeRoleFromUser = (id, role) => {
-  return UserModel.update({
-    id: id
-  }, {
-    $pull: {
-      roles: role
-    }
-  });
-};
-
-/**
- * Set status of a user.
- * @param  {String}   id   id of a user
- * @param  {String}   status status to set
- * @param  {String}   comment_id   id of the comment that the user was ban for.
- * @param  {Function} done callback after the operation is complete
- */
-UserService.setStatus = (id, status, comment_id) => {
-
-  // Check to see if the user status is in the allowable set of roles.
-  if (USER_STATUS.indexOf(status) === -1) {
-
-    // User status is not supported! Error out here.
-    return Promise.reject(new Error(`status ${status} is not supported`));
-  }
-
-  // If ban then reject the comment and update status
-  if (status === 'banned' || status === 'suspended') {
-    return UserModel.update({
-      id: id
-    }, {
-      $set: {
-        status: status
-      }
-    })
-    .then(() => {
-      return comment_id ? Comment.pushStatus(comment_id, 'rejected', id) :
-        Promise.resolve();
-    });
-  }
-
-  if (status === 'active' || status === 'pending') {
-    return UserModel.update({
-      id: id
-    }, {
-      $set: {
-        status: status
-      }
-    });
-  }
-};
-
-/**
- * Finds a user with the id.
- * @param {String} id  user id (uuid)
-*/
-UserService.findById = (id) => {
-  return UserModel.findOne({id});
-};
-
-/**
- * Finds users in an array of ids.
- * @param {Array} ids  array of user identifiers (uuid)
-*/
-UserService.findByIdArray = (ids) => {
-  return UserModel.find({
-    'id': {$in: ids}
-  });
-};
-
-/**
- * Finds public user information by an array of ids.
- * @param {Array} ids  array of user identifiers (uuid)
-*/
-UserService.findPublicByIdArray = (ids) => {
-  return UserModel.find({
-    'id': {$in: ids}
-  }, 'id displayName');
-};
-
-/**
- * Creates a JWT from a user email. Only works for local accounts.
- * @param {String} email of the local user
- */
-UserService.createPasswordResetToken = function (email) {
-  if (!email || typeof email !== 'string') {
-    return Promise.reject('email is required when creating a JWT for resetting passord');
-  }
-
-  email = email.toLowerCase();
-
-  return UserModel.findOne({profiles: {$elemMatch: {id: email}}})
-    .then((user) => {
-      if (!user) {
-
-        // Since we don't want to reveal that the email does/doesn't exist
-        // just go ahead and resolve the Promise with null and check in the
-        // endpoint.
-        return;
-      }
-
-      const payload = {
-        jti: uuid.v4(),
-        email,
-        userId: user.id,
-        version: user.__v
-      };
-
-      return jwt.sign(payload, process.env.TALK_SESSION_SECRET, {
-        algorithm: 'HS256',
-        expiresIn: '1d',
-        subject: PASSWORD_RESET_JWT_SUBJECT
-      });
-    });
-};
-
-/**
- * Verifies that the token was indeed signed by the session secret.
- * @param  {String} token JWT token from the client
- * @return {Promise}
- */
-UserService.verifyToken = (token, options = {}) => {
-  return new Promise((resolve, reject) => {
-
-    // Set the allowed algorithms.
-    options.algorithms = ['HS256'];
-
-    jwt.verify(token, process.env.TALK_SESSION_SECRET, options, (err, decoded) => {
-      if (err) {
-        return reject(err);
-      }
-
-      resolve(decoded);
-    });
-  });
-};
-
-/**
- * Verifies a jwt and returns the associated user.
- * @param {String} token the JSON Web Token to verify
- */
-UserService.verifyPasswordResetToken = (token) => {
-  return UserService
-    .verifyToken(token, {
-      subject: PASSWORD_RESET_JWT_SUBJECT
-    })
-    .then((decoded) => UserService.findById(decoded.userId));
-};
-
-/**
- * Finds a user using a value which gets compared using a prefix match against
- * the user's email address and/or their display name.
- * @param  {String} value value to search by
- * @return {Promise}
- */
-UserService.search = (value) => {
-  return UserModel.find({
-    $or: [
-
-      // Search by a prefix match on the displayName.
-      {
-        'displayName': {
-          $regex: new RegExp(`^${value}`),
-          $options: 'i'
-        }
-      },
-
-      // Search by a prefix match on the email address.
-      {
-        'profiles': {
-          $elemMatch: {
-            id: {
-              $regex: new RegExp(`^${value}`),
-              $options: 'i'
-            },
-            provider: 'local'
-          }
-        }
-      }
-    ]
-  });
-};
-
-/**
- * Returns a count of the current users.
- * @return {Promise}
- */
-UserService.count = () => UserModel.count();
-
-/**
- * Returns all the users.
- * @return {Promise}
- */
-UserService.all = () => UserModel.find();
-
-/**
- * Updates the user's settings.
- * @return {Promise}
- */
-UserService.updateSettings = (id, settings) => UserModel.update({
-  id
-}, {
-  $set: {
-    settings
-  }
-});
-
-/**
- * Add an action to the user.
- * @param {String} item_id  identifier of the user  (uuid)
- * @param {String} user_id  user id of the action (uuid)
- * @param {String} action the new action to the user
- * @return {Promise}
- */
-UserService.addAction = (item_id, user_id, action_type, metadata) => Action.insertUserAction({
-  item_id,
-  item_type: 'users',
-  user_id,
-  action_type,
-  metadata
-});
-
-/**
- * Returns all users with pending moderation actions.
- * @return {Promise}
- */
-UserService.moderationQueue = () => {
-  return UserModel.find({status: 'pending'});
-};
-
-/*
- * This creates a token based around confirming the local profile.
- * @param  {String} userID The user id for the user that we are creating the
- *                         token for.
- * @param  {String} email The email that we are needing to get confirmed.
- * @return {Promise}
- */
-UserService.createEmailConfirmToken = (userID, email) => {
-  if (!email || typeof email !== 'string') {
-    return Promise.reject('email is required when creating a JWT for resetting passord');
-  }
-
-  email = email.toLowerCase();
-
-  return UserService
-    .findById(userID)
-    .then((user) => {
-      if (!user) {
-        return Promise.reject(new Error('user not found'));
-      }
-
-      // Get the profile representing the local account.
-      let profile = user.profiles.find((profile) => profile.id === email && profile.provider === 'local');
-
-      // Ensure that the user email hasn't already been verified.
-      if (profile && profile.metadata && profile.metadata.confirmed_at) {
-        return Promise.reject(new Error('email address already confirmed'));
-      }
-
-      const payload = {
-        email,
-        userID
-      };
-
-      return jwt.sign(payload, process.env.TALK_SESSION_SECRET, {
-        jwtid: uuid.v4(),
-        algorithm: 'HS256',
-        expiresIn: '1d',
-        subject: EMAIL_CONFIRM_JWT_SUBJECT
-      });
-    });
-};
-
-/**
- * This verifies that a given token was for the email confirmation and updates
- * that user's profile with a 'confirmed_at' parameter with the current date.
- * @param  {String} token the token containing the email confirmation details
- *                        signed with our secret.
- * @return {Promise}
- */
-UserService.verifyEmailConfirmation = (token) => {
-  return UserService
-    .verifyToken(token, {
-      subject: EMAIL_CONFIRM_JWT_SUBJECT
-    })
-    .then(({userID, email}) => {
-
-      return UserModel
-        .update({
-          id: userID,
-          profiles: {
-            $elemMatch: {
-              id: email,
-              provider: 'local'
-            }
-          }
-        }, {
-          $set: {
-            'profiles.$.metadata.confirmed_at': new Date()
-          }
-        });
-    });
-};
-=======
 module.exports = UserModel;
 module.exports.USER_ROLES = USER_ROLES;
-module.exports.USER_STATUS = USER_STATUS;
->>>>>>> 79b366f2
+module.exports.USER_STATUS = USER_STATUS;