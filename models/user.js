--- conflicted
+++ resolved
@@ -209,15 +209,6 @@
         delete ret.__v;
         delete ret._id;
         delete ret.password;
-<<<<<<< HEAD
-        /*
-        delete ret.status.username.history;
-        delete ret.status.banned.history;
-        delete ret.status.suspension.history;
-        */
-        delete ret.tokens;
-=======
->>>>>>> a9be049b
       },
     },
   }
