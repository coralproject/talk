const mongoose = require('../services/mongoose');
const bcrypt = require('bcrypt');
const Schema = mongoose.Schema;
const uuid = require('uuid');
<<<<<<< HEAD
const TagLinkSchema = require('./schema/tag_link');

// USER_ROLES is the array of roles that is permissible as a user role.
const USER_ROLES = require('./enum/user_roles');
=======
const intersection = require('lodash/intersection');
const can = require('../perms');

// USER_ROLES is the array of roles that is permissible as a user role.
const USER_ROLES = [
  'ADMIN',
  'MODERATOR',
  'STAFF'
];
>>>>>>> f32208b3

// USER_STATUS is the list of statuses that are permitted for the user status.
const USER_STATUS = require('./enum/user_status');

// ProfileSchema is the mongoose schema defined as the representation of a
// User's profile stored in MongoDB.
const ProfileSchema = new Schema({

  // ID provides the identifier for the user profile, in the case of a local
  // provider, the id would be an email, in the case of a social provider,
  // the id would be the foreign providers identifier.
  id: {
    type: String,
    required: true
  },

  // Provider is simply the name attached to the authentication mode. In the
  // case of a locally provided profile, this will simply be `local`, or a
  // social provider which for Facebook would just be `facebook`.
  provider: {
    type: String,
    required: true
  },

  // Metadata provides a place to put provider specific details. An example of
  // something that could be stored here is the `metadata.confirmed_at` could be
  // used by the `local` provider to indicate when the email address was
  // confirmed.
  metadata: {
    type: Schema.Types.Mixed
  }
}, {
  _id: false
});

// UserSchema is the mongoose schema defined as the representation of a User in
// MongoDB.
const UserSchema = new Schema({

  // This ID represents the most unique identifier for a user, it is generated
  // when the user is created as a random uuid.
  id: {
    type: String,
    default: uuid.v4,
    unique: true,
    required: true
  },

  // This is sourced from the social provider or set manually during user setup
  // and simply provides a name to display for the given user.
  username: {
    type: String,
    required: true
  },

  // TODO: find a way that we can instead utilize MongoDB 3.4's collation
  // options to build the index in a case insenstive manner:
  // https://docs.mongodb.com/manual/reference/collation/
  lowercaseUsername: {
    type: String,
    required: true,
    unique: true
  },

  // This is true when the user account is disabled, no action should be
  // acknowledged when they are disabled. Logins are also prevented.
  disabled: Boolean,

  // This provides a source of identity proof for users who login using the
  // local provider. A local provider will be assumed for users who do not
  // have any social profiles.
  password: String,

  // Profiles describes the array of identities for a given user. Any one user
  // can have multiple profiles associated with them, including multiple email
  // addresses.
  profiles: [ProfileSchema],

  // Roles provides an array of roles (as strings) that is associated with a
  // user.
  roles: [{
    type: String,
    enum: USER_ROLES
  }],

  // Status provides a string that says in which state the account is.
  // When the account is banned, the user login is disabled.
  status: {
    type: String,
    enum: USER_STATUS,
    default: 'ACTIVE'
  },

  // Determines whether the user can edit their username.
  canEditName: {
    type: Boolean,
    default: false
  },

  // User's suspension details.
  suspension: {
    until: {
      type: Date,
      default: null,
    },
  },

  // User's settings
  settings: {
    bio: {
      type: String,
      default: ''
    }
  },

  ignoresUsers: [{

    // user id of another user
    type: String,
  }],

  // Tags are added by the self or by administrators.
  tags: [TagLinkSchema],

  // Additional metadata stored on the field.
  metadata: {
    default: {},
    type: Object
  }
}, {

  // This will ensure that we have proper timestamps available on this model.
  timestamps: {
    createdAt: 'created_at',
    updatedAt: 'updated_at'
  },

  toJSON: {
    transform: function (doc, ret) {
      delete ret.password;
      delete ret._id;
      delete ret.__v;
    }
  }
});

// Add the indixies on the user profile data.
UserSchema.index({
  'profiles.id': 1,
  'profiles.provider': 1
}, {
  unique: true,
  background: false
});

/**
 * returns true if a commenter is staff
 */
UserSchema.method('isStaff', function () {
  return intersection(['ADMIN', 'MODERATOR', 'STAFF'], this.roles).length !== 0;
});

/**
 * This verifies that a password is valid.
 */
UserSchema.method('verifyPassword', function(password) {
  return new Promise((resolve, reject) => {
    bcrypt.compare(password, this.password, (err, res) => {
      if (err) {
        return reject(err);
      }

      if (!res) {
        return resolve(false);
      }

      return resolve(true);
    });
  });
});

/**
<<<<<<< HEAD
 * All the graph operations that are available for a user.
 * @type {Array}
 */
const USER_GRAPH_OPERATIONS = [
  'mutation:createComment',
  'mutation:createAction',
  'mutation:deleteAction',
  'mutation:editName',
  'mutation:setUserStatus',
  'mutation:suspendUser',
  'mutation:setCommentStatus',
  'mutation:addTag',
  'mutation:removeTag',
  'mutation:editComment'
];

/**
=======
>>>>>>> f32208b3
 * Can returns true if the user is allowed to perform a specific graph
 * operation.
 */
UserSchema.method('can', function(...actions) {
<<<<<<< HEAD
  if (actions.some((action) => USER_GRAPH_OPERATIONS.indexOf(action) === -1)) {
    throw new Error(`invalid actions: ${actions}`);
  }

  if (this.status === 'BANNED') {
    return false;
  }

  if (actions.some((action) => action === 'mutation:setUserStatus' || action === 'mutation:suspendUser' || action === 'mutation:setCommentStatus') && !this.hasRoles('ADMIN')) {
    return false;
  }

  return true;
=======
  return can(this, ...actions);
>>>>>>> f32208b3
});

// Create the User model.
const UserModel = mongoose.model('User', UserSchema);

module.exports = UserModel;<|MERGE_RESOLUTION|>--- conflicted
+++ resolved
@@ -2,22 +2,12 @@
 const bcrypt = require('bcrypt');
 const Schema = mongoose.Schema;
 const uuid = require('uuid');
-<<<<<<< HEAD
 const TagLinkSchema = require('./schema/tag_link');
+const intersection = require('lodash/intersection');
+const can = require('../perms');
 
 // USER_ROLES is the array of roles that is permissible as a user role.
 const USER_ROLES = require('./enum/user_roles');
-=======
-const intersection = require('lodash/intersection');
-const can = require('../perms');
-
-// USER_ROLES is the array of roles that is permissible as a user role.
-const USER_ROLES = [
-  'ADMIN',
-  'MODERATOR',
-  'STAFF'
-];
->>>>>>> f32208b3
 
 // USER_STATUS is the list of statuses that are permitted for the user status.
 const USER_STATUS = require('./enum/user_status');
@@ -200,47 +190,11 @@
 });
 
 /**
-<<<<<<< HEAD
- * All the graph operations that are available for a user.
- * @type {Array}
- */
-const USER_GRAPH_OPERATIONS = [
-  'mutation:createComment',
-  'mutation:createAction',
-  'mutation:deleteAction',
-  'mutation:editName',
-  'mutation:setUserStatus',
-  'mutation:suspendUser',
-  'mutation:setCommentStatus',
-  'mutation:addTag',
-  'mutation:removeTag',
-  'mutation:editComment'
-];
-
-/**
-=======
->>>>>>> f32208b3
  * Can returns true if the user is allowed to perform a specific graph
  * operation.
  */
 UserSchema.method('can', function(...actions) {
-<<<<<<< HEAD
-  if (actions.some((action) => USER_GRAPH_OPERATIONS.indexOf(action) === -1)) {
-    throw new Error(`invalid actions: ${actions}`);
-  }
-
-  if (this.status === 'BANNED') {
-    return false;
-  }
-
-  if (actions.some((action) => action === 'mutation:setUserStatus' || action === 'mutation:suspendUser' || action === 'mutation:setCommentStatus') && !this.hasRoles('ADMIN')) {
-    return false;
-  }
-
-  return true;
-=======
   return can(this, ...actions);
->>>>>>> f32208b3
 });
 
 // Create the User model.
