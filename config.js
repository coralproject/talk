// This file serves as the entrypoint to all configuration loaded by the
// application. All defaults are assumed here, validation should also be
// completed here.

// Setup the environment.
require('./services/env');

const uniq = require('lodash/uniq');
const ms = require('ms');
const debug = require('debug')('talk:config');

const localAddress = require('ip').address('private');

//==============================================================================
// CONFIG INITIALIZATION
//==============================================================================

const CONFIG = {
  // WEBPACK indicates when webpack is currently building.
  WEBPACK: process.env.WEBPACK === 'TRUE',

<<<<<<< HEAD
=======
  // APOLLO_ENGINE_KEY specifies the key used to connect Talk to
  // https://engine.apollo.com/ for tracing of GraphQL requests.
  //
  // Note: Apollo Engine is a premium service, may not be free for certain
  // volumes of queries.
  APOLLO_ENGINE_KEY: process.env.APOLLO_ENGINE_KEY || null,

  // ENABLE_TRACING is true when the APOLLO_ENGINE_KEY is provided.
  ENABLE_TRACING: Boolean(process.env.APOLLO_ENGINE_KEY),

>>>>>>> d101989e
  // EMAIL_SUBJECT_PREFIX is the string before emails in the subject.
  EMAIL_SUBJECT_PREFIX: process.env.TALK_EMAIL_SUBJECT_PREFIX || '[Talk]',

  // DEFAULT_LANG is the default language used for server sent emails and
  // rendered text.
  DEFAULT_LANG: process.env.TALK_DEFAULT_LANG || 'en',

  // When TRUE, it ensures that database indexes created in core will not add
  // indexes.
  CREATE_MONGO_INDEXES: process.env.DISABLE_CREATE_MONGO_INDEXES !== 'TRUE',

  // SETTINGS_CACHE_TIME is the time that we'll cache the settings in redis before
  // fetching again.
  SETTINGS_CACHE_TIME: ms(process.env.TALK_SETTINGS_CACHE_TIME || '1hr'),

  //------------------------------------------------------------------------------
  // JWT based configuration
  //------------------------------------------------------------------------------

  // JWT_SECRET is the secret used to sign and verify tokens issued by this
  // application.
  JWT_SECRET: process.env.TALK_JWT_SECRET || null,

  // JWT_SECRETS is used when key rotation is available.
  JWT_SECRETS: process.env.TALK_JWT_SECRETS || null,

  // JWT_COOKIE_NAME is the name of the cookie optionally containing the JWT
  // token.
  JWT_COOKIE_NAME: process.env.TALK_JWT_COOKIE_NAME || 'authorization',

  // JWT_SIGNING_COOKIE_NAME will be the cookie set when cookies are issued.
  // This defaults to the TALK_JWT_COOKIE_NAME value.
  JWT_SIGNING_COOKIE_NAME:
    process.env.TALK_JWT_SIGNING_COOKIE_NAME ||
    process.env.TALK_JWT_COOKIE_NAME ||
    'authorization',

  // JWT_COOKIE_NAMES declares the many cookie names used for verification.
  JWT_COOKIE_NAMES: process.env.TALK_JWT_COOKIE_NAMES || null,

  // JWT_CLEAR_COOKIE_LOGOUT specifies whether the named cookie should be
  // cleared when the user is logged out.
  JWT_CLEAR_COOKIE_LOGOUT: process.env.TALK_JWT_CLEAR_COOKIE_LOGOUT
    ? process.env.TALK_JWT_CLEAR_COOKIE_LOGOUT !== 'FALSE'
    : true,

  // JWT_DISABLE_AUDIENCE when TRUE will disable the audience claim (aud) from tokens.
  JWT_DISABLE_AUDIENCE: process.env.TALK_JWT_DISABLE_AUDIENCE === 'TRUE',

  // JWT_AUDIENCE is the value for the audience claim for the tokens that will be
  // verified when decoding. If `JWT_AUDIENCE` is not in the environment, then it
  // will default to `talk`.
  JWT_AUDIENCE: process.env.TALK_JWT_AUDIENCE || 'talk',

  // JWT_DISABLE_ISSUER when TRUE will disable the issuer claim (iss) from tokens.
  JWT_DISABLE_ISSUER: process.env.TALK_JWT_DISABLE_ISSUER === 'TRUE',

  // JWT_USER_ID_CLAIM is the claim which stores the user's id. This may be a deep
  // object delimited using dot notation. Example `user.id` would store it like:
  // {user: {id}} on the claims object. (Default `sub`)
  JWT_USER_ID_CLAIM: process.env.TALK_JWT_USER_ID_CLAIM || 'sub',

  // JWT_ISSUER is the value for the issuer for the tokens that will be verified
  // when decoding. If `JWT_ISSUER` is not in the environment, then it will try
  // `TALK_ROOT_URL`, otherwise, it will be undefined.
  JWT_ISSUER: process.env.TALK_JWT_ISSUER || process.env.TALK_ROOT_URL,

  // JWT_EXPIRY is the time for which a given token is valid for.
  JWT_EXPIRY: process.env.TALK_JWT_EXPIRY || '1 day',

  // JWT_ALG is the algorithm used for signing jwt tokens.
  JWT_ALG: process.env.TALK_JWT_ALG || 'HS256',

  //------------------------------------------------------------------------------
  // Installation locks
  //------------------------------------------------------------------------------

  INSTALL_LOCK: process.env.TALK_INSTALL_LOCK === 'TRUE',

  //------------------------------------------------------------------------------
  // Middleware Configuration
  //------------------------------------------------------------------------------

  // HELMET_CONFIGURATION provides the entrypoint to override options for the
  // helmet middleware used.
  HELMET_CONFIGURATION: JSON.parse(
    process.env.TALK_HELMET_CONFIGURATION || '{}'
  ),

  //------------------------------------------------------------------------------
  // External database url's
  //------------------------------------------------------------------------------

  MONGO_URL: process.env.TALK_MONGO_URL,
  REDIS_URL: process.env.TALK_REDIS_URL,

  // REDIS_CLIENT_CONFIG is the optional configuration that is merged with the
  // function config to provide deep control of the redis connection beheviour.
  REDIS_CLIENT_CONFIG: process.env.TALK_REDIS_CLIENT_CONFIGURATION || '{}',

  // REDIS_CLUSTER_MODE allows configuration on the type of cluster mode enabled
  // on the redis client. Can be either `NONE` or `CLUSTER`.
  REDIS_CLUSTER_MODE: process.env.TALK_REDIS_CLUSTER_MODE || 'NONE',

  // REDIS_CLUSTER_CONFIGURATION contains the json string for the redis cluster
  // configuration.
  REDIS_CLUSTER_CONFIGURATION:
    process.env.TALK_REDIS_CLUSTER_CONFIGURATION || '[]',

  // REDIS_RECONNECTION_BACKOFF_FACTOR is the factor that will be multiplied
  // against the current attempt count inbetween attempts to connect to redis.
  REDIS_RECONNECTION_BACKOFF_FACTOR: ms(
    process.env.TALK_REDIS_RECONNECTION_BACKOFF_FACTOR || '500 ms'
  ),

  // REDIS_RECONNECTION_BACKOFF_MINIMUM_TIME is the minimum time used to delay
  // before attempting to reconnect to redis.
  REDIS_RECONNECTION_BACKOFF_MINIMUM_TIME: ms(
    process.env.TALK_REDIS_RECONNECTION_BACKOFF_MINIMUM_TIME || '1 sec'
  ),

  //------------------------------------------------------------------------------
  // Server Config
  //------------------------------------------------------------------------------

  // Port to bind to.
  PORT:
    process.env.TALK_PORT ||
    process.env.PORT ||
    (process.env.NODE_ENV === 'test' ? '3001' : '3000'),

  // The URL for this Talk Instance as viewable from the outside.
  ROOT_URL: process.env.TALK_ROOT_URL || null,

  // ROOT_URL_MOUNT_PATH when TRUE will extract the pathname from the
  // TALK_ROOT_URL and use it to mount the paths on.
  ROOT_URL_MOUNT_PATH: process.env.TALK_ROOT_URL_MOUNT_PATH === 'TRUE',

  // DISABLE_STATIC_SERVER when TRUE will disable the routes used for static
  // asset serving.
  DISABLE_STATIC_SERVER: process.env.TALK_DISABLE_STATIC_SERVER === 'TRUE',

  // STATIC_URI is the base uri where static files are hosted.
  STATIC_URI: process.env.TALK_STATIC_URI || process.env.TALK_ROOT_URL,

  // The keepalive timeout (in ms) that should be used to send keep alive
  // messages through the websocket to keep the socket alive.
  KEEP_ALIVE: process.env.TALK_KEEP_ALIVE || '30s',

  //------------------------------------------------------------------------------
  // Cache configuration
  //------------------------------------------------------------------------------

  CACHE_EXPIRY_COMMENT_COUNT:
    process.env.TALK_CACHE_EXPIRY_COMMENT_COUNT || '1hr',

  //------------------------------------------------------------------------------
  // Recaptcha configuration
  //------------------------------------------------------------------------------

  RECAPTCHA_ENABLED: false, // updated below
  RECAPTCHA_PUBLIC: process.env.TALK_RECAPTCHA_PUBLIC,
  RECAPTCHA_SECRET: process.env.TALK_RECAPTCHA_SECRET,

  // WEBSOCKET_LIVE_URI is the absolute url to the live endpoint.
  WEBSOCKET_LIVE_URI: process.env.TALK_WEBSOCKET_LIVE_URI || null,

  //------------------------------------------------------------------------------
  // SMTP Server configuration
  //------------------------------------------------------------------------------

  SMTP_HOST: process.env.TALK_SMTP_HOST,
  SMTP_USERNAME: process.env.TALK_SMTP_USERNAME,
  SMTP_PORT: process.env.TALK_SMTP_PORT,
  SMTP_PASSWORD: process.env.TALK_SMTP_PASSWORD,
  SMTP_FROM_ADDRESS: process.env.TALK_SMTP_FROM_ADDRESS,

  //------------------------------------------------------------------------------
  // Flagging Config
  //------------------------------------------------------------------------------

  // DISABLE_AUTOFLAG_SUSPECT_WORDS is true when the suspect words that are
  // matched should not be flagged.
  DISABLE_AUTOFLAG_SUSPECT_WORDS:
    process.env.TALK_DISABLE_AUTOFLAG_SUSPECT_WORDS === 'TRUE',

  // TRUST_THRESHOLDS defines the thresholds used for automoderation.
  TRUST_THRESHOLDS: process.env.TRUST_THRESHOLDS || 'comment:2,-1;flag:2,-1',

  // IGNORE_FLAGS_AGAINST_STAFF disables staff members from entering the
  // reported queue from comments after this was enabled and from reports
  // against the staff members user account.
  IGNORE_FLAGS_AGAINST_STAFF:
    process.env.TALK_DISABLE_IGNORE_FLAGS_AGAINST_STAFF !== 'TRUE',
};

//==============================================================================
// CONFIG VALIDATION
//==============================================================================

if (process.env.NODE_ENV === 'test') {
  if (!CONFIG.ROOT_URL) {
    CONFIG.ROOT_URL = `http://${localAddress}:3001`;
  }
  if (!CONFIG.STATIC_URL) {
    CONFIG.STATIC_URI = `http://${localAddress}:3001`;
  }
} else if (!CONFIG.ROOT_URL) {
  throw new Error('TALK_ROOT_URL must be provided');
}

//------------------------------------------------------------------------------
// JWT based configuration
//------------------------------------------------------------------------------

if (CONFIG.JWT_SECRETS) {
  CONFIG.JWT_SECRETS = JSON.parse(CONFIG.JWT_SECRETS);
} else if (!CONFIG.JWT_SECRET) {
  if (process.env.NODE_ENV === 'test') {
    if (!CONFIG.JWT_ALG.startsWith('HS')) {
      throw new Error(
        'Providing a asymmetric signing/verfying algorithm without a corresponding secret is not permitted'
      );
    }

    CONFIG.JWT_SECRET = 'keyboard cat';
  } else {
    throw new Error(
      'TALK_JWT_SECRET must be provided in the environment to sign/verify tokens'
    );
  }
}

// Disable the audience claim if requested.
if (CONFIG.JWT_DISABLE_AUDIENCE) {
  CONFIG.JWT_AUDIENCE = undefined;
}

// Disable the issuer claim if requested.
if (CONFIG.JWT_DISABLE_ISSUER) {
  CONFIG.JWT_ISSUER = undefined;
}

// Parse and handle cookie names.
if (CONFIG.JWT_COOKIE_NAMES) {
  CONFIG.JWT_COOKIE_NAMES = CONFIG.JWT_COOKIE_NAMES.split(',');
} else {
  CONFIG.JWT_COOKIE_NAMES = [];
}

// Add in the default cookie names and strip duplicates.
CONFIG.JWT_COOKIE_NAMES = uniq(
  CONFIG.JWT_COOKIE_NAMES.concat([
    CONFIG.JWT_COOKIE_NAME,
    CONFIG.JWT_SIGNING_COOKIE_NAME,
  ])
);

//------------------------------------------------------------------------------
// External database url's
//------------------------------------------------------------------------------

// Reset the mongo url in the event it hasn't been overridden and we are in a
// testing environment. Every new mongo instance comes with a test database by
// default, this is consistent with common testing and use case practices.
if (process.env.NODE_ENV === 'test' && !CONFIG.MONGO_URL) {
  CONFIG.MONGO_URL = 'mongodb://localhost/test';
}

// Reset the redis url in the event it hasn't been overridden and we are in a
// testing environment.
if (process.env.NODE_ENV === 'test' && !CONFIG.REDIS_URL) {
  CONFIG.REDIS_URL = 'redis://localhost/1';
}

// REDIS_CLUSTER_CONFIGURATION should be parsed when the cluster mode !== none.
if (CONFIG.REDIS_CLUSTER_MODE === 'CLUSTER') {
  try {
    CONFIG.REDIS_CLUSTER_CONFIGURATION = JSON.parse(
      CONFIG.REDIS_CLUSTER_CONFIGURATION
    );
  } catch (err) {
    throw new Error(
      'TALK_REDIS_CLUSTER_CONFIGURATION is not valid JSON, see https://github.com/luin/ioredis#cluster for valid syntax of the list of cluster nodes'
    );
  }

  if (!Array.isArray(CONFIG.REDIS_CLUSTER_CONFIGURATION)) {
    throw new Error(
      'TALK_REDIS_CLUSTER_MODE is CLUSTER, but the TALK_REDIS_CLUSTER_CONFIGURATION is invalid, see https://github.com/luin/ioredis#cluster for valid syntax of the list of cluster nodes'
    );
  }

  if (CONFIG.REDIS_CLUSTER_CONFIGURATION.length === 0) {
    throw new Error(
      'TALK_REDIS_CLUSTER_CONFIGURATION must have at least one node specified in the cluster, see https://github.com/luin/ioredis#cluster for valid syntax of the list of cluster nodes'
    );
  }
}

// Client config is a JSON encoded string, defaulting to `{}`.
CONFIG.REDIS_CLIENT_CONFIG = JSON.parse(CONFIG.REDIS_CLIENT_CONFIG);

//------------------------------------------------------------------------------
// Recaptcha configuration
//------------------------------------------------------------------------------

/**
 * This is true when the recaptcha secret is provided and the Recaptcha feature
 * is to be enabled.
 */
CONFIG.RECAPTCHA_ENABLED = CONFIG.RECAPTCHA_SECRET && CONFIG.RECAPTCHA_PUBLIC;

debug(
  `reCAPTCHA is ${
    CONFIG.RECAPTCHA_ENABLED
      ? 'enabled'
      : 'disabled, required config is not present'
  }`
);

module.exports = CONFIG;<|MERGE_RESOLUTION|>--- conflicted
+++ resolved
@@ -19,8 +19,6 @@
   // WEBPACK indicates when webpack is currently building.
   WEBPACK: process.env.WEBPACK === 'TRUE',
 
-<<<<<<< HEAD
-=======
   // APOLLO_ENGINE_KEY specifies the key used to connect Talk to
   // https://engine.apollo.com/ for tracing of GraphQL requests.
   //
@@ -31,7 +29,6 @@
   // ENABLE_TRACING is true when the APOLLO_ENGINE_KEY is provided.
   ENABLE_TRACING: Boolean(process.env.APOLLO_ENGINE_KEY),
 
->>>>>>> d101989e
   // EMAIL_SUBJECT_PREFIX is the string before emails in the subject.
   EMAIL_SUBJECT_PREFIX: process.env.TALK_EMAIL_SUBJECT_PREFIX || '[Talk]',
 
