// This file serves as the entrypoint to all configuration loaded by the
// application. All defaults are assumed here, validation should also be
// completed here.

// Perform rewrites to the runtime environment variables based on the contents
// of the process.env.REWRITE_ENV if it exists. This is done here as it is the
// entrypoint for the entire applications configuration.
require('env-rewrite').rewrite();

if (process.env.NODE_ENV === 'development') {

  // Apply all the configuration provided in the .env file if it isn't already
  // in the environment.
  require('dotenv').config();
}

const uniq = require('lodash/uniq');
const ms = require('ms');
const debug = require('debug')('talk:config');

//==============================================================================
// CONFIG INITIALIZATION
//==============================================================================

const CONFIG = {

  // WEBPACK indicates when webpack is currently building.
  WEBPACK: process.env.WEBPACK === 'TRUE',

<<<<<<< HEAD
  APOLLO_ENGINE_KEY: process.env.APOLLO_ENGINE_KEY || null,
=======
  // APOLLO_ENGINE_KEY specifies the key used to connect Talk to
  // https://engine.apollo.com/ for tracing of GraphQL requests.
  //
  // Note: Apollo Engine is a premium service, may not be free for certain
  // volumes of queries.
  APOLLO_ENGINE_KEY: process.env.APOLLO_ENGINE_KEY || null,

  // ENABLE_TRACING is true when the APOLLO_ENGINE_KEY is provided.
>>>>>>> 298cb532
  ENABLE_TRACING: Boolean(process.env.APOLLO_ENGINE_KEY),

  // EMAIL_SUBJECT_PREFIX is the string before emails in the subject.
  EMAIL_SUBJECT_PREFIX: process.env.TALK_EMAIL_SUBJECT_PREFIX || '[Talk]',

  // DEFAULT_LANG is the default language used for server sent emails and
  // rendered text.
  DEFAULT_LANG: process.env.TALK_DEFAULT_LANG || 'en',

  // When TRUE, it ensures that database indexes created in core will not add
  // indexes.
  CREATE_MONGO_INDEXES: process.env.DISABLE_CREATE_MONGO_INDEXES !== 'TRUE',

  // SETTINGS_CACHE_TIME is the time that we'll cache the settings in redis before
  // fetching again.
  SETTINGS_CACHE_TIME: ms(process.env.TALK_SETTINGS_CACHE_TIME || '1hr'),

  //------------------------------------------------------------------------------
  // JWT based configuration
  //------------------------------------------------------------------------------

  // JWT_SECRET is the secret used to sign and verify tokens issued by this
  // application.
  JWT_SECRET: process.env.TALK_JWT_SECRET || null,

  // JWT_SECRETS is used when key rotation is available.
  JWT_SECRETS: process.env.TALK_JWT_SECRETS || null,

  // JWT_COOKIE_NAME is the name of the cookie optionally containing the JWT
  // token.
  JWT_COOKIE_NAME: process.env.TALK_JWT_COOKIE_NAME || 'authorization',

  // JWT_SIGNING_COOKIE_NAME will be the cookie set when cookies are issued.
  // This defaults to the TALK_JWT_COOKIE_NAME value.
  JWT_SIGNING_COOKIE_NAME:
    process.env.TALK_JWT_SIGNING_COOKIE_NAME ||
    process.env.TALK_JWT_COOKIE_NAME ||
    'authorization',

  // JWT_COOKIE_NAMES declares the many cookie names used for verification.
  JWT_COOKIE_NAMES: process.env.TALK_JWT_COOKIE_NAMES || null,

  // JWT_CLEAR_COOKIE_LOGOUT specifies whether the named cookie should be
  // cleared when the user is logged out.
  JWT_CLEAR_COOKIE_LOGOUT: process.env.TALK_JWT_CLEAR_COOKIE_LOGOUT
    ? process.env.TALK_JWT_CLEAR_COOKIE_LOGOUT !== 'FALSE'
    : true,

  // JWT_DISABLE_AUDIENCE when TRUE will disable the audience claim (aud) from tokens.
  JWT_DISABLE_AUDIENCE: process.env.TALK_JWT_DISABLE_AUDIENCE === 'TRUE',

  // JWT_AUDIENCE is the value for the audience claim for the tokens that will be
  // verified when decoding. If `JWT_AUDIENCE` is not in the environment, then it
  // will default to `talk`.
  JWT_AUDIENCE: process.env.TALK_JWT_AUDIENCE || 'talk',

  // JWT_DISABLE_ISSUER when TRUE will disable the issuer claim (iss) from tokens.
  JWT_DISABLE_ISSUER: process.env.TALK_JWT_DISABLE_ISSUER === 'TRUE',

  // JWT_USER_ID_CLAIM is the claim which stores the user's id. This may be a deep
  // object delimited using dot notation. Example `user.id` would store it like:
  // {user: {id}} on the claims object. (Default `sub`)
  JWT_USER_ID_CLAIM: process.env.TALK_JWT_USER_ID_CLAIM || 'sub',

  // JWT_ISSUER is the value for the issuer for the tokens that will be verified
  // when decoding. If `JWT_ISSUER` is not in the environment, then it will try
  // `TALK_ROOT_URL`, otherwise, it will be undefined.
  JWT_ISSUER: process.env.TALK_JWT_ISSUER || process.env.TALK_ROOT_URL,

  // JWT_EXPIRY is the time for which a given token is valid for.
  JWT_EXPIRY: process.env.TALK_JWT_EXPIRY || '1 day',

  // JWT_ALG is the algorithm used for signing jwt tokens.
  JWT_ALG: process.env.TALK_JWT_ALG || 'HS256',

  //------------------------------------------------------------------------------
  // Installation locks
  //------------------------------------------------------------------------------

  INSTALL_LOCK: process.env.TALK_INSTALL_LOCK === 'TRUE',

  //------------------------------------------------------------------------------
  // Middleware Configuration
  //------------------------------------------------------------------------------

  // HELMET_CONFIGURATION provides the entrypoint to override options for the
  // helmet middleware used.
  HELMET_CONFIGURATION: JSON.parse(
    process.env.TALK_HELMET_CONFIGURATION || '{}'
  ),

  //------------------------------------------------------------------------------
  // External database url's
  //------------------------------------------------------------------------------

  MONGO_URL: process.env.TALK_MONGO_URL,
  REDIS_URL: process.env.TALK_REDIS_URL,

  // REDIS_CLIENT_CONFIG is the optional configuration that is merged with the
  // function config to provide deep control of the redis connection beheviour.
  REDIS_CLIENT_CONFIG: process.env.TALK_REDIS_CLIENT_CONFIGURATION || '{}',

  // REDIS_CLUSTER_MODE allows configuration on the type of cluster mode enabled
  // on the redis client. Can be either `NONE` or `CLUSTER`.
  REDIS_CLUSTER_MODE: process.env.TALK_REDIS_CLUSTER_MODE || 'NONE',

  // REDIS_CLUSTER_CONFIGURATION contains the json string for the redis cluster
  // configuration.
  REDIS_CLUSTER_CONFIGURATION:
    process.env.TALK_REDIS_CLUSTER_CONFIGURATION || '[]',

  // REDIS_RECONNECTION_BACKOFF_FACTOR is the factor that will be multiplied
  // against the current attempt count inbetween attempts to connect to redis.
  REDIS_RECONNECTION_BACKOFF_FACTOR: ms(
    process.env.TALK_REDIS_RECONNECTION_BACKOFF_FACTOR || '500 ms'
  ),

  // REDIS_RECONNECTION_BACKOFF_MINIMUM_TIME is the minimum time used to delay
  // before attempting to reconnect to redis.
  REDIS_RECONNECTION_BACKOFF_MINIMUM_TIME: ms(
    process.env.TALK_REDIS_RECONNECTION_BACKOFF_MINIMUM_TIME || '1 sec'
  ),

  //------------------------------------------------------------------------------
  // Server Config
  //------------------------------------------------------------------------------

  // Port to bind to.
  PORT:
    process.env.TALK_PORT ||
    process.env.PORT ||
    (process.env.NODE_ENV === 'test' ? '3001' : '3000'),

  // The URL for this Talk Instance as viewable from the outside.
  ROOT_URL: process.env.TALK_ROOT_URL || null,

  // ROOT_URL_MOUNT_PATH when TRUE will extract the pathname from the
  // TALK_ROOT_URL and use it to mount the paths on.
  ROOT_URL_MOUNT_PATH: process.env.TALK_ROOT_URL_MOUNT_PATH === 'TRUE',

  // DISABLE_STATIC_SERVER when TRUE will disable the routes used for static
  // asset serving.
  DISABLE_STATIC_SERVER: process.env.TALK_DISABLE_STATIC_SERVER === 'TRUE',

  // STATIC_URI is the base uri where static files are hosted.
  STATIC_URI: process.env.TALK_STATIC_URI || process.env.TALK_ROOT_URL,

  // The keepalive timeout (in ms) that should be used to send keep alive
  // messages through the websocket to keep the socket alive.
  KEEP_ALIVE: process.env.TALK_KEEP_ALIVE || '30s',

  //------------------------------------------------------------------------------
  // Cache configuration
  //------------------------------------------------------------------------------

  CACHE_EXPIRY_COMMENT_COUNT:
    process.env.TALK_CACHE_EXPIRY_COMMENT_COUNT || '1hr',

  //------------------------------------------------------------------------------
  // Recaptcha configuration
  //------------------------------------------------------------------------------

  RECAPTCHA_ENABLED: false, // updated below
  RECAPTCHA_PUBLIC: process.env.TALK_RECAPTCHA_PUBLIC,
  RECAPTCHA_SECRET: process.env.TALK_RECAPTCHA_SECRET,

  // WEBSOCKET_LIVE_URI is the absolute url to the live endpoint.
  WEBSOCKET_LIVE_URI: process.env.TALK_WEBSOCKET_LIVE_URI || null,

  //------------------------------------------------------------------------------
  // SMTP Server configuration
  //------------------------------------------------------------------------------

  SMTP_FROM_ADDRESS: process.env.TALK_SMTP_FROM_ADDRESS,
  SMTP_HOST: process.env.TALK_SMTP_HOST,
  SMTP_PASSWORD: process.env.TALK_SMTP_PASSWORD,
  SMTP_PORT: process.env.TALK_SMTP_PORT
    ? parseInt(process.env.TALK_SMTP_PORT)
    : undefined,
  SMTP_USERNAME: process.env.TALK_SMTP_USERNAME,

  //------------------------------------------------------------------------------
  // Flagging Config
  //------------------------------------------------------------------------------

  // DISABLE_AUTOFLAG_SUSPECT_WORDS is true when the suspect words that are
  // matched should not be flagged.
  DISABLE_AUTOFLAG_SUSPECT_WORDS:
    process.env.TALK_DISABLE_AUTOFLAG_SUSPECT_WORDS === 'TRUE',

  // TRUST_THRESHOLDS defines the thresholds used for automoderation.
  TRUST_THRESHOLDS: process.env.TRUST_THRESHOLDS || 'comment:2,-1;flag:2,-1',

  // IGNORE_FLAGS_AGAINST_STAFF disables staff members from entering the
  // reported queue from comments after this was enabled and from reports
  // against the staff members user account.
  IGNORE_FLAGS_AGAINST_STAFF:
    process.env.TALK_DISABLE_IGNORE_FLAGS_AGAINST_STAFF !== 'TRUE',
};

//==============================================================================
// CONFIG VALIDATION
//==============================================================================

if (process.env.NODE_ENV === 'test') {
  if (!CONFIG.ROOT_URL) {
    CONFIG.ROOT_URL = 'http://localhost:3001';
  }
  if (!CONFIG.STATIC_URL) {
    CONFIG.STATIC_URI = 'http://localhost:3001';
  }
} else if (!CONFIG.ROOT_URL) {
  throw new Error('TALK_ROOT_URL must be provided');
}

//------------------------------------------------------------------------------
// JWT based configuration
//------------------------------------------------------------------------------

if (CONFIG.JWT_SECRETS) {
  CONFIG.JWT_SECRETS = JSON.parse(CONFIG.JWT_SECRETS);
} else if (!CONFIG.JWT_SECRET) {
  if (process.env.NODE_ENV === 'test') {
    if (!CONFIG.JWT_ALG.startsWith('HS')) {
      throw new Error(
        'Providing a asymmetric signing/verfying algorithm without a corresponding secret is not permitted'
      );
    }

    CONFIG.JWT_SECRET = 'keyboard cat';
  } else {
    throw new Error(
      'TALK_JWT_SECRET must be provided in the environment to sign/verify tokens'
    );
  }
}

// Disable the audience claim if requested.
if (CONFIG.JWT_DISABLE_AUDIENCE) {
  CONFIG.JWT_AUDIENCE = undefined;
}

// Disable the issuer claim if requested.
if (CONFIG.JWT_DISABLE_ISSUER) {
  CONFIG.JWT_ISSUER = undefined;
}

// Parse and handle cookie names.
if (CONFIG.JWT_COOKIE_NAMES) {
  CONFIG.JWT_COOKIE_NAMES = CONFIG.JWT_COOKIE_NAMES.split(',');
} else {
  CONFIG.JWT_COOKIE_NAMES = [];
}

// Add in the default cookie names and strip duplicates.
CONFIG.JWT_COOKIE_NAMES = uniq(
  CONFIG.JWT_COOKIE_NAMES.concat([
    CONFIG.JWT_COOKIE_NAME,
    CONFIG.JWT_SIGNING_COOKIE_NAME,
  ])
);

//------------------------------------------------------------------------------
// External database url's
//------------------------------------------------------------------------------

// Reset the mongo url in the event it hasn't been overridden and we are in a
// testing environment. Every new mongo instance comes with a test database by
// default, this is consistent with common testing and use case practices.
if (process.env.NODE_ENV === 'test' && !CONFIG.MONGO_URL) {
  CONFIG.MONGO_URL = 'mongodb://localhost/test';
}

// Reset the redis url in the event it hasn't been overridden and we are in a
// testing environment.
if (process.env.NODE_ENV === 'test' && !CONFIG.REDIS_URL) {
  CONFIG.REDIS_URL = 'redis://localhost/1';
}

// REDIS_CLUSTER_CONFIGURATION should be parsed when the cluster mode !== none.
if (CONFIG.REDIS_CLUSTER_MODE === 'CLUSTER') {
  try {
    CONFIG.REDIS_CLUSTER_CONFIGURATION = JSON.parse(
      CONFIG.REDIS_CLUSTER_CONFIGURATION
    );
  } catch (err) {
    throw new Error(
      'TALK_REDIS_CLUSTER_CONFIGURATION is not valid JSON, see https://github.com/luin/ioredis#cluster for valid syntax of the list of cluster nodes'
    );
  }

  if (!Array.isArray(CONFIG.REDIS_CLUSTER_CONFIGURATION)) {
    throw new Error(
      'TALK_REDIS_CLUSTER_MODE is CLUSTER, but the TALK_REDIS_CLUSTER_CONFIGURATION is invalid, see https://github.com/luin/ioredis#cluster for valid syntax of the list of cluster nodes'
    );
  }

  if (CONFIG.REDIS_CLUSTER_CONFIGURATION.length === 0) {
    throw new Error(
      'TALK_REDIS_CLUSTER_CONFIGURATION must have at least one node specified in the cluster, see https://github.com/luin/ioredis#cluster for valid syntax of the list of cluster nodes'
    );
  }
}

// Client config is a JSON encoded string, defaulting to `{}`.
CONFIG.REDIS_CLIENT_CONFIG = JSON.parse(CONFIG.REDIS_CLIENT_CONFIG);

//------------------------------------------------------------------------------
// Recaptcha configuration
//------------------------------------------------------------------------------

/**
 * This is true when the recaptcha secret is provided and the Recaptcha feature
 * is to be enabled.
 */
CONFIG.RECAPTCHA_ENABLED =
  CONFIG.RECAPTCHA_SECRET &&
  CONFIG.RECAPTCHA_SECRET.length > 0 &&
  CONFIG.RECAPTCHA_PUBLIC &&
  CONFIG.RECAPTCHA_PUBLIC.length > 0;

debug(
  `reCAPTCHA is ${
    CONFIG.RECAPTCHA_ENABLED
      ? 'enabled'
      : 'disabled, required config is not present'
  }`
);

//------------------------------------------------------------------------------
// SMTP Server configuration
//------------------------------------------------------------------------------

CONFIG.EMAIL_ENABLED =
  CONFIG.SMTP_FROM_ADDRESS &&
  CONFIG.SMTP_FROM_ADDRESS.length > 0 &&
  CONFIG.SMTP_USERNAME &&
  CONFIG.SMTP_USERNAME.length > 0 &&
  CONFIG.SMTP_PASSWORD &&
  CONFIG.SMTP_PASSWORD.length > 0 &&
  CONFIG.SMTP_HOST &&
  CONFIG.SMTP_HOST.length > 0;

debug(
  `Email is ${
    CONFIG.EMAIL_ENABLED
      ? 'enabled'
      : 'disabled, required config is not present'
  }`
);

module.exports = CONFIG;<|MERGE_RESOLUTION|>--- conflicted
+++ resolved
@@ -27,9 +27,6 @@
   // WEBPACK indicates when webpack is currently building.
   WEBPACK: process.env.WEBPACK === 'TRUE',
 
-<<<<<<< HEAD
-  APOLLO_ENGINE_KEY: process.env.APOLLO_ENGINE_KEY || null,
-=======
   // APOLLO_ENGINE_KEY specifies the key used to connect Talk to
   // https://engine.apollo.com/ for tracing of GraphQL requests.
   //
@@ -38,7 +35,6 @@
   APOLLO_ENGINE_KEY: process.env.APOLLO_ENGINE_KEY || null,
 
   // ENABLE_TRACING is true when the APOLLO_ENGINE_KEY is provided.
->>>>>>> 298cb532
   ENABLE_TRACING: Boolean(process.env.APOLLO_ENGINE_KEY),
 
   // EMAIL_SUBJECT_PREFIX is the string before emails in the subject.
