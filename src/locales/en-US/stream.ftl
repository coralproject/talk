### Localization for Embed Stream

## General

general-moderate = Moderate

general-userBoxUnauthenticated-joinTheConversation = Join the conversation
general-userBoxUnauthenticated-signIn = Sign in
general-userBoxUnauthenticated-register = Register

general-userBoxAuthenticated-signedIn =
  Signed in as
general-userBoxAuthenticated-notYou =
  Not you? <button>Sign Out</button>

general-userBox-youHaveBeenSuccessfullySignedOut =
  You have been successfully signed out

general-tabBar-commentsTab = Comments
general-tabBar-myProfileTab = My Profile
general-tabBar-discussionsTab = Discussions
general-tabBar-configure = Configure
general-tabBar-live = Live

general-tabBar-aria-comments =
  .aria-label = Comments
  .title = Comments
general-tabBar-aria-qa =
  .aria-label = Q&A
  .title = Q&A
general-tabBar-aria-myProfile =
  .aria-label = My Profile
  .title = My Profile
general-tabBar-aria-configure =
  .aria-label = Configure
  .title = My Profile
general-tabBar-aria-discussions =
  .aria-label = Discussions
  .title = Discussions

## Comment Count

comment-count-text =
  { $count  ->
    [one] Comment
    *[other] Comments
  }

## Comments Tab

comments-allCommentsTab = All Comments
comments-featuredTab = Featured
comments-counter-shortNum = { SHORT_NUMBER($count) }
comments-watchers =
  { $count  ->
    [one] 1 person viewing this discussion
    *[other] { SHORT_NUMBER($count) } people viewing this discussion
  }

comments-featuredCommentTooltip-how = How is a comment featured?
comments-featuredCommentTooltip-handSelectedComments =
  Comments are chosen by our team as worth reading.
comments-featuredCommentTooltip-toggleButton =
  .aria-label = Toggle featured comments tooltip
  .title = Toggle featured comments tooltip

comments-collapse-toggle =
  .aria-label = Collapse comment thread
comments-bannedInfo-bannedFromCommenting = Your account has been banned from commenting.
comments-bannedInfo-violatedCommunityGuidelines =
  Someone with access to your account has violated our community
  guidelines. As a result, your account has been banned. You will no
  longer be able to comment, use reactions or report comments. If you think
  this has been done in error, please contact our community team.

comments-noCommentsAtAll = There are no comments on this story.
comments-noCommentsYet = There are no comments yet. Why don't you write one?

comments-streamQuery-storyNotFound = Story not found

comments-commentForm-cancel = Cancel
comments-commentForm-saveChanges = Save changes
comments-commentForm-submit = Submit

comments-postCommentForm-submit = Submit
comments-replyList-showAll = Show All
comments-replyList-showMoreReplies = Show More Replies

comments-postCommentForm-gifSearch = Search for a GIF
comments-postComment-gifSearch-search =
  .aria-label = Search
comments-postComment-gifSearch-loading = Loading...
comments-postComment-gifSearch-no-results = No results found for {$query}
comments-postComment-gifSearch-powered-by-giphy =
  .alt = Powered by giphy

comments-postComment-pasteImage = Paste image URL
comments-postComment-insertImage = Insert

comments-postComment-confirmMedia-youtube = Add this YouTube video to the end of your comment?
comments-postComment-confirmMedia-twitter = Add this Tweet to the end of your comment?
comments-postComment-confirmMedia-cancel = Cancel
comments-postComment-confirmMedia-add-tweet = Add Tweet
comments-postComment-confirmMedia-add-video = Add video
comments-postComment-confirmMedia-remove = Remove
comments-commentForm-gifPreview-remove = Remove
comments-viewNew =
  { $count ->
    [1] View {$count} New Comment
    *[other] View {$count} New Comments
  }
comments-loadMore = Load More

comments-permalinkPopover =
  .description = A dialog showing a permalink to the comment
comments-permalinkPopover-permalinkToComment =
  .aria-label = Permalink to comment
comments-permalinkButton-share = Share
comments-permalinkButton =
  .aria-label = Share comment by {$username}
comments-permalinkView-viewFullDiscussion = View full discussion
comments-permalinkView-commentRemovedOrDoesNotExist = This comment has been removed or does not exist.

comments-rte-bold =
  .title = Bold

comments-rte-italic =
  .title = Italic

comments-rte-blockquote =
  .title = Blockquote

comments-rte-bulletedList =
  .title = Bulleted List

comments-rte-strikethrough =
  .title = Strikethrough

comments-rte-spoiler = Spoiler

comments-rte-sarcasm = Sarcasm

comments-rte-externalImage =
  .title = External Image

comments-remainingCharacters = { $remaining } characters remaining

comments-postCommentFormFake-signInAndJoin = Sign in and Join the Conversation

comments-postCommentForm-rteLabel = Post a comment

comments-postCommentForm-rte =
  .placeholder = { comments-postCommentForm-rteLabel }

comments-postCommentFormFake-rte =
  .placeholder = { comments-postCommentForm-rteLabel }

comments-replyButton-reply = Reply
comments-replyButton =
  .aria-label = Reply to comment by {$username}

comments-permalinkViewQuery-storyNotFound = { comments-streamQuery-storyNotFound }

comments-replyCommentForm-submit = Submit
comments-replyCommentForm-cancel = Cancel
comments-replyCommentForm-rteLabel = Write a reply
comments-replyCommentForm-rte =
  .placeholder = { comments-replyCommentForm-rteLabel }

comments-commentContainer-editButton = Edit

comments-commentContainer-avatar =
  .alt = Avatar for { $username }

comments-editCommentForm-saveChanges = Save Changes
comments-editCommentForm-cancel = Cancel
comments-editCommentForm-close = Close
comments-editCommentForm-rteLabel = Edit comment
comments-editCommentForm-rte =
  .placeholder = { comments-editCommentForm-rteLabel }
comments-editCommentForm-editRemainingTime = Edit: <time></time> remaining
comments-editCommentForm-editTimeExpired = Edit time has expired. You can no longer edit this comment. Why not post another one?
comments-editedMarker-edited = Edited
comments-showConversationLink-readMore = Read More of this Conversation >
comments-conversationThread-showMoreOfThisConversation =
  Show More of This Conversation

comments-permalinkView-currentViewing =
comments-permalinkView-singleConversation =
comments-permalinkView-youAreCurrentlyViewing =
  You are currently viewing a single conversation
comments-inReplyTo = In reply to <Username></Username>
comments-replyingTo = Replying to <Username></Username>

comments-reportButton-report = Report
comments-reportButton-reported = Reported
comments-reportButton-aria-report =
  .aria-label = Report comment by {$username}
comments-reportButton-aria-reported =
  .aria-label = Reported

comments-sortMenu-sortBy = Sort by
comments-sortMenu-newest = Newest
comments-sortMenu-oldest = Oldest
comments-sortMenu-mostReplies = Most replies

comments-userPopover =
  .description = A popover with more user information
comments-userPopover-memberSince = Member since: { DATETIME($timestamp, year: "numeric", month: "long", day: "numeric") }
comments-userPopover-ignore = Ignore

comments-userIgnorePopover-ignoreUser = Ignore {$username}?
comments-userIgnorePopover-description =
  When you ignore a commenter, all comments they
  wrote on the site will be hidden from you. You can
  undo this later from My Profile.
comments-userIgnorePopover-ignore = Ignore
comments-userIgnorePopover-cancel = Cancel

comments-userBanPopover-title = Ban {$username}?
comments-userBanPopover-description =
  Once banned, this user will no longer be able
  to comment, use reactions, or report comments.
  This comment will also be rejected.
comments-userBanPopover-scopedDescription =
  Once banned from {$sitename}, this user will
  no longer be able to comment, use reactions, or report
  comments. This comment will also be rejected.
comments-userBanPopover-cancel = Cancel
comments-userBanPopover-ban = Ban

comments-moderationDropdown-popover =
  .description = A popover menu to moderate the comment
comments-moderationDropdown-feature = Feature
comments-moderationDropdown-unfeature = Un-feature
comments-moderationDropdown-approve = Approve
comments-moderationDropdown-approved = Approved
comments-moderationDropdown-reject = Reject
comments-moderationDropdown-rejected = Rejected
comments-moderationDropdown-ban = Ban User
comments-moderationDropdown-banned = Banned
comments-moderationDropdown-goToModerate =
comments-moderationDropdown-moderationView = Moderation view
comments-moderationDropdown-moderateStory = Moderate story
comments-moderationDropdown-caretButton =
  .aria-label = Moderate

comments-moderationRejectedTombstone-title = You have rejected this comment.
comments-moderationRejectedTombstone-moderateLink =
  Go to moderate to review this decision

comments-featuredTag = Featured

comments-react =
  .aria-label = {$count ->
    [0] {$reaction} comment by {$username}
    *[other] {$reaction} ({$count}) comment by {$username}
  }
comments-reacted =
  .aria-label = {$count ->
    [0] {$reaction} comment by {$username}
    [one] {$reaction} comment by {$username}
    *[other] {$reaction} ({$count}) comment by {$username}
  }

comments-jumpToComment-title = Your reply has posted below
comments-jumpToComment-GoToReply = Go to reply

### Q&A

general-tabBar-qaTab = Q&A

qa-answeredTab = Answered
qa-unansweredTab = Unanswered
qa-allCommentsTab = All

qa-noQuestionsAtAll =
  There are no questions on this story.
qa-noQuestionsYet =
  There are no questions yet. Why don't you ask one?
qa-viewNew =
  { $count ->
    [1] View {$count} New Question
    *[other] View {$count} New Questions
  }

qa-postQuestionForm-rteLabel = Post a question
qa-postQuestionForm-rte =
  .placeholder = { qa-postQuestionForm-rteLabel }
qa-postQuestionFormFake-rte =
  .placeholder = { qa-postQuestionForm-rteLabel }

qa-sortMenu-mostVoted = Most voted

qa-answered-tag = answered
qa-expert-tag = expert

qa-reaction-vote = Vote
qa-reaction-voted = Voted

qa-reaction-aria-vote =
  .aria-label = {$count ->
    [0] Vote for comment by {$username}
    *[other] Vote ({$count}) for comment by {$username}
  }
qa-reaction-aria-voted =
  .aria-label = {$count ->
    [0] Voted for comment by {$username}
    [one] Voted for comment by {$username}
    *[other] Voted ({$count}) for comment by {$username}
  }

qa-unansweredTab-doneAnswering = Done

qa-expert-email = ({ $email })

qa-answeredTooltip-how = How is a question answered?
qa-answeredTooltip-answeredComments =
  Questions are answered by a Q&A expert.
qa-answeredTooltip-toggleButton =
  .aria-label = Toggle answered questions tooltip
  .title = Toggle answered questions tooltip

### Account Deletion Stream

comments-stream-deleteAccount-callOut-title =
  Account deletion requested
comments-stream-deleteAccount-callOut-receivedDesc =
  A request to delete your account was received on { $date }.
comments-stream-deleteAccount-callOut-cancelDesc =
  If you would like to continue leaving comments, replies or reactions,
  you may cancel your request to delete your account before { $date }.
comments-stream-deleteAccount-callOut-cancel =
  Cancel account deletion request
comments-stream-deleteAccount-callOut-cancelAccountDeletion =
  Cancel account deletion

comments-permalink-copyLink = Copy link
comments-permalink-linkCopied = Link copied

### Embed Links

comments-embedLinks-showEmbeds = Show embeds
comments-embedLinks-hideEmbeds = Hide embeds

comments-embedLinks-show-giphy = Show GIF
comments-embedLinks-hide-giphy = Hide GIF

comments-embedLinks-show-youtube = Show video
comments-embedLinks-hide-youtube = Hide video

comments-embedLinks-show-twitter = Show Tweet
comments-embedLinks-hide-twitter = Hide Tweet

comments-embedLinks-show-external = Show image
comments-embedLinks-hide-external = Hide image


### Featured Comments
comments-featured-gotoConversation = Go to conversation
comments-featured-replies = Replies

## Profile Tab

profile-myCommentsTab = My Comments
profile-myCommentsTab-comments = My comments
profile-accountTab = Account
profile-preferencesTab = Preferences

### Bio
profile-bio-title = Bio
profile-bio-description =
  Write a bio to display publicly on your commenting profile. Must be
  less than 100 characters.
profile-bio-remove = Remove
profile-bio-update = Update
profile-bio-success = Your bio has been successfully updated.
profile-bio-removed = Your bio has been removed.


### Account Deletion

profile-accountDeletion-deletionDesc =
  Your account is scheduled to be deleted on { $date }.
profile-accountDeletion-cancelDeletion =
  Cancel account deletion request
profile-accountDeletion-cancelAccountDeletion =
  Cancel account deletion

### Comment History
profile-historyComment-viewConversation = View Conversation
profile-historyComment-replies = Replies {$replyCount}
profile-historyComment-commentHistory = Comment History
profile-historyComment-story = Story: {$title}
profile-historyComment-comment-on = Comment on:
profile-profileQuery-errorLoadingProfile = Error loading profile
profile-profileQuery-storyNotFound = Story not found
profile-commentHistory-loadMore = Load More
profile-commentHistory-empty = You have not written any comments
profile-commentHistory-empty-subheading = A history of your comments will appear here

### Preferences

profile-preferences-mediaPreferences = Media Preferences
profile-preferences-mediaPreferences-alwaysShow = Always show GIFs, Tweets, YouTube, etc.
profile-preferences-mediaPreferences-thisMayMake = This may make the comments slower to load
profile-preferences-mediaPreferences-update = Update
profile-preferences-mediaPreferences-preferencesUpdated =
  Your media preferences have been updated

### Account
profile-account-ignoredCommenters = Ignored Commenters
profile-account-ignoredCommenters-description =
  You can Ignore other commenters by clicking on their username
  and selecting Ignore. When you ignore someone, all of their
  comments are hidden from you. Commenters you Ignore will still
  be able to see your comments.
profile-account-ignoredCommenters-empty = You are not currently ignoring anyone
profile-account-ignoredCommenters-stopIgnoring = Stop ignoring
profile-account-ignoredCommenters-youAreNoLonger =
  You are no longer ignoring
profile-account-ignoredCommenters-manage = Manage
profile-account-ignoredCommenters-cancel = Cancel
profile-account-ignoredCommenters-close = Close

profile-account-changePassword-cancel = Cancel
profile-account-changePassword = Change Password
profile-account-changePassword-oldPassword = Old Password
profile-account-changePassword-forgotPassword = Forgot your password?
profile-account-changePassword-newPassword = New Password
profile-account-changePassword-button = Change Password
profile-account-changePassword-updated =
  Your password has been updated
profile-account-changePassword-password = Password

profile-account-download-comments-title = Download my comment history
profile-account-download-comments-description =
  You will receive an email with a link to download your comment history.
  You can make <strong>one download request every 14 days.</strong>
profile-account-download-comments-request =
  Request comment history
profile-account-download-comments-request-icon =
  .title = Request comment history
profile-account-download-comments-recentRequest =
  Your most recent request: { $timeStamp }
profile-account-download-comments-yourMostRecentRequest =
  Your most recent request was within the last 14 days. You may
  request to download your comments again on: { $timeStamp }
profile-account-download-comments-requested =
  Request submitted. You can submit another request in { framework-timeago-time }.
profile-account-download-comments-requestSubmitted =
  Your request has been successfully submitted. You may request to
  download your comment history again in { framework-timeago-time }.
profile-account-download-comments-error =
  We were unable to complete your download request.
profile-account-download-comments-request-button = Request

## Delete Account

profile-account-deleteAccount-title = Delete My Account
profile-account-deleteAccount-deleteMyAccount = Delete my account
profile-account-deleteAccount-description =
  Deleting your account will permanently erase your profile and remove
  all your comments from this site.
profile-account-deleteAccount-requestDelete = Request account deletion

profile-account-deleteAccount-cancelDelete-description =
  You have already submitted a request to delete your account.
  Your account will be deleted on { $date }.
  You may cancel the request until that time.
profile-account-deleteAccount-cancelDelete = Cancel account deletion request

profile-account-deleteAccount-request = Request
profile-account-deleteAccount-cancel = Cancel
profile-account-deleteAccount-pages-deleteButton = Delete my account
profile-account-deleteAccount-pages-cancel = Cancel
profile-account-deleteAccount-pages-proceed = Proceed
profile-account-deleteAccount-pages-done = Done
profile-account-deleteAccount-pages-phrase =
  .aria-label = Phrase

profile-account-deleteAccount-pages-sharedHeader = Delete my account

profile-account-deleteAccount-pages-descriptionHeader = Delete my account?
profile-account-deleteAccount-pages-descriptionText =
  You are attempting to delete your account. This means:
profile-account-deleteAccount-pages-allCommentsRemoved =
  All of your comments are removed from this site
profile-account-deleteAccount-pages-allCommentsDeleted =
  All of your comments are deleted from our database
profile-account-deleteAccount-pages-emailRemoved =
  Your email address is removed from our system

profile-account-deleteAccount-pages-whenHeader = Delete my account: When?
profile-account-deleteAccount-pages-whenSubHeader = When?
profile-account-deleteAccount-pages-whenSec1Header =
  When will my account be deleted?
profile-account-deleteAccount-pages-whenSec1Content =
  Your account will be deleted 24 hours after your request has been submitted.
profile-account-deleteAccount-pages-whenSec2Header =
  Can I still write comments until my account is deleted?
profile-account-deleteAccount-pages-whenSec2Content =
  No. Once you've requested account deletion, you can no longer write comments,
  reply to comments, or select reactions.

profile-account-deleteAccount-pages-downloadCommentHeader = Download my comments?
profile-account-deleteAccount-pages-downloadSubHeader = Download my comments
profile-account-deleteAccount-pages-downloadCommentsDesc =
  Before your account is deleted, we recommend you download your comment
  history for your records. After your account is deleted, you will be
  unable to request your comment history.
profile-account-deleteAccount-pages-downloadCommentsPath =
  My Profile > Download My Comment History

profile-account-deleteAccount-pages-confirmHeader = Confirm account deletion?
profile-account-deleteAccount-pages-confirmSubHeader = Are you sure?
profile-account-deleteAccount-pages-confirmDescHeader =
  Are you sure you want to delete your account?
profile-account-deleteAccount-confirmDescContent =
  To confirm you would like to delete your account please type in the following
  phrase into the text box below:
profile-account-deleteAccount-pages-confirmPhraseLabel =
  To confirm, type phrase below:
profile-account-deleteAccount-pages-confirmPasswordLabel =
  Enter your password:

profile-account-deleteAccount-pages-completeHeader = Account deletion requested
profile-account-deleteAccount-pages-completeSubHeader = Request submitted
profile-account-deleteAccount-pages-completeDescript =
  Your request has been submitted and a confirmation has been sent to the email
  address associated with your account.
profile-account-deleteAccount-pages-completeTimeHeader =
  Your account will be deleted on: { $date }
profile-account-deleteAccount-pages-completeChangeYourMindHeader = Changed your mind?
profile-account-deleteAccount-pages-completeSignIntoYourAccount =
  Simply sign in to your account again before this time and select
  <strong>Cancel Account Deletion Request</strong>.
profile-account-deleteAccount-pages-completeTellUsWhy = Tell us why.
profile-account-deleteAccount-pages-completeWhyDeleteAccount =
  We'd like to know why you chose to delete your account. Send us feedback on
  our comment system by emailing { $email }.
profile-account-changePassword-edit = Edit
profile-account-changePassword-change = Change


## Notifications
profile-notificationsTab = Notifications
profile-account-notifications-emailNotifications = E-Mail Notifications
profile-account-notifications-emailNotifications = Email Notifications
profile-account-notifications-receiveWhen = Receive notifications when:
profile-account-notifications-onReply = My comment receives a reply
profile-account-notifications-onFeatured = My comment is featured
profile-account-notifications-onStaffReplies = A staff member replies to my comment
profile-account-notifications-onModeration = My pending comment has been reviewed
profile-account-notifications-sendNotifications = Send Notifications:
profile-account-notifications-sendNotifications-immediately = Immediately
profile-account-notifications-sendNotifications-daily = Daily
profile-account-notifications-sendNotifications-hourly = Hourly
profile-account-notifications-updated = Your notification settings have been updated
profile-account-notifications-button = Update Notification Settings
profile-account-notifications-button-update = Update

## Report Comment Popover
comments-reportPopover =
  .description = A dialog for reporting comments
comments-reportPopover-reportThisComment = Report This Comment
comments-reportPopover-whyAreYouReporting = Why are you reporting this comment?

comments-reportPopover-reasonOffensive = This comment is offensive
comments-reportPopover-reasonAbusive = This is abusive behaviour
comments-reportPopover-reasonIDisagree = I disagree with this comment
comments-reportPopover-reasonSpam = This looks like an ad or marketing
comments-reportPopover-reasonOther = Other

comments-reportPopover-additionalInformation =
  Additional information <optional>Optional</optional>
comments-reportPopover-pleaseLeaveAdditionalInformation =
  Please leave any additional information that may be helpful to our moderators.

comments-reportPopover-maxCharacters = Max. { $maxCharacters } Characters
comments-reportPopover-restrictToMaxCharacters = Please restrict your report to { $maxCharacters } characters
comments-reportPopover-cancel = Cancel
comments-reportPopover-submit = Submit

comments-reportPopover-thankYou = Thank you!
comments-reportPopover-receivedMessage =
  We’ve received your message. Reports from members like you keep the community safe.

comments-reportPopover-dismiss = Dismiss

## Submit Status
comments-submitStatus-dismiss = Dismiss
comments-submitStatus-submittedAndWillBeReviewed =
  Your comment has been submitted and will be reviewed by a moderator
comments-submitStatus-submittedAndRejected =
  This comment has been rejected for violating our guidelines

# Configure
configure-configureQuery-errorLoadingProfile = Error loading configure
configure-configureQuery-storyNotFound = Story not found

## Change username
profile-changeUsername-username = Username
profile-changeUsername-success = Your username has been successfully updated
profile-changeUsername-edit = Edit
profile-changeUsername-change = Change
profile-changeUsername-heading = Edit your username
profile-changeUsername-heading-changeYourUsername = Change your username
profile-changeUsername-desc = Change the username that will appear on all of your past and future comments. <strong>Usernames can be changed once every { framework-timeago-time }.</strong>
profile-changeUsername-desc-text = Change the username that will appear on all of your past and future comments. Usernames can be changed once every { framework-timeago-time }.
profile-changeUsername-current = Current username
profile-changeUsername-newUsername-label = New username
profile-changeUsername-confirmNewUsername-label = Confirm new username
profile-changeUsername-cancel = Cancel
profile-changeUsername-save = Save
profile-changeUsername-saveChanges = Save Changes
profile-changeUsername-recentChange = Your username has been changed in the last . You may change your username again on { $nextUpdate }.
profile-changeUsername-youChangedYourUsernameWithin =
  You changed your username within the last { framework-timeago-time }. You may change your username again on: { $nextUpdate }.
profile-changeUsername-close = Close

## Discussions tab

discussions-mostActiveDiscussions = Most active discussions
discussions-mostActiveDiscussions-subhead = Ranked by the most comments received over the last 24 hours on { $siteName }
discussions-mostActiveDiscussions-empty = You haven’t participated in any discussions
discussions-myOngoingDiscussions = My ongoing discussions
discussions-myOngoingDiscussions-subhead = Where you’ve commented across { $orgName }
discussions-viewFullHistory = View full comment history
discussions-discussionsQuery-errorLoadingProfile = Error loading profile
discussions-discussionsQuery-storyNotFound = Story not found

## Comment Stream
configure-stream-title =
configure-stream-title-configureThisStream =
  Configure this stream
configure-stream-apply =
configure-stream-update = Update
configure-stream-streamHasBeenUpdated =
  This stream has been updated

configure-premod-title =
configure-premod-premoderateAllComments = Pre-moderate all comments
configure-premod-description =
  Moderators must approve any comment before it is published to this story.

configure-premodLink-title =
configure-premodLink-commentsContainingLinks =
  Pre-moderate comments containing links
configure-premodLink-description =
  Moderators must approve any comment that contains a link before it is published to this story.

configure-liveUpdates-title =
configure-enableLiveUpdates-title = Enable live updates
configure-liveUpdates-description =
configure-enableLiveUpdates-description =
  When enabled, the comments will be updated instantly as new comments and
  replies are submitted, instead of requiring a page refresh. You can
  disable this in the unusual situation of an article getting so much
  traffic that the comments are loading slowly.
configure-enableLiveUpdates-enable = Enable

configure-disableLiveUpdates-title = Disable live updates
configure-disableLiveUpdates-description =
  When disabled, new comments and replies will no longer instantly update
  as they are submitted. Commenters will need to refresh the page to see
  new comments. We recommend this in the unusual situation of a story
  getting so much traffic that the comments are loading slowly.
configure-disableLiveUpdates-disable = Disable

configure-liveUpdates-disabledSuccess = Live updates are now disabled
configure-liveUpdates-enabledSuccess = Live updates are now enabled

configure-messageBox-title =
configure-addMessage-title =
  Add a message or question
configure-messageBox-description =
configure-addMessage-description =
  Add a message to the top of the comment box for your readers. Use this
  to pose a topic, ask a question or make announcements relating to this
  story.
configure-addMessage-addMessage = Add message
configure-addMessage-removed = Message has been removed
config-addMessage-messageHasBeenAdded =
  The message has been added to the comment box
configure-addMessage-remove = Remove
configure-addMessage-submitUpdate = Update
configure-addMessage-cancel = Cancel
configure-addMessage-submitAdd = Add message

configure-messageBox-preview = Preview
configure-messageBox-selectAnIcon = Select an icon
configure-messageBox-iconConversation = Conversation
configure-messageBox-iconDate = Date
configure-messageBox-iconHelp = Help
configure-messageBox-iconWarning = Warning
configure-messageBox-iconChatBubble = Chat bubble
configure-messageBox-noIcon = No icon
configure-messageBox-writeAMessage = Write a message

configure-closeStream-title =
configure-closeStream-closeCommentStream =
  Close comment stream
configure-closeStream-description =
  This comment stream is currently open. By closing this comment stream,
  no new comments may be submitted and all previously submitted comments
  will still be displayed.
configure-closeStream-closeStream = Close Stream
configure-closeStream-theStreamIsNowOpen = The stream is now open

configure-openStream-title = Open Stream
configure-openStream-description =
  This comment stream is currently closed. By opening this comment
  stream new comments may be submitted and displayed.
configure-openStream-openStream = Open Stream
configure-openStream-theStreamIsNowClosed = The stream is now closed

configure-moderateThisStream =

qa-experimentalTag-tooltip-content =
  The Q&A format is currently in active development. Please contact
  us with any feedback or requests.

configure-enableQA-title =
configure-enableQA-switchToQA =
  Switch to Q&A format
configure-enableQA-description =
  The Q&A format allows community members to submit questions for chosen
  experts to answer.
configure-enableQA-enableQA = Switch to Q&A
configure-enableQA-streamIsNowComments =
  This stream is now in comments format

configure-disableQA-title = Configure this Q&A
configure-disableQA-description =
  The Q&A format allows community members to submit questions for chosen
  experts to answer.
configure-disableQA-disableQA = Switch to Comments
configure-disableQA-streamIsNowQA =
  This stream is now in Q&A format

configure-experts-title = Add an Expert
configure-experts-filter-searchField =
  .placeholder = Search by email or username
  .aria-label = Search by email or username
configure-experts-filter-searchButton =
  .aria-label = Search
configure-experts-filter-description =
  Adds an Expert Badge to comments by registered users, only on this
  page. New users must first sign up and open the comments on a page
  to create their account.
configure-experts-search-none-found = No users were found with that email or username
configure-experts-
configure-experts-remove-button = Remove
configure-experts-load-more = Load More
configure-experts-none-yet = There are currently no experts for this Q&A.
configure-experts-search-title = Search for an expert
configure-experts-assigned-title = Experts
configure-experts-noLongerAnExpert = is no longer an expert
comments-tombstone-ignore = This comment is hidden because you ignored {$username}
comments-tombstone-showComment = Show comment
comments-tombstone-deleted =
  This comment is no longer available. The commenter has deleted their account.
comments-tombstone-rejected =
  This commenter has been removed by a moderator for violating our community guidelines.

suspendInfo-heading =
suspendInfo-heading-yourAccountHasBeen =
  Your account has been temporarily suspended from commenting
suspendInfo-info =
suspendInfo-description-inAccordanceWith =
  In accordance with { $organization }'s community guidelines your
  account has been temporarily suspended. While suspended you will not
  be able to comment, use reactions or report comments.
suspendInfo-until-pleaseRejoinThe =
  Please rejoin the conversation on { $until }

warning-heading = Your account has been issued a warning
warning-explanation =
  In accordance with our community guidelines your account has been issued a warning.
warning-instructions =
  To continue participating in discussions, please press the "Acknowledge" button below.
warning-acknowledge = Acknowledge

warning-notice = Your account has been issued a warning. To continue participating please <a>review the warning message</a>.

profile-changeEmail-unverified = (Unverified)
profile-changeEmail-current = (current)
profile-changeEmail-edit = Edit
profile-changeEmail-change = Change
profile-changeEmail-please-verify = Verify your email address
profile-changeEmail-please-verify-details =
  An email has been sent to { $email } to verify your account.
  You must verify your new email address before it can be used
  to sign in to your account or to receive notifications.
profile-changeEmail-resend = Resend verification
profile-changeEmail-heading = Edit your email address
profile-changeEmail-changeYourEmailAddress =
  Change your email address
profile-changeEmail-desc = Change the email address used for signing in and for receiving communication about your account.
profile-changeEmail-newEmail-label = New email address
profile-changeEmail-password = Password
profile-changeEmail-password-input =
  .placeholder = Password
profile-changeEmail-cancel = Cancel
profile-changeEmail-submit = Save
profile-changeEmail-saveChanges = Save changes
profile-changeEmail-email = Email
profile-changeEmail-title = Email address
profile-changeEmail-success = Your email has been successfully updated

## Ratings and Reviews

ratingsAndReviews-reviewsTab = Reviews
ratingsAndReviews-questionsTab = Questions
ratingsAndReviews-noReviewsAtAll = There are no reviews.
ratingsAndReviews-noQuestionsAtAll = There are no questions.
ratingsAndReviews-noReviewsYet = There are no reviews yet. Why don't you write one?
ratingsAndReviews-noQuestionsYet = There are no questions yet. Why don't you ask one?
ratingsAndReviews-selectARating = Select a rating
ratingsAndReviews-youRatedThis = You rated this
ratingsAndReviews-showReview = Show review
  .title = { ratingsAndReviews-showReview }
ratingsAndReviews-rateAndReview = Rate and Review
ratingsAndReviews-askAQuestion = Ask a Question
ratingsAndReviews-basedOnRatings = { $count ->
  [0] No ratings yet
  [1] Based on 1 rating
  *[other] Based on { SHORT_NUMBER($count) } ratings
}

ratingsAndReviews-allReviewsFilter = All reviews
ratingsAndReviews-starReviewsFilter = { $rating ->
  [1] 1 Star
  *[other] { $rating } Stars
}

comments-addAReviewForm-rteLabel = Add a review (optional)

comments-addAReviewForm-rte =
  .placeholder = { comments-addAReviewForm-rteLabel }

comments-addAReviewFormFake-rte =
  .placeholder = { comments-addAReviewForm-rteLabel }

stream-footer-links-top-of-article = Top of article
  .title = Go to top of article
stream-footer-links-top-of-comments = Top of comments
  .title = Go to top of comments
stream-footer-links-profile = Profile & Replies
<<<<<<< HEAD
stream-footer-links-discussions = More discussions

### Live Chat

general-tabBar-liveTab = Live

liveChat-editCommentForm-editRemainingTime = <time></time> remaining
liveChat-editedMarker-edited = (Edited)

liveChat-postCommentForm-rte =
  .placeholder = Write a message...
  .submitButtonTitle = Submit
liveChat-postCommentForm-rteLabel = Write a message...

liveChat-replyCommentForm-rte =
  .placeholder = Write a reply...
  .submitButtonTitle = Submit
liveChat-replyCommentForm-rteLabel = Write a reply...

liveChat-editCommentForm-rte =
  .placeholder = Edit message
  .submitButtonTitle = Save changes
liveChat-editCommentForm-rteLabel = Edit message

liveChat-editCommentForm-editRemainingTime = Edit: <time></time> remaining
liveChat-editCommentForm-editTimeExpired = Edit time has expired. You can no longer edit this comment. Why not post another one?

liveChat-tombstone-rejected =
  This comment has been removed because it violated our commenting guidelines
=======
  .title = Go to profile and replies
stream-footer-links-discussions = More discussions
  .title = Go to more discussions
>>>>>>> e21a6a27
<|MERGE_RESOLUTION|>--- conflicted
+++ resolved
@@ -848,8 +848,9 @@
 stream-footer-links-top-of-comments = Top of comments
   .title = Go to top of comments
 stream-footer-links-profile = Profile & Replies
-<<<<<<< HEAD
+  .title = Go to profile and replies
 stream-footer-links-discussions = More discussions
+  .title = Go to more discussions
 
 ### Live Chat
 
@@ -877,9 +878,4 @@
 liveChat-editCommentForm-editTimeExpired = Edit time has expired. You can no longer edit this comment. Why not post another one?
 
 liveChat-tombstone-rejected =
-  This comment has been removed because it violated our commenting guidelines
-=======
-  .title = Go to profile and replies
-stream-footer-links-discussions = More discussions
-  .title = Go to more discussions
->>>>>>> e21a6a27
+  This comment has been removed because it violated our commenting guidelines