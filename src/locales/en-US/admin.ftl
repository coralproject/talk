### Localization for Admin

## General
general-notAvailable = Not available
general-none = None
general-noTextContent = No text content

## Story Status
storyStatus-open = Open
storyStatus-closed = Closed
storyStatus-archiving = Archiving
storyStatus-archived = Archived

## Roles
role-admin = Admin
role-moderator = Moderator
role-siteModerator = Site Moderator
role-organizationModerator = Organization Moderator
role-staff = Staff
role-commenter = Commenter

role-plural-admin = Admins
role-plural-moderator = Moderators
role-plural-staff = Staff
role-plural-commenter = Commenters

comments-react =
  .aria-label = {$count ->
    [0] {$reaction} comment by {$username}
    *[other] {$reaction} ({$count}) comment by {$username}
  }
comments-reacted =
  .aria-label = {$count ->
    [0] {$reaction} comment by {$username}
    [one] {$reaction} comment by {$username}
    *[other] {$reaction} ({$count}) comment by {$username}
  }

## User Statuses
userStatus-active = Active
userStatus-banned = Banned
userStatus-siteBanned = Site banned
userStatus-banned-all = Banned (all)
userStatus-banned-count = Banned ({$count})
userStatus-suspended = Suspended
userStatus-premod = Always pre-moderate
userStatus-warned = Warned

# Queue Sort
queue-sortMenu-newest = Newest
queue-sortMenu-oldest = Oldest

## Navigation
navigation-moderate = Moderate
navigation-community = Community
navigation-stories = Stories
navigation-configure = Configure
navigation-dashboard = Dashboard

## User Menu
userMenu-signOut = Sign Out
userMenu-viewLatestRelease = View Latest Release
userMenu-reportBug = Report a Bug or Give Feedback
userMenu-popover =
  .description = A dialog of the user menu with related links and actions

## Restricted
restricted-currentlySignedInTo = Currently signed in to
restricted-noPermissionInfo = You do not have permission to access this page.
restricted-signedInAs = You are signed in as: <strong>{ $username }</strong>
restricted-signInWithADifferentAccount = Sign in with a different account
restricted-contactAdmin = If you think this is an error, please contact your administrator for assistance.

## Login

# Sign In
login-signInTo = Sign in to
login-signIn-enterAccountDetailsBelow = Enter your account details below

login-emailAddressLabel = Email Address
login-emailAddressTextField =
  .placeholder = Email Address

login-signIn-passwordLabel = Password
login-signIn-passwordTextField =
  .placeholder = Password

login-signIn-signInWithEmail = Sign in with Email
login-orSeparator = Or
login-signIn-forgot-password = Forgot your password?

login-signInWithFacebook = Sign in with Facebook
login-signInWithGoogle = Sign in with Google
login-signInWithOIDC = Sign in with { $name }

# Create Username

createUsername-createUsernameHeader = Create Username
createUsername-whatItIs =
  Your username is an identifier that will appear on all of your comments.
createUsername-createUsernameButton = Create Username
createUsername-usernameLabel = Username
createUsername-usernameDescription = You may use “_” and “.” Spaces not permitted.
createUsername-usernameTextField =
  .placeholder = Username

# Add Email Address
addEmailAddress-addEmailAddressHeader = Add Email Address

addEmailAddress-emailAddressLabel = Email Address
addEmailAddress-emailAddressTextField =
  .placeholder = Email Address

addEmailAddress-confirmEmailAddressLabel = Confirm Email Address
addEmailAddress-confirmEmailAddressTextField =
  .placeholder = Confirm Email Address

addEmailAddress-whatItIs =
  For your added security, we require users to add an email address to their accounts.

addEmailAddress-addEmailAddressButton =
  Add Email Address

# Create Password
createPassword-createPasswordHeader = Create Password
createPassword-whatItIs =
  To protect against unauthorized changes to your account,
  we require users to create a password.
createPassword-createPasswordButton =
  Create Password

createPassword-passwordLabel = Password
createPassword-passwordDescription = Must be at least {$minLength} characters
createPassword-passwordTextField =
  .placeholder = Password

# Forgot Password
forgotPassword-forgotPasswordHeader = Forgot password?
forgotPassword-checkEmailHeader = Check your email
forgotPassword-gotBackToSignIn = Go back to sign in page
forgotPassword-checkEmail-receiveEmail =
  If there is an account associated with <strong>{ $email }</strong>,
  you will receive an email with a link to create a new password.
forgotPassword-enterEmailAndGetALink =
  Enter your email address below and we will send you a link
  to reset your password.
forgotPassword-emailAddressLabel = Email address
forgotPassword-emailAddressTextField =
  .placeholder = Email Address
forgotPassword-sendEmailButton = Send email

# Link Account
linkAccount-linkAccountHeader = Link Account
linkAccount-alreadyAssociated =
  The email <strong>{ $email }</strong> is
  already associated with an account. If you would like to
  link these enter your password.
linkAccount-passwordLabel = Password
linkAccount-passwordTextField =
  .label = Password
linkAccount-linkAccountButton = Link Account
linkAccount-useDifferentEmail = Use a different email address

## Configure

configure-experimentalFeature = Experimental Feature

configure-unsavedInputWarning =
  You have unsaved changes. Are you sure you want to continue?

configure-sideBarNavigation-general = General
configure-sideBarNavigation-authentication = Authentication
configure-sideBarNavigation-moderation = Moderation
configure-sideBarNavigation-moderation-comments = Comments
configure-sideBarNavigation-moderation-users = Users
configure-sideBarNavigation-organization = Organization
configure-sideBarNavigation-moderationPhases = Moderation Phases
configure-sideBarNavigation-advanced = Advanced
configure-sideBarNavigation-email = Email
configure-sideBarNavigation-bannedAndSuspectWords = Banned and Suspect Words
configure-sideBarNavigation-slack = Slack
configure-sideBarNavigation-webhooks = Webhooks

configure-sideBar-saveChanges = Save Changes
configure-configurationSubHeader = Configuration
configure-onOffField-on = On
configure-onOffField-off = Off
configure-radioButton-allow = Allow
configure-radioButton-dontAllow = Don't allow

### Moderation Phases

configure-moderationPhases-generatedAt = KEY GENERATED AT:
  { DATETIME($date, year: "numeric", month: "numeric", day: "numeric", hour: "numeric", minute: "numeric") }
configure-moderationPhases-phaseNotFound = External moderation phase not found
configure-moderationPhases-experimentalFeature =
  The custom moderation phases feature is currently in active development.
  Please <ContactUsLink>contact us with any feedback or requests</ContactUsLink>.
configure-moderationPhases-header-title = Moderation Phases
configure-moderationPhases-description =
  Configure a external moderation phase to automate some moderation
  actions. Moderation requests will be JSON encoded and signed. To
  learn more about moderation requests, visit our <externalLink>docs</externalLink>.
configure-moderationPhases-addExternalModerationPhaseButton =
  Add external moderation phase
configure-moderationPhases-moderationPhases = Moderation Phases
configure-moderationPhases-name = Name
configure-moderationPhases-status = Status
configure-moderationPhases-noExternalModerationPhases =
  There are no external moderation phases configured, add one above.
configure-moderationPhases-enabledModerationPhase = Enabled
configure-moderationPhases-disableModerationPhase = Disabled
configure-moderationPhases-detailsButton = Details <icon>keyboard_arrow_right</icon>
configure-moderationPhases-addExternalModerationPhase = Add external moderation phase
configure-moderationPhases-updateExternalModerationPhaseButton = Update details
configure-moderationPhases-cancelButton = Cancel
configure-moderationPhases-format = Comment Body Format
configure-moderationPhases-endpointURL = Callback URL
configure-moderationPhases-timeout = Timeout
configure-moderationPhases-timeout-details =
  The time that Coral will wait for your moderation response in milliseconds.
configure-moderationPhases-format-details =
  The format that Coral will send the comment body in. By default, Coral will
  send the comment in the original HTML encoded format. If "Plain Text" is
  selected, then the HTML stripped version will be sent instead.
configure-moderationPhases-format-html = HTML
configure-moderationPhases-format-plain = Plain Text
configure-moderationPhases-endpointURL-details =
  The URL that Coral moderation requests will be POST'ed to. The provided URL
  must respond within the designated timeout or the decision of the moderation
  action will be skipped.
configure-moderationPhases-configureExternalModerationPhase =
  Configure external moderation phase
configure-moderationPhases-phaseDetails = Phase details
onfigure-moderationPhases-status = Status
configure-moderationPhases-signingSecret = Signing secret
configure-moderationPhases-signingSecretDescription =
  The following signing secret is used to sign request payloads sent
  to the URL. To learn more about webhook signing, visit our <externalLink>docs</externalLink>.
configure-moderationPhases-phaseStatus = Phase status
configure-moderationPhases-status = Status
configure-moderationPhases-signingSecret = Signing secret
configure-moderationPhases-signingSecretDescription =
  The following signing secret is used to sign request payloads sent to the URL.
  To learn more about webhook signing, visit our <externalLink>docs</externalLink>.
configure-moderationPhases-dangerZone = Danger Zone
configure-moderationPhases-rotateSigningSecret = Rotate signing secret
configure-moderationPhases-rotateSigningSecretDescription =
  Rotating the signing secret will allow to you to safely replace a signing
  secret used in production with a delay.
configure-moderationPhases-rotateSigningSecretButton = Rotate signing secret

configure-moderationPhases-disableExternalModerationPhase =
  Disable external moderation phase
configure-moderationPhases-disableExternalModerationPhaseDescription =
  This external moderation phase is current enabled. By disabling, no new
  moderation queries will be sent to the URL provided.
configure-moderationPhases-disableExternalModerationPhaseButton = Disable phase
configure-moderationPhases-enableExternalModerationPhase =
  Enable external moderation phase
configure-moderationPhases-enableExternalModerationPhaseDescription =
  This external moderation phase is currently disabled. By enabling, new
  moderation queries will be sent to the URL provided.
configure-moderationPhases-enableExternalModerationPhaseButton = Enable phase
configure-moderationPhases-deleteExternalModerationPhase =
  Delete external moderation phase
configure-moderationPhases-deleteExternalModerationPhaseDescription =
  Deleting this external moderation phase will stop any new moderation queries
  from being sent to this URL and will remove all the associated settings.
configure-moderationPhases-deleteExternalModerationPhaseButton = Delete phase
configure-moderationPhases-rotateSigningSecret = Rotate signing secret
configure-moderationPhases-rotateSigningSecretHelper =
  After it expires, signatures will no longer be generated with the old secret.
configure-moderationPhases-expiresOldSecret =
  Expire the old secret
configure-moderationPhases-expiresOldSecretImmediately =
  Immediately
configure-moderationPhases-expiresOldSecretHoursFromNow =
  { $hours ->
    [1] 1 hour
    *[other] { $hours } hours
  } from now
configure-moderationPhases-rotateSigningSecretSuccessUseNewSecret =
  External moderation phase signing secret has been rotated. Please ensure you
  update your integrations to use the new secret below.
configure-moderationPhases-confirmDisable =
  Disabling this external moderation phase will stop any new moderation queries
  from being sent to this URL. Are you sure you want to continue?
configure-moderationPhases-confirmEnable =
  Enabling the external moderation phase will start to send moderation queries
  to this URL. Are you sure you want to continue?
configure-moderationPhases-confirmDelete =
  Deleting this external moderation phase will stop any new moderation queries
  from being sent to this URL and will remove all the associated settings. Are
  you sure you want to continue?

### Webhooks

configure-webhooks-generatedAt = KEY GENERATED AT:
  { DATETIME($date, year: "numeric", month: "numeric", day: "numeric", hour: "numeric", minute: "numeric") }
configure-webhooks-experimentalFeature =
  The webhook feature is currently in active development. Events may be
  added or removed. Please <ContactUsLink>contact us with any feedback or requests</ContactUsLink>.
configure-webhooks-webhookEndpointNotFound = Webhook endpoint not found
configure-webhooks-header-title = Configure webhook endpoint
configure-webhooks-description =
  Configure an endpoint to send events to when events occur within
  Coral. These events will be JSON encoded and signed. To learn more
  about webhook signing, visit our <externalLink>Webhook Guide</externalLink>.
configure-webhooks-addEndpoint = Add webhook endpoint
configure-webhooks-addEndpointButton = Add webhook endpoint
configure-webhooks-endpoints = Endpoints
configure-webhooks-url = URL
configure-webhooks-status = Status
configure-webhooks-noEndpoints = There are no webhook endpoints configured, add one above.
configure-webhooks-enabledWebhookEndpoint = Enabled
configure-webhooks-disabledWebhookEndpoint = Disabled
configure-webhooks-endpointURL = Endpoint URL
configure-webhooks-cancelButton = Cancel
configure-webhooks-updateWebhookEndpointButton = Update webhook endpoint
configure-webhooks-eventsToSend = Events to send
configure-webhooks-clearEventsToSend = Clear
configure-webhooks-eventsToSendDescription =
  These are the events that are registered to this particular endpoint. Visit
  our <externalLink>Webhook Guide</externalLink> for the schema of these events.
  Any event matching the following will be sent to the endpoint if it is
  enabled:
configure-webhooks-allEvents =
  The endpoint will receive all events, including any added in the future.
configure-webhooks-selectedEvents =
  { $count } { $count ->
    [1] event
    *[other] events
  } selected.
configure-webhooks-selectAnEvent =
  Select events above or <button>receive all events</button>.
configure-webhooks-configureWebhookEndpoint = Configure webhook endpoint
configure-webhooks-confirmEnable =
  Enabling the webhook endpoint will start to send events to this URL. Are you sure you want to continue?
configure-webhooks-confirmDisable =
  Disabling this webhook endpoint will stop any new events from being sent to this URL. Are you sure you want to continue?
configure-webhooks-confirmDelete =
  Deleting this webhook endpoint will stop any new events from being sent to this URL, and remove all the associated settings with this webhook endpoint. Are you sure you want to continue?
configure-webhooks-dangerZone = Danger Zone
configure-webhooks-rotateSigningSecret = Rotate signing secret
configure-webhooks-rotateSigningSecretDescription =
  Rotating the signing secret will allow to you to safely replace a signing
  secret used in production with a delay.
configure-webhooks-rotateSigningSecretButton = Rotate signing secret
configure-webhooks-rotateSigningSecretHelper =
  After it expires, signatures will no longer be generated with the old secret.
configure-webhooks-rotateSigningSecretSuccessUseNewSecret =
  Webhook endpoint signing secret has been rotated. Please ensure
  you update your integrations to use the new secret below.
configure-webhooks-disableEndpoint = Disable endpoint
configure-webhooks-disableEndpointDescription =
  This endpoint is current enabled. By disabling this endpoint no new events
  will be sent to the URL provided.
configure-webhooks-disableEndpointButton = Disable endpoint
configure-webhooks-enableEndpoint = Enable endpoint
configure-webhooks-enableEndpointDescription =
  This endpoint is current disabled. By enabling this endpoint new events will
  be sent to the URL provided.
configure-webhooks-enableEndpointButton = Enable endpoint
configure-webhooks-deleteEndpoint = Delete endpoint
configure-webhooks-deleteEndpointDescription =
  Deleting the endpoint will prevent any new events from being sent to the URL
  provided.
configure-webhooks-deleteEndpointButton = Delete endpoint
configure-webhooks-endpointStatus = Endpoint status
configure-webhooks-signingSecret = Signing secret
configure-webhooks-signingSecretDescription =
  The following signing secret is used to sign request payloads sent
  to the URL. To learn more about webhook signing, visit our
  <externalLink>Webhook Guide</externalLink>.
configure-webhooks-expiresOldSecret = Expire the old secret
configure-webhooks-expiresOldSecretImmediately = Immediately
configure-webhooks-expiresOldSecretHoursFromNow =
  { $hours ->
    [1] 1 hour
    *[other] { $hours } hours
  }  from now
configure-webhooks-detailsButton = Details <icon>keyboard_arrow_right</icon>

### General
configure-general-guidelines-title = Community guidelines summary
configure-general-guidelines-explanation =
  This will appear above the comments sitewide.
  You can format the text using Markdown.
  More information on how to use Markdown
  here: <externalLink>https://www.markdownguide.org/cheat-sheet/</externalLink>
configure-general-guidelines-showCommunityGuidelines = Show community guidelines summary

#### Bio
configure-general-memberBio-title = Member bios
configure-general-memberBio-explanation =
  Allow commenters to add a bio to their profile. Note: This can increase moderator workload as member bios can be reported.
configure-general-memberBio-label = Allow member bios

#### Locale
configure-general-locale-language = Language
configure-general-locale-chooseLanguage = Choose the language for your Coral community.
configure-general-locale-invalidLanguage =
  The previously selected language <lang></lang> no longer exists. Please choose a different language.

#### Sitewide Commenting
configure-general-sitewideCommenting-title = Sitewide commenting
configure-general-sitewideCommenting-explanation =
  Open or close comment streams for new comments sitewide.
  When new comments are turned off, new comments cannot be
  submitted, but existing comments can continue to receive
  reactions, be reported, and be shared.
configure-general-sitewideCommenting-enableNewCommentsSitewide =
  Enable new comments sitewide
configure-general-sitewideCommenting-onCommentStreamsOpened =
  On - Comment streams opened for new comments
configure-general-sitewideCommenting-offCommentStreamsClosed =
  Off - Comment streams closed for new comments
configure-general-sitewideCommenting-message = Sitewide closed comments message
configure-general-sitewideCommenting-messageExplanation =
  Write a message that will be displayed when comment streams are closed sitewide

#### Embed Links
configure-general-embedLinks-title = Embedded media
configure-general-embedLinks-desc = Allow commenters to add a YouTube video, Tweet or GIF from GIPHY's library to the end of their comment
configure-general-embedLinks-enableTwitterEmbeds = Allow Twitter embeds
configure-general-embedLinks-enableYouTubeEmbeds = Allow YouTube embeds
configure-general-embedLinks-enableGiphyEmbeds = Allow GIFs from GIPHY
configure-general-embedLinks-enableExternalEmbeds = Enable external media

configure-general-embedLinks-On = Yes
configure-general-embedLinks-Off = No

configure-general-embedLinks-giphyMaxRating = GIF content rating
configure-general-embedLinks-giphyMaxRating-desc = Select the maximum content rating for the GIFs that will appear in commenters’ search results

configure-general-embedLinks-giphyMaxRating-g = G
configure-general-embedLinks-giphyMaxRating-g-desc = Content that is appropriate for all ages
configure-general-embedLinks-giphyMaxRating-pg = PG
configure-general-embedLinks-giphyMaxRating-pg-desc = Content that is generally safe for everyone, but parental guidance for children is advised.
configure-general-embedLinks-giphyMaxRating-pg13 = PG-13
configure-general-embedLinks-giphyMaxRating-pg13-desc = Mild sexual innuendos, mild substance use, mild profanity, or threatening images. May include images of semi-naked people, but DOES NOT show real human genitalia or nudity.
configure-general-embedLinks-giphyMaxRating-r = R
configure-general-embedLinks-giphyMaxRating-r-desc = Strong language, strong sexual innuendo, violence, and illegal drug use; not suitable for teens or younger. No nudity.

configure-general-embedLinks-configuration = Configuration
configure-general-embedLinks-configuration-desc =
  For additional information on GIPHY’s API please visit: <externalLink>https://developers.giphy.com/docs/api</externalLink>
configure-general-embedLinks-giphyAPIKey = GIPHY API key


#### Configure Announcements

configure-general-announcements-title = Community announcement
configure-general-announcements-description =
  Add a temporary announcement that will appear at the top of all of your organization’s comment streams for a specific amount of time.
configure-general-announcements-delete = Remove announcement
configure-general-announcements-add = Add announcement
configure-general-announcements-start = Start announcement
configure-general-announcements-cancel = Cancel
configure-general-announcements-current-label = Current announcement
configure-general-announcements-current-duration =
  This announcement will automatically end on: { $timestamp }
configure-general-announcements-duration = Show this announcement for

#### Closing Comment Streams
configure-general-closingCommentStreams-title = Closing comment streams
configure-general-closingCommentStreams-explanation = Set comment streams to close after a defined period of time after a story’s publication
configure-general-closingCommentStreams-closeCommentsAutomatically = Close comments automatically
configure-general-closingCommentStreams-closeCommentsAfter = Close comments after

#### Comment Length
configure-general-commentLength-title = Comment length
configure-general-commentLength-maxCommentLength = Maximum comment length
configure-general-commentLength-setLimit =
  Set minimum and maximum comment length requirements.
  Blank spaces at the beginning and the end of a comment will be trimmed.
configure-general-commentLength-limitCommentLength = Limit comment length
configure-general-commentLength-minCommentLength = Minimum comment length
configure-general-commentLength-characters = Characters
configure-general-commentLength-textField =
  .placeholder = No limit
configure-general-commentLength-validateLongerThanMin =
  Please enter a number longer than the minimum length

#### Comment Editing
configure-general-commentEditing-title = Comment editing
configure-general-commentEditing-explanation =
  Set a limit on how long commenters have to edit their comments sitewide.
  Edited comments are marked as (Edited) on the comment stream and the
  moderation panel.
configure-general-commentEditing-commentEditTimeFrame = Comment edit timeframe
configure-general-commentEditing-seconds = Seconds

#### Flatten replies
configure-general-flattenReplies-title = Flatten replies
configure-general-flattenReplies-enabled = Flatten replies enabled
configure-general-flattenReplies-explanation =
  Change how levels of replies display. When enabled, replies to comments can go up to four levels deep before they are no longer indented on the page. When disabled, after a depth of four replies, the rest of the conversation is displayed in a dedicated view away from the other comments.

#### Closed Stream Message
configure-general-closedStreamMessage-title = Closed comment stream message
configure-general-closedStreamMessage-explanation = Write a message to appear when a story is closed for commenting.

### Organization
configure-organization-name = Organization name
configure-organization-sites = Sites
configure-organization-nameExplanation =
  Your organization name will appear on emails sent by { -product-name } to your community and organization members.
configure-organization-sites-explanation =
  Add a new site to your organization or edit an existing site's details.
configure-organization-sites-add-site = <icon>add</icon> Add site
configure-organization-email = Organization email
configure-organization-emailExplanation =
  This email address will be used as in emails and across the platform
  for community members to get in touch with the organization should
  they have any questions about the status of their accounts or
  moderation questions.
configure-organization-url = Organization URL
configure-organization-urlExplanation =
  Your organization url will appear on emails sent by { -product-name } to your community and organization members.

### Sites
configure-sites-site-details = Details <icon>keyboard_arrow_right</icon>
configure-sites-add-new-site = Add a new site to { $site }
configure-sites-add-success = { $site } has been added to { $org }
configure-sites-edit-success = Changes to { $site } have been saved.
configure-sites-site-form-name = Site name
configure-sites-site-form-name-explanation = Site name will appear on emails sent by Coral to your community and organization members.
configure-sites-site-form-url = Site URL
configure-sites-site-form-url-explanation = This url will appear on emails sent by Coral to your community members.
configure-sites-site-form-email = Site email address
configure-sites-site-form-url-explanation = This email address is for community members to contact you with questions or if they need help. e.g. comments@yoursite.com
configure-sites-site-form-domains = Site permitted domains
configure-sites-site-form-domains-explanation = Domains where your Coral comment streams are allowed to be embedded (ex. http://localhost:3000, https://staging.domain.com, https://domain.com).
configure-sites-site-form-submit = <icon>add</icon> Add site
configure-sites-site-form-cancel = Cancel
configure-sites-site-form-save = Save changes
configure-sites-site-edit = Edit { $site } details
configure-sites-site-form-embed-code = Embed code
sites-emptyMessage = We could not find any sites matching your criteria.
sites-selector-allSites = All sites
site-filter-option-allSites = All sites

site-selector-all-sites = All sites
stories-filter-sites-allSites = All sites
stories-filter-statuses = Status
stories-column-site = Site
site-table-siteName = Site name
stories-filter-sites = Site

site-search-searchButton =
  .aria-label = Search
site-search-textField =
  .aria-label = Search by site name
site-search-textField =
  .placeholder = Search by site name
site-search-none-found = No sites were found with that search

stories-column-actions = Actions
stories-column-rescrape = Re-scrape

stories-actionsButton =
  .aria-label = Select action
stories-actions-popover =
  .description = A dropdown to select story actions
stories-actions-rescrape = Re-scrape
stories-actions-close = Close story
stories-actions-open = Open story
stories-actions-archive = Archive story
stories-actions-unarchive = Unarchive story

### Sections

moderate-section-selector-allSections = All Sections
moderate-section-selector-uncategorized = Uncategorized
moderate-section-uncategorized = Uncategorized

### Email

configure-email = Email settings
configure-email-configBoxEnabled = Enabled
configure-email-fromNameLabel = From name
configure-email-fromNameDescription =
  Name as it will appear on all outgoing emails
configure-email-fromEmailLabel = From email address
configure-email-fromEmailDescription =
  Email address that will be used to send messages
configure-email-smtpHostLabel = SMTP host
configure-email-smtpHostDescription = (ex. smtp.sendgrid.net)
configure-email-smtpPortLabel = SMTP port
configure-email-smtpPortDescription = (ex. 25)
configure-email-smtpTLSLabel = TLS
configure-email-smtpAuthenticationLabel = SMTP authentication
configure-email-smtpCredentialsHeader = Email credentials
configure-email-smtpUsernameLabel = Username
configure-email-smtpPasswordLabel = Password
configure-email-send-test = Send test email

### Authentication

configure-auth-clientID = Client ID
configure-auth-clientSecret = Client secret
configure-auth-configBoxEnabled = Enabled
configure-auth-targetFilterCoralAdmin = { -product-name } Admin
configure-auth-targetFilterCommentStream = Comment Stream
configure-auth-redirectURI = Redirect URI
configure-auth-registration = Registration
configure-auth-registrationDescription =
  Allow users that have not signed up before with this authentication
  integration to register for a new account.
configure-auth-registrationCheckBox = Allow Registration
configure-auth-pleaseEnableAuthForAdmin =
  Please enable at least one authentication integration for { -product-name } Admin
configure-auth-confirmNoAuthForCommentStream =
  No authentication integration has been enabled for the Comment Stream.
  Do you really want to continue?

configure-auth-facebook-loginWith = Login with Facebook
configure-auth-facebook-toEnableIntegration =
  To enable the integration with Facebook Authentication,
  you need to create and set up a web application.
  For more information visit: <Link></Link>.
configure-auth-facebook-useLoginOn = Use Facebook login on

configure-auth-google-loginWith = Login with Google
configure-auth-google-toEnableIntegration =
  To enable the integration with Google Authentication you need
  to create and set up a web application. For more information visit:
  <Link></Link>.
configure-auth-google-useLoginOn = Use Google login on

configure-auth-sso-loginWith = Login with Single Sign On
configure-auth-sso-useLoginOn = Use Single Sign On login on
configure-auth-sso-key = Key
configure-auth-sso-regenerate = Regenerate
configure-auth-sso-regenerateAt = KEY GENERATED AT:
  { DATETIME($date, year: "numeric", month: "numeric", day: "numeric", hour: "numeric", minute: "numeric") }
configure-auth-sso-regenerateHonoredWarning =
  When regenerating a key, tokens signed with the previous key will be honored for 30 days.

configure-auth-sso-description =
  To enable integration with your existing authentication system,
  you will need to create a JWT Token to connect. You can learn
  more about creating a JWT Token with <IntroLink>this introduction</IntroLink>. See our
  <DocLink>documentation</DocLink> for additional information on single sign on.

configure-auth-sso-rotate-keys = Keys
configure-auth-sso-rotate-keyID = Key ID
configure-auth-sso-rotate-secret = Secret
configure-auth-sso-rotate-copySecret =
  .aria-label = Copy Secret

configure-auth-sso-rotate-date =
  { DATETIME($date, year: "numeric", month: "numeric", day: "numeric", hour: "numeric", minute: "numeric") }
configure-auth-sso-rotate-activeSince = Active Since
configure-auth-sso-rotate-inactiveAt = Inactive At
configure-auth-sso-rotate-inactiveSince = Inactive Since

configure-auth-sso-rotate-status = Status
configure-auth-sso-rotate-statusActive = Active
configure-auth-sso-rotate-statusExpiring = Expiring
configure-auth-sso-rotate-statusExpired = Expired
configure-auth-sso-rotate-statusUnknown = Unknown

configure-auth-sso-rotate-expiringTooltip =
  An SSO key is expiring when it is scheduled for rotation.
configure-auth-sso-rotate-expiringTooltip-toggleButton =
  .aria-label = Toggle expiring tooltip visibility
configure-auth-sso-rotate-expiredTooltip =
  An SSO key is expired when it has been rotated out of use.
configure-auth-sso-rotate-expiredTooltip-toggleButton =
  Toggle expired tooltip visibility

configure-auth-sso-rotate-rotate = Rotate
configure-auth-sso-rotate-deactivateNow = Deactivate Now
configure-auth-sso-rotate-delete = Delete

configure-auth-sso-rotate-now = Now
configure-auth-sso-rotate-10seconds = 10 seconds from now
configure-auth-sso-rotate-1day = 1 day from now
configure-auth-sso-rotate-1week = 1 week from now
configure-auth-sso-rotate-30days = 30 days from now
configure-auth-sso-rotate-dropdown-description =
  .description = A dropdown to rotate the SSO key

configure-auth-local-loginWith = Login with email authentication
configure-auth-local-useLoginOn = Use email authentication login on
configure-auth-local-forceAdminLocalAuth =
  Admin local auth has been permanently enabled.
  This is to ensure that Coral service teams can access the administration panel.

configure-auth-oidc-loginWith = Login with OpenID Connect
configure-auth-oidc-toLearnMore = To learn more: <Link></Link>
configure-auth-oidc-providerName = Provider name
configure-auth-oidc-providerNameDescription =
  The provider of the OpenID Connect integration. This will be used when the name of the provider
  needs to be displayed, e.g. “Log in with &lt;Facebook&gt;”.
configure-auth-oidc-issuer = Issuer
configure-auth-oidc-issuerDescription =
  After entering your Issuer information, click the Discover button to have { -product-name } complete
  the remaining fields. You may also enter the information manually.
configure-auth-oidc-authorizationURL = Authorization URL
configure-auth-oidc-tokenURL = Token URL
configure-auth-oidc-jwksURI = JWKS URI
configure-auth-oidc-useLoginOn = Use OpenID Connect login on

configure-auth-settings = Session settings
configure-auth-settings-session-duration-label = Session duration

### Moderation

### Recent Comment History

configure-moderation-recentCommentHistory-title = Recent history
configure-moderation-recentCommentHistory-timeFrame = Recent comment history time period
configure-moderation-recentCommentHistory-timeFrame-description =
  Amount of time to calculate a commenter's rejection rate.
configure-moderation-recentCommentHistory-enabled = Recent history filter
configure-moderation-recentCommentHistory-enabled-description =
  Prevents repeat offenders from publishing comments without approval.
  When a commenter's rejection rate is above the threshold, their
  comments are sent to Pending for moderator approval. This does not
  apply to Staff comments.
configure-moderation-recentCommentHistory-triggerRejectionRate = Rejection rate threshold
configure-moderation-recentCommentHistory-triggerRejectionRate-description =
  Rejected comments ÷ (rejected comments + published comments)
  over the timeframe above, as a percentage. It does not include
  comments pending for toxicity, spam or pre-moderation.

#### Pre-Moderation
configure-moderation-preModeration-title = Pre-moderation
configure-moderation-preModeration-explanation =
  When pre-moderation is turned on, comments will not be published unless
  approved by a moderator.
configure-moderation-preModeration-moderation =
  Pre-moderate all comments sitewide
configure-moderation-preModeration-premodLinksEnable =
  Pre-moderate comments containing links sitewide

configure-moderation-apiKey = API key

configure-moderation-akismet-title = Spam detection filter
configure-moderation-akismet-explanation =
  The Akismet API filter warns users when a comment is determined likely
  to be spam. Comments that Akismet thinks are spam will not be published
  and are placed in the Pending Queue for review by a moderator.
  If approved by a moderator, the comment will be published.

configure-moderation-premModeration-premodSuspectWordsEnable =
  Pre-moderate comments containing Suspect Words
configure-moderation-premModeration-premodSuspectWordsDescription =
  You can view and edit your Suspect Word list <wordListLink>here</wordListLink>

#### Akismet
configure-moderation-akismet-filter = Spam detection filter
configure-moderation-akismet-ipBased = IP-based spam detection
configure-moderation-akismet-accountNote =
  Note: You must add your active domain(s)
  in your Akismet account: <externalLink>https://akismet.com/account/</externalLink>
configure-moderation-akismet-siteURL = Site URL


#### Perspective
configure-moderation-perspective-title = Toxic comment filter
configure-moderation-perspective-explanation =
  Using the Perspective API, the Toxic Comment filter warns users
  when comments exceed the predefined toxicity threshold.
  Comments with a toxicity score above the threshold
  <strong>will not be published</strong> and are placed in
  the <strong>Pending Queue for review by a moderator</strong>.
  If approved by a moderator, the comment will be published.
configure-moderation-perspective-filter = Toxic comment filter
configure-moderation-perspective-toxicityThreshold = Toxicity threshold
configure-moderation-perspective-toxicityThresholdDescription =
  This value can be set a percentage between 0 and 100. This number represents the likelihood that a
  comment is toxic, according to Perspective API. By default the threshold is set to { $default }.
configure-moderation-perspective-toxicityModel = Toxicity model
configure-moderation-perspective-toxicityModelDescription =
  Choose your Perspective Model. The default is { $default }.
  You can find out more about model choices <externalLink>here</externalLink>.
configure-moderation-perspective-allowStoreCommentData = Allow Google to store comment data
configure-moderation-perspective-allowStoreCommentDataDescription =
  Stored comments will be used for future research and community model building purposes to
  improve the API over time.
configure-moderation-perspective-allowSendFeedback =
  Allow Coral to send moderation actions to Google
configure-moderation-perspective-allowSendFeedbackDescription =
  Sent moderation actions will be used for future research and
  community model building purposes to improve the API over time.
configure-moderation-perspective-customEndpoint = Custom endpoint
configure-moderation-perspective-defaultEndpoint =
  By default the endpoint is set to { $default }. You may override this here.
configure-moderation-perspective-accountNote =
  For additional information on how to set up the Perspective Toxic Comment Filter please visit:
  <externalLink>https://github.com/conversationai/perspectiveapi#readme</externalLink>

configure-moderation-newCommenters-title = New commenter approval
configure-moderation-newCommenters-enable = Enable new commenter approval
configure-moderation-newCommenters-description =
  When this is active, initial comments by a new commenter will be sent to Pending
  for moderator approval before publication.
configure-moderation-newCommenters-enable-description = Enable pre-moderation for new commenters
configure-moderation-newCommenters-approvedCommentsThreshold = Number of comments that must be approved
configure-moderation-newCommenters-approvedCommentsThreshold-description =
  The number of comments a user must have approved before they do
  not have to be premoderated
configure-moderation-newCommenters-comments = comments


#### Banned Words Configuration
configure-wordList-banned-bannedWordsAndPhrases = Banned words and phrases
configure-wordList-banned-explanation =
  Comments containing a word or phrase in the banned words list are <strong>automatically rejected and are not published</strong>.
configure-wordList-banned-wordList = Banned word list
configure-wordList-banned-wordListDetailInstructions =
  Separate banned words or phrases with a new line. Words/phrases are not case sensitive.

#### Suspect Words Configuration
configure-wordList-suspect-bannedWordsAndPhrases = Suspect words and phrases
configure-wordList-suspect-explanation =
  Comments containing a word or phrase in the Suspect Words List
  are <strong>placed into the Reported Queue for moderator review and are
  published (if comments are not pre-moderated).</strong>
configure-wordList-suspect-explanationSuspectWordsList =
  Comments containing a word or phrase in the Suspect Words List are
  <strong>placed into the Pending Queue for moderator review and are not
  published unless approved by a moderator.</strong>
configure-wordList-suspect-wordList = Suspect word list
configure-wordList-suspect-wordListDetailInstructions =
  Separate suspect words or phrases with a new line. Words/phrases are not case sensitive.

### Advanced
configure-advanced-customCSS = Custom CSS
configure-advanced-customCSS-override =
  URL of a CSS stylesheet that will override default Embed Stream styles.

configure-advanced-permittedDomains = Permitted domains
configure-advanced-permittedDomains-description =
  Domains where your { -product-name } instance is allowed to be embedded
  including the scheme (ex. http://localhost:3000, https://staging.domain.com,
  https://domain.com).

configure-advanced-liveUpdates = Comment stream live updates
configure-advanced-liveUpdates-explanation =
  When enabled, there will be real-time loading and updating of comments.
  When disabled, users will have to refresh the page to see new comments.

configure-advanced-embedCode-title = Embed code
configure-advanced-embedCode-explanation =
  Copy and paste the code below into your CMS to embed Coral comment streams in
  each of your site’s stories.

configure-advanced-embedCode-comment =
  Uncomment these lines and replace with the ID of the
  story's ID and URL from your CMS to provide the
  tightest integration. Refer to our documentation at
  https://docs.coralproject.net for all the configuration
  options.

configure-advanced-amp = Accelerated Mobile Pages
configure-advanced-amp-explanation =
  Enable support for <LinkToAMP>AMP</LinkToAMP> on the comment stream.
  Once enabled, you will need to add Coral’s AMP embed code to your page
  template. See our <LinkToDocs>documentation</LinkToDocs> for more
  details. Enable Enable Support.

configure-advanced-for-review-queue = Review all user reports
configure-advanced-for-review-queue-explanation =
  Once a comment is approved, it won't appear again in the reported queue
  even if additional users report it. This feature adds a "For review" queue,
  allowing moderators to see all user reports in the system, and manually
  mark them as "Reviewed".
configure-advanced-for-review-queue-label = Show "For review" queue

## Decision History
decisionHistory-popover =
  .description = A dialog showing the decision history
decisionHistory-youWillSeeAList =
  You will see a list of your post moderation actions here.
decisionHistory-showMoreButton =
  Show More
decisionHistory-yourDecisionHistory = Your Decision History
decisionHistory-rejectedCommentBy = Rejected comment by <Username></Username>
decisionHistory-approvedCommentBy = Approved comment by <Username></Username>
decisionHistory-goToComment = Go to comment

### Slack

configure-slack-header-title = Slack Integrations
configure-slack-description =
  Automatically send comments from Coral moderation queues to Slack
  channels. You will need Slack admin access to set this up. For
  steps on how to create a Slack App see our <externalLink>documentation</externalLink>.
configure-slack-notRecommended =
  Not recommended for sites with more than 10K comments per month.
configure-slack-addChannel = Add Channel

configure-slack-channel-defaultName = New channel
configure-slack-channel-enabled = Enabled
configure-slack-channel-remove = Remove Channel
configure-slack-channel-name-label = Name
configure-slack-channel-name-description =
  This is only for your information, to easily identify
  each Slack connection. Slack does not tell us the name
  of the channel/s you're connecting to Coral.
configure-slack-channel-hookURL-label = Webhook URL
configure-slack-channel-hookURL-description =
  Slack provides a channel-specific URL to activate webhook
  connections. To find the URL for one of your Slack channels,
  follow the instructions <externalLink>here</externalLink>.
configure-slack-channel-triggers-label =
  Receive notifications in this Slack channel for
configure-slack-channel-triggers-reportedComments = Reported Comments
configure-slack-channel-triggers-pendingComments = Pending Comments
configure-slack-channel-triggers-featuredComments = Featured Comments
configure-slack-channel-triggers-allComments = All Comments
configure-slack-channel-triggers-staffComments = Staff Comments

## moderate
moderate-navigation-reported = reported
moderate-navigation-pending = Pending
moderate-navigation-unmoderated = unmoderated
moderate-navigation-rejected = rejected
moderate-navigation-approved = approved
moderate-navigation-comment-count = { SHORT_NUMBER($count) }
moderate-navigation-forReview = for review

moderate-marker-preMod = Pre-mod
moderate-marker-link = Link
moderate-marker-bannedWord = Banned word
moderate-marker-bio = Bio
moderate-marker-possibleBannedWord = Possible Banned Word
moderate-marker-suspectWord = Suspect word
moderate-marker-possibleSuspectWord = Possible Suspect Word
moderate-marker-spam = Spam
moderate-marker-spamDetected = Spam detected
moderate-marker-toxic = Toxic
moderate-marker-recentHistory = Recent history
moderate-marker-bodyCount = Body count
moderate-marker-offensive = Offensive
moderate-marker-abusive = Abusive
moderate-marker-newCommenter = New commenter
moderate-marker-repeatPost = Repeat comment
moderate-marker-other = Other

moderate-markers-details = Details
moderate-flagDetails-offensive = Offensive
moderate-flagDetails-abusive = Abusive
moderate-flagDetails-spam = Spam
moderate-flagDetails-other = Other

moderate-flagDetails-toxicityScore = Toxicity Score
moderate-toxicityLabel-likely = Likely <score></score>
moderate-toxicityLabel-unlikely = Unlikely <score></score>
moderate-toxicityLabel-maybe = Maybe <score></score>

moderate-linkDetails-label = Copy link to this comment
moderate-in-stream-link-copy = In Stream
moderate-in-moderation-link-copy = In Moderation

moderate-emptyQueue-pending = Nicely done! There are no more pending comments to moderate.
moderate-emptyQueue-reported = Nicely done! There are no more reported comments to moderate.
moderate-emptyQueue-unmoderated = Nicely done! All comments have been moderated.
moderate-emptyQueue-rejected = There are no rejected comments.
moderate-emptyQueue-approved = There are no approved comments.

moderate-comment-edited = (edited)
moderate-comment-inReplyTo = Reply to <Username></Username>
moderate-comment-viewContext = View Context
moderate-comment-viewConversation = View Conversation
moderate-comment-rejectButton =
  .aria-label = Reject
moderate-comment-approveButton =
  .aria-label = Approve
moderate-comment-decision = Decision
moderate-comment-story = Story
moderate-comment-storyLabel = Comment On
moderate-comment-moderateStory = Moderate Story
moderate-comment-featureText = Feature
moderate-comment-featuredText = Featured
moderate-comment-moderatedBy = Moderated By
moderate-comment-moderatedBySystem = System
moderate-comment-play-gif = Play GIF
moderate-comment-load-video = Load Video

moderate-single-goToModerationQueues = Go to moderation queues
moderate-single-singleCommentView = Single Comment View

moderate-queue-viewNew =
  { $count ->
    [1] View {$count} new comment
    *[other] View {$count} new comments
  }

moderate-comment-deleted-body =
  This comment is no longer available. The commenter has deleted their account.

### Moderate Search Bar
moderate-searchBar-allStories = All stories
  .title = All stories
moderate-searchBar-noStories = We could not find any stories matching your criteria
moderate-searchBar-stories = Stories:
moderate-searchBar-searchButton = Search
moderate-searchBar-titleNotAvailable =
  .title = Title not available
moderate-searchBar-comboBox =
  .aria-label = Search or jump to story
moderate-searchBar-searchForm =
  .aria-label = Stories
moderate-searchBar-currentlyModerating =
  .title = Currently moderating
moderate-searchBar-searchResults = Search results
moderate-searchBar-searchResultsMostRecentFirst = Search results (Most recent first)
moderate-searchBar-searchResultsMostRelevantFirst = Search results (Most relevant first)
moderate-searchBar-moderateAllStories = Moderate all stories
moderate-searchBar-comboBoxTextField =
  .aria-label = Search or jump to story...
  .placeholder = search by story title, author, url, id, etc.
moderate-searchBar-goTo = Go to
moderate-searchBar-seeAllResults = See all results

moderateCardDetails-tab-info = Info
moderateCardDetails-tab-edits = Edit history
moderateCardDetails-tab-automatedActions = Automated actions
moderateCardDetails-tab-noIssuesFound = No issues found
moderateCardDetails-tab-missingPhase = Was not run

moderateCardDetails-tab-externalMod-status = Status
moderateCardDetails-tab-externalMod-flags = Flags
moderateCardDetails-tab-externalMod-tags = Tags

moderateCardDetails-tab-externalMod-none = None
moderateCardDetails-tab-externalMod-approved = Approved
moderateCardDetails-tab-externalMod-rejected = Rejected
moderateCardDetails-tab-externalMod-premod = Pre-moderated
moderateCardDetails-tab-externalMod-systemWithheld = System withheld

### Moderate User History Drawer

moderate-user-drawer-email =
  .title = Email address
moderate-user-drawer-created-at =
  .title = Account creation date
moderate-user-drawer-member-id =
  .title = Member ID
moderate-user-drawer-tab-all-comments = All Comments
moderate-user-drawer-tab-rejected-comments = Rejected
moderate-user-drawer-tab-account-history = Account History
moderate-user-drawer-tab-notes = Notes
moderate-user-drawer-load-more = Load More
moderate-user-drawer-all-no-comments = {$username} has not submitted any comments.
moderate-user-drawer-rejected-no-comments = {$username} does not have any rejected comments.
moderate-user-drawer-user-not-found = User not found.
moderate-user-drawer-status-label = Status:
moderate-user-drawer-bio-title = Member bio
moderate-user-drawer-username-not-available = Username not available
moderate-user-drawer-username-not-available-tooltip-title = Username not available
moderate-user-drawer-username-not-available-tooltip-body = User did not complete account setup process

moderate-user-drawer-account-history-system = <icon>computer</icon> System
moderate-user-drawer-account-history-suspension-ended = Suspension ended
moderate-user-drawer-account-history-suspension-removed = Suspension removed
moderate-user-drawer-account-history-banned = Banned
moderate-user-drawer-account-history-ban-removed = Ban removed
moderate-user-drawer-account-history-site-banned = Site banned
moderate-user-drawer-account-history-site-ban-removed = Site ban removed
moderate-user-drawer-account-history-no-history = No actions have been taken on this account
moderate-user-drawer-username-change = Username change
moderate-user-drawer-username-change-new = New:
moderate-user-drawer-username-change-old = Old:

moderate-user-drawer-account-history-premod-set = Always pre-moderate
moderate-user-drawer-account-history-premod-removed = Removed pre-moderate

moderate-user-drawer-account-history-modMessage-sent = User messaged
moderate-user-drawer-account-history-modMessage-acknowledged = Message acknowledged at { $acknowledgedAt }

moderate-user-drawer-suspension =
  Suspension, { $value } { $unit ->
    [second] { $value ->
      [1] second
      *[other] seconds
    }
    [minute] { $value ->
      [1] minute
      *[other] minutes
    }
    [hour] { $value ->
      [1] hour
      *[other] hours
    }
    [day] { $value ->
      [1] day
      *[other] days
    }
    [week] { $value ->
      [1] week
      *[other] weeks
    }
    [month] { $value ->
      [1] month
      *[other] months
    }
    [year] { $value ->
      [1] year
      *[other] years
    }
    *[other] unknown unit
  }


moderate-user-drawer-recent-history-title = Recent comment history
moderate-user-drawer-recent-history-calculated =
  Calculated over the last { framework-timeago-time }
moderate-user-drawer-recent-history-rejected = Rejected
moderate-user-drawer-recent-history-tooltip-title = How is this calculated?
moderate-user-drawer-recent-history-tooltip-body =
  Rejected comments ÷ (rejected comments + published comments).
  The threshold can be changed by administrators in Configure > Moderation.
moderate-user-drawer-recent-history-tooltip-button =
  .aria-label = Toggle recent comment history tooltip
moderate-user-drawer-recent-history-tooltip-submitted = Submitted

moderate-user-drawer-notes-field =
  .placeholder = Leave a note...
moderate-user-drawer-notes-button = Add note
moderatorNote-left-by = Left by
moderatorNote-delete = Delete

# For Review Queue

moderate-forReview-reviewedButton =
  .aria-label = Reviewed
moderate-forReview-markAsReviewedButton =
  .aria-label = Mark as reviewed
moderate-forReview-time = Time
moderate-forReview-comment = Comment
moderate-forReview-reportedBy = Reported by
moderate-forReview-reason = Reason
moderate-forReview-description = Description
moderate-forReview-reviewed = Reviewed

moderate-forReview-detectedBannedWord = Banned word
moderate-forReview-detectedLinks = Links
moderate-forReview-detectedNewCommenter = New commenter
moderate-forReview-detectedPreModUser = Pre-moderated user
moderate-forReview-detectedRecentHistory = Recent history
moderate-forReview-detectedRepeatPost = Repeat post
moderate-forReview-detectedSpam = Spam
moderate-forReview-detectedSuspectWord = Suspect word
moderate-forReview-detectedToxic = Toxic language
moderate-forReview-reportedAbusive = Abusive
moderate-forReview-reportedBio = User bio
moderate-forReview-reportedOffensive = Offensive
moderate-forReview-reportedOther = Other
moderate-forReview-reportedSpam = Spam

# Archive

moderate-archived-queue-title = This story has been archived
<<<<<<< HEAD
moderate-archived-queue-noModerationActions =
=======
moderate-archived-queue-noModerationActions = 
>>>>>>> 5d76a4bb
  No moderation actions can be made on the comments when a story is archived.
moderate-archived-queue-toPerformTheseActions =
  To perform these actions, unarchive the story.

## Community
community-emptyMessage = We could not find anyone in your community matching your criteria.

community-filter-searchField =
  .placeholder = Search by username or email address...
  .aria-label = Search by username or email address
community-filter-searchButton =
  .aria-label = Search

community-filter-roleSelectField =
  .aria-label = Search by role

community-filter-statusSelectField =
  .aria-label = Search by user status

community-changeRoleButton =
  .aria-label = Change role

community-assignMySites = Assign my sites
community-removeMySites = Remove my sites
community-stillHaveSiteModeratorPrivileges = They will still have Site Moderator privileges for:
community-userNoLongerPermitted = User will no longer be permitted to make moderation decisions or assign suspensions on:
community-assignThisUser = Assign this user to
community-assignYourSitesTo = Assign your sites to <strong>{ $username }</strong>
community-siteModeratorsArePermitted = Site moderators are permitted to make moderation decisions and issue suspensions on the sites they are assigned.
community-removeSiteModeratorPermissions = Remove Site Moderator permissions

community-filter-optGroupAudience =
  .label = Audience
community-filter-optGroupOrganization =
  .label = Organization
community-filter-search = Search
community-filter-showMe = Show Me
community-filter-allRoles = All Roles
community-filter-allStatuses = All Statuses

community-column-username = Username
community-column-username-not-available = Username not available
community-column-email-not-available = Email not available
community-column-username-deleted = Deleted
community-column-email = Email
community-column-memberSince = Member Since
community-column-role = Role
community-column-status = Status

community-role-popover =
  .description = A dropdown to change the user role

community-siteModeratorActions-popover =
  .description = A dropdown to promote/demote a user to/from sites

community-userStatus-popover =
  .description = A dropdown to change the user status

community-userStatus-banUser = Ban User
community-userStatus-ban = Ban
community-userStatus-removeBan = Remove Ban
community-userStatus-removeUserBan = Remove ban
community-userStatus-suspendUser = Suspend User
community-userStatus-suspend = Suspend
community-userStatus-suspendEverywhere = Suspend everywhere
community-userStatus-removeSuspension = Remove Suspension
community-userStatus-removeUserSuspension = Remove suspension
community-userStatus-unknown = Unknown
community-userStatus-changeButton =
  .aria-label = Change user status
community-userStatus-premodUser = Always pre-moderate
community-userStatus-removePremod = Remove pre-moderate

community-banModal-areYouSure = Are you sure you want to ban <username></username>?
community-banModal-consequence =
  Once banned, this user will no longer be able to comment, use
  reactions, or report comments.
community-banModal-cancel = Cancel
community-banModal-banUser = Ban User
community-banModal-customize = Customize ban email message
community-banModal-reject-existing = Reject all comments by this user

community-banModal-noSites = No sites
community-banModal-banFrom = Ban from
community-banModal-allSites = All sites
community-banModal-specificSites = Specific sites

community-suspendModal-areYouSure = Suspend <strong>{ $username }</strong>?
community-suspendModal-consequence =
  Once suspended, this user will no longer be able to comment, use
  reactions, or report comments.
community-suspendModal-duration-3600 = 1 hour
community-suspendModal-duration-10800 = 3 hours
community-suspendModal-duration-86400 = 24 hours
community-suspendModal-duration-604800 = 7 days
community-suspendModal-cancel = Cancel
community-suspendModal-suspendUser = Suspend User
community-suspendModal-emailTemplate =
  Hello { $username },

  In accordance with { $organizationName }'s community guidelines, your account has been temporarily suspended. During the suspension, you will be unable to comment, flag or engage with fellow commenters. Please rejoin the conversation in { framework-timeago-time }.

community-suspendModal-customize = Customize suspension email message

community-suspendModal-success =
  <strong>{ $username }</strong> has been suspended for <strong>{ $duration }</strong>

community-suspendModal-success-close = Close
community-suspendModal-selectDuration = Select suspension length

community-premodModal-areYouSure =
  Are you sure you want to always pre-moderate <strong>{ $username }</strong>?
community-premodModal-consequence =
  All their comments will go to the Pending queue until you remove this status.
community-premodModal-cancel = Cancel
community-premodModal-premodUser = Yes, always pre-moderate

community-siteModeratorModal-assignSites =
  Assign sites for <strong>{ $username }</strong>
community-siteModeratorModal-assignSitesDescription =
  Site moderators are permitted to make moderation decisions and issue suspensions on the sites they are assigned.
community-siteModeratorModal-cancel = Cancel
community-siteModeratorModal-assign = Assign
community-siteModeratorModal-remove = Remove
community-siteModeratorModal-selectSites = Select sites to moderate
community-siteModeratorModal-noSites = No sites

community-invite-inviteMember = Invite members to your organization
community-invite-emailAddressLabel = Email address:
community-invite-inviteMore = Invite more
community-invite-inviteAsLabel = Invite as:
community-invite-sendInvitations = Send invitations
community-invite-role-staff =
  <strong>Staff role:</strong> Receives a “Staff” badge, and
  comments are automatically approved. Cannot moderate
  or change any { -product-name } configuration.
community-invite-role-moderator =
  <strong>Moderator role:</strong> Receives a
  “Staff” badge, and comments are automatically
  approved. Has full moderation privileges (approve,
  reject and feature comments). Can configure individual
  articles but no site-wide configuration privileges.
community-invite-role-admin =
  <strong>Admin role:</strong> Receives a “Staff” badge, and
  comments are automatically approved. Has full
  moderation privileges (approve, reject and feature
  comments). Can configure individual articles and has
  site-wide configuration privileges.
community-invite-invitationsSent = Your invitations have been sent!
community-invite-close = Close
community-invite-invite = Invite

community-warnModal-success =
  A warning has been sent to <strong>{ $username }</strong>.
community-warnModal-success-close = Ok
community-warnModal-areYouSure = Warn <strong>{ $username }</strong>?
community-warnModal-consequence = A warning can improve a commenter's conduct without a suspension or ban. The user must acknowledge the warning before they can continue commenting.
community-warnModal-message-label = Message
community-warnModal-message-required = Required
community-warnModal-message-description = Explain to this user how they should change their behavior on your site.
community-warnModal-cancel = Cancel
community-warnModal-warnUser = Warn user
community-userStatus-warn = Warn
community-userStatus-warnEverywhere = Warn everywhere
community-userStatus-message = Message

community-modMessageModal-success = A message has been sent to <strong>{ $username }</strong>.
community-modMessageModal-success-close = Ok
community-modMessageModal-areYouSure = Message <strong>{ $username }</strong>?
community-modMessageModal-consequence = Send a message to a commenter that is visible only to them.
community-modMessageModal-message-label = Message
community-modMessageModal-message-required = Required
community-modMessageModal-cancel = Cancel
community-modMessageModal-messageUser = Message user

## Stories
stories-emptyMessage = There are currently no published stories.
stories-noMatchMessage = We could not find any stories matching your criteria.

stories-filter-searchField =
  .placeholder = Search by story title or author...
  .aria-label = Search by story title or author
stories-filter-searchButton =
  .aria-label = Search

stories-filter-statusSelectField =
  .aria-label = Search by status

stories-changeStatusButton =
  .aria-label = Change status

stories-filter-search = Search
stories-filter-showMe = Show Me
stories-filter-allStories = All Stories
stories-filter-openStories = Open Stories
stories-filter-closedStories = Closed Stories

stories-column-title = Title
stories-column-author = Author
stories-column-publishDate = Publish Date
stories-column-status = Status
stories-column-clickToModerate = Click title to moderate story
stories-column-reportedCount = Reported
stories-column-pendingCount = Pending
stories-column-publishedCount = Published

stories-status-popover =
  .description = A dropdown to change the story status

## Invite

invite-youHaveBeenInvited = You've been invited to join { $organizationName }
invite-finishSettingUpAccount = Finish setting up the account for:
invite-createAccount = Create Account
invite-passwordLabel = Password
invite-passwordDescription = Must be at least { $minLength } characters
invite-passwordTextField =
  .placeholder = Password
invite-usernameLabel = Username
invite-usernameDescription = You may use “_” and “.”
invite-usernameTextField =
  .placeholder = Username
invite-oopsSorry = Oops Sorry!
invite-successful = Your account has been created
invite-youMayNowSignIn = You may now sign-in to { -product-name } using:
invite-goToAdmin = Go to { -product-name } Admin
invite-goToOrganization = Go to { $organizationName }
invite-tokenNotFound =
  The specified link is invalid, check to see if it was copied correctly.

userDetails-banned-on = <strong>Banned on</strong> { $timestamp }
userDetails-banned-by = <strong>by</strong> { $username }
userDetails-suspended-by = <strong>Suspended by</strong> { $username }
userDetails-suspension-start = <strong>Start:</strong> { $timestamp }
userDetails-suspension-end = <strong>End:</strong> { $timestamp }

userDetails-warned-on = <strong>Warned on</strong> { $timestamp }
userDetails-warned-by = <strong>by</strong> { $username }
userDetails-warned-explanation = User has not acknowledged the warning.

configure-general-reactions-title = Reactions
configure-general-reactions-explanation =
  Allow your community to engage with one another and express themselves
  with one-click reactions. By default, Coral allows commenters to "Respect"
  each other's comments.
configure-general-reactions-label = Reaction label
configure-general-reactions-input =
  .placeholder = E.g. Respect
configure-general-reactions-active-label = Active reaction label
configure-general-reactions-active-input =
  .placeholder = E.g. Respected
configure-general-reactions-sort-label = Sort label
configure-general-reactions-sort-input =
  .placeholder = E.g. Most Respected
configure-general-reactions-preview = Preview
configure-general-reaction-sortMenu-sortBy = Sort by

configure-general-staff-title = Staff member badge
configure-general-staff-explanation =
  Show a custom badge for staff members of your organization. This badge
  appears on the comment stream and in the admin interface.
configure-general-staff-label = Badge text
configure-general-staff-input =
  .placeholder = E.g. Staff
configure-general-staff-moderator-input =
  .placeholder = E.g. Moderator
configure-general-staff-admin-input =
  .placeholder = E.g. Admin
configure-general-staff-preview = Preview
configure-general-staff-moderator-preview = Preview
configure-general-staff-admin-preview = Preview
configure-general-staff-member-label = Staff member badge text
configure-general-staff-admin-label = Admin badge text
configure-general-staff-moderator-label = Moderator badge text

configure-general-rte-title = Rich-text comments
configure-general-rte-express = Give your community more ways to express themselves beyond plain text with rich-text formatting.
configure-general-rte-richTextComments = Rich-text comments
configure-general-rte-onBasicFeatures = On - bold, italics, block quotes, and bulleted lists
configure-general-rte-additional = Additional rich-text options
configure-general-rte-strikethrough = Strikethrough
configure-general-rte-spoiler = Spoiler
configure-general-rte-spoilerDesc =
  Words and phrases formatted as Spoiler are hidden behind a
  dark background until the reader chooses to reveal the text.

configure-account-features-title = Commenter account management features
configure-account-features-explanation =
  You can enable and disable certain features for your commenters to use
  within their Profile. These features also assist towards GDPR
  compliance.
configure-account-features-allow = Allow users to:
configure-account-features-change-usernames = Change their usernames
configure-account-features-change-usernames-details = Usernames can be changed once every 14 days.
configure-account-features-yes = Yes
configure-account-features-no = No
configure-account-features-download-comments = Download their comments
configure-account-features-download-comments-details = Commenters can download a csv of their comment history.
configure-account-features-delete-account = Delete their account
configure-account-features-delete-account-details =
  Removes all of their comment data, username, and email address from the site and the database.

configure-account-features-delete-account-fieldDescriptions =
  Removes all of their comment data, username, and email
  address from the site and the database.

configure-advanced-stories = Story creation
configure-advanced-stories-explanation = Advanced settings for how stories are created within Coral.
configure-advanced-stories-lazy = Lazy story creation
configure-advanced-stories-lazy-detail = Enable stories to be automatically created when they are published from your CMS.
configure-advanced-stories-scraping = Story scraping
configure-advanced-stories-scraping-detail = Enable story metadata to be automatically scraped when they are published from your CMS.
configure-advanced-stories-proxy = Scraper proxy url
configure-advanced-stories-proxy-detail =
  When specified, allows scraping requests to use the provided
  proxy. All requests will then be passed through the appropriote
  proxy as parsed by the <externalLink>npm proxy-agent</externalLink> package.
configure-advanced-stories-custom-user-agent = Custom Scraper User Agent Header
configure-advanced-stories-custom-user-agent-detail =
  When specified, overrides the <code>User-Agent</code> header sent with each
  scrape request.

configure-advanced-stories-authentication = Authentication
configure-advanced-stories-scrapingCredentialsHeader = Scraping credentials
configure-advanced-stories-scraping-usernameLabel = Username
configure-advanced-stories-scraping-passwordLabel = Password

commentAuthor-status-banned = Banned
commentAuthor-status-premod = Pre-mod
commentAuthor-status-suspended = Suspended

hotkeysModal-title = Keyboard shortcuts
hotkeysModal-navigation-shortcuts = Navigation shortcuts
hotkeysModal-shortcuts-next = Next comment
hotkeysModal-shortcuts-prev = Previous comment
hotkeysModal-shortcuts-search = Open search
hotkeysModal-shortcuts-jump = Jump to specific queue
hotkeysModal-shortcuts-switch = Switch queues
hotkeysModal-shortcuts-toggle = Toggle shortcuts help
hotkeysModal-shortcuts-single-view = Single comment view
hotkeysModal-moderation-decisions = Moderation decisions
hotkeysModal-shortcuts-approve = Approve
hotkeysModal-shortcuts-reject = Reject
hotkeysModal-shortcuts-ban = Ban comment author
hotkeysModal-shortcuts-zen = Toggle single-comment view

authcheck-network-error = A network error occurred. Please refresh the page.

dashboard-heading-last-updated = Last updated:

dashboard-today-heading = Today's activity
dashboard-today-new-comments = New comments
dashboard-alltime-new-comments = All time total
dashboard-today-rejections = Rejection rate
dashboard-alltime-rejections = All time average
dashboard-today-staff-comments = Staff comments
dashboard-alltime-staff-comments = All time total
dashboard-today-signups = New community members
dashboard-alltime-signups = Total members
dashboard-today-bans = Banned members
dashboard-alltime-bans = Total banned members

dashboard-top-stories-today-heading = Today's most commented stories
dashboard-top-stories-table-header-story = Story
dashboard-top-stories-table-header-comments = Comments
dashboard-top-stories-no-comments = No comments today

dashboard-commenters-activity-heading = New community members this week

dashboard-comment-activity-heading = Hourly comment activity
dashboard-comment-activity-tooltip-comments = Comments
dashboard-comment-activity-legend = Average last 3 days

conversation-modal-conversationOn = Conversation on:
conversation-modal-moderateStory = Moderate story
conversation-modal-showMoreParents = Show more of this conversation
conversation-modal-showReplies = Show replies
conversation-modal-commentNotFound = Comment not found.
conversation-modal-showMoreReplies = Show more replies
conversation-modal-header-title = Conversation on:
conversation-modal-header-moderate-link = Moderate story<|MERGE_RESOLUTION|>--- conflicted
+++ resolved
@@ -1159,11 +1159,7 @@
 # Archive
 
 moderate-archived-queue-title = This story has been archived
-<<<<<<< HEAD
-moderate-archived-queue-noModerationActions =
-=======
 moderate-archived-queue-noModerationActions = 
->>>>>>> 5d76a4bb
   No moderation actions can be made on the comments when a story is archived.
 moderate-archived-queue-toPerformTheseActions =
   To perform these actions, unarchive the story.
