--- conflicted
+++ resolved
@@ -1162,11 +1162,7 @@
 # Archive
 
 moderate-archived-queue-title = This story has been archived
-<<<<<<< HEAD
-moderate-archived-queue-noModerationActions = 
-=======
 moderate-archived-queue-noModerationActions =
->>>>>>> b8a24713
   No moderation actions can be made on the comments when a story is archived.
 moderate-archived-queue-toPerformTheseActions =
   To perform these actions, unarchive the story.
