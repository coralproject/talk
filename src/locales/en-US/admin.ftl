### Localization for Admin

## General
general-notAvailable = Not available

## Story Status
storyStatus-open = Open
storyStatus-closed = Closed

## Roles
role-admin = Admin
role-moderator = Moderator
role-staff = Staff
role-commenter = Commenter

role-plural-admin = Admins
role-plural-moderator = Moderators
role-plural-staff = Staff
role-plural-commenter = Commenters

## User Statuses
userStatus-active = Active
userStatus-banned = Banned
userStatus-suspended = Suspended
userStatus-premod = Always pre-moderate

## Navigation
navigation-moderate = Moderate
navigation-community = Community
navigation-stories = Stories
navigation-configure = Configure

## User Menu
userMenu-signOut = Sign Out
userMenu-viewLatestRelease = View Latest Release
userMenu-reportBug = Report a Bug or Give Feedback
userMenu-popover =
  .description = A dialog of the user menu with related links and actions

## Restricted
restricted-currentlySignedInTo = Currently signed in to
restricted-noPermissionInfo = You do not have permission to access this page.
restricted-signedInAs = You are signed in as: <Username></Username>
restricted-signInWithADifferentAccount = Sign in with a different account
restricted-contactAdmin = If you think this is an error, please contact your administrator for assistance.

## Login

# Sign In
login-signInTo = Sign in to
login-signIn-enterAccountDetailsBelow = Enter your account details below

login-emailAddressLabel = Email Address
login-emailAddressTextField =
  .placeholder = Email Address

login-signIn-passwordLabel = Password
login-signIn-passwordTextField =
  .placeholder = Password

login-signIn-signInWithEmail = Sign in with Email
login-signIn-orSeparator = Or
login-signIn-forgot-password = Forgot your password?

login-signInWithFacebook = Sign in with Facebook
login-signInWithGoogle = Sign in with Google
login-signInWithOIDC = Sign in with { $name }

## Configure

configure-unsavedInputWarning =
  You have unsaved changes. Are you sure you want to continue?

configure-sideBarNavigation-general = General
configure-sideBarNavigation-authentication = Authentication
configure-sideBarNavigation-moderation = Moderation
configure-sideBarNavigation-organization = Organization
configure-sideBarNavigation-advanced = Advanced
configure-sideBarNavigation-email = Email
configure-sideBarNavigation-bannedAndSuspectWords = Banned and Suspect Words
configure-sideBarNavigation-slack = Slack

configure-sideBar-saveChanges = Save Changes
configure-configurationSubHeader = Configuration
configure-onOffField-on = On
configure-onOffField-off = Off
configure-radioButton-allow = Allow
configure-radioButton-dontAllow = Don't allow

### General
configure-general-guidelines-title = Community guidelines summary
configure-general-guidelines-explanation =
  This will appear above the comments sitewide.
  You can format the text using Markdown.
  More information on how to use Markdown
  <externalLink>here</externalLink>.
configure-general-guidelines-showCommunityGuidelines = Show community guidelines summary

#### Locale
configure-general-locale-language = Language
configure-general-locale-chooseLanguage = Choose the language for your Coral community.

#### Sitewide Commenting
configure-general-sitewideCommenting-title = Sitewide commenting
configure-general-sitewideCommenting-explanation =
  Open or close comment streams for new comments sitewide.
  When new comments are turned off, new comments cannot be
  submitted, but existing comments can continue to receive
  reactions, be reported, and be shared.
configure-general-sitewideCommenting-enableNewCommentsSitewide =
  Enable new comments sitewide
configure-general-sitewideCommenting-onCommentStreamsOpened =
  On - Comment streams opened for new comments
configure-general-sitewideCommenting-offCommentStreamsClosed =
  Off - Comment streams closed for new comments
configure-general-sitewideCommenting-message = Sitewide closed comments message
configure-general-sitewideCommenting-messageExplanation =
  Write a message that will be displayed when comment streams are closed sitewide

#### Closing Comment Streams
configure-general-closingCommentStreams-title = Closing comment streams
configure-general-closingCommentStreams-explanation = Set comment streams to close after a defined period of time after a story’s publication
configure-general-closingCommentStreams-closeCommentsAutomatically = Close comments automatically
configure-general-closingCommentStreams-closeCommentsAfter = Close comments after

#### Comment Length
configure-general-commentLength-title = Comment length
configure-general-commentLength-maxCommentLength = Maximum comment length
configure-general-commentLength-setLimit =
  Set minimum and maximum comment length requirements.
  Blank spaces at the beginning and the end of a comment will be trimmed.
configure-general-commentLength-limitCommentLength = Limit comment length
configure-general-commentLength-minCommentLength = Minimum comment length
configure-general-commentLength-characters = Characters
configure-general-commentLength-textField =
  .placeholder = No limit
configure-general-commentLength-validateLongerThanMin =
  Please enter a number longer than the minimum length

#### Comment Editing
configure-general-commentEditing-title = Comment editing
configure-general-commentEditing-explanation =
  Set a limit on how long commenters have to edit their comments sitewide.
  Edited comments are marked as (Edited) on the comment stream and the
  moderation panel.
configure-general-commentEditing-commentEditTimeFrame = Comment edit timeframe
configure-general-commentEditing-seconds = Seconds

#### Closed Stream Message
configure-general-closedStreamMessage-title = Closed comment stream message
configure-general-closedStreamMessage-explanation = Write a message to appear when a story is closed for commenting.

### Organization
configure-organization-name = Organization name
configure-organization-nameExplanation =
  Your organization name will appear on emails sent by { -product-name } to your community and organization members.
configure-organization-email = Organization email
configure-organization-emailExplanation =
  This email address will be used as in emails and across the platform
  for community members to get in touch with the organization should
  they have any questions about the status of their accounts or
  moderation questions.
configure-organization-url = Organization URL
configure-organization-urlExplanation =
  Your organization url will appear on emails sent by { -product-name } to your community and organization members.

### Email

configure-email = Email settings
configure-email-configBoxEnabled = Enabled
configure-email-fromNameLabel = From name
configure-email-fromNameDescription =
  Name as it will appear on all outgoing emails
configure-email-fromEmailLabel = From email address
configure-email-fromEmailDescription =
  Email address that will be used to send messages
configure-email-smtpHostLabel = SMTP host
configure-email-smtpHostDescription = (ex. smtp.sendgrid.com)
configure-email-smtpPortLabel = SMTP port
configure-email-smtpPortDescription = (ex. 25)
configure-email-smtpTLSLabel = TLS
configure-email-smtpAuthenticationLabel = SMTP authentication
configure-email-smtpCredentialsHeader = Email credentials
configure-email-smtpUsernameLabel = Username
configure-email-smtpPasswordLabel = Password

### Authentication

configure-auth-clientID = Client ID
configure-auth-clientSecret = Client secret
configure-auth-configBoxEnabled = Enabled
configure-auth-targetFilterCoralAdmin = { -product-name } Admin
configure-auth-targetFilterCommentStream = Comment Stream
configure-auth-redirectURI = Redirect URI
configure-auth-registration = Registration
configure-auth-registrationDescription =
  Allow users that have not signed up before with this authentication
  integration to register for a new account.
configure-auth-registrationCheckBox = Allow Registration
configure-auth-pleaseEnableAuthForAdmin =
  Please enable at least one authentication integration for { -product-name } Admin
configure-auth-confirmNoAuthForCommentStream =
  No authentication integration has been enabled for the Comment Stream.
  Do you really want to continue?

configure-auth-facebook-loginWith = Login with Facebook
configure-auth-facebook-toEnableIntegration =
  To enable the integration with Facebook Authentication,
  you need to create and set up a web application.
  For more information visit: <Link></Link>.
configure-auth-facebook-useLoginOn = Use Facebook login on

configure-auth-google-loginWith = Login with Google
configure-auth-google-toEnableIntegration =
  To enable the integration with Google Authentication you need
  to create and set up a web application. For more information visit:
  <Link></Link>.
configure-auth-google-useLoginOn = Use Google login on

configure-auth-sso-loginWith = Login with Single Sign On
configure-auth-sso-useLoginOn = Use Single Sign On login on
configure-auth-sso-key = Key
configure-auth-sso-regenerate = Regenerate
configure-auth-sso-regenerateAt = KEY GENERATED AT:
  { DATETIME($date, year: "numeric", month: "numeric", day: "numeric", hour: "numeric", minute: "numeric") }
configure-auth-sso-regenerateHonoredWarning =
  When regenerating a key, tokens signed with the previous key will be honored for 30 days.

configure-auth-local-loginWith = Login with email authentication
configure-auth-local-useLoginOn = Use email authentication login on

configure-auth-oidc-loginWith = Login with OpenID Connect
configure-auth-oidc-toLearnMore = To learn more: <Link></Link>
configure-auth-oidc-providerName = Provider name
configure-auth-oidc-providerNameDescription =
  The provider of the OpenID Connect integration. This will be used when the name of the provider
  needs to be displayed, e.g. “Log in with &lt;Facebook&gt;”.
configure-auth-oidc-issuer = Issuer
configure-auth-oidc-issuerDescription =
  After entering your Issuer information, click the Discover button to have { -product-name } complete
  the remaining fields. You may also enter the information manually.
configure-auth-oidc-authorizationURL = Authorization URL
configure-auth-oidc-tokenURL = Token URL
configure-auth-oidc-jwksURI = JWKS URI
configure-auth-oidc-useLoginOn = Use OpenID Connect login on

configure-auth-settings = Session settings
configure-auth-settings-session-duration-label = Session duration

### Moderation

### Recent Comment History

configure-moderation-recentCommentHistory-title = Recent history
configure-moderation-recentCommentHistory-timeFrame = Recent comment history time period
configure-moderation-recentCommentHistory-timeFrame-description =
  Amount of time to calculate a commenter's rejection rate.
configure-moderation-recentCommentHistory-enabled = Recent history filter
configure-moderation-recentCommentHistory-enabled-description =
  Prevents repeat offenders from publishing comments without approval.
  When a commenter's rejection rate is above the threshold, their
  comments are sent to Pending for moderator approval. This does not
  apply to Staff comments.
configure-moderation-recentCommentHistory-triggerRejectionRate = Rejection rate threshold
configure-moderation-recentCommentHistory-triggerRejectionRate-description =
  Rejected comments ÷ (rejected comments + published comments)
  over the timeframe above, as a percentage. It does not include
  comments pending for toxicity, spam or pre-moderation.

#### Pre-Moderation
configure-moderation-preModeration-title = Pre-moderation
configure-moderation-preModeration-explanation =
  When pre-moderation is turned on, comments will not be published unless
  approved by a moderator.
configure-moderation-preModeration-moderation =
  Pre-moderate all comments sitewide
configure-moderation-preModeration-premodLinksEnable =
  Pre-moderate comments containing links sitewide

configure-moderation-apiKey = API key

configure-moderation-akismet-title = Spam detection filter
configure-moderation-akismet-explanation =
  The Akismet API filter warns users when a comment is determined likely
  to be spam. Comments that Akismet thinks are spam will not be published
  and are placed in the Pending Queue for review by a moderator.
  If approved by a moderator, the comment will be published.

#### Akismet
configure-moderation-akismet-filter = Spam detection filter
configure-moderation-akismet-accountNote =
  Note: You must add your active domain(s)
  in your Akismet account: <externalLink>https://akismet.com/account/</externalLink>
configure-moderation-akismet-siteURL = Site URL


#### Perspective
configure-moderation-perspective-title = Toxic comment filter
configure-moderation-perspective-explanation =
  Using the Perspective API, the Toxic Comment filter warns users
  when comments exceed the predefined toxicity threshold.
  Comments with a toxicity score above the threshold
  <strong>will not be published</strong> and are placed in
  the <strong>Pending Queue for review by a moderator</strong>.
  If approved by a moderator, the comment will be published.
configure-moderation-perspective-filter = Toxic comment filter
configure-moderation-perspective-toxicityThreshold = Toxicity threshold
configure-moderation-perspective-toxicityThresholdDescription =
  This value can be set a percentage between 0 and 100. This number represents the likelihood that a
  comment is toxic, according to Perspective API. By default the threshold is set to { $default }.
configure-moderation-perspective-toxicityModel = Toxicity model
configure-moderation-perspective-toxicityModelDescription =
  Choose your Perspective Model. The default is { $default }.
  You can find out more about model choices <externalLink>here</externalLink>.
configure-moderation-perspective-allowStoreCommentData = Allow Google to store comment data
configure-moderation-perspective-allowStoreCommentDataDescription =
  Stored comments will be used for future research and community model building purposes to
  improve the API over time.
configure-moderation-perspective-customEndpoint = Custom endpoint
configure-moderation-perspective-defaultEndpoint =
  By default the endpoint is set to { $default }. You may override this here.
configure-moderation-perspective-accountNote =
  For additional information on how to set up the Perspective Toxic Comment Filter please visit:
  <externalLink>https://github.com/conversationai/perspectiveapi/blob/master/quickstart.md</externalLink>

#### Banned Words Configuration
configure-wordList-banned-bannedWordsAndPhrases = Banned words and phrases
configure-wordList-banned-explanation =
  Comments containing a word or phrase in the banned words list are <strong>automatically rejected and are not published</strong>.
configure-wordList-banned-wordList = Banned word list
configure-wordList-banned-wordListDetailInstructions =
  Separate banned words or phrases with a new line. Words/phrases are not case sensitive.

#### Suspect Words Configuration
configure-wordList-suspect-bannedWordsAndPhrases = Suspect words and phrases
configure-wordList-suspect-explanation =
  Comments containing a word or phrase in the Suspect Words List
  are <strong>placed into the Reported Queue for moderator review and are
  published (if comments are not pre-moderated).</strong>
configure-wordList-suspect-wordList = Suspect word list
configure-wordList-suspect-wordListDetailInstructions =
  Separate suspect words or phrases with a new line. Words/phrases are not case sensitive.

### Advanced
configure-advanced-customCSS = Custom CSS
configure-advanced-customCSS-explanation =
  URL of a CSS stylesheet that will override default Embed Stream styles. Can be internal or external.

configure-advanced-permittedDomains = Permitted domains
configure-advanced-permittedDomains-description =
  Domains where your { -product-name } instance is allowed to be embedded
  including the scheme (ex. http://localhost:3000, https://staging.domain.com,
  https://domain.com).

configure-advanced-liveUpdates = Comment stream live updates
configure-advanced-liveUpdates-explanation =
  When enabled, there will be real-time loading and updating of comments.
  When disabled, users will have to refresh the page to see new comments.

configure-advanced-embedCode-title = Embed code
configure-advanced-embedCode-explanation =
  Copy and paste the code below into your CMS to embed Coral comment streams in
  each of your site’s stories.

configure-advanced-embedCode-comment =
  Uncomment these lines and replace with the ID of the
  story's ID and URL from your CMS to provide the
  tightest integration. Refer to our documentation at
  https://docs.coralproject.net for all the configuration
  options.

## Decision History
decisionHistory-popover =
  .description = A dialog showing the decision history
decisionHistory-youWillSeeAList =
  You will see a list of your post moderation actions here.
decisionHistory-showMoreButton =
  Show More
decisionHistory-yourDecisionHistory = Your Decision History
decisionHistory-rejectedCommentBy = Rejected comment by <Username></Username>
decisionHistory-approvedCommentBy = Approved comment by <Username></Username>
decisionHistory-goToComment = Go to comment

### Slack

configure-slack-header-title = Slack Integrations
configure-slack-description =
  Automatically send comments from Coral moderation queues to Slack
  channels. You will need Slack admin access to set this up. For
  steps on how to create a Slack App see our <externalLink>documentation</externalLink>.
<<<<<<< HEAD
configure-slack-addChannel = Add

configure-slack-channel-enabled = Enabled
configure-slack-channel-remove = Remove
=======
configure-slack-addChannel = Add Channel

configure-slack-channel-defaultName = New channel
configure-slack-channel-enabled = Enabled
configure-slack-channel-remove = Remove Channel
>>>>>>> 0275fc9c
configure-slack-channel-name-label = Name
configure-slack-channel-name-description =
  This is only for your information, to easily identify
  each Slack connection. Slack does not tell us the name
  of the channel/s you're connecting to Coral.
configure-slack-channel-hookURL-label = Webhook URL
configure-slack-channel-hookURL-description =
  Slack provides a channel-specific URL to activate webhook
  connections. To find the URL for one of your Slack channels,
  follow the instructions <externalLink>here</externalLink>.
configure-slack-channel-triggers-label =
  Receive notifications in this Slack channel for
configure-slack-channel-triggers-allComments = All Comments
configure-slack-channel-triggers-reportedComments = Reported Comments
configure-slack-channel-triggers-pendingComments = Pending Comments
configure-slack-channel-triggers-featuredComments = Featured Comments

## moderate
moderate-navigation-reported = reported
moderate-navigation-pending = Pending
moderate-navigation-unmoderated = unmoderated
moderate-navigation-rejected = rejected

moderate-marker-preMod = Pre-mod
moderate-marker-link = Link
moderate-marker-bannedWord = Banned word
moderate-marker-suspectWord = Suspect word
moderate-marker-spam = Spam
moderate-marker-spamDetected = Spam detected
moderate-marker-toxic = Toxic
moderate-marker-recentHistory = Recent history
moderate-marker-bodyCount = Body count
moderate-marker-offensive = Offensive
moderate-marker-repeatPost = Repeat comment

moderate-markers-details = Details
moderate-flagDetails-offensive = Offensive
moderate-flagDetails-spam = Spam

moderate-flagDetails-toxicityScore = Toxicity Score
moderate-toxicityLabel-likely = Likely <score></score>
moderate-toxicityLabel-unlikely = Unlikely <score></score>
moderate-toxicityLabel-maybe = Maybe <score></score>

moderate-linkDetails-label = Copy link to this comment
moderate-in-stream-link-copy = In Stream
moderate-in-moderation-link-copy = In Moderation

moderate-emptyQueue-pending = Nicely done! There are no more pending comments to moderate.
moderate-emptyQueue-reported = Nicely done! There are no more reported comments to moderate.
moderate-emptyQueue-unmoderated = Nicely done! All comments have been moderated.
moderate-emptyQueue-rejected = There are no rejected comments.

moderate-comment-edited = (edited)
moderate-comment-inReplyTo = Reply to <Username></Username>
moderate-comment-viewContext = View Context
moderate-comment-rejectButton =
  .aria-label = Reject
moderate-comment-approveButton =
  .aria-label = Approve
moderate-comment-decision = Decision
moderate-comment-story = Story
moderate-comment-storyLabel = Comment On
moderate-comment-moderateStory = Moderate Story
moderate-comment-featureText = Feature
moderate-comment-featuredText = Featured
moderate-comment-moderatedBy = Moderated By
moderate-comment-moderatedBySystem = System

moderate-single-goToModerationQueues = Go to moderation queues
moderate-single-singleCommentView = Single Comment View

moderate-queue-viewNew =
  { $count ->
    [1] View {$count} new comment
    *[other] View {$count} new comments
  }

moderate-comment-deleted-body =
  This comment is no longer available. The commenter has deleted their account.

### Moderate Search Bar
moderate-searchBar-allStories = All stories
  .title = All stories
moderate-searchBar-noStories = We could not find any stories matching your criteria
moderate-searchBar-stories = Stories:
moderate-searchBar-searchButton = Search
moderate-searchBar-titleNotAvailable =
  .title = Title not available
moderate-searchBar-comboBox =
  .aria-label = Search or jump to story
moderate-searchBar-searchForm =
  .aria-label = Stories
moderate-searchBar-currentlyModerating =
  .title = Currently moderating
moderate-searchBar-searchResults = Search results
moderate-searchBar-searchResultsMostRecentFirst = Search results (Most recent first)
moderate-searchBar-moderateAllStories = Moderate all stories
moderate-searchBar-comboBoxTextField =
  .aria-label = Search or jump to story...
  .placeholder = search by story title, author, url, id, etc.
moderate-searchBar-goTo = Go to
moderate-searchBar-seeAllResults = See all results

moderateCardDetails-tab-info = Info
moderateCardDetails-tab-edits = Edit history
### Moderate User History Drawer

moderate-user-drawer-email =
  .title = Email address
moderate-user-drawer-created-at =
  .title = Account creation date
moderate-user-drawer-member-id =
  .title = Member ID
moderate-user-drawer-tab-all-comments = All Comments
moderate-user-drawer-tab-rejected-comments = Rejected
moderate-user-drawer-tab-account-history = Account History
moderate-user-drawer-tab-notes = Notes
moderate-user-drawer-load-more = Load More
moderate-user-drawer-all-no-comments = {$username} has not submitted any comments.
moderate-user-drawer-rejected-no-comments = {$username} does not have any rejected comments.
moderate-user-drawer-user-not-found = User not found.
moderate-user-drawer-status-label = Status:

moderate-user-drawer-account-history-system = <icon>computer</icon> System
moderate-user-drawer-account-history-suspension-ended = Suspension ended
moderate-user-drawer-account-history-suspension-removed = Suspension removed
moderate-user-drawer-account-history-banned = Banned
moderate-user-drawer-account-history-ban-removed = Ban removed
moderate-user-drawer-account-history-no-history = No actions have been taken on this account
moderate-user-drawer-username-change = Username change
moderate-user-drawer-username-change-new = New:
moderate-user-drawer-username-change-old = Old:

moderate-user-drawer-account-history-premod-set = Always pre-moderate
moderate-user-drawer-account-history-premod-removed = Removed pre-moderate

moderate-user-drawer-suspension =
  Suspension, { $value } { $unit ->
    [second] { $value ->
      [1] second
      *[other] seconds
    }
    [minute] { $value ->
      [1] minute
      *[other] minutes
    }
    [hour] { $value ->
      [1] hour
      *[other] hours
    }
    [day] { $value ->
      [1] day
      *[other] days
    }
    [week] { $value ->
      [1] week
      *[other] weeks
    }
    [month] { $value ->
      [1] month
      *[other] months
    }
    [year] { $value ->
      [1] year
      *[other] years
    }
    *[other] unknown unit
  }


moderate-user-drawer-recent-history-title = Recent comment history
moderate-user-drawer-recent-history-calculated =
  Calculated over the last { framework-timeago-time }
moderate-user-drawer-recent-history-rejected = Rejected
moderate-user-drawer-recent-history-tooltip-title = How is this calculated?
moderate-user-drawer-recent-history-tooltip-body =
  Rejected comments ÷ (rejected comments + published comments).
  The threshold can be changed by administrators in Configure > Moderation.
moderate-user-drawer-recent-history-tooltip-button =
  .aria-label = Toggle recent comment history tooltip
moderate-user-drawer-recent-history-tooltip-submitted = Submitted

moderate-user-drawer-notes-field =
  .placeholder = Leave a note...
moderate-user-drawer-notes-button = Add note
moderatorNote-left-by = Left by
moderatorNote-delete = Delete

## Create Username

createUsername-createUsernameHeader = Create Username
createUsername-whatItIs =
  Your username is an identifier that will appear on all of your comments.
createUsername-createUsernameButton = Create Username
createUsername-usernameLabel = Username
createUsername-usernameDescription = You may use “_” and “.” Spaces not permitted.
createUsername-usernameTextField =
  .placeholder = Username

## Add Email Address
addEmailAddress-addEmailAddressHeader = Add Email Address

addEmailAddress-emailAddressLabel = Email Address
addEmailAddress-emailAddressTextField =
  .placeholder = Email Address

addEmailAddress-confirmEmailAddressLabel = Confirm Email Address
addEmailAddress-confirmEmailAddressTextField =
  .placeholder = Confirm Email Address

addEmailAddress-whatItIs =
  For your added security, we require users to add an email address to their accounts.

addEmailAddress-addEmailAddressButton =
  Add Email Address

## Create Password
createPassword-createPasswordHeader = Create Password
createPassword-whatItIs =
  To protect against unauthorized changes to your account,
  we require users to create a password.
createPassword-createPasswordButton =
  Create Password

createPassword-passwordLabel = Password
createPassword-passwordDescription = Must be at least {$minLength} characters
createPassword-passwordTextField =
  .placeholder = Password

## Community
community-emptyMessage = We could not find anyone in your community matching your criteria.

community-filter-searchField =
  .placeholder = Search by username or email address...
  .aria-label = Search by username or email address
community-filter-searchButton =
  .aria-label = Search

community-filter-roleSelectField =
  .aria-label = Search by role

community-filter-statusSelectField =
  .aria-label = Search by user status

community-changeRoleButton =
  .aria-label = Change role

community-filter-optGroupAudience =
  .label = Audience
community-filter-optGroupOrganization =
  .label = Organization
community-filter-search = Search
community-filter-showMe = Show Me
community-filter-allRoles = All Roles
community-filter-allStatuses = All Statuses

community-column-username = Username
community-column-username-deleted = Deleted
community-column-email = Email
community-column-memberSince = Member Since
community-column-role = Role
community-column-status = Status

community-role-popover =
  .description = A dropdown to change the user role

community-userStatus-popover =
  .description = A dropdown to change the user status

community-userStatus-banUser = Ban User
community-userStatus-ban = Ban
community-userStatus-removeBan = Remove Ban
community-userStatus-removeUserBan = Remove ban
community-userStatus-suspendUser = Suspend User
community-userStatus-suspend = Suspend
community-userStatus-removeSuspension = Remove Suspension
community-userStatus-removeUserSuspension = Remove suspension
community-userStatus-unknown = Unknown
community-userStatus-changeButton =
  .aria-label = Change user status
community-userStatus-premodUser = Always pre-moderate
community-userStatus-removePremod = Remove pre-moderate

community-banModal-areYouSure = Are you sure you want to ban <strong>{ $username }</strong>?
community-banModal-consequence =
  Once banned, this user will no longer be able to comment, use
  reactions, or report comments.
community-banModal-cancel = Cancel
community-banModal-banUser = Ban User
community-banModal-customize = Customize ban email message

community-suspendModal-areYouSure = Suspend <strong>{ $username }</strong>?
community-suspendModal-consequence =
  Once suspended, this user will no longer be able to comment, use
  reactions, or report comments.
community-suspendModal-duration-3600 = 1 hour
community-suspendModal-duration-10800 = 3 hours
community-suspendModal-duration-86400 = 24 hours
community-suspendModal-duration-604800 = 7 days
community-suspendModal-cancel = Cancel
community-suspendModal-suspendUser = Suspend User
community-suspendModal-emailTemplate =
  Hello { $username },

  In accordance with { $organizationName }'s community guidelines, your account has been temporarily suspended. During the suspension, you will be unable to comment, flag or engage with fellow commenters. Please rejoin the conversation in { framework-timeago-time }.

community-suspendModal-customize = Customize suspension email message

community-suspendModal-success =
  <strong>{ $username }</strong> has been suspended for <strong>{ $duration }</strong>

community-suspendModal-success-close = Close
community-suspendModal-selectDuration = Select suspension length

community-premodModal-areYouSure =
  Are you sure you want to always pre-moderate <strong>{ $username }</strong>?
community-premodModal-consequence =
  All their comments will go to the Pending queue until you remove this status.
community-premodModal-cancel = Cancel
community-premodModal-premodUser = Yes, always pre-moderate

community-invite-inviteMember = Invite members to your organization
community-invite-emailAddressLabel = Email address:
community-invite-inviteMore = Invite more
community-invite-inviteAsLabel = Invite as:
community-invite-sendInvitations = Send invitations
community-invite-role-staff =
  <strong>Staff role:</strong> Receives a “Staff” badge, and
  comments are automatically approved. Cannot moderate
  or change any { -product-name } configuration.
community-invite-role-moderator =
  <strong>Moderator role:</strong> Receives a
  “Staff” badge, and comments are automatically
  approved. Has full moderation privileges (approve,
  reject and feature comments). Can configure individual
  articles but no site-wide configuration privileges.
community-invite-role-admin =
  <strong>Admin role:</strong> Receives a “Staff” badge, and
  comments are automatically approved. Has full
  moderation privileges (approve, reject and feature
  comments). Can configure individual articles and has
  site-wide configuration privileges.
community-invite-invitationsSent = Your invitations have been sent!
community-invite-close = Close
community-invite-invite = Invite

## Stories
stories-emptyMessage = There are currently no published stories.
stories-noMatchMessage = We could not find any stories matching your criteria.

stories-filter-searchField =
  .placeholder = Search by story title or author...
  .aria-label = Search by story title or author
stories-filter-searchButton =
  .aria-label = Search

stories-filter-statusSelectField =
  .aria-label = Search by status

stories-changeStatusButton =
  .aria-label = Change status

stories-filter-search = Search
stories-filter-showMe = Show Me
stories-filter-allStories = All Stories
stories-filter-openStories = Open Stories
stories-filter-closedStories = Closed Stories

stories-column-title = Title
stories-column-author = Author
stories-column-publishDate = Publish Date
stories-column-status = Status
stories-column-clickToModerate = Click title to moderate story

stories-status-popover =
  .description = A dropdown to change the story status

## Invite

invite-youHaveBeenInvited = You've been invited to join { $organizationName }
invite-finishSettingUpAccount = Finish setting up the account for:
invite-createAccount = Create Account
invite-passwordLabel = Password
invite-passwordDescription = Must be at least { $minLength } characters
invite-passwordTextField =
  .placeholder = Password
invite-usernameLabel = Username
invite-usernameDescription = You may use “_” and “.”
invite-usernameTextField =
  .placeholder = Username
invite-oopsSorry = Oops Sorry!
invite-successful = Your account has been created
invite-youMayNowSignIn = You may now sign-in to { -product-name } using:
invite-goToAdmin = Go to { -product-name } Admin
invite-goToOrganization = Go to { $organizationName }
invite-tokenNotFound =
  The specified link is invalid, check to see if it was copied correctly.

userDetails-banned-on = <strong>Banned on</strong> { $timestamp }
userDetails-banned-by = <strong>by</strong> { $username }
userDetails-suspended-by = <strong>Suspended by</strong> { $username }
userDetails-suspension-start = <strong>Start:</strong> { $timestamp }
userDetails-suspension-end = <strong>End:</strong> { $timestamp }

configure-general-reactions-title = Reactions
configure-general-reactions-explanation =
  Allow your community to engage with one another and express themselves
  with one-click reactions. By default, Coral allows commenters to "Respect"
  each other's comments.
configure-general-reactions-label = Reaction label
configure-general-reactions-input =
  .placeholder = E.g. Respect
configure-general-reactions-active-label = Active reaction label
configure-general-reactions-active-input =
  .placeholder = E.g. Respected
configure-general-reactions-sort-label = Sort label
configure-general-reactions-sort-input =
  .placeholder = E.g. Most Respected
configure-general-reactions-preview = Preview
configure-general-reaction-sortMenu-sortBy = Sort by

configure-general-staff-title = Staff member badge
configure-general-staff-explanation =
  Show a custom badge for staff members of your organization. This badge
  appears on the comment stream and in the admin interface.
configure-general-staff-label = Badge text
configure-general-staff-input =
  .placeholder = E.g. Staff
configure-general-staff-preview = Preview

configure-account-features-title = Commenter account management features
configure-account-features-explanation =
  You can enable and disable certain features for your commenters to use
  within their Profile. These features also assist towards GDPR
  compliance.
configure-account-features-allow = Allow users to:
configure-account-features-change-usernames = Change their usernames
configure-account-features-change-usernames-details = Usernames can be changed once every 14 days.
configure-account-features-yes = Yes
configure-account-features-no = No
configure-account-features-download-comments = Download their comments
configure-account-features-download-comments-details = Commenters can download a csv of their comment history.
configure-account-features-delete-account = Delete their account
configure-account-features-delete-account-details =
  Removes all of their comment data, username, and email address from the site and the database.

configure-account-features-delete-account-fieldDescriptions =
  Removes all of their comment data, username, and email
  address from the site and the database.

configure-advanced-stories = Story creation
configure-advanced-stories-explanation = Advanced settings for how stories are created within Coral.
configure-advanced-stories-lazy = Lazy story creation
configure-advanced-stories-lazy-detail = Enable stories to be automatically created when they are published from your CMS.
configure-advanced-stories-scraping = Story scraping
configure-advanced-stories-scraping-detail = Enable story metadata to be automatically scraped when they are published from your CMS.
configure-advanced-stories-proxy = Scraper proxy url
configure-advanced-stories-proxy-detail =
  When specified, allows scraping requests to use the provided
  proxy. All requests will then be passed through the appropriote
  proxy as parsed by the <externalLink>npm proxy-agent</externalLink> package.

forgotPassword-forgotPasswordHeader = Forgot password?
forgotPassword-checkEmailHeader = Check your email
forgotPassword-gotBackToSignIn = Go back to sign in page
forgotPassword-checkEmail-receiveEmail =
  If there is an account associated with <strong>{ $email }</strong>,
  you will receive an email with a link to create a new password.
forgotPassword-enterEmailAndGetALink =
  Enter your email address below and we will send you a link
  to reset your password.
forgotPassword-emailAddressLabel = Email address
forgotPassword-emailAddressTextField =
  .placeholder = Email Address
forgotPassword-sendEmailButton = Send email

commentAuthor-status-banned = Banned

hotkeysModal-title = Keyboard shortcuts
hotkeysModal-navigation-shortcuts = Navigation shortcuts
hotkeysModal-shortcuts-next = Next comment
hotkeysModal-shortcuts-prev = Previous comment
hotkeysModal-shortcuts-search = Open search
hotkeysModal-shortcuts-jump = Jump to specific queue
hotkeysModal-shortcuts-switch = Switch queues
hotkeysModal-shortcuts-toggle = Toggle shortcuts help
hotkeysModal-shortcuts-single-view = Single comment view
hotkeysModal-moderation-decisions = Moderation decisions
hotkeysModal-shortcuts-approve = Approve
hotkeysModal-shortcuts-reject = Reject
hotkeysModal-shortcuts-ban = Ban comment author
hotkeysModal-shortcuts-zen = Toggle single-comment view

authcheck-network-error = A network error occurred. Please refresh the page.<|MERGE_RESOLUTION|>--- conflicted
+++ resolved
@@ -388,18 +388,11 @@
   Automatically send comments from Coral moderation queues to Slack
   channels. You will need Slack admin access to set this up. For
   steps on how to create a Slack App see our <externalLink>documentation</externalLink>.
-<<<<<<< HEAD
-configure-slack-addChannel = Add
-
-configure-slack-channel-enabled = Enabled
-configure-slack-channel-remove = Remove
-=======
 configure-slack-addChannel = Add Channel
 
 configure-slack-channel-defaultName = New channel
 configure-slack-channel-enabled = Enabled
 configure-slack-channel-remove = Remove Channel
->>>>>>> 0275fc9c
 configure-slack-channel-name-label = Name
 configure-slack-channel-name-description =
   This is only for your information, to easily identify
