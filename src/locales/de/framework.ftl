### Localizations for framework.
### All keys must start with `framework` because this file is shared
### among different targets.

<<<<<<< HEAD
framework-validation-required = Dies ist ein Pflichtpfeld.

framework-timeago =
  { $suffix ->
    [ago] vor
    [in] in
  }
  { $value }
  { $unit ->
    [second] { $value ->
       [1] Sekunde
      *[other] Sekunden
    }
    [minuto] { $value ->
       [1] Minute
      *[other] Minuten
    }
    [hour] { $value ->
       [0] Stunde
      *[other] Stunden
    }
    [day] { $value ->
       [1] Tag
      *[other] Tage
    }
    [week] { $value ->
       [1] Woche
      *[other] Wochen
    }
    [month] { $value ->
      [1] Monat
      *[other] Monate
    }
    [year] { $value ->
       [1] Jahr
      *[other] Jahre
    }
    *[other] unknown unit
  }
=======
## Validation

framework-validation-required = Dies ist ein Pflichtpfeld.
>>>>>>> cf1c5c58
<|MERGE_RESOLUTION|>--- conflicted
+++ resolved
@@ -2,7 +2,8 @@
 ### All keys must start with `framework` because this file is shared
 ### among different targets.
 
-<<<<<<< HEAD
+## Validation
+
 framework-validation-required = Dies ist ein Pflichtpfeld.
 
 framework-timeago =
@@ -41,9 +42,4 @@
       *[other] Jahre
     }
     *[other] unknown unit
-  }
-=======
-## Validation
-
-framework-validation-required = Dies ist ein Pflichtpfeld.
->>>>>>> cf1c5c58
+  }