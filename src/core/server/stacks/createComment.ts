--- conflicted
+++ resolved
@@ -87,23 +87,15 @@
     return;
   }
 
-<<<<<<< HEAD
-  // If we have experts and this reply is created by
-  // one of them, then this is an expert's answer.
-  if (story.settings.expertIDs.some((id) => id === author.id)) {
-    // We need to mark this question as answered now.
-    // We can now remove the unanswered tag.
-=======
   if (
     // If we are the export on this story...
-    story.settings.expertIDs.some(id => id === author.id) &&
+    story.settings.expertIDs.some((id) => id === author.id) &&
     // And this is the first reply (depth of 1)...
     comment.ancestorIDs.length === 1
   ) {
     // We need to mark the parent question as answered.
     // - Remove the unanswered tag.
     // - Approve it since an expert has replied to it.
->>>>>>> 94ece102
     await removeTag(mongo, tenant, comment.parentID, GQLTAG.UNANSWERED);
     await approveComment(
       mongo,
