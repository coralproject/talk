--- conflicted
+++ resolved
@@ -16,13 +16,8 @@
   asset,
   tenant,
   comment,
-<<<<<<< HEAD
-}) => {
+}): IntermediatePhaseResult | void => {
   const length = comment.body ? comment.body.length : 0;
-=======
-}): IntermediatePhaseResult | void => {
-  const length = comment.body.length;
->>>>>>> 3f560231
 
   // Check to see if the body is too short, if it is, then complain about it!
   if (length < 2) {
