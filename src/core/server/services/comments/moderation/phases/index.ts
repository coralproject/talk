import { IntermediateModerationPhase } from "talk-server/services/comments/moderation";

<<<<<<< HEAD
import { assetClosed } from "./assetClosed";
=======
import { premod } from "talk-server/services/comments/moderation/phases/premod";
import { toxic } from "talk-server/services/comments/moderation/phases/toxic";
>>>>>>> 1dc400ba
import { commentingDisabled } from "./commentingDisabled";
import { commentLength } from "./commentLength";
import { karma } from "./karma";
import { links } from "./links";
import { preModerate } from "./preModerate";
import { spam } from "./spam";
import { staff } from "./staff";
<<<<<<< HEAD
import { toxic } from "./toxic";
import { wordList } from "./wordList";
=======
import { storyClosed } from "./storyClosed";
import { wordlist } from "./wordlist";
>>>>>>> 1dc400ba

/**
 * The moderation phases to apply for each comment being processed.
 */
export const moderationPhases: IntermediateModerationPhase[] = [
  commentLength,
  storyClosed,
  commentingDisabled,
  wordList,
  staff,
  links,
  karma,
  spam,
  toxic,
  preModerate,
];<|MERGE_RESOLUTION|>--- conflicted
+++ resolved
@@ -1,11 +1,5 @@
 import { IntermediateModerationPhase } from "talk-server/services/comments/moderation";
 
-<<<<<<< HEAD
-import { assetClosed } from "./assetClosed";
-=======
-import { premod } from "talk-server/services/comments/moderation/phases/premod";
-import { toxic } from "talk-server/services/comments/moderation/phases/toxic";
->>>>>>> 1dc400ba
 import { commentingDisabled } from "./commentingDisabled";
 import { commentLength } from "./commentLength";
 import { karma } from "./karma";
@@ -13,13 +7,9 @@
 import { preModerate } from "./preModerate";
 import { spam } from "./spam";
 import { staff } from "./staff";
-<<<<<<< HEAD
+import { storyClosed } from "./storyClosed";
 import { toxic } from "./toxic";
 import { wordList } from "./wordList";
-=======
-import { storyClosed } from "./storyClosed";
-import { wordlist } from "./wordlist";
->>>>>>> 1dc400ba
 
 /**
  * The moderation phases to apply for each comment being processed.
