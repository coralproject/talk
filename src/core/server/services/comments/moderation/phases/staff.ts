import {
  GQLCOMMENT_STATUS,
  GQLUSER_ROLE,
} from "talk-server/graph/tenant/schema/__generated__/types";
import {
  IntermediateModerationPhase,
  IntermediatePhaseResult,
} from "talk-server/services/comments/moderation";

// If a given user is a staff member, always approve their comment.
<<<<<<< HEAD
export const staff: IntermediateModerationPhase = ({ author }) => {
=======
export const staff: IntermediateModerationPhase = ({
  asset,
  tenant,
  comment,
  author,
}): IntermediatePhaseResult | void => {
>>>>>>> 3f560231
  if (author.role !== GQLUSER_ROLE.COMMENTER) {
    return {
      status: GQLCOMMENT_STATUS.ACCEPTED,
    };
  }
};<|MERGE_RESOLUTION|>--- conflicted
+++ resolved
@@ -8,16 +8,9 @@
 } from "talk-server/services/comments/moderation";
 
 // If a given user is a staff member, always approve their comment.
-<<<<<<< HEAD
-export const staff: IntermediateModerationPhase = ({ author }) => {
-=======
 export const staff: IntermediateModerationPhase = ({
-  asset,
-  tenant,
-  comment,
   author,
 }): IntermediatePhaseResult | void => {
->>>>>>> 3f560231
   if (author.role !== GQLUSER_ROLE.COMMENTER) {
     return {
       status: GQLCOMMENT_STATUS.ACCEPTED,
