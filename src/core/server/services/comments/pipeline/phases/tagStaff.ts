--- conflicted
+++ resolved
@@ -1,12 +1,8 @@
-<<<<<<< HEAD
-import { hasFeatureFlag } from "coral-server/models/tenant";
 import {
   canModerate,
   isSiteModerationScoped,
 } from "coral-server/models/user/helpers";
-=======
-import { canModerate, roleIsStaff } from "coral-server/models/user/helpers";
->>>>>>> 8d32e327
+
 import {
   IntermediateModerationPhase,
   IntermediatePhaseResult,
@@ -34,17 +30,10 @@
   author,
   story,
 }): IntermediatePhaseResult | void => {
-<<<<<<< HEAD
-  const siteModEnabled = hasFeatureFlag(tenant, GQLFEATURE_FLAG.SITE_MODERATOR);
   const isSiteMod = isSiteModerationScoped(author.moderationScopes);
   const isModForSite = canModerate(author, story);
-=======
-  if (!canModerate(author, story)) {
-    return;
-  }
->>>>>>> 8d32e327
 
-  if (siteModEnabled && isSiteMod && !isModForSite) {
+  if (isSiteMod && !isModForSite) {
     return;
   }
 
