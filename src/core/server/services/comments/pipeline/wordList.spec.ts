--- conflicted
+++ resolved
@@ -24,21 +24,6 @@
     },
   };
 
-<<<<<<< HEAD
-describe("containsMatchingPhrase", () => {
-  it("does match on a word in the list", () => {
-    [
-      "how to do really bad things",
-      "what is cookies",
-      "cookies",
-      "COOKIES.",
-      "how to do bad things",
-      "How To do bad things!",
-      "This stuff is $hit!",
-      "That's a p**ch!",
-    ].forEach((word) => {
-      expect(containsMatchingPhrase(phrases, word)).toEqual(true);
-=======
   describe("containsMatchingPhrase", () => {
     it("does match on a word in the list", () => {
       [
@@ -53,25 +38,11 @@
         "This is a test.\nTo see if cookies are found, in the second line.",
         "That's a p**ch!",
         "Banned words should be detected",
-      ].forEach(word => {
+      ].forEach((word) => {
         expect(list.test(options, "banned", word)).toEqual(true);
       });
->>>>>>> 94ece102
     });
 
-<<<<<<< HEAD
-  it("does not match on a word not in the list", () => {
-    [
-      "how to",
-      "cookie",
-      "how to be a great person?",
-      "how to not do really bad things?",
-      "i have $100 dollars.",
-      "I have bad $ hit lling",
-      "That's a p***ch!",
-    ].forEach((word) => {
-      expect(containsMatchingPhrase(phrases, word)).toEqual(false);
-=======
     it("does not match on a word not in the list", () => {
       [
         "how to",
@@ -82,10 +53,9 @@
         "I have bad $ hit lling",
         "That's a p***ch!",
         "When bann is spelt wrong, it won't be caught.",
-      ].forEach(word => {
+      ].forEach((word) => {
         expect(list.test(options, "banned", word)).toEqual(false);
       });
->>>>>>> 94ece102
     });
 
     it("allows an empty list", () => {
@@ -93,21 +63,6 @@
     });
   });
 
-<<<<<<< HEAD
-describe("containsMatchingPhraseMemoized", () => {
-  it("return true for all cases after memoizing the first result", () => {
-    [
-      "cookies 1",
-      "cookies 2",
-      "cookies 4",
-      "cookies 5",
-      "this is for cookies 6",
-      "this is for cookies 7",
-      "this is for cookies 8",
-      "this is for cookies 9",
-    ].forEach((word) => {
-      expect(containsMatchingPhraseMemoized(phrases, word)).toEqual(true);
-=======
   describe("containsMatchingPhraseMemoized", () => {
     it("return true for all cases after memoizing the first result", () => {
       [
@@ -119,10 +74,9 @@
         "this is for cookies 7",
         "this is for cookies 8",
         "this is for cookies 9",
-      ].forEach(word => {
+      ].forEach((word) => {
         expect(list.test(options, "banned", word)).toEqual(true);
       });
->>>>>>> 94ece102
     });
   });
 });