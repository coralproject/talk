import { intersection } from "lodash";
import { DateTime } from "luxon";
import { Db } from "mongodb";

import {
  ALLOWED_USERNAME_CHANGE_TIMEFRAME_DURATION,
  COMMENT_REPEAT_POST_DURATION,
  DOWNLOAD_LIMIT_TIMEFRAME_DURATION,
  SCHEDULED_DELETION_WINDOW_DURATION,
} from "coral-common/constants";
import { Config } from "coral-server/config";
import {
  DuplicateEmailError,
  DuplicateUserError,
  EmailAlreadySetError,
  EmailNotSetError,
  InvalidCredentialsError,
  LocalProfileAlreadySetError,
  LocalProfileNotSetError,
  PasswordIncorrect,
  TokenNotFoundError,
  UserAlreadyBannedError,
  UserAlreadyPremoderated,
  UserAlreadySuspendedError,
  UserCannotBeIgnoredError,
  UsernameAlreadySetError,
  UsernameUpdatedWithinWindowError,
  UserNotFoundError,
} from "coral-server/errors";
import logger from "coral-server/logger";
import { Comment, retrieveComment } from "coral-server/models/comment";
import { linkUsersAvailable, Tenant } from "coral-server/models/tenant";
import {
  banUser,
  clearDeletionDate,
  consolidateUserBanStatus,
  consolidateUserPremodStatus,
  consolidateUserSuspensionStatus,
  createModeratorNote,
  createUser,
  createUserToken,
  deactivateUserToken,
  deleteModeratorNote,
  findOrCreateUser,
  FindOrCreateUserInput,
  ignoreUser,
  linkUsers,
  NotificationSettingsInput,
  premodUser,
  removeActiveUserSuspensions,
  removeUserBan,
  removeUserIgnore,
  removeUserPremod,
  retrieveUser,
  retrieveUserWithEmail,
  scheduleDeletionDate,
  setUserEmail,
  setUserLastDownloadedAt,
  setUserLocalProfile,
  setUserUsername,
  suspendUser,
  updateUserAvatar,
  updateUserEmail,
  updateUserNotificationSettings,
  updateUserPassword,
  updateUserRole,
  updateUserUsername,
  User,
  verifyUserPassword,
} from "coral-server/models/user";
import {
  getLocalProfile,
  hasLocalProfile,
  hasStaffRole,
} from "coral-server/models/user/helpers";
import { MailerQueue } from "coral-server/queue/tasks/mailer";
import { JWTSigningConfig, signPATString } from "coral-server/services/jwt";
import { sendConfirmationEmail } from "coral-server/services/users/auth";

import {
  GQLAuthIntegrations,
  GQLUSER_ROLE,
} from "coral-server/graph/schema/__generated__/types";

import { AugmentedRedis } from "../redis";
import {
  generateAdminDownloadLink,
  generateDownloadLink,
} from "./download/token";
import { validateEmail, validatePassword, validateUsername } from "./helpers";

function validateFindOrCreateUserInput(
  input: FindOrCreateUser,
  options: FindOrCreateUserOptions
) {
  if (input.username && !options.skipUsernameValidation) {
    validateUsername(input.username);
  }

  if (input.email) {
    validateEmail(input.email);
  }

  const localProfile = getLocalProfile({ profiles: [input.profile] });
  if (localProfile) {
    validateEmail(localProfile.id);
    validatePassword(localProfile.password);

    if (input.email !== localProfile.id) {
      throw new Error("email addresses don't match profile");
    }
  }
}

export type FindOrCreateUser = FindOrCreateUserInput;

export interface FindOrCreateUserOptions {
  skipUsernameValidation?: boolean;
}

export async function findOrCreate(
  mongo: Db,
  tenant: Tenant,
  input: FindOrCreateUser,
  options: FindOrCreateUserOptions,
  now: Date
) {
  // Validate the input.
  validateFindOrCreateUserInput(input, options);

<<<<<<< HEAD
  try {
    const user = await findOrCreateUser(mongo, tenant.id, input, now);

    // TODO: (wyattjoh) evaluate the tenant to determine if we should send the verification email.

    return user;
  } catch (err) {
    // If this is an error related to a duplicate email, we might be in a
    // position where the user can link their accounts. This can only occur if
    // the tenant has both local and another social profile enabled.
    if (err instanceof DuplicateEmailError && linkUsersAvailable(tenant)) {
      // Pull the email address out of the input, and re-try creating the user
      // given that.
      const { email, emailVerified, ...rest } = input;

      // Create the user again this time, but associate the duplicate email to
      // the user account.
      const user = await findOrCreateUser(
        mongo,
        tenant.id,
        { ...rest, duplicateEmail: email },
        now
      );

      return user;
    }
=======
  const { user, wasUpserted } = await findOrCreateUser(
    mongo,
    tenant.id,
    input,
    now
  );

  if (wasUpserted) {
    // TODO: (wyattjoh) emit that a user was created
  }

  // TODO: (wyattjoh) evaluate the tenant to determine if we should send the verification email.
>>>>>>> 33556044

    throw err;
  }
}

export type CreateUser = FindOrCreateUserInput;
export type CreateUserOptions = FindOrCreateUserOptions;

export async function create(
  mongo: Db,
  tenant: Tenant,
  input: CreateUser,
  options: CreateUserOptions,
  now: Date
) {
  // Validate the input.
  validateFindOrCreateUserInput(input, options);

  if (input.id) {
    // Try to check to see if there is a user with the same ID before we try to
    // create the user again.
    const alreadyFoundUser = await retrieveUser(mongo, tenant.id, input.id);
    if (alreadyFoundUser) {
      throw new DuplicateUserError();
    }
  }

  if (input.email) {
    // Try to lookup the user to see if this user already has an account if they
    // do, we can short circuit the database index hit.
    const alreadyFoundUser = await retrieveUserWithEmail(
      mongo,
      tenant.id,
      input.email
    );
    if (alreadyFoundUser) {
      throw new DuplicateEmailError(input.email);
    }
  }

  const user = await createUser(mongo, tenant.id, input, now);

  // TODO: (wyattjoh) emit that a user was created

  // TODO: (wyattjoh) evaluate the tenant to determine if we should send the verification email.

  return user;
}

/**
 * setUsername will set the username on the User if they don't already have one
 * associated with them.
 *
 * @param mongo mongo database to interact with
 * @param tenant Tenant where the User will be interacted with
 * @param user User that should get their username changed
 * @param username the new username for the User
 */
export async function setUsername(
  mongo: Db,
  tenant: Tenant,
  user: User,
  username: string
) {
  // We require that the username is not defined in order to use this method.
  if (user.username) {
    throw new UsernameAlreadySetError();
  }

  validateUsername(username);

  return setUserUsername(mongo, tenant.id, user.id, username);
}

/**
 * setEmail will set the email address on the User if they don't already have
 * one associated with them.
 *
 * @param mongo mongo database to interact with
 * @param mailer the mailer
 * @param tenant Tenant where the User will be interacted with
 * @param user User that should get their username changed
 * @param email the new email for the User
 */
export async function setEmail(
  mongo: Db,
  mailer: MailerQueue,
  tenant: Tenant,
  user: User,
  email: string
) {
  // We requires that the email address is not defined in order to use this
  // method.
  if (user.email) {
    throw new EmailAlreadySetError();
  }

  validateEmail(email);

  const updatedUser = await setUserEmail(mongo, tenant.id, user.id, email);

  // // FIXME: (wyattjoh) evaluate the tenant to determine if we should send the verification email.
  // // Send the email confirmation email.
  // await sendConfirmationEmail(mailer, tenant, updatedUser, email);

  return updatedUser;
}

/**
 * setPassword will set the password on the User if they don't already have
 * one associated with them. This will allow the User to sign in with their
 * current email address and new password if email based authentication is
 * enabled. If the User does not have a email address associated with their
 * account, this will fail.
 *
 * @param mongo mongo database to interact with
 * @param tenant Tenant where the User will be interacted with
 * @param user User that should get their password changed
 * @param password the new password for the User
 */
export async function setPassword(
  mongo: Db,
  tenant: Tenant,
  user: User,
  password: string
) {
  // We require that the email address for the user be defined for this method.
  if (!user.email) {
    throw new EmailNotSetError();
  }

  // We also don't allow this method to be used by users that already have a
  // local profile.
  if (hasLocalProfile(user)) {
    throw new LocalProfileAlreadySetError();
  }

  validatePassword(password);

  return setUserLocalProfile(mongo, tenant.id, user.id, user.email, password);
}

/**
 * updatePassword will update the password associated with the User. If the User
 * does not already have a password associated with their account, it will fail.
 * If the User does not have an email address associated with the account, this
 * will fail.
 *
 * @param mongo mongo database to interact with
 * @param mailer the mailer
 * @param tenant Tenant where the User will be interacted with
 * @param user User that should get their password changed
 * @param oldPassword the old password for the User
 * @param newPassword the new password for the User
 */
export async function updatePassword(
  mongo: Db,
  mailer: MailerQueue,
  tenant: Tenant,
  user: User,
  oldPassword: string,
  newPassword: string
) {
  // Validate that the new password is valid.
  validatePassword(newPassword);

  // We require that the email address for the user be defined for this method.
  if (!user.email) {
    throw new EmailNotSetError();
  }

  // We also don't allow this method to be used by users that don't have a local
  // profile already.
  const profile = getLocalProfile(user, user.email);
  if (!profile) {
    throw new LocalProfileNotSetError();
  }

  // Verify that the old password is correct. We'll be using the profile's
  // passwordID to ensure we prevent a race.
  const passwordVerified = await verifyUserPassword(
    user,
    oldPassword,
    user.email
  );
  if (!passwordVerified) {
    // We throw a PasswordIncorrect error here instead of an
    // InvalidCredentialsError because the current user is already signed in.
    throw new PasswordIncorrect();
  }

  const updatedUser = await updateUserPassword(
    mongo,
    tenant.id,
    user.id,
    newPassword,
    profile.passwordID
  );

  // If the user has an email address associated with their account, send them
  // a ban notification email.
  if (updatedUser.email) {
    // Send the ban user email.
    await mailer.add({
      tenantID: tenant.id,
      message: {
        to: updatedUser.email,
      },
      template: {
        name: "account-notification/password-change",
        context: {
          // TODO: (wyattjoh) possibly reevaluate the use of a required username.
          username: updatedUser.username!,
          organizationName: tenant.organization.name,
          organizationURL: tenant.organization.url,
          organizationContactEmail: tenant.organization.contactEmail,
        },
      },
    });
  }

  return user;
}

export async function requestAccountDeletion(
  mongo: Db,
  mailer: MailerQueue,
  tenant: Tenant,
  user: User,
  password: string,
  now: Date
) {
  if (!user.email) {
    throw new EmailNotSetError();
  }

  const passwordVerified = await verifyUserPassword(user, password, user.email);
  if (!passwordVerified) {
    // We throw a PasswordIncorrect error here instead of an
    // InvalidCredentialsError because the current user is already signed in.
    throw new PasswordIncorrect();
  }

  const deletionDate = DateTime.fromJSDate(now).plus({
    seconds: SCHEDULED_DELETION_WINDOW_DURATION,
  });

  const updatedUser = await scheduleDeletionDate(
    mongo,
    tenant.id,
    user.id,
    deletionDate.toJSDate()
  );

  // TODO: extract out into a common shared formatter
  // this is being duplicated everywhere
  const formattedDate = Intl.DateTimeFormat(tenant.locale, {
    year: "numeric",
    month: "numeric",
    day: "numeric",
    hour: "numeric",
    minute: "numeric",
    second: "numeric",
  }).format(deletionDate.toJSDate());

  await mailer.add({
    tenantID: tenant.id,
    message: {
      to: user.email,
    },
    template: {
      name: "account-notification/delete-request-confirmation",
      context: {
        requestDate: formattedDate,
        organizationName: tenant.organization.name,
        organizationURL: tenant.organization.url,
      },
    },
  });

  return updatedUser;
}

export async function cancelAccountDeletion(
  mongo: Db,
  mailer: MailerQueue,
  tenant: Tenant,
  user: User
) {
  if (!user.email) {
    throw new EmailNotSetError();
  }

  const updatedUser = await clearDeletionDate(mongo, tenant.id, user.id);

  await mailer.add({
    tenantID: tenant.id,
    message: {
      to: user.email,
    },
    template: {
      name: "account-notification/delete-request-cancel",
      context: {
        organizationName: tenant.organization.name,
        organizationURL: tenant.organization.url,
      },
    },
  });

  return updatedUser;
}

/**
 * createToken will create a Token for the User as well as return a signed Token
 * that can be used to authenticate.
 *
 * @param mongo mongo database to interact with
 * @param tenant Tenant where the User will be interacted with
 * @param config signing configuration to create the signed token
 * @param user User that should get updated
 * @param name name of the Token
 */
export async function createToken(
  mongo: Db,
  tenant: Tenant,
  config: JWTSigningConfig,
  user: User,
  name: string,
  now = new Date()
) {
  // Create the token for the User!
  const result = await createUserToken(mongo, tenant.id, user.id, name, now);

  // Sign the token!
  const signedToken = await signPATString(
    config,
    user,
    {
      // Tokens are issued with the token ID as their JWT ID.
      jwtid: result.token.id,

      // Tokens are issued with the tenant ID.
      issuer: tenant.id,

      // Tokens are not valid before the creation date.
      notBefore: 0,
    },
    now
  );

  return { ...result, signedToken };
}

/**
 * deactivateToken will disable the given Token so that it can not be used to
 * authenticate any more.
 *
 * @param mongo mongo database to interact with
 * @param tenant Tenant where the User will be interacted with
 * @param user User that should get updated
 * @param id of the Token to be deactivated
 */
export async function deactivateToken(
  mongo: Db,
  tenant: Tenant,
  user: User,
  id: string
) {
  if (!user.tokens.find(t => t.id === id)) {
    throw new TokenNotFoundError();
  }

  return deactivateUserToken(mongo, tenant.id, user.id, id);
}

/**
 * updateUsername will update the current users username.
 *
 * @param mongo mongo database to interact with
 * @param mailer mailer queue instance
 * @param tenant Tenant where the User will be interacted with
 * @param user the User we are updating
 * @param username the username that we are setting on the User
 */
export async function updateUsername(
  mongo: Db,
  mailer: MailerQueue,
  tenant: Tenant,
  user: User,
  username: string,
  now: Date
) {
  // Validate the username.
  validateUsername(username);

  const canUpdate = canUpdateLocalProfile(tenant, user);
  if (!canUpdate) {
    throw new Error("Cannot update profile due to tenant settings");
  }

  // Get the earliest date that the username could have been edited before to/
  // allow it now.
  const lastUsernameEditAllowed = DateTime.fromJSDate(now)
    .plus({ seconds: -ALLOWED_USERNAME_CHANGE_TIMEFRAME_DURATION })
    .toJSDate();

  const { history } = user.status.username;
  if (history.length > 1) {
    // If the last update was made at a date sooner than the earliest edited
    // date, then we know that the last edit was conducted within the time-frame
    // already.
    const lastUpdate = history[history.length - 1];
    if (lastUpdate.createdAt > lastUsernameEditAllowed) {
      throw new UsernameUpdatedWithinWindowError(lastUpdate.createdAt);
    }
  }

  const updated = await updateUserUsername(
    mongo,
    tenant.id,
    user.id,
    username,
    user.id
  );

  if (user.email) {
    await mailer.add({
      tenantID: tenant.id,
      message: {
        to: user.email,
      },
      template: {
        name: "account-notification/update-username",
        context: {
          username: user.username!,
          organizationName: tenant.organization.name,
          organizationURL: tenant.organization.url,
          organizationContactEmail: tenant.organization.contactEmail,
        },
      },
    });
  } else {
    logger.warn(
      { id: user.id },
      "Failed to send email: user does not have email address"
    );
  }

  return updated;
}

/**
 * updateUsernameByID will update a given User's username.
 *
 * @param mongo mongo database to interact with
 * @param tenant Tenant where the User will be interacted with
 * @param userID the User's ID that we are updating
 * @param username the username that we are setting on the User
 */
export async function updateUsernameByID(
  mongo: Db,
  tenant: Tenant,
  userID: string,
  username: string,
  createdBy: User
) {
  // Validate the username.
  validateUsername(username);

  return updateUserUsername(mongo, tenant.id, userID, username, createdBy.id);
}

/**
 * updateRole will update the given User to the specified role.
 *
 * @param mongo mongo database to interact with
 * @param tenant Tenant where the User will be interacted with
 * @param user the user making the request
 * @param userID the User's ID that we are updating
 * @param role the role that we are setting on the User
 */
export async function updateRole(
  mongo: Db,
  tenant: Tenant,
  user: Pick<User, "id">,
  userID: string,
  role: GQLUSER_ROLE
) {
  if (user.id === userID) {
    throw new Error("cannot update your own user role");
  }

  return updateUserRole(mongo, tenant.id, userID, role);
}

/**
 * enabledAuthenticationIntegrations returns enabled auth integrations for a tenant
 *
 * @param tenant Tenant where the User will be interacted with
 * @param target whether to filter by stream or admin enabled. defaults to requiring both.
 */
function enabledAuthenticationIntegrations(
  tenant: Tenant,
  target?: "stream" | "admin"
): string[] {
  return Object.keys(tenant.auth.integrations).filter((key: string) => {
    const { enabled, targetFilter } = tenant.auth.integrations[
      key as keyof GQLAuthIntegrations
    ];
    if (target) {
      return enabled && targetFilter[target];
    }
    return enabled && targetFilter.admin && targetFilter.stream;
  });
}

/**
 * canUpdateLocalProfile will determine if a user is permitted to update their email address.
 *
 * @param tenant Tenant where the User will be interacted with
 * @param user the User that we are updating
 */
function canUpdateLocalProfile(tenant: Tenant, user: User): boolean {
  if (!tenant.accountFeatures.changeUsername) {
    return false;
  }

  if (!hasLocalProfile(user)) {
    return false;
  }

  const streamAuthTypes = enabledAuthenticationIntegrations(tenant, "stream");

  // user can update email if local auth is enabled or any integration other than sso is enabled
  return (
    streamAuthTypes.includes("local") ||
    !(streamAuthTypes.length === 1 && streamAuthTypes[0] === "sso")
  );
}

/**
 * updateEmail will update the current User's email address.
 *
 * @param mongo mongo database to interact with
 * @param tenant Tenant where the User will be interacted with
 * @param mailer The mailer queue
 * @param config Convict config
 * @param signingConfig jwt signing config
 * @param user the User that we are updating
 * @param emailAddress the email address that we are setting on the User
 * @param password the users password for confirmation
 */
export async function updateEmail(
  mongo: Db,
  tenant: Tenant,
  mailer: MailerQueue,
  config: Config,
  signingConfig: JWTSigningConfig,
  user: User,
  emailAddress: string,
  password: string,
  now = new Date()
) {
  const email = emailAddress.toLowerCase();
  validateEmail(email);

  const canUpdate = canUpdateLocalProfile(tenant, user);
  if (!canUpdate) {
    throw new Error("Cannot update profile due to tenant settings");
  }

  const passwordVerified = await verifyUserPassword(user, password);
  if (!passwordVerified) {
    // We throw a PasswordIncorrect error here instead of an
    // InvalidCredentialsError because the current user is already signed in.
    throw new PasswordIncorrect();
  }

  const updated = await updateUserEmail(mongo, tenant.id, user.id, email);

  await sendConfirmationEmail(
    mongo,
    mailer,
    tenant,
    config,
    signingConfig,
    updated as Required<User>,
    now
  );
  return updated;
}

/**
 * updateUserEmail will update the given User's email address. This should not
 * trigger and email notifications as it's designed to be used by administrators
 * to update a user's email address.
 *
 * @param mongo mongo database to interact with
 * @param tenant Tenant where the User will be interacted with
 * @param userID the User's ID that we are updating
 * @param email the email address that we are setting on the User
 */
export async function updateEmailByID(
  mongo: Db,
  tenant: Tenant,
  userID: string,
  email: string
) {
  // Validate the email address.
  validateEmail(email);

  return updateUserEmail(mongo, tenant.id, userID, email, true);
}

/**
 * updateAvatar will update the given User's avatar.
 *
 * @param mongo mongo database to interact with
 * @param tenant Tenant where the User will be interacted with
 * @param userID the User's ID that we are updating
 * @param avatar the avatar that we are setting on the User
 */
export async function updateAvatar(
  mongo: Db,
  tenant: Tenant,
  userID: string,
  avatar?: string
) {
  return updateUserAvatar(mongo, tenant.id, userID, avatar);
}

/**
 * addModeratorNote will add a note to the users account.
 *
 * @param mongo mongo database to interact with
 * @param tenant Tenant where the User will be banned on
 * @param moderator the Moderator that is creating the note
 * @param userID the ID of the User who is the subject of the note
 * @param note the contents of the note
 * @param now the current time that the note was created
 */
export async function addModeratorNote(
  mongo: Db,
  tenant: Tenant,
  moderator: User,
  userID: string,
  note: string,
  now = new Date()
) {
  if (!note || note.length < 1) {
    throw new Error("Note cannot be empty");
  }

  return createModeratorNote(mongo, tenant.id, userID, moderator.id, note, now);
}

/**
 * destroyModeratorNote will remove a note from a user
 *
 * @param mongo mongo database to interact with
 * @param tenant Tenant where the User will be banned on
 * @param userID  id of the user who is the subjet
 * @param id  id of the note to delete
 */

export async function destroyModeratorNote(
  mongo: Db,
  tenant: Tenant,
  userID: string,
  id: string,
  createdBy: User
) {
  return deleteModeratorNote(mongo, tenant.id, userID, id, createdBy.id);
}

/**
 * ban will ban a specific user from interacting with Coral.
 *
 * @param mongo mongo database to interact with
 * @param mailer the mailer
 * @param tenant Tenant where the User will be banned on
 * @param banner the User that is banning the User
 * @param userID the ID of the User being banned
 * @param message message to banned user
 * @param now the current time that the ban took effect
 */
export async function ban(
  mongo: Db,
  mailer: MailerQueue,
  tenant: Tenant,
  banner: User,
  userID: string,
  message: string,
  now = new Date()
) {
  // Get the user being banned to check to see if the user already has an
  // existing ban.
  const targetUser = await retrieveUser(mongo, tenant.id, userID);
  if (!targetUser) {
    throw new UserNotFoundError(userID);
  }

  // Check to see if the User is currently banned.
  const banStatus = consolidateUserBanStatus(targetUser.status.ban);
  if (banStatus.active) {
    throw new UserAlreadyBannedError();
  }

  // Ban the user.
  const user = await banUser(mongo, tenant.id, userID, banner.id, message, now);

  // If the user has an email address associated with their account, send them
  // a ban notification email.
  if (user.email) {
    // Send the ban user email.
    await mailer.add({
      tenantID: tenant.id,
      message: {
        to: user.email,
      },
      template: {
        name: "account-notification/ban",
        context: {
          // TODO: (wyattjoh) possibly reevaluate the use of a required username.
          username: user.username!,
          organizationName: tenant.organization.name,
          organizationURL: tenant.organization.url,
          organizationContactEmail: tenant.organization.contactEmail,
          customMessage: (message || "").replace(/\n/g, "<br />"),
        },
      },
    });
  }

  return user;
}

/**
 * premod will premod a specific user.
 *
 * @param mongo mongo database to interact with
 * @param tenant Tenant where the User will be banned on
 * @param moderator the User that is banning the User
 * @param userID the ID of the User being banned
 * @param now the current time that the ban took effect
 */
export async function premod(
  mongo: Db,
  tenant: Tenant,
  moderator: User,
  userID: string,
  now = new Date()
) {
  // Get the user being banned to check to see if the user already has an
  // existing ban.
  const targetUser = await retrieveUser(mongo, tenant.id, userID);
  if (!targetUser) {
    throw new UserNotFoundError(userID);
  }

  // Check to see if the User is currently banned.
  const premodStatus = consolidateUserPremodStatus(targetUser.status.premod);
  if (premodStatus.active) {
    throw new UserAlreadyPremoderated();
  }

  // Ban the user.
  return premodUser(mongo, tenant.id, userID, moderator.id, now);
}

export async function removePremod(
  mongo: Db,
  tenant: Tenant,
  moderator: User,
  userID: string,
  now = new Date()
) {
  // Get the user being suspended to check to see if the user already has an
  // existing suspension.
  const targetUser = await retrieveUser(mongo, tenant.id, userID);
  if (!targetUser) {
    throw new UserNotFoundError(userID);
  }

  // Check to see if the User is currently suspended.
  const premodStatus = consolidateUserPremodStatus(targetUser.status.premod);
  if (!premodStatus.active) {
    // The user is not premodded currently, just return the user because we
    // don't have to do anything.
    return targetUser;
  }

  // For each of the suspensions, remove it.
  return removeUserPremod(mongo, tenant.id, userID, moderator.id, now);
}
/**
 * suspend will suspend a give user from interacting with Coral.
 *
 * @param mongo mongo database to interact with
 * @param mailer the mailer
 * @param tenant Tenant where the User will be suspended on
 * @param user the User that is suspending the User
 * @param userID the ID of the user being suspended
 * @param timeout the duration in seconds that the user will suspended for
 * @param message message to suspended user
 * @param now the current time that the suspension will take effect
 */
export async function suspend(
  mongo: Db,
  mailer: MailerQueue,
  tenant: Tenant,
  user: User,
  userID: string,
  timeout: number,
  message: string,
  now = new Date()
) {
  // Convert the timeout to the until time.
  const finishDateTime = DateTime.fromJSDate(now).plus({ seconds: timeout });

  // Get the user being suspended to check to see if the user already has an
  // existing suspension.
  const targetUser = await retrieveUser(mongo, tenant.id, userID);
  if (!targetUser) {
    throw new UserNotFoundError(userID);
  }

  // Check to see if the User is currently suspended.
  const suspended = consolidateUserSuspensionStatus(
    targetUser.status.suspension,
    now
  );
  if (suspended.active && suspended.until) {
    throw new UserAlreadySuspendedError(suspended.until);
  }

  const updatedUser = await suspendUser(
    mongo,
    tenant.id,
    userID,
    user.id,
    finishDateTime.toJSDate(),
    message,
    now
  );

  // If the user has an email address associated with their account, send them
  // a suspend notification email.
  if (updatedUser.email) {
    // Send the suspend user email.
    await mailer.add({
      tenantID: tenant.id,
      message: {
        to: updatedUser.email,
      },
      template: {
        name: "account-notification/suspend",
        context: {
          // TODO: (wyattjoh) possibly reevaluate the use of a required username.
          username: updatedUser.username!,
          until: finishDateTime.toRFC2822(),
          organizationName: tenant.organization.name,
          organizationURL: tenant.organization.url,
          organizationContactEmail: tenant.organization.contactEmail,
          customMessage: (message || "").replace(/\n/g, "<br />"),
        },
      },
    });
  }

  return updatedUser;
}

export async function removeSuspension(
  mongo: Db,
  tenant: Tenant,
  user: User,
  userID: string,
  now = new Date()
) {
  // Get the user being suspended to check to see if the user already has an
  // existing suspension.
  const targetUser = await retrieveUser(mongo, tenant.id, userID);
  if (!targetUser) {
    throw new UserNotFoundError(userID);
  }

  // Check to see if the User is currently suspended.
  const suspended = consolidateUserSuspensionStatus(
    targetUser.status.suspension,
    now
  );
  if (!suspended.active) {
    // The user is not suspended currently, just return the user because we
    // don't have to do anything.
    return targetUser;
  }

  // For each of the suspensions, remove it.
  return removeActiveUserSuspensions(mongo, tenant.id, userID, user.id, now);
}

export async function removeBan(
  mongo: Db,
  tenant: Tenant,
  user: User,
  userID: string,
  now = new Date()
) {
  // Get the user being un-banned to check if they are even banned.
  const targetUser = await retrieveUser(mongo, tenant.id, userID);
  if (!targetUser) {
    throw new UserNotFoundError(userID);
  }

  // Check to see if the User is currently banned.
  const banStatus = consolidateUserBanStatus(targetUser.status.ban);
  if (!banStatus.active) {
    // The user is not ban currently, just return the user because we don't
    // have to do anything.
    return targetUser;
  }

  return removeUserBan(mongo, tenant.id, userID, user.id, now);
}

export async function ignore(
  mongo: Db,
  tenant: Tenant,
  user: User,
  userID: string,
  now = new Date()
) {
  // Get the user being ignored to check if they exist.
  const targetUser = await retrieveUser(mongo, tenant.id, userID);
  if (!targetUser) {
    throw new UserNotFoundError(userID);
  }

  const userToBeIgnoredIsStaff = hasStaffRole(targetUser);
  if (userToBeIgnoredIsStaff) {
    throw new UserCannotBeIgnoredError(userID);
  }

  // TODO: extract function
  if (user.ignoredUsers && user.ignoredUsers.some(u => u.id === userID)) {
    // TODO: improve error
    throw new Error("user already ignored");
  }

  await ignoreUser(mongo, tenant.id, user.id, userID, now);

  return targetUser;
}

export async function removeIgnore(
  mongo: Db,
  tenant: Tenant,
  user: User,
  userID: string
) {
  // Get the user being un-ignored to check if they exist.
  const targetUser = await retrieveUser(mongo, tenant.id, userID);
  if (!targetUser) {
    throw new UserNotFoundError(userID);
  }

  if (user.ignoredUsers && user.ignoredUsers.every(u => u.id !== userID)) {
    // TODO: improve error
    throw new Error("user already not ignored");
  }

  await removeUserIgnore(mongo, tenant.id, user.id, userID);

  return targetUser;
}

export async function requestCommentsDownload(
  mongo: Db,
  mailer: MailerQueue,
  tenant: Tenant,
  config: Config,
  signingConfig: JWTSigningConfig,
  user: User,
  now: Date
) {
  if (!tenant.accountFeatures.downloadComments) {
    throw new Error("Downloading comments is not enabled");
  }
  // Check to see if the user is allowed to download this now.
  if (
    user.lastDownloadedAt &&
    DateTime.fromJSDate(user.lastDownloadedAt)
      .plus({ seconds: DOWNLOAD_LIMIT_TIMEFRAME_DURATION })
      .toSeconds() >= DateTime.fromJSDate(now).toSeconds()
  ) {
    throw new Error("requested download too early");
  }

  const downloadUrl = await generateDownloadLink(
    user.id,
    tenant,
    config,
    signingConfig,
    now
  );

  await setUserLastDownloadedAt(mongo, tenant.id, user.id, now);

  if (user.email) {
    await mailer.add({
      tenantID: tenant.id,
      message: {
        to: user.email,
      },
      template: {
        name: "account-notification/download-comments",
        context: {
          username: user.username!,
          date: Intl.DateTimeFormat(tenant.locale).format(now),
          downloadUrl,
          organizationName: tenant.organization.name,
          organizationURL: tenant.organization.url,
        },
      },
    });
  } else {
    logger.error(
      { userID: user.id },
      "could not send download email because the user does not have an email address"
    );
  }

  return user;
}

export async function requestUserCommentsDownload(
  mongo: Db,
  tenant: Tenant,
  config: Config,
  signingConfig: JWTSigningConfig,
  userID: string,
  now: Date
) {
  const downloadUrl = await generateAdminDownloadLink(
    userID,
    tenant,
    config,
    signingConfig,
    now
  );

  return downloadUrl;
}

export async function updateNotificationSettings(
  mongo: Db,
  tenant: Tenant,
  user: User,
  settings: NotificationSettingsInput
) {
  return updateUserNotificationSettings(mongo, tenant.id, user.id, settings);
}

function userLastCommentIDKey(
  tenant: Pick<Tenant, "id">,
  user: Pick<User, "id">
) {
  return `${tenant.id}:lastCommentID:${user.id}`;
}

/**
 * updateUserLastCommentID will update the id of the users most recent comment.
 *
 * @param redis the Redis instance that Coral interacts with
 * @param tenant the Tenant to operate on
 * @param user the User that we're setting the limit for
 * @param commentID the id of the comment
 */
export async function updateUserLastCommentID(
  redis: AugmentedRedis,
  tenant: Tenant,
  user: User,
  commentID: string
) {
  const key = userLastCommentIDKey(tenant, user);

  await redis.set(key, commentID, "EX", COMMENT_REPEAT_POST_DURATION);
}

/**
 * retrieveUserLastComment will return the id (if set) of the comment that
 * the user last wrote. This will return null if the user has not made a comment
 * within the CURRENT_REPEAT_POST_TIMESPAN.
 *
 * @param mongo the db
 * @param redis the Redis instance that Coral interacts with
 * @param tenant the Tenant to operate on
 * @param user the User that we're looking up the limit for
 */
export async function retrieveUserLastComment(
  mongo: Db,
  redis: AugmentedRedis,
  tenant: Tenant,
  user: User
): Promise<Readonly<Comment> | null> {
  const id: string | null = await redis.get(userLastCommentIDKey(tenant, user));
  if (!id) {
    return null;
  }

  return retrieveComment(mongo, tenant.id, id);
}

export interface LinkUser {
  email: string;
  password: string;
}

export async function link(
  mongo: Db,
  tenant: Tenant,
  source: User,
  { email, password }: LinkUser
) {
  if (!linkUsersAvailable(tenant)) {
    throw new Error("cannot link users, not available");
  }

  // TODO: validate the source user

  // Refuse to link a user that already has an email address.
  if (source.email || hasLocalProfile(source)) {
    throw new Error("user already has an email linked to the source account");
  }

  // Validate the input. If the values do not pass validation, it can't possibly
  // be correct.
  validateEmail(email);

  // Validate if the credentials are correct.
  const destination = await retrieveUserWithEmail(mongo, tenant.id, email);
  if (!destination) {
    throw new InvalidCredentialsError(
      "can't find user linked with email address"
    );
  }

  // Validate that the source and destination user aren't the same.
  if (destination.id === source.id) {
    throw new Error("cannot link the same accounts together");
  }

  // Ensure that the destination profile has a local profile.
  if (!hasLocalProfile(destination, email)) {
    throw new Error("destination user does not have a local profile");
  }

  // Ensure there is no clash between the source and destination user profiles.
  const profiles = {
    destination: (destination.profiles || []).map(p => p.type),
    source: (source.profiles || []).map(p => p.type),
  };

  // Check for any intersecting profiles.
  const intersecting = intersection(profiles.destination, profiles.source);
  if (intersecting.length > 0) {
    throw new Error(
      `user linking found intersecting profiles: ${intersecting}`
    );
  }

  // Verify if the password provided is correct for this account.
  const verified = await verifyUserPassword(destination, password, email);
  if (!verified) {
    throw new InvalidCredentialsError("can't verify password for linking");
  }

  // Perform the account linking step to delete the source user and copy over
  // the account profiles.
  const linked = await linkUsers(mongo, tenant.id, source.id, destination.id);

  // TODO: send an email to the linked user

  return linked;
}<|MERGE_RESOLUTION|>--- conflicted
+++ resolved
@@ -128,13 +128,13 @@
   // Validate the input.
   validateFindOrCreateUserInput(input, options);
 
-<<<<<<< HEAD
+  let user: Readonly<User>;
+  let wasUpserted: boolean;
+
   try {
-    const user = await findOrCreateUser(mongo, tenant.id, input, now);
-
-    // TODO: (wyattjoh) evaluate the tenant to determine if we should send the verification email.
-
-    return user;
+    const result = await findOrCreateUser(mongo, tenant.id, input, now);
+    user = result.user;
+    wasUpserted = result.wasUpserted;
   } catch (err) {
     // If this is an error related to a duplicate email, we might be in a
     // position where the user can link their accounts. This can only occur if
@@ -146,32 +146,26 @@
 
       // Create the user again this time, but associate the duplicate email to
       // the user account.
-      const user = await findOrCreateUser(
+      const result = await findOrCreateUser(
         mongo,
         tenant.id,
         { ...rest, duplicateEmail: email },
         now
       );
 
-      return user;
+      user = result.user;
+      wasUpserted = result.wasUpserted;
+    } else {
+      throw err;
     }
-=======
-  const { user, wasUpserted } = await findOrCreateUser(
-    mongo,
-    tenant.id,
-    input,
-    now
-  );
+  }
 
   if (wasUpserted) {
     // TODO: (wyattjoh) emit that a user was created
   }
 
   // TODO: (wyattjoh) evaluate the tenant to determine if we should send the verification email.
->>>>>>> 33556044
-
-    throw err;
-  }
+  return user;
 }
 
 export type CreateUser = FindOrCreateUserInput;
@@ -1308,6 +1302,7 @@
   // Validate the input. If the values do not pass validation, it can't possibly
   // be correct.
   validateEmail(email);
+  validatePassword(password);
 
   // Validate if the credentials are correct.
   const destination = await retrieveUserWithEmail(mongo, tenant.id, email);
