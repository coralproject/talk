import Joi from "joi";
import jwt from "jsonwebtoken";
import {
  CertSigningKey,
  JwksClient,
  RsaSigningKey,
  SigningKey,
} from "jwks-rsa";
import { isNil } from "lodash";

<<<<<<< HEAD
import { MongoContext } from "coral-server/data/context";
=======
import { Config } from "coral-server/config";
>>>>>>> ce142abb
import { TokenInvalidError } from "coral-server/errors";
import { validateSchema } from "coral-server/helpers";
import { OIDCAuthIntegration } from "coral-server/models/settings";
import { Tenant } from "coral-server/models/tenant";
import {
  OIDCProfile,
  retrieveUserWithProfile,
  User,
} from "coral-server/models/user";
import { AsymmetricSigningAlgorithm } from "coral-server/services/jwt";
import { findOrCreate, validateUsername } from "coral-server/services/users";

import { GQLUSER_ROLE } from "coral-server/graph/schema/__generated__/types";

/**
 * OIDCIDToken describes the set of claims that are present in a ID Token. This
 * interface confirms with the ID Token specification as defined:
 * https://openid.net/specs/openid-connect-core-1_0.html#IDToken
 */
export interface OIDCIDToken {
  aud: string;
  iss: string;
  sub: string;
  exp: number; // TODO: use this as the source for how long an OIDC user can be logged in for
  email?: string;
  email_verified?: boolean;
  picture?: string;
  name?: string;
  nickname?: string;
  preferred_username?: string;
  nonce: string;
}

export const OIDCIDTokenSchema = Joi.object()
  .keys({
    sub: Joi.string().required(),
    iss: Joi.string().required(),
    aud: Joi.string().required(),
    exp: Joi.number().required(),
    email: Joi.string().lowercase().email(),
    email_verified: Joi.boolean().default(false),
    picture: Joi.string(),
    name: Joi.string(),
    nickname: Joi.string(),
    preferred_username: Joi.string(),
    nonce: Joi.string(),
  })
  .fork(
    [
      "picture",
      "email",
      "email_verified",
      "name",
      "nickname",
      "preferred_username",
    ],
    (s) => s.optional()
  );

export function isOIDCToken(token: OIDCIDToken | object): token is OIDCIDToken {
  const { error } = OIDCIDTokenSchema.validate(token, {
    // OIDC ID tokens may contain many other fields we haven't seen.. We Just
    // need to check to see that it contains at least the fields we need.
    allowUnknown: true,
  });
  return isNil(error);
}

function isCertSigningKey(
  key: SigningKey | RsaSigningKey
): key is CertSigningKey {
  return Boolean((key as CertSigningKey).publicKey);
}

function createKeyFunction(client: JwksClient): jwt.KeyFunction {
  return ({ kid }, callback) => {
    if (!kid) {
      return callback(new Error("no kid in id_token"));
    }

    // Get the signing key from the jwks provider.
    client.getSigningKey(kid, (err, key) => {
      if (err) {
        return callback(err);
      }

      // Grab the signingKey out of the provided key.
      if (isCertSigningKey(key)) {
        return callback(null, key.publicKey);
      } else {
        return callback(null, key.rsaPublicKey);
      }
    });
  };
}

export function verifyIDToken(
  tokenString: string,
  client: JwksClient,
  issuer: string,
  now: Date
) {
  return new Promise<Readonly<OIDCIDToken>>((resolve, reject) => {
    jwt.verify(
      tokenString,
      createKeyFunction(client),
      {
        issuer,
        // FIXME: (wyattjoh) support additional algorithms.
        // Currently we're limited by the key retrieval factory to only support
        // RS256. Tracking available:
        //
        // https://github.com/auth0/node-jwks-rsa/issues/40
        // https://github.com/auth0/node-jwks-rsa/issues/50
        algorithms: [AsymmetricSigningAlgorithm.RS256],
        clockTimestamp: Math.floor(now.getTime() / 1000),
      },
      (err, token) => {
        if (err) {
          return reject(
            new TokenInvalidError(tokenString, "token validation error", err)
          );
        }

        // Validate the token.
        if (typeof token === "string") {
          return reject(
            new TokenInvalidError(tokenString, "token is not an OIDCToken")
          );
        }

        const parsed = validateSchema<OIDCIDToken>(OIDCIDTokenSchema, token);

        return resolve(parsed);
      }
    );
  });
}

export async function findOrCreateOIDCUser(
<<<<<<< HEAD
  mongo: MongoContext,
=======
  config: Config,
  mongo: Db,
>>>>>>> ce142abb
  tenant: Tenant,
  integration: OIDCAuthIntegration,
  {
    name,
    sub,
    iss,
    aud,
    preferred_username,
    nickname,
    email,
    email_verified,
    picture,
  }: OIDCIDToken,
  now = new Date()
): Promise<Readonly<User>> {
  // Construct the profile that will be used to query for the user.
  const profile: OIDCProfile = {
    type: "oidc",
    id: sub,
    issuer: iss,
    audience: aud,
  };

  // Try to lookup user given their id provided in the `sub` claim.
  const user = await retrieveUserWithProfile(mongo, tenant.id, profile);
  if (user) {
    return user;
  }

  if (!integration.allowRegistration) {
    throw new Error("registration is disabled");
  }

  // Try to extract the username from the following chain:
  let username = preferred_username || nickname || name;
  if (username) {
    try {
      validateUsername(username);
    } catch (err) {
      username = undefined;
    }
  }

  // Create the new user, as one didn't exist before!
  return await findOrCreate(
    config,
    mongo,
    tenant,
    {
      username,
      role: GQLUSER_ROLE.COMMENTER,
      email,
      emailVerified: email_verified,
      avatar: picture,
      profile,
    },
    {},
    now
  );
}

export async function findOrCreateOIDCUserWithToken(
<<<<<<< HEAD
  mongo: MongoContext,
=======
  config: Config,
  mongo: Db,
>>>>>>> ce142abb
  tenant: Tenant,
  client: JwksClient,
  integration: Required<OIDCAuthIntegration>,
  tokenString: string,
  now: Date
) {
  // Verify and parse the ID token provided.
  const token = await verifyIDToken(
    tokenString,
    client,
    integration.issuer,
    now
  );

  // Find or create the user based on the verified token.
  return findOrCreateOIDCUser(config, mongo, tenant, integration, token, now);
}<|MERGE_RESOLUTION|>--- conflicted
+++ resolved
@@ -8,11 +8,8 @@
 } from "jwks-rsa";
 import { isNil } from "lodash";
 
-<<<<<<< HEAD
+import { Config } from "coral-server/config";
 import { MongoContext } from "coral-server/data/context";
-=======
-import { Config } from "coral-server/config";
->>>>>>> ce142abb
 import { TokenInvalidError } from "coral-server/errors";
 import { validateSchema } from "coral-server/helpers";
 import { OIDCAuthIntegration } from "coral-server/models/settings";
@@ -153,12 +150,8 @@
 }
 
 export async function findOrCreateOIDCUser(
-<<<<<<< HEAD
+  config: Config,
   mongo: MongoContext,
-=======
-  config: Config,
-  mongo: Db,
->>>>>>> ce142abb
   tenant: Tenant,
   integration: OIDCAuthIntegration,
   {
@@ -221,12 +214,8 @@
 }
 
 export async function findOrCreateOIDCUserWithToken(
-<<<<<<< HEAD
+  config: Config,
   mongo: MongoContext,
-=======
-  config: Config,
-  mongo: Db,
->>>>>>> ce142abb
   tenant: Tenant,
   client: JwksClient,
   integration: Required<OIDCAuthIntegration>,
