error-commentingDisabled = Commenting has been disabled tenant wide.
error-storyClosed = Story is currently closed for commenting.
error-commentBodyTooShort = Comment body must have at least {$min} characters.
error-parentCommentRejected = A comment earlier in this conversation thread was removed. No additional replies can be submitted.
error-ancestorRejected = A comment earlier in this conversation thread was removed. No additional replies can be submitted.
error-commentBodyExceedsMaxLength =
  Comment body exceeds maximum length of {$max} characters.
error-storyURLNotPermitted =
  The specified story URL does not exist in the permitted domains list.
error-duplicateStoryURL =  The specified story URL already exists.
error-tenantNotFound = Tenant hostname ({$hostname}) not found.
error-userNotFound = User ({$userID}) not found.
error-notFound = Unrecognized request URL ({$method} {$path}).
error-tokenInvalid = Invalid API Token provided.
error-tokenNotFound = Specified token does not exist.
error-emailAlreadySet = Email address has already been set.
error-emailNotSet = Email address has not been set yet.
error-emailDomainProtected = Email domain cannot be moderated.
error-duplicateUser =
  Specified user already exists with a different login method.
error-duplicateEmail = Specified email address is already in use.
error-duplicateEmailDomain = Specified email domain is already configured.
error-localProfileAlreadySet =
  Specified account already has a password set.
error-localProfileNotSet =
  Specified account does not have a password set.
error-SSOProfileNotSet = Specified user does not have an SSO profile.
error-usernameAlreadySet = Specified account already has their username set.
error-usernameContainsInvalidCharacters =
  Provided username contains invalid characters.
error-usernameExceedsMaxLength =
  Username exceeds maximum length of {$max} characters.
error-usernameTooShort =
  Username must have at least {$min} characters.
error-passwordTooShort =
  Password must have at least {$min} characters.
error-emailInvalidFormat =
  Provided email address does not appear to be a valid email.
error-emailExceedsMaxLength =
  Email address exceeds maximum length of {$max} characters.
error-scrapeFailed = Could not scrape the URL { $url }.
error-internalError = Internal Error
error-tenantInstalledAlready = Tenant has already been installed.
error-userNotEntitled = You are not authorized to access that resource.
error-storyNotFound = Story ({$storyID}) not found.
error-commentNotFound = Comment ({$commentID}) not found.
error-commentRevisionNotFound = Comment ({ $commentID }) with revision ({ $commentRevisionID }) not found.
error-invalidCredentials = Email and/or password combination incorrect.
error-toxicComment = Are you sure? The language in this comment might violate our community guidelines. You can edit the comment or submit it for moderator review.
error-spamComment = The language in this comment looks like spam. You can edit the comment or submit it anyway for moderator review.
error-userAlreadySuspended = The user already has an active suspension until {$until}.
error-userAlreadyBanned = The user is already banned.
error-userBanned = Your account is currently banned.
error-userSiteBanned = Your account is currently banned on { $siteName }.
error-moderatorCannotBeBannedOnSite = You cannot ban a site moderator from their own site. You can cancel this action or change their role before trying again.
error-userSuspended = Your account is currently suspended until {$until}.
error-userWarned = Your account has been issued a warning, to continue participating please review the warning message above.
error-integrationDisabled = Specified integration is disabled.
error-passwordResetTokenExpired = Password reset link expired.
error-emailConfirmTokenExpired = Email confirmation link expired.
error-rateLimitExceeded = You're trying to do that too many times. Please wait and try again.
error-inviteTokenExpired = Invite link has expired.
error-inviteRequiresEmailAddresses = Please add an email address to send invitations.
error-passwordIncorrect = Incorrect password. Please try again.
error-usernameAlreadyUpdated = You may only change your username once every { framework-timeago-time }.
error-persistedQueryNotFound = The persisted query with ID { $id } was not found.
error-rawQueryNotAuthorized = You are not authorized to execute this query.
error-inviteIncludesExistingUser = A user with the email address { $email } already exists.
error-repeatPost = Are you sure? This comment is very similar to your previous comment.
error-installationForbidden = { -product-name } is already installed. To install another Tenant on this domain ({ $domain }) you need to generate an installation token.
error-duplicateSiteOrigin = Allowed domains may only be associated with a single site.
error-validation = A validation error occurred.
error-userBioTooLong = Bio exceeds maximum length.
error-commentEditWindowExpired = Edit time has expired. You can no longer edit this comment. Why not post another one?
error-authorAlreadyHasRatedStory = You’ve already submitted a rating on this page.
error-cannotCreateCommentOnArchivedStory = Cannot create a comment on an archived story without unarchiving.
error-cannotOpenAnArchivedStory = Cannot open an archived story. The story must be unarchived first.
error-cannotMergeAnArchivedStory = Cannot merge an archived story. The story must be unarchived first.
error-usernameAlreadyExists = This username already exists. Please choose another.
<<<<<<< HEAD
error-unableToUpdateStoryURL = Unable to update the story URL.
=======
error-dataCachingNotAvailable = Data caching is not available at this time.
>>>>>>> 295bc5aa
<|MERGE_RESOLUTION|>--- conflicted
+++ resolved
@@ -77,8 +77,5 @@
 error-cannotOpenAnArchivedStory = Cannot open an archived story. The story must be unarchived first.
 error-cannotMergeAnArchivedStory = Cannot merge an archived story. The story must be unarchived first.
 error-usernameAlreadyExists = This username already exists. Please choose another.
-<<<<<<< HEAD
 error-unableToUpdateStoryURL = Unable to update the story URL.
-=======
-error-dataCachingNotAvailable = Data caching is not available at this time.
->>>>>>> 295bc5aa
+error-dataCachingNotAvailable = Data caching is not available at this time.