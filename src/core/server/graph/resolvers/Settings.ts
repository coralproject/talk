import { defaultRTEConfiguration } from "coral-server/models/settings";
import validFeatureFlagsFilter from "coral-server/models/settings/validFeatureFlagsFilter";
import {
  areRepliesFlattened,
  isAMPEnabled,
  isForReviewQueueEnabled,
  retrieveAnnouncementIfEnabled,
  Tenant,
} from "coral-server/models/tenant";

import {
  GQLSettingsTypeResolver,
  GQLWEBHOOK_EVENT_NAME,
} from "coral-server/graph/schema/__generated__/types";

import { LiveConfigurationInput } from "./LiveConfiguration";

export const Settings: GQLSettingsTypeResolver<Tenant> = {
  slack: ({ slack = {} }) => slack,
  featureFlags: ({ featureFlags = [] }, args, ctx) =>
    featureFlags.filter(validFeatureFlagsFilter(ctx.user)),
  announcement: ({ announcement }) =>
    retrieveAnnouncementIfEnabled(announcement),
  multisite: async ({ id }, input, ctx) => {
    const sites = await ctx.loaders.Sites.connection({});
    return sites.edges.length > 1;
  },
  webhookEvents: () => Object.values(GQLWEBHOOK_EVENT_NAME),
  rte: ({ rte = defaultRTEConfiguration }) => rte,
  media: ({ media = {} }) => media,
  live: ({ live }): LiveConfigurationInput => live,
  memberBios: ({ memberBios = false }) => memberBios,
  premoderateSuspectWords: ({ premoderateSuspectWords = false }) =>
    premoderateSuspectWords,
  premoderateAllCommentsSites: ({ premoderateAllCommentsSites = [] }) =>
    premoderateAllCommentsSites,
  stories: ({ stories }) => stories,
  amp: (parent, args, ctx) => isAMPEnabled(ctx.tenant),
  flattenReplies: (parent, args, ctx) => areRepliesFlattened(ctx.tenant),
  forReviewQueue: (parent, args, ctx) => isForReviewQueueEnabled(ctx.tenant),
  disableDefaultFonts: ({ disableDefaultFonts }) =>
    Boolean(disableDefaultFonts),
  emailDomainModeration: ({ emailDomainModeration = [] }) =>
    emailDomainModeration,
<<<<<<< HEAD
  loadAllComments: ({ loadAllComments = true }) => loadAllComments,
=======
  badges: ({ badges, staff }, args, ctx) => {
    const badgeConfig = badges || staff;

    return badgeConfig;
  },
  staff: ({ staff, badges }, args, ctx) => {
    // Default to new badges config if present
    const deprecated = badges || staff;

    return deprecated;
  },
>>>>>>> 2570fc41
};<|MERGE_RESOLUTION|>--- conflicted
+++ resolved
@@ -42,9 +42,7 @@
     Boolean(disableDefaultFonts),
   emailDomainModeration: ({ emailDomainModeration = [] }) =>
     emailDomainModeration,
-<<<<<<< HEAD
   loadAllComments: ({ loadAllComments = true }) => loadAllComments,
-=======
   badges: ({ badges, staff }, args, ctx) => {
     const badgeConfig = badges || staff;
 
@@ -56,5 +54,4 @@
 
     return deprecated;
   },
->>>>>>> 2570fc41
 };