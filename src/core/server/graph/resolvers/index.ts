import Cursor from "coral-server/graph/scalars/cursor";
import Locale from "coral-server/graph/scalars/locale";
import Time from "coral-server/graph/scalars/time";

import { GQLResolver } from "coral-server/graph/schema/__generated__/types";

import { AkismetExternalIntegration } from "./AkismetExternalIntegration";
import { ApproveCommentPayload } from "./ApproveCommentPayload";
import { AuthenticationTargetFilter } from "./AuthenticationTargetFilter";
import { AuthIntegrations } from "./AuthIntegrations";
import { BanStatus } from "./BanStatus";
import { BanStatusHistory } from "./BanStatusHistory";
import { CloseCommenting } from "./CloseCommenting";
import { Comment } from "./Comment";
import { CommentCounts } from "./CommentCounts";
import { CommentCreatedPayload } from "./CommentCreatedPayload";
import { CommentEditedPayload } from "./CommentEditedPayload";
import { CommentEnteredModerationQueuePayload } from "./CommentEnteredModerationQueuePayload";
import { CommentEnteredPayload } from "./CommentEnteredPayload";
import { CommentLeftModerationQueuePayload } from "./CommentLeftModerationQueuePayload";
import { CommentMedia } from "./CommentMedia";
import { CommentModerationAction } from "./CommentModerationAction";
import { CommentReleasedPayload } from "./CommentReleasedPayload";
import { CommentReplyCreatedPayload } from "./CommentReplyCreatedPayload";
import { CommentRevision } from "./CommentRevision";
import { CommentStatusUpdatedPayload } from "./CommentStatusUpdatedPayload";
import { DisableCommenting } from "./DisableCommenting";
import { EditInfo } from "./EditInfo";
import { ExternalMediaConfiguration } from "./ExternalMediaConfiguration";
import { ExternalModerationPhase } from "./ExternalModerationPhase";
import { FacebookAuthIntegration } from "./FacebookAuthIntegration";
import { FeatureCommentPayload } from "./FeatureCommentPayload";
import { Flag } from "./Flag";
import { GiphyMediaConfiguration } from "./GiphyMediaConfiguration";
import { GoogleAuthIntegration } from "./GoogleAuthIntegration";
import { Invite } from "./Invite";
import { LiveConfiguration } from "./LiveConfiguration";
import { LocalAuthIntegration } from "./LocalAuthIntegration";
import { MediaConfiguration } from "./MediaConfiguration";
import { ModerationQueue } from "./ModerationQueue";
import { ModerationQueues } from "./ModerationQueues";
import { ModeratorNote } from "./ModeratorNote";
import { ModMessageStatus } from "./ModMessageStatus";
import { ModMessageStatusHistory } from "./ModMessageStatusHistory";
import { Mutation } from "./Mutation";
import { OIDCAuthIntegration } from "./OIDCAuthIntegration";
import { PremodStatus } from "./PremodStatus";
import { PremodStatusHistory } from "./PremodStatusHistory";
import { Profile } from "./Profile";
import { Query } from "./Query";
import { Queue } from "./Queue";
import { Queues } from "./Queues";
import { Reaction } from "./Reaction";
import { RecentCommentHistory } from "./RecentCommentHistory";
import { RejectCommentPayload } from "./RejectCommentPayload";
import { RTEConfiguration } from "./RTEConfiguration";
import { Settings } from "./Settings";
import { SigningSecret } from "./SigningSecret";
import { Site } from "./Site";
import { SlackConfiguration } from "./SlackConfiguration";
import { SSOAuthIntegration } from "./SSOAuthIntegration";
import { StaffConfiguration } from "./StaffConfig";
import { Story } from "./Story";
import { StoryRatings } from "./StoryRatings";
import { StoryScrapingConfiguration } from "./StoryScrapingConfiguration";
import { StorySettings } from "./StorySettings";
import { Subscription } from "./Subscription";
import { SuspensionStatus } from "./SuspensionStatus";
import { SuspensionStatusHistory } from "./SuspensionStatusHistory";
import { Tag } from "./Tag";
import { TwitterMediaConfiguration } from "./TwitterMediaConfiguration";
import { User } from "./User";
import { UserMediaSettings } from "./UserMediaSettings";
import { UserModerationScopes } from "./UserModerationScopes";
import { UsernameHistory } from "./UsernameHistory";
import { UsernameStatus } from "./UsernameStatus";
import { UserStatus } from "./UserStatus";
import { WarningStatus } from "./WarningStatus";
import { WarningStatusHistory } from "./WarningStatusHistory";
import { WebhookEndpoint } from "./WebhookEndpoint";
import { YouTubeMediaConfiguration } from "./YouTubeMediaConfiguration";

const Resolvers: GQLResolver = {
  AkismetExternalIntegration,
  ApproveCommentPayload,
  AuthIntegrations,
  BanStatus,
  BanStatusHistory,
  CloseCommenting,
  Comment,
  CommentCounts,
  CommentCreatedPayload,
  CommentEnteredModerationQueuePayload,
  CommentEnteredPayload,
  CommentLeftModerationQueuePayload,
  CommentMedia,
  CommentModerationAction,
  CommentReleasedPayload,
  CommentReplyCreatedPayload,
  CommentRevision,
  CommentStatusUpdatedPayload,
  Cursor,
  DisableCommenting,
  EditInfo,
  ExternalMediaConfiguration,
  ExternalModerationPhase,
  FacebookAuthIntegration,
  FeatureCommentPayload,
  Flag,
  GiphyMediaConfiguration,
  GoogleAuthIntegration,
  Invite,
  LiveConfiguration,
  Locale,
  MediaConfiguration,
  ModerationQueue,
  ModerationQueues,
  ModeratorNote,
  ModMessageStatus,
  ModMessageStatusHistory,
  Mutation,
  OIDCAuthIntegration,
  PremodStatus,
  PremodStatusHistory,
  Profile,
  Query,
  Queue,
  Queues,
  Reaction,
  RecentCommentHistory,
  RejectCommentPayload,
  RTEConfiguration,
  Settings,
  SigningSecret,
  Site,
  SlackConfiguration,
  SSOAuthIntegration,
  StaffConfiguration,
  Story,
  StoryRatings,
  StoryScrapingConfiguration,
  StorySettings,
  Subscription,
  SuspensionStatus,
  SuspensionStatusHistory,
  Tag,
  Time,
  TwitterMediaConfiguration,
  User,
  UserMediaSettings,
  UserModerationScopes,
  UsernameHistory,
  UsernameStatus,
  UserStatus,
  WarningStatus,
  WarningStatusHistory,
  WebhookEndpoint,
  YouTubeMediaConfiguration,
  LocalAuthIntegration,
  AuthenticationTargetFilter,
<<<<<<< HEAD
=======
  CommentEditedPayload,
>>>>>>> b8a24713
};

export default Resolvers;<|MERGE_RESOLUTION|>--- conflicted
+++ resolved
@@ -158,10 +158,7 @@
   YouTubeMediaConfiguration,
   LocalAuthIntegration,
   AuthenticationTargetFilter,
-<<<<<<< HEAD
-=======
   CommentEditedPayload,
->>>>>>> b8a24713
 };
 
 export default Resolvers;