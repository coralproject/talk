import { GraphQLSchema } from "graphql";
import { Redis } from "ioredis";
import { Db } from "mongodb";

import { Config } from "talk-common/config";
import { graphqlMiddleware } from "talk-server/graph/common/middleware";
import { TaskQueue } from "talk-server/services/queue";
import { Request } from "talk-server/types/express";

import TenantContext from "./context";

export interface TenantGraphQLMiddlewareOptions {
  schema: GraphQLSchema;
  config: Config;
  mongo: Db;
  redis: Redis;
<<<<<<< HEAD
  queue: TaskQueue;
=======
>>>>>>> 685dbfd7
}

export default async ({
  schema,
  config,
  mongo,
  redis,
<<<<<<< HEAD
  queue,
=======
>>>>>>> 685dbfd7
}: TenantGraphQLMiddlewareOptions) => {
  return graphqlMiddleware(config, async (req: Request) => {
    // Load the tenant and user from the request.
    const { tenant, user, tenantCache } = req;

    // Return the graph options.
    return {
      schema,
      context: new TenantContext({
        req,
        mongo,
        redis,
        tenant: tenant!,
        user,
        tenantCache,
<<<<<<< HEAD
        queue,
=======
>>>>>>> 685dbfd7
      }),
    };
  });
};<|MERGE_RESOLUTION|>--- conflicted
+++ resolved
@@ -14,10 +14,7 @@
   config: Config;
   mongo: Db;
   redis: Redis;
-<<<<<<< HEAD
   queue: TaskQueue;
-=======
->>>>>>> 685dbfd7
 }
 
 export default async ({
@@ -25,10 +22,7 @@
   config,
   mongo,
   redis,
-<<<<<<< HEAD
   queue,
-=======
->>>>>>> 685dbfd7
 }: TenantGraphQLMiddlewareOptions) => {
   return graphqlMiddleware(config, async (req: Request) => {
     // Load the tenant and user from the request.
@@ -44,10 +38,7 @@
         tenant: tenant!,
         user,
         tenantCache,
-<<<<<<< HEAD
         queue,
-=======
->>>>>>> 685dbfd7
       }),
     };
   });
