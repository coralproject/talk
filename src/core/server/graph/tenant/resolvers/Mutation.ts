import { GQLMutationTypeResolver } from "coral-server/graph/tenant/schema/__generated__/types";

// TODO: (wyattjoh) add rate limiting to these edges

export const Mutation: Required<GQLMutationTypeResolver<void>> = {
  editComment: async (source, { input }, ctx) => ({
    comment: await ctx.mutators.Comments.edit(input),
    clientMutationId: input.clientMutationId,
  }),
  createComment: async (source, { input }, ctx) => ({
    edge: {
      // Depending on the sort we can't determine the accurate cursor in a
      // performant way, so we return an empty string.
      cursor: "",
      node: await ctx.mutators.Comments.create(input),
    },
    clientMutationId: input.clientMutationId,
  }),
  createCommentReply: async (source, { input }, ctx) => ({
    edge: {
      // Depending on the sort we can't determine the accurate cursor in a
      // performant way, so we return an empty string.
      cursor: "",
      node: await ctx.mutators.Comments.create(input),
    },
    clientMutationId: input.clientMutationId,
  }),
  updateSettings: async (source, { input }, ctx) => ({
    settings: await ctx.mutators.Settings.update(input),
    clientMutationId: input.clientMutationId,
  }),
  createCommentReaction: async (source, { input }, ctx) => ({
    comment: await ctx.mutators.Comments.createReaction(input),
    clientMutationId: input.clientMutationId,
  }),
  removeCommentReaction: async (source, { input }, ctx) => ({
    comment: await ctx.mutators.Comments.removeReaction(input),
    clientMutationId: input.clientMutationId,
  }),
  createCommentDontAgree: async (source, { input }, ctx) => ({
    comment: await ctx.mutators.Comments.createDontAgree(input),
    clientMutationId: input.clientMutationId,
  }),
  removeCommentDontAgree: async (source, { input }, ctx) => ({
    comment: await ctx.mutators.Comments.removeDontAgree(input),
    clientMutationId: input.clientMutationId,
  }),
  createCommentFlag: async (source, { input }, ctx) => ({
    comment: await ctx.mutators.Comments.createFlag(input),
    clientMutationId: input.clientMutationId,
  }),
  featureComment: async (
    source,
    { input: { clientMutationId, ...input } },
    ctx
  ) => ({
    comment: await ctx.mutators.Comments.feature(input),
    clientMutationId,
  }),
  unfeatureComment: async (
    source,
    { input: { clientMutationId, ...input } },
    ctx
  ) => ({
    comment: await ctx.mutators.Comments.unfeature(input),
    clientMutationId,
  }),
  regenerateSSOKey: async (source, { input }, ctx) => ({
    settings: await ctx.mutators.Settings.regenerateSSOKey(),
    clientMutationId: input.clientMutationId,
  }),
  createStory: async (source, { input }, ctx) => ({
    story: await ctx.mutators.Stories.create(input),
    clientMutationId: input.clientMutationId,
  }),
  updateStory: async (source, { input }, ctx) => ({
    story: await ctx.mutators.Stories.update(input),
    clientMutationId: input.clientMutationId,
  }),
  updateStorySettings: async (source, { input }, ctx) => ({
    story: await ctx.mutators.Stories.updateSettings(input),
    clientMutationId: input.clientMutationId,
  }),
  closeStory: async (source, { input }, ctx) => ({
    story: await ctx.mutators.Stories.close(input),
    clientMutationId: input.clientMutationId,
  }),
  openStory: async (source, { input }, ctx) => ({
    story: await ctx.mutators.Stories.open(input),
    clientMutationId: input.clientMutationId,
  }),
  mergeStories: async (source, { input }, ctx) => ({
    story: await ctx.mutators.Stories.merge(input),
    clientMutationId: input.clientMutationId,
  }),
  removeStory: async (source, { input }, ctx) => ({
    story: await ctx.mutators.Stories.remove(input),
    clientMutationId: input.clientMutationId,
  }),
  scrapeStory: async (source, { input }, ctx) => ({
    story: await ctx.mutators.Stories.scrape(input),
    clientMutationId: input.clientMutationId,
  }),
  approveComment: async (source, { input }, ctx) => ({
    comment: await ctx.mutators.Actions.approveComment(input),
    clientMutationId: input.clientMutationId,
  }),
  rejectComment: async (source, { input }, ctx) => ({
    comment: await ctx.mutators.Actions.rejectComment(input),
    clientMutationId: input.clientMutationId,
  }),
  inviteUsers: async (source, { input }, ctx) => ({
    invites: await ctx.mutators.Users.invite(input),
    clientMutationId: input.clientMutationId,
  }),
  setUsername: async (source, { input }, ctx) => ({
    user: await ctx.mutators.Users.setUsername(input),
    clientMutationId: input.clientMutationId,
  }),
  setEmail: async (source, { input }, ctx) => ({
    user: await ctx.mutators.Users.setEmail(input),
    clientMutationId: input.clientMutationId,
  }),
  setPassword: async (source, { input }, ctx) => ({
    user: await ctx.mutators.Users.setPassword(input),
    clientMutationId: input.clientMutationId,
  }),
  updatePassword: async (source, { input }, ctx) => ({
    user: await ctx.mutators.Users.updatePassword(input),
    clientMutationId: input.clientMutationId,
  }),
  createToken: async (source, { input }, ctx) => ({
    ...(await ctx.mutators.Users.createToken(input)),
    clientMutationId: input.clientMutationId,
  }),
  deactivateToken: async (source, { input }, ctx) => ({
    ...(await ctx.mutators.Users.deactivateToken(input)),
    clientMutationId: input.clientMutationId,
  }),
  updateUsername: async (source, { input }, ctx) => ({
    user: await ctx.mutators.Users.updateUsername(input),
    clientMutationId: input.clientMutationId,
  }),
  updateUserUsername: async (source, { input }, ctx) => ({
    user: await ctx.mutators.Users.updateUserUsername(input),
    clientMutationId: input.clientMutationId,
  }),
  updateEmail: async (source, { input }, ctx) => ({
    user: await ctx.mutators.Users.updateEmail(input),
    clientMutationId: input.clientMutationId,
  }),
  updateUserEmail: async (source, { input }, ctx) => ({
    user: await ctx.mutators.Users.updateUserEmail(input),
    clientMutationId: input.clientMutationId,
  }),
  updateUserAvatar: async (source, { input }, ctx) => ({
    user: await ctx.mutators.Users.updateUserAvatar(input),
    clientMutationId: input.clientMutationId,
  }),
  updateUserRole: async (source, { input }, ctx) => ({
    user: await ctx.mutators.Users.updateUserRole(input),
    clientMutationId: input.clientMutationId,
  }),
  banUser: async (source, { input }, ctx) => ({
    user: await ctx.mutators.Users.ban(input),
    clientMutationId: input.clientMutationId,
  }),
  removeUserBan: async (source, { input }, ctx) => ({
    user: await ctx.mutators.Users.removeBan(input),
    clientMutationId: input.clientMutationId,
  }),
  suspendUser: async (source, { input }, ctx) => ({
    user: await ctx.mutators.Users.suspend(input),
    clientMutationId: input.clientMutationId,
  }),
  removeUserSuspension: async (source, { input }, ctx) => ({
    user: await ctx.mutators.Users.removeSuspension(input),
    clientMutationId: input.clientMutationId,
  }),
  ignoreUser: async (source, { input }, ctx) => ({
    user: await ctx.mutators.Users.ignore(input),
    clientMutationId: input.clientMutationId,
  }),
  removeUserIgnore: async (source, { input }, ctx) => ({
    user: await ctx.mutators.Users.removeIgnore(input),
    clientMutationId: input.clientMutationId,
  }),
  requestCommentsDownload: async (source, { input }, ctx) => ({
    user: await ctx.mutators.Users.requestCommentsDownload(input),
    clientMutationId: input.clientMutationId,
  }),
<<<<<<< HEAD
  requestAccountDeletion: async (source, { input }, ctx) => ({
    user: await ctx.mutators.Users.requestAccountDeletion(input),
    clientMutationId: input.clientMutationId,
  }),
  cancelAccountDeletion: async (source, { input }, ctx) => ({
    user: await ctx.mutators.Users.cancelAccountDeletion(input),
=======
  requestUserCommentsDownload: async (sourc, { input }, ctx) => ({
    archiveURL: await ctx.mutators.Users.requestUserCommentsDownload(input),
>>>>>>> 7e7ce9fb
    clientMutationId: input.clientMutationId,
  }),
};<|MERGE_RESOLUTION|>--- conflicted
+++ resolved
@@ -189,17 +189,15 @@
     user: await ctx.mutators.Users.requestCommentsDownload(input),
     clientMutationId: input.clientMutationId,
   }),
-<<<<<<< HEAD
+  requestUserCommentsDownload: async (source, { input }, ctx) => ({
+    archiveURL: await ctx.mutators.Users.requestUserCommentsDownload(input),
+    clientMutationId: input.clientMutationId,
+  }),
   requestAccountDeletion: async (source, { input }, ctx) => ({
     user: await ctx.mutators.Users.requestAccountDeletion(input),
     clientMutationId: input.clientMutationId,
   }),
   cancelAccountDeletion: async (source, { input }, ctx) => ({
     user: await ctx.mutators.Users.cancelAccountDeletion(input),
-=======
-  requestUserCommentsDownload: async (sourc, { input }, ctx) => ({
-    archiveURL: await ctx.mutators.Users.requestUserCommentsDownload(input),
->>>>>>> 7e7ce9fb
-    clientMutationId: input.clientMutationId,
   }),
 };