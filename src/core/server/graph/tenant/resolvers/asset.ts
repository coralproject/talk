--- conflicted
+++ resolved
@@ -7,11 +7,8 @@
     ctx.loaders.Comments.forAsset(asset.id, input),
   // TODO: implement this.
   isClosed: () => false,
-<<<<<<< HEAD
   actionCounts: asset => decodeActionCounts(asset.action_counts),
-=======
   commentCounts: asset => asset.comment_counts,
->>>>>>> 20170333
 };
 
 export default Asset;