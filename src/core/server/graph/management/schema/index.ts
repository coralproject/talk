<<<<<<< HEAD
import { IResolvers } from "graphql-tools";

import loadSchema from "talk-server/graph/common/schema";
=======
import { loadSchema } from "talk-common/graphql";
>>>>>>> 53190f75
import resolvers from "talk-server/graph/management/resolvers";

export default function getManagementSchema() {
  return loadSchema("management", resolvers as IResolvers);
}<|MERGE_RESOLUTION|>--- conflicted
+++ resolved
@@ -1,10 +1,6 @@
-<<<<<<< HEAD
 import { IResolvers } from "graphql-tools";
 
-import loadSchema from "talk-server/graph/common/schema";
-=======
 import { loadSchema } from "talk-common/graphql";
->>>>>>> 53190f75
 import resolvers from "talk-server/graph/management/resolvers";
 
 export default function getManagementSchema() {
