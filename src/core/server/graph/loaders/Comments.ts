import DataLoader from "dataloader";
import { defaultTo, isNil, isNumber, omitBy } from "lodash";
import { DateTime } from "luxon";

import { SectionFilter } from "coral-common/section";
import GraphContext from "coral-server/graph/context";
import { retrieveManyUserActionPresence } from "coral-server/models/action/comment";
import {
  Comment,
  CommentConnectionInput,
  retrieveAllCommentsUserConnection,
  retrieveCommentConnection,
  retrieveCommentParentsConnection,
  retrieveCommentRepliesConnection,
  retrieveCommentStoryConnection,
  retrieveCommentUserConnection,
  retrieveManyComments,
  retrieveManyRecentStatusCounts,
  retrieveRejectedCommentUserConnection,
  retrieveStoryCommentTagCounts,
} from "coral-server/models/comment";
import { retrieveSharedModerationQueueQueuesCounts } from "coral-server/models/comment/counts/shared";
import { hasPublishedStatus } from "coral-server/models/comment/helpers";
import { Connection } from "coral-server/models/helpers";
import { Story } from "coral-server/models/story";
import { hasFeatureFlag, Tenant } from "coral-server/models/tenant";
import { User } from "coral-server/models/user";

import {
  CommentToParentsArgs,
  CommentToRepliesArgs,
  GQLActionPresence,
  GQLCOMMENT_SORT,
  GQLFEATURE_FLAG,
  GQLSTORY_MODE,
  GQLTAG,
  GQLUSER_ROLE,
  QueryToCommentsArgs,
  StoryToCommentsArgs,
  UserToAllCommentsArgs,
  UserToCommentsArgs,
  UserToRejectedCommentsArgs,
} from "coral-server/graph/schema/__generated__/types";

import { SingletonResolver } from "./util";

/**
 * requiredPropertyFilter will remove those properties that are nil from the
 * object as they are not nilable on the database model. If we didn't do this,
 * then any time that the property is nil, we'd be querying for comments that
 * can't possibly exist!
 *
 * @param props properties that if nil should be removed from the return object
 */
const requiredPropertyFilter = (
  props: CommentConnectionInput["filter"]
): CommentConnectionInput["filter"] => omitBy(props, isNil);

const tagFilter = (tag?: GQLTAG): CommentConnectionInput["filter"] => {
  if (tag) {
    return {
      "tags.type": tag,
    };
  }

  return {};
};

const ratingFilter = (
  tenant: Pick<Tenant, "featureFlags">,
  story: Story,
  rating?: number
): CommentConnectionInput["filter"] => {
  // If rating wasn't provided or was falsy (zero or negative), then do nothing.
  if (!isNumber(rating)) {
    return {};
  }

  // If the Tenant does not have the feature flag enabled, or the story does not
  // have this mode enabled, do nothing.
  if (
    !hasFeatureFlag(tenant, GQLFEATURE_FLAG.ENABLE_RATINGS_AND_REVIEWS) ||
    story.settings.mode !== GQLSTORY_MODE.RATINGS_AND_REVIEWS
  ) {
    return {};
  }

  // If the rating value is not a number or does not fall within bounds, then do
  // nothing.
  if (!Number.isInteger(rating) || rating < 1 || rating > 5) {
    return {};
  }

  return { rating };
};

<<<<<<< HEAD
=======
const flattenFilter = (
  parentID: string,
  options: { enabled: boolean } = { enabled: true }
): CommentConnectionInput["filter"] => {
  if (options.enabled) {
    return {
      ancestorIDs: parentID,
      parentID: undefined,
    };
  }
  return {};
};

>>>>>>> bf87c493
const queryFilter = (query?: string): CommentConnectionInput["filter"] => {
  if (query) {
    return { $text: { $search: JSON.stringify(query) } };
  }

  return {};
};

const sectionFilter = (
  tenant: Pick<Tenant, "featureFlags">,
  section?: SectionFilter
): CommentConnectionInput["filter"] => {
  // Don't filter by section if the feature flag is disabled.
  if (!hasFeatureFlag(tenant, GQLFEATURE_FLAG.SECTIONS)) {
    return {};
  }

  if (section) {
    return { section: section.name || null };
  }

  return {};
};

/**
 * primeCommentsFromConnection will prime a given context with the comments
 * retrieved via a connection.
 *
 * @param ctx graph context to use to prime the loaders.
 */
const primeCommentsFromConnection = (ctx: GraphContext) => (
  connection: Readonly<Connection<Readonly<Comment>>>
) => {
  if (!ctx.disableCaching) {
    // For each of the nodes, prime the comment loader.
    connection.nodes.forEach((comment) => {
      ctx.loaders.Comments.visible.prime(comment.id, comment);
    });
  }

  return connection;
};

/**
 * mapVisibleComment will provide a mapping function that will mark as null each
 * comment that should not be visible to the target User.
 *
 * @param user the User to determine the visibility status with based on
 * permissions
 */
const mapVisibleComment = (user?: Pick<User, "role">) => {
  // Check to see if this user is privileged and can view non-visible comments.
  const isPrivilegedUser = Boolean(
    user && [GQLUSER_ROLE.ADMIN, GQLUSER_ROLE.MODERATOR].includes(user.role)
  );

  // Return a function that will map out the non-visible comments if needed.
  return (comment: Readonly<Comment> | null) => {
    if (comment === null) {
      return null;
    }

    if (hasPublishedStatus(comment) || isPrivilegedUser) {
      return comment;
    }

    return null;
  };
};

/**
 * mapVisibleComments will map each comment an array to an array of Comment and
 * null.
 *
 * @param user the User to determine the visibility status with based on
 * permissions
 */
const mapVisibleComments = (user?: Pick<User, "role">) => (
  comments: Array<Readonly<Comment> | null>
): Array<Readonly<Comment> | null> => comments.map(mapVisibleComment(user));

export default (ctx: GraphContext) => ({
  visible: new DataLoader<string, Readonly<Comment> | null>(
    (ids: string[]) =>
      retrieveManyComments(ctx.mongo, ctx.tenant.id, ids).then(
        mapVisibleComments(ctx.user)
      ),
    {
      // Disable caching for the DataLoader if the Context is designed to be
      // long lived.
      cache: !ctx.disableCaching,
    }
  ),
  comment: new DataLoader<string, Readonly<Comment> | null>(
    (ids: string[]) => retrieveManyComments(ctx.mongo, ctx.tenant.id, ids),
    {
      // Disable caching for the DataLoader if the Context is designed to be
      // long lived.
      cache: !ctx.disableCaching,
    }
  ),
  forFilter: ({
    first,
    after,
    storyID,
    siteID,
    section,
    status,
    tag,
    query,
  }: QueryToCommentsArgs) =>
    retrieveCommentConnection(ctx.mongo, ctx.tenant.id, {
      first: defaultTo(first, 10),
      after,
      orderBy: GQLCOMMENT_SORT.CREATED_AT_DESC,
      filter: {
        ...queryFilter(query),
        ...tagFilter(tag),
        ...sectionFilter(ctx.tenant, section),
        // If these properties are not provided or are null, remove them from
        // the filter because they do not exist in a nullable state on the
        // database model.
        ...requiredPropertyFilter({ storyID, siteID, status }),
      },
    }).then(primeCommentsFromConnection(ctx)),
  retrieveMyActionPresence: new DataLoader<string, GQLActionPresence>(
    (commentIDs: string[]) => {
      if (!ctx.user) {
        // This should only ever be accessed when a user is logged in. It should
        // be safe to get the user here, but we'll throw an error anyways just
        // in case.
        throw new Error("can't get action presence of an undefined user");
      }

      return retrieveManyUserActionPresence(
        ctx.mongo,
        ctx.tenant.id,
        ctx.user.id,
        commentIDs
      );
    }
  ),
  forUser: (userID: string, { first, orderBy, after }: UserToCommentsArgs) =>
    retrieveCommentUserConnection(ctx.mongo, ctx.tenant.id, userID, {
      first: defaultTo(first, 10),
      orderBy: defaultTo(orderBy, GQLCOMMENT_SORT.CREATED_AT_DESC),
      after,
    }).then(primeCommentsFromConnection(ctx)),
  forUserAll: (userID: string, { first, after }: UserToAllCommentsArgs) =>
    retrieveAllCommentsUserConnection(ctx.mongo, ctx.tenant.id, userID, {
      first: defaultTo(first, 10),
      orderBy: GQLCOMMENT_SORT.CREATED_AT_DESC,
      after,
    }).then(primeCommentsFromConnection(ctx)),
  forUserRejected: (
    userID: string,
    { first, after }: UserToRejectedCommentsArgs
  ) =>
    retrieveRejectedCommentUserConnection(ctx.mongo, ctx.tenant.id, userID, {
      first: defaultTo(first, 10),
      orderBy: GQLCOMMENT_SORT.CREATED_AT_DESC,
      after,
    }).then(primeCommentsFromConnection(ctx)),
  taggedForStory: (
    storyID: string,
    tag: GQLTAG,
    { first, orderBy, after }: StoryToCommentsArgs
  ) =>
    retrieveCommentStoryConnection(ctx.mongo, ctx.tenant.id, storyID, {
      first: defaultTo(first, 10),
      orderBy: defaultTo(orderBy, GQLCOMMENT_SORT.CREATED_AT_DESC),
      after,
      filter: {
        // Filter optionally for comments with a specific tag.
        "tags.type": tag,
      },
    }).then(primeCommentsFromConnection(ctx)),
  forStory: async (
    storyID: string,
    { first, orderBy, after, tag, rating }: StoryToCommentsArgs
  ) => {
    const story = await ctx.loaders.Stories.story.load(storyID);
    if (!story) {
      throw new Error("cannot get comments for a story that doesn't exist");
    }

    return retrieveCommentStoryConnection(ctx.mongo, ctx.tenant.id, storyID, {
      first: defaultTo(first, 10),
      orderBy: defaultTo(orderBy, GQLCOMMENT_SORT.CREATED_AT_DESC),
      after,
      filter: {
        ...tagFilter(tag),
        ...ratingFilter(ctx.tenant, story, rating),
        // Only get Comments that are top level. If the client wants to load
        // another layer, they can request another nested connection.
        parentID: null,
      },
    }).then(primeCommentsFromConnection(ctx));
  },
  forParent: (
    storyID: string,
    parentID: string,
    { first, orderBy, after, flatten }: CommentToRepliesArgs
  ) =>
    retrieveCommentRepliesConnection(
      ctx.mongo,
      ctx.tenant.id,
      storyID,
      parentID,
      {
        first: defaultTo(first, 10),
        orderBy: defaultTo(orderBy, GQLCOMMENT_SORT.CREATED_AT_DESC),
        after,
        filter: {
          ...flattenFilter(parentID, { enabled: Boolean(flatten) }),
        },
      }
    ).then(primeCommentsFromConnection(ctx)),
  parents: (comment: Comment, { last, before }: CommentToParentsArgs) =>
    retrieveCommentParentsConnection(ctx.mongo, ctx.tenant.id, comment, {
      last: defaultTo(last, 1),
      // The cursor passed here is always going to be a number.
      before: before as number,
    }).then(primeCommentsFromConnection(ctx)),

  sharedModerationQueueQueuesCounts: new SingletonResolver(
    () =>
      retrieveSharedModerationQueueQueuesCounts(
        ctx.mongo,
        ctx.redis,
        ctx.tenant.id,
        ctx.now
      ),
    {
      // Disable caching for the DataLoader if the Context is designed to be
      // long lived.
      cacheable: !ctx.disableCaching,
    }
  ),
  tagCounts: new DataLoader((storyIDs: string[]) =>
    retrieveStoryCommentTagCounts(ctx.mongo, ctx.tenant.id, storyIDs)
  ),
  authorStatusCounts: new DataLoader((authorIDs: string[]) =>
    retrieveManyRecentStatusCounts(
      ctx.mongo,
      ctx.tenant.id,
      DateTime.fromJSDate(ctx.now)
        .plus({ seconds: -ctx.tenant.recentCommentHistory.timeFrame })
        .toJSDate(),
      authorIDs
    )
  ),
});<|MERGE_RESOLUTION|>--- conflicted
+++ resolved
@@ -94,8 +94,6 @@
   return { rating };
 };
 
-<<<<<<< HEAD
-=======
 const flattenFilter = (
   parentID: string,
   options: { enabled: boolean } = { enabled: true }
@@ -109,7 +107,6 @@
   return {};
 };
 
->>>>>>> bf87c493
 const queryFilter = (query?: string): CommentConnectionInput["filter"] => {
   if (query) {
     return { $text: { $search: JSON.stringify(query) } };
