--- conflicted
+++ resolved
@@ -9573,8 +9573,6 @@
   refreshStoryCounts(
     input: RefreshStoryCountsInput!
   ): RefreshStoryCountsPayload! @auth(roles: [ADMIN])
-<<<<<<< HEAD
-=======
 
   """
   cacheStory will cache the given Story and its comments into redis for fast
@@ -9595,7 +9593,6 @@
   flushRedis flushes the redis instance.
   """
   flushRedis(input: FlushRedisInput!): FlushRedisPayload! @auth(roles: [ADMIN])
->>>>>>> 66942cb8
 }
 
 ##################
