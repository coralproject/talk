################################################################################
## Custom Directives
################################################################################

"""
USER_AUTH_CONDITIONS describes conditions that would prevent a given User to
execute any set of mutations or reserved queries.
"""
enum USER_AUTH_CONDITIONS {
  """
  MISSING_NAME is provided when the User does not have an associated username or
  display name.
  """
  MISSING_NAME

  """
  MISSING_EMAIL is provided when the User does not have an associated email
  address.
  """
  MISSING_EMAIL

  """
  BANNED is provided when the User is currently banned.
  """
  BANNED

  """
  SUSPENDED is provided when the User is currently under an active suspension.
  """
  SUSPENDED

  """
  PENDING_DELETION is provided when the User is scheduled for deletion and will
  remain after being deleted.
  """
  PENDING_DELETION

  """
  WARNED
  """
  WARNED
}

"""
auth is a directive that will enforce authorization rules on the schema
definition. It will restrict the viewer of the field based on roles or if the
`userIDField` is specified, it  will see if the current users ID equals the field
specified. This allows users that own a specific resource (like a comment, or a
flag) see their own content, but restrict it to everyone else. If the directive
is used without options, it simply requires a logged in user. `permit` can be
used to allow specific `USER_AUTH_CONDITIONS` that normally (if present) would
deny access to any edge associated with the `@auth` directive. If a User has
only some of the conditions listed, they will pass, but if they have at least
one more that isn't in the list, the request will be denied. If `unscoped` is
provided and is `true`, it will require that the user does not have any
moderation scopes applied to their account (such as a site moderator).
"""
directive @auth(
  roles: [USER_ROLE!]
  unscoped: Boolean
  userIDField: String
  permit: [USER_AUTH_CONDITIONS!]
) on FIELD_DEFINITION

"""
constraint is a directive that will perform validation on input fields used as
arguments to parameters passed in to operations.
"""
directive @constraint(min: Int, max: Int) on ARGUMENT_DEFINITION

"""
rate enforces a rate limit on requests made by the user.
"""
directive @rate(max: Int = 1, seconds: Int!, key: String) on FIELD_DEFINITION

"""
deprecated indicates that a field should not be used in the future.
"""
directive @deprecated(
  reason: String = "No longer supported"
) on FIELD_DEFINITION | ENUM_VALUE

enum CACHE_CONTROL_SCOPE {
  PUBLIC
  PRIVATE
}

directive @cacheControl(
  scope: CACHE_CONTROL_SCOPE
  maxAge: Int
) on FIELD_DEFINITION | OBJECT | INTERFACE

################################################################################
## Custom Scalar Types
################################################################################

"""
Time represented as an ISO8601 string.
"""
scalar Time

"""
Cursor represents a paginating cursor.
"""
scalar Cursor

"""
Locale represents a language code in the BCP 47 format.
"""
scalar Locale

################################################################################
## Custom Input Types
################################################################################

input SectionFilter {
  """
  name when provided will filter only those comments/stories that have this
  section. When name is not provided or is null, only comments/stories without
  a section (uncategorized) will be returned. In order to return all
  comments/stories regardless of section, specify null or undefined for this
  filter option.
  """
  name: String
}

################################################################################
## Actions
################################################################################

"""
COMMENT_FLAG_REPORTED_REASON is a reason that is reported by a User on a
Comment.
"""
enum COMMENT_FLAG_REPORTED_REASON {
  """
  COMMENT_REPORTED_OFFENSIVE is used when a User reported a Comment as being
  offensive.
  """
  COMMENT_REPORTED_OFFENSIVE

  """
  COMMENT_REPORTED_ABUSIVE is used when a User reported a Comment as being
  abusive.
  """
  COMMENT_REPORTED_ABUSIVE

  """
  COMMENT_REPORTED_SPAM is used when a User reported a Comment as appearing like
  spam.
  """
  COMMENT_REPORTED_SPAM

  """
  COMMENT_REPORTED_OTHER is used when a User reported a Comment that doesn't
  fit into the other reported reasons.
  """
  COMMENT_REPORTED_OTHER

  """
  COMMENT_REPORTED_BIO is used when a User reports a bio that is offensive or abusive.
  """
  COMMENT_REPORTED_BIO
}

"""
COMMENT_FLAG_DETECTED_REASON is a reason that is detected by the system on a
Comment.
"""
enum COMMENT_FLAG_DETECTED_REASON {
  """
  COMMENT_DETECTED_TOXIC is used when the Comment was detected as being toxic by
  the system.
  """
  COMMENT_DETECTED_TOXIC

  """
  COMMENT_DETECTED_SPAM is used when the Comment was detected as having spam by
  the system.
  """
  COMMENT_DETECTED_SPAM

  """
  COMMENT_DETECTED_LINKS is used when the Comment was detected as containing
  links.
  """
  COMMENT_DETECTED_LINKS

  """
  COMMENT_DETECTED_BANNED_WORD is used when the Comment was detected as
  containing a banned word.
  """
  COMMENT_DETECTED_BANNED_WORD

  """
  COMMENT_DETECTED_SUSPECT_WORD is used when the Comment was detected as
  containing a suspect word.
  """
  COMMENT_DETECTED_SUSPECT_WORD

  """
  COMMENT_DETECTED_RECENT_HISTORY is used when a Comment author has exhibited a
  recent history of rejected comments.
  """
  COMMENT_DETECTED_RECENT_HISTORY

  """
  COMMENT_DETECTED_PREMOD_USER is used when a Comment author has been tagged as requiring premoderation
  """
  COMMENT_DETECTED_PREMOD_USER

  """
  COMMENT_DETECTED_REPEAT_POST is used when a Comment's text exactly matches a previous recent comment from the same author
  """
  COMMENT_DETECTED_REPEAT_POST
}

"""
COMMENT_FLAG_REASON is the union of the COMMENT_FLAG_REPORTED_REASON
and COMMENT_FLAG_DETECTED_REASON types.
"""
enum COMMENT_FLAG_REASON {
  COMMENT_REPORTED_OFFENSIVE
  COMMENT_REPORTED_ABUSIVE
  COMMENT_REPORTED_SPAM
  COMMENT_REPORTED_OTHER
  COMMENT_REPORTED_BIO
  COMMENT_DETECTED_TOXIC
  COMMENT_DETECTED_SPAM
  COMMENT_DETECTED_LINKS
  COMMENT_DETECTED_BANNED_WORD
  COMMENT_DETECTED_SUSPECT_WORD
  COMMENT_DETECTED_RECENT_HISTORY
  COMMENT_DETECTED_PREMOD_USER
  COMMENT_DETECTED_NEW_COMMENTER
  COMMENT_DETECTED_REPEAT_POST
}

"""
ReactionActionCounts stores all the counts for the counts for the reaction
action on a given item.
"""
type ReactionActionCounts {
  """
  total is the total number of reactions against a given item.
  """
  total: Int!
}

"""
DontAgreeActionCounts stores all the counts for the counts for the dontAgree
action on a given item.
"""
type DontAgreeActionCounts {
  """
  total is the total number of dontAgree actions against a given item.
  """
  total: Int!
}

type Reacter {
  username: String
  userID: String
}

type Reaction {
  id: String
  reacter: Reacter
}

type ReactionEdge {
  """
  node is the Flag for this edge.
  """
  node: Reaction!

  """
  cursor is used in pagination.
  """
  cursor: Cursor!
}

type ReactionsConnection {
  """
  edges are a subset of FlagEdge's.
  """
  edges: [ReactionEdge!]!

  """
  nodes is a list of Flags.
  """
  nodes: [Reaction!]!

  """
  pageInfo is information to aid in pagination.
  """
  pageInfo: PageInfo!
}

type FlagReasonActionCounts {
  COMMENT_REPORTED_OFFENSIVE: Int!
  COMMENT_REPORTED_ABUSIVE: Int!
  COMMENT_REPORTED_SPAM: Int!
  COMMENT_REPORTED_OTHER: Int!
  COMMENT_REPORTED_BIO: Int!
  COMMENT_DETECTED_TOXIC: Int!
  COMMENT_DETECTED_SPAM: Int!
  COMMENT_DETECTED_LINKS: Int!
  COMMENT_DETECTED_BANNED_WORD: Int!
  COMMENT_DETECTED_SUSPECT_WORD: Int!
  COMMENT_DETECTED_RECENT_HISTORY: Int!
  COMMENT_DETECTED_PREMOD_USER: Int!
  COMMENT_DETECTED_NEW_COMMENTER: Int!
  COMMENT_DETECTED_REPEAT_POST: Int!
}

type Flag {
  """
  flagger is the User that created the Flag. If this is null, then the system
  created the Flag.
  """
  flagger: User

  """
  reason is the selected reason why the Flag is being created. If the reason is
  not defined, or existed from a previous version of Coral, it will return null
  to avoid errors.
  """
  reason: COMMENT_FLAG_REASON

  """
  additionalDetails stores information from the User as to why the Flag was
  created or is relevant.
  """
  additionalDetails: String
}

type FlagEdge {
  """
  node is the Flag for this edge.
  """
  node: Flag!

  """
  cursor is used in pagination.
  """
  cursor: Cursor!
}

type FlagsConnection {
  """
  edges are a subset of FlagEdge's.
  """
  edges: [FlagEdge!]!

  """
  nodes is a list of Flags.
  """
  nodes: [Flag!]!

  """
  pageInfo is information to aid in pagination.
  """
  pageInfo: PageInfo!
}

"""
FlagActionCounts stores all the counts for the counts for the flag action on a
given item and the reason counts.
"""
type FlagActionCounts {
  """
  total is the total number of flags against a given item.
  """
  total: Int!

  """
  reasons stores the counts for the various reasons that an item could be
  flagged for.
  """
  reasons: FlagReasonActionCounts!
}

"""
ActionCounts returns the counts of each action for an item.
"""
type ActionCounts {
  """
  reaction returns the counts for the reaction action on an item.
  """
  reaction: ReactionActionCounts!

  """
  dontAgree returns the counts for the dontAgree action on an item. This edge is
  restricted to administrators and moderators.
  """
  dontAgree: DontAgreeActionCounts! @auth(roles: [ADMIN, MODERATOR])

  """
  flag returns the counts for the flag action on an item. This edge is
  restricted to administrators and moderators.
  """
  flag: FlagActionCounts! @auth(roles: [ADMIN, MODERATOR])
}

"""
ActionPresence returns whether or not a given item has one of the following
actions on it. This is typically used to determine if a given user has left
one of the following actions.
"""
type ActionPresence {
  """
  reaction is true when a reaction action was left on an item.
  """
  reaction: Boolean!

  """
  dontAgree is true when a dontAgree action was left on an item.
  """
  dontAgree: Boolean!

  """
  flag is true when a flag action was left on an item.
  """
  flag: Boolean!
}

################################################################################
## Settings
################################################################################

enum FEATURE_FLAG {
  """
  SECTIONS when enabled will allow filtering comments in the moderation queue
  by section.
  """
  SECTIONS

  """
  DISABLE_WARN_USER_OF_TOXIC_COMMENT when enabled will turn off warnings for
  toxic comments.
  """
  DISABLE_WARN_USER_OF_TOXIC_COMMENT

  """
  ENABLE_QA when enabled will turn off Q&A features client side.
  """
  ENABLE_QA

  """
  DEFAULT_QA_STORY_MODE will set the story mode to QA by default.
  """
  DEFAULT_QA_STORY_MODE

  """
  SITE_MODERATOR will enable the enhanced Site Moderator role by assigning a new
  modeartion scope to a user.
  """
  SITE_MODERATOR

  """
  REDUCED_SECURITY_MODE when true will allow unpersisted queries to be executed
  in production environments.
  """
  REDUCED_SECURITY_MODE

  """
  DISCUSSIONS will enable the discussions tab for the comment stream.
  """
  DISCUSSIONS

  """
  READ_MORE_NEW_TAB will enable opening a new tab when a user clicks on
  "read more of this conversation" in the comment stream.
  """
  READ_MORE_NEW_TAB

  """
  AVATARS will enable pulling an avatar URL from sso token and displaying it
  next to user comments
  """
  AVATARS

  """
  NEW_COMMENT_COUNT enables the comment count update feature.
  """
  NEW_COMMENT_COUNT

  """
  EXTERNAL_MEDIA enables embedding external images
  """
  EXTERNAL_MEDIA

  """
  RTE_SARCASM enables sarcasm RTE feature
  """
  RTE_SARCASM

  """
  VIEWER_COUNT when true will enable the display and tracking of the viewer
  count.
  """
  VIEWER_COUNT

  """
  ALTERNATE_OLDEST_FIRST_VIEW when enabled will move the create comment form to
  the bottom of the stream when sorting the comment stream by oldest first.
  """
  ALTERNATE_OLDEST_FIRST_VIEW

  """
  ENABLE_RATINGS_AND_REVIEWS when enabled will allow for the ratings and reviews
  functionality to be enabled.
  """
  ENABLE_RATINGS_AND_REVIEWS

  """
<<<<<<< HEAD
  FLATTEN_REPLIES when enabled, will cause all replies that would normally be
  hidden by a "Show more of this conversation" button to be displayed linearly
  sorted by date.
  """
  FLATTEN_REPLIES
=======
  ENABLE_AMP will enable support for embedding Coral within AMP pages.
  """
  ENABLE_AMP
>>>>>>> e467ff8c
}

# The moderation mode of the site.
enum MODERATION_MODE {
  """
  Comments posted while in `PRE` mode will be labeled with a `PREMOD`
  status and will require a moderator decision before being visible.
  """
  PRE

  """
  Comments posted while in `POST` will be visible immediately.
  """
  POST
}

"""
WordList describes all the available wordLists.
"""
type WordList {
  """
  banned words will by default reject the comment if it is found.
  """
  banned: [String!]!

  """
  suspect words will simply flag the comment.
  """
  suspect: [String!]!
}

enum STORY_MODE {
  """
  Coments is when a story is used for general commenting.
  """
  COMMENTS

  """
  QA is used for when the story is in Q&A mode.
  """
  QA

  """
  RATINGS_AND_REVIEWS is used for when the story should be used for ratings and
  reviews.
  """
  RATINGS_AND_REVIEWS
}

################################################################################
## Moderation
################################################################################

"""
ModerationQueue returns the Comments associated with a Moderation Queue.
"""
type ModerationQueue {
  """
  id is a canonical identifier for this specific moderation queue.
  """
  id: ID!

  """
  count will return the number of Comments that are in this queue.
  """
  count: Int

  """
  comments are the comments on the ModerationQueue.
  """
  comments(
    first: Int = 10 @constraint(max: 50)
    after: Cursor
  ): CommentsConnection!
}

"""
ModerationQueues are the list of ModerationQueue's that are supported inside
Coral that can be used to moderate Comments.
"""
type ModerationQueues {
  """
  unmoderated will return a ModerationQueue for all Comments that have not been
  moderated yet.
  """
  unmoderated: ModerationQueue!

  """
  reported will return a ModerationQueue for all Comments that have been
  published, have not been moderated by a human yet, and have been reported by
  a User via a flag.
  """
  reported: ModerationQueue!

  """
  pending will return a ModerationQueue for all Comments that were held back by
  the system and require moderation in order to be published.
  """
  pending: ModerationQueue!
}

################################################################################
## Auth
################################################################################

##########################
## AuthenticationTargetFilter
##########################

"""
AuthenticationTargetFilter when non-null, will specify the targets that a
specific authentication integration will be enabled on.
"""
type AuthenticationTargetFilter {
  admin: Boolean!
  stream: Boolean!
}

##########################
## LocalAuthIntegration
##########################

type LocalAuthIntegration {
  enabled: Boolean!

  """
  allowRegistration when true will allow users that have not signed up
  before with this authentication integration to sign up.
  """
  allowRegistration: Boolean!

  """
  targetFilter will restrict where the authentication integration should be
  displayed. If the value of targetFilter is null, then the authentication
  integration should be displayed in all targets.
  """
  targetFilter: AuthenticationTargetFilter!
}

##########################
## SSOAuthIntegration
##########################

type SigningSecret {
  """
  kid is the identifier for the key used when verifying tokens issued by the
  provider.
  """
  kid: String!

  """
  secret is the actual underlying secret used to verify the tokens with.
  """
  secret: String!

  """
  createdAt is the date that the key was created at.
  """
  createdAt: Time!

  """
  lastUsedAt is the time that the
  """
  lastUsedAt: Time

  """
  rotatedAt is the time that the token was rotated out.
  """
  rotatedAt: Time

  """
  inactiveAt is the date that the token can no longer be used to validate
  tokens.
  """
  inactiveAt: Time
}

"""
SSOAuthIntegration is an AuthIntegration that provides a secret to the admins
of a tenant, where they can sign a SSO payload with it to provide to the
embed to allow single sign on.
"""
type SSOAuthIntegration {
  enabled: Boolean!

  """
  allowRegistration when true will allow users that have not signed up
  before with this authentication integration to sign up.
  """
  allowRegistration: Boolean!

  """
  targetFilter will restrict where the authentication integration should be
  displayed. If the value of targetFilter is null, then the authentication
  integration should be displayed in all targets.
  """
  targetFilter: AuthenticationTargetFilter!

  """
  signingSecrets are the different SigningSecret's used by this Tenant.
  """
  signingSecrets: [SigningSecret!]! @auth(roles: [ADMIN])

  """
  key is the secret that is used to sign tokens.
  """
  key: String
    @auth(roles: [ADMIN])
    @deprecated(reason: "field is deprecated in favour of `signingSecrets`")

  """
  keyGeneratedAt is the Time that the key was effective from.
  """
  keyGeneratedAt: Time
    @auth(roles: [ADMIN])
    @deprecated(reason: "field is deprecated in favour of `signingSecrets`")
}

##########################
## OIDCAuthIntegration
##########################

"""
DiscoveredOIDCConfiguration contains the discovered Provider Metadata as defined
in:

https://openid.net/specs/openid-connect-discovery-1_0.html#ProviderMetadata

Discovery is not supported on all providers, and is described in the OpenID
Connect Discovery 1.0 incorporating errata set 1:

https://openid.net/specs/openid-connect-discovery-1_0.html#ProviderConfig
"""
type DiscoveredOIDCConfiguration {
  """
  issuer is defined as the `issuer` in:

  https://openid.net/specs/openid-connect-discovery-1_0.html#ProviderMetadata
  """
  issuer: String!

  """
  authorizationURL is defined as the `authorization_endpoint` in:

  https://openid.net/specs/openid-connect-discovery-1_0.html#ProviderMetadata
  """
  authorizationURL: String!

  """
  tokenURL is defined as the `token_endpoint` in:

  https://openid.net/specs/openid-connect-discovery-1_0.html#ProviderMetadata
  """
  tokenURL: String

  """
  jwksURI is defined as the `jwks_uri` in:

  https://openid.net/specs/openid-connect-discovery-1_0.html#ProviderMetadata
  """
  jwksURI: String!
}

"""
OIDCAuthIntegration provides a way to store Open ID Connect credentials. This
will be used in the admin to provide staff logins for users.
"""
type OIDCAuthIntegration {
  """
  enabled, when true, allows the integration to be enabled.
  """
  enabled: Boolean!

  """
  allowRegistration when true will allow users that have not signed up
  before with this authentication integration to sign up.
  """
  allowRegistration: Boolean!

  """
  targetFilter will restrict where the authentication integration should be
  displayed. If the value of targetFilter is null, then the authentication
  integration should be displayed in all targets.
  """
  targetFilter: AuthenticationTargetFilter!

  """
  name is the label assigned to reference the provider of the OIDC integration,
  and will be used in situations where the name of the provider needs to be
  displayed, like the login button.
  """
  name: String

  """
  callbackURL is the URL that the user should be redirected to in order to continue
  the authentication flow with the given integration. This field is not stored,
  and is instead computed from the Tenant.
  """
  callbackURL: String! @auth(roles: [ADMIN])

  """
  redirectURL is the URL that the user should be redirected to in order to start
  an authentication flow with the given integration. This field is not stored,
  and is instead computed from the Tenant.
  """
  redirectURL: String

  """
  clientID is the Client Identifier as defined in:

  https://tools.ietf.org/html/rfc6749#section-2.2
  """
  clientID: String @auth(roles: [ADMIN])

  """
  clientSecret is the Client Secret as defined in:

  https://tools.ietf.org/html/rfc6749#section-2.3.1
  """
  clientSecret: String @auth(roles: [ADMIN])

  """
  authorizationURL is defined as the `authorization_endpoint` in:

  https://openid.net/specs/openid-connect-discovery-1_0.html#ProviderMetadata
  """
  authorizationURL: String @auth(roles: [ADMIN])

  """
  tokenURL is defined as the `token_endpoint` in:

  https://openid.net/specs/openid-connect-discovery-1_0.html#ProviderMetadata
  """
  tokenURL: String @auth(roles: [ADMIN])

  """
  jwksURI is defined as the `jwks_uri` in:

  https://openid.net/specs/openid-connect-discovery-1_0.html#ProviderMetadata
  """
  jwksURI: String @auth(roles: [ADMIN])

  """
  issuer is defined as the `issuer` in:

  https://openid.net/specs/openid-connect-discovery-1_0.html#ProviderMetadata
  """
  issuer: String @auth(roles: [ADMIN])
}

##########################
## GoogleAuthIntegration
##########################

type GoogleAuthIntegration {
  """
  enabled, when true, will enable Google as an authentication integration.
  """
  enabled: Boolean!

  """
  allowRegistration when true will allow users that have not signed up
  before with this authentication integration to sign up.
  """
  allowRegistration: Boolean!

  """
  targetFilter will restrict where the authentication integration should be
  displayed. If the value of targetFilter is null, then the authentication
  integration should be displayed in all targets.
  """
  targetFilter: AuthenticationTargetFilter!

  """
  clientID is the Client Identifier as provided by the Google API Console.
  """
  clientID: String @auth(roles: [ADMIN])

  """
  clientSecret is the Client Secret as provided by the Google API Console.
  """
  clientSecret: String @auth(roles: [ADMIN])

  """
  callbackURL is the URL that the user should be redirected to in order to continue
  the authentication flow. This field is not stored, and is instead computed from
  the Tenant.
  """
  callbackURL: String! @auth(roles: [ADMIN])

  """
  redirectURL is the URL that the user should be redirected to in order to start
  an authentication flow with the given integration. This field is not stored,
  and is instead computed from the Tenant.
  """
  redirectURL: String!
}

##########################
## FacebookAuthIntegration
##########################

type FacebookAuthIntegration {
  """
  enabled, when true, will enable Facebook as an authentication integration.
  """
  enabled: Boolean!

  """
  allowRegistration when true will allow users that have not signed up
  before with this authentication integration to sign up.
  """
  allowRegistration: Boolean!

  """
  targetFilter will restrict where the authentication integration should be
  displayed. If the value of targetFilter is null, then the authentication
  integration should be displayed in all targets.
  """
  targetFilter: AuthenticationTargetFilter!

  """
  clientID is the Client Identifier as provided by the Facebook Developer
  Console.
  """
  clientID: String @auth(roles: [ADMIN])

  """
  clientSecret is the Client Secret as provided by the Facebook Developer
  Console.
  """
  clientSecret: String @auth(roles: [ADMIN])

  """
  callbackURL is the URL that the user should be redirected to in order to continue
  the authentication flow. This field is not stored, and is instead computed from
  the Tenant.
  """
  callbackURL: String! @auth(roles: [ADMIN])

  """
  redirectURL is the URL that the user should be redirected to in order to start
  an authentication flow with the given integration. This field is not stored,
  and is instead computed from the Tenant.
  """
  redirectURL: String!
}

##########################
## Auth
##########################

type AuthIntegrations {
  """
  local stores configuration related to email/password based logins.
  """
  local: LocalAuthIntegration!

  """
  sso stores configuration related to Single Sign On based logins.
  """
  sso: SSOAuthIntegration!

  """
  oidc stores configuration related to OpenID Connect based logins.
  """
  oidc: OIDCAuthIntegration!

  """
  google stores configuration related to Google based logins.
  """
  google: GoogleAuthIntegration!

  """
  facebook stores configuration related to Facebook based logins.
  """
  facebook: FacebookAuthIntegration!
}

"""
Auth contains all the settings related to authentication and
authorization.
"""
type Auth {
  """
  integrations are the set of configurations for the variations of
  authentication solutions.
  """
  integrations: AuthIntegrations!

  """
  sessionDuration determines the duration in seconds for which an access token is valid
  """
  sessionDuration: Int! @auth(roles: [ADMIN])
}

################################################################################
## ExternalIntegrations
################################################################################

type AkismetExternalIntegration {
  """
  enabled when True will enable the integration.
  """
  enabled: Boolean!

  """
  ipBased when True will enable IP-based spam detection.
  """
  ipBased: Boolean!

  """
  The key for the Akismet integration.
  """
  key: String

  """
  The site (blog) for the Akismet integration.
  """
  site: String
}

type PerspectiveExternalIntegration {
  """
  enabled when True will enable the integration.
  """
  enabled: Boolean!

  """
  The endpoint that Coral should use to communicate with the perspective API.
  """
  endpoint: String @auth(roles: [ADMIN])

  """
  The key for the Perspective API integration.
  """
  key: String @auth(roles: [ADMIN])

  """
  The threshold that given a specific toxic comment score, the comment will
  be marked by Coral as toxic.
  """
  threshold: Float

  """
  model is the Perspective model to use.
  """
  model: String @auth(roles: [ADMIN])

  """
  When True, comments sent will not be stored by the Google Perspective API.
  """
  doNotStore: Boolean @auth(roles: [ADMIN])

  """
  When True, comment moderation decisions will be sent to the Google
  Perspective API to help improve the comment analysis algorithms.
  """
  sendFeedback: Boolean @auth(roles: [ADMIN])
}

"""
COMMENT_BODY_FORMAT describes the various formats that a comment body can be
provided in.
"""
enum COMMENT_BODY_FORMAT {
  """
  HTML describes the format of the comment body using HTML.
  """
  HTML

  """
  PLAIN_TEXT describes the format of the comment body with the HTML stripped.
  """
  PLAIN_TEXT
}

"""
ExternalModerationPhase describes a phase use in the moderation pipeline that
calls out to an external resource as defined by the provided URL.
"""
type ExternalModerationPhase {
  """
  id identifies this particular External Moderation Phase.
  """
  id: ID!

  """
  name is the name assigned to this ExternalModerationPhase for identification
  purposes.
  """
  name: String!

  """
  enabled when true, will use this phase in the moderation pipeline.
  """
  enabled: Boolean!

  """
  url is the actual URL that should be called.
  """
  url: String!

  """
  format is the format of the comment body sent.
  """
  format: COMMENT_BODY_FORMAT!

  """
  timeout is the number of milliseconds that this moderation is maximum expected
  to take before it is skipped.
  """
  timeout: Int!

  """
  signingSecret is the secret used to sign outgoing requests to the url during
  the moderation pipeline.
  """
  signingSecret: SigningSecret!
}

type CustomExternalIntegration {
  """
  phases is all the external moderation phases for this Tenant.
  """
  phases: [ExternalModerationPhase!]!
}

type ExternalIntegrations {
  """
  akismet provides integration with the Akismet Spam detection service.
  """
  akismet: AkismetExternalIntegration!

  """
  perspective provides integration with the Perspective API comment analysis
  platform.
  """
  perspective: PerspectiveExternalIntegration!

  """
  external provides integration details for external moderation phases that can be
  used in the moderation pipeline.
  """
  external: CustomExternalIntegration
}

################################################################################
## RecentCommentHistory
################################################################################

"""
RecentCommentHistoryConfiguration controls the beheviour around when comments
from Users should be marked for pre-moderation automatically once they have
reached the trigger rate for rejected comments.
"""
type RecentCommentHistoryConfiguration {
  """
  enabled when true will pre-moderate users new comments once they have reached
  the trigger rejection rate.
  """
  enabled: Boolean!

  """
  timeFrame specifies the number of seconds that comments from a given User will
  be taken into account when computing their rejection rate.
  """
  timeFrame: Int!

  """
  triggerRejectionRate specifies the percentage of comments that a given User
  may have before their comments will then be placed into pre-moderation until
  the rejection rate decreases.
  """
  triggerRejectionRate: Float!
}

"""
RecentCommentHistory returns data associated with a User's recent commenting
history within the specified timeFrame configured.
"""
type RecentCommentHistory {
  """
  statuses stores the counts of all the statuses against Comments by a User
  within the timeFrame configured.
  """
  statuses: CommentStatusCounts!
}

################################################################################
## CharCount
################################################################################

type CharCount {
  """
  enabled when true, enables the character count moderation phase.
  """
  enabled: Boolean!

  """
  min is the smallest length of a Comment that may be posted.
  """
  min: Int

  """
  max is the largest length of a Comment that may be posted.
  """
  max: Int
}

################################################################################
## DisableCommenting
################################################################################

type DisableCommenting {
  """
  enabled when true will disable commenting site-wide.
  """
  enabled: Boolean!

  """
  message will be shown above the comment stream while
  commenting is disabled site-wide.
  """
  message: String!
}

################################################################################
## EmailConfiguration
################################################################################

type SMTP {
  secure: Boolean
  host: String
  port: Int
  authentication: Boolean
  username: String
  password: String
}

type EmailConfiguration {
  """
  enabled when true, will enable the emailing functionality in Coral.
  """
  enabled: Boolean!

  fromName: String
  fromEmail: String
  smtp: SMTP! @auth(roles: [ADMIN])
}

################################################################################
## Slack Configuration
################################################################################

type SlackConfiguration {
  """
  channels is the set of Slack channels configured to receive comments
  """
  channels: [SlackChannel!]!
}

type SlackChannelTriggers {
  """
  reportedComments is whether this channel will receive reported comments
  """
  reportedComments: Boolean

  """
  pendingComments is whether this channel will receive pending comments
  """
  pendingComments: Boolean

  """
  featuredComments is whether this channel will receive featured comments
  """
  featuredComments: Boolean

  """
  allComents is whether the channel will receive all comments
  """
  allComments: Boolean

  """
  staffComments is whether the channel will receive staff comments
  """
  staffComments: Boolean
}

type SlackChannel {
  """
  enabled is whether this Slack channel is enabled to send comments to its
  correlated web hook
  """
  enabled: Boolean!

  """
  name is the name assigned to the Slack channel
  """
  name: String

  """
  hookURL defines the URL that comments will be sent to
  """
  hookURL: String

  """
  triggers are the filters of types of comments that will be sent to
  the correlated channel
  """
  triggers: SlackChannelTriggers!
}

################################################################################
## ReactionConfiguration
################################################################################

"""
ReactionConfiguration stores the configuration for reactions used across this
Tenant.
"""
type ReactionConfiguration {
  """
  icon is the string representing the icon to be used for the reactions.
  """
  icon: String!

  """
  iconActive is the string representing the icon that should be used when the
  icon should be considered active.
  """
  iconActive: String

  """
  label is the string placed beside the reaction icon to provide better context.
  """
  label: String!

  """
  labelActive is the string placed beside the reaction icon to provide better
  context when it has been selected.
  """
  labelActive: String!

  """
  sortLabel is the string placed inside of the sort menu to sort for comment
  with most reactions.
  """
  sortLabel: String!

  """
  color is the hex color code that can be used to change the color of the button.
  """
  color: String
}

################################################################################
## CommunityGuidelines
################################################################################

type CommunityGuidelines {
  """
  enable set to true will show the guidelines above the message box.
  """
  enabled: Boolean!

  """
  content of the guidelines.
  """
  content: String
}

"""
StoryMessageBox stores settings related to the Story Message Box.
"""
type StoryMessageBox {
  """
  enable when true will enable the Message Box on the comment stream.
  """
  enabled: Boolean!

  """
  icon when set will reference the string for the Message box used by the
  Message Box.
  """
  icon: String

  """
  content when set contains the actual markup for the Message Box.
  """
  content: String
}

################################################################################
## Embed Links
################################################################################

type GiphyMediaConfiguration {
  """
  enabled is true when gif search via giphy and giphy media objects are enabled.
  """
  enabled: Boolean!

  """
  maximum allowed rating for gifs, g, pg, pg-13, r.
  """
  maxRating: String

  """
  key is the API key for Giphy.
  """
  key: String
}
type TwitterMediaConfiguration {
  """
  enabled is true when twitter media objects are enabled.
  """
  enabled: Boolean!
}

type YouTubeMediaConfiguration {
  """
  enabled is true when youtube media objects are enabled.
  """
  enabled: Boolean!
}

type ExternalMediaConfiguration {
  """
  enabled is true when external media objects are enabled.
  """
  enabled: Boolean!
}

type MediaConfiguration {
  """
  twitter is the configuration for Twitter support.
  """
  twitter: TwitterMediaConfiguration!

  """
  youtube is the configuration for YouTube support.
  """
  youtube: YouTubeMediaConfiguration!

  """
  giphy is the configuration for Giphy support.
  """
  giphy: GiphyMediaConfiguration!

  """
  external is the configuration for external images.
  """
  external: ExternalMediaConfiguration!
}

################################################################################
## Settings
################################################################################

"""
CloseCommenting contains settings related to the automatic closing of commenting
on Stories.
"""
type CloseCommenting {
  """
  auto when true will configure the automatic close on each story as they are
  created based on the current configured timeout option.
  """
  auto: Boolean! @auth(roles: [ADMIN, MODERATOR])

  """
  timeout is the amount of seconds from the `createdAt` timestamp that a given
  story will be considered closed.
  """
  timeout: Int! @auth(roles: [ADMIN, MODERATOR])

  """
  message when provided will be the message that shows when the comment stream
  is closed for commenting.
  """
  message: String!
}

"""
Organization stores information about the organization behind this specific
instance of Coral.
"""
type Organization {
  """
  name is the name of the organization.
  """
  name: String!

  """
  contactEmail is the email of the organization.
  """
  contactEmail: String!

  """
  url is the URL to the organizations home page.
  """
  url: String!
}

"""
StoryScrapingConfiguration stores the configuration around story scraping.
"""
type StoryScrapingConfiguration {
  """
  enabled, when true, enables stories to be scraped. When disabled, stories will
  only be looked up instead, and must be created via the API directly.
  """
  enabled: Boolean!

  """
  proxyURL when specified, allows scraping requests to use the provided proxy.
  All requests will then be passed through the appropriote proxy as parsed by
  the [proxy-agent](https://www.npmjs.com/package/proxy-agent) package.
  """
  proxyURL: String

  """
  customUserAgent when specified will override the user agent used by fetch
  requests made during the scraping process.
  """
  customUserAgent: String
}

"""
StoryConfiguration stores the configuration for working with stories.
"""
type StoryConfiguration {
  """
  scraping stores configuration around story scraping.
  """
  scraping: StoryScrapingConfiguration!

  """
  disableLazy when true, will only allow lookups of stories created via the API.
  """
  disableLazy: Boolean!
}

"""
CommenterAccountFeatures stores the configuration for commenter account features.
"""
type CommenterAccountFeatures {
  """
  changeUsername when true, non-sso user may change username every 14 days
  """
  changeUsername: Boolean!

  """
  downloadComments when true, user may download their comment history
  """
  downloadComments: Boolean!

  """
  deleteAccount when true, non-sso user may permanently delete their account
  """
  deleteAccount: Boolean!
}

"""
StaffConfiguration specifies the configuration for the staff badges assigned to
users with any role above COMMENTER.
"""
type StaffConfiguration {
  """
  label is the string used when displaying the STAFF badge to users.
  """
  label: String! @deprecated(reason: "deprecated in favour of staffLabel")

  """
  staffLabel is the string used when displaying the STAFF badge to users.
  """
  staffLabel: String!

  """
  moderatorLabel is the string used when displaying the MODERATOR badge to users.
  """
  moderatorLabel: String!

  """
  adminLabel is the string used when displaying the ADMIN badge to users
  """
  adminLabel: String!
}

type WebhookDelivery {
  success: Boolean!
  status: Int!
  statusText: String!
  request: String!
  response: String!
  createdAt: Time!
}

enum WEBHOOK_EVENT_NAME {
  STORY_CREATED
}

type WebhookEndpoint {
  """
  id is the unique identifier for this specific endpoint.
  """
  id: ID!

  """
  enabled when true will enable events to be sent to this endpoint.
  """
  enabled: Boolean!

  """
  url is the URL that we will POST event data to.
  """
  url: String!

  """
  signingSecret is the current secret used to sign the events sent out.
  """
  signingSecret: SigningSecret!

  """
  deliveries store the deliveries for each event sent for the last 50 events.
  """
  deliveries: [WebhookDelivery!]!

  """
  all is true when all events are subscribed to.
  """
  all: Boolean!

  """
  events are the specific event names that this endpoint is configured to send
  for.
  """
  events: [WEBHOOK_EVENT_NAME!]!
}

type WebhookConfiguration {
  """
  endpoints is all the configured endpoints that should receive events.
  """
  endpoints: [WebhookEndpoint!]!
}

"""
NewCommenterConfiguration specifies the features that apply to new commenters
"""
type NewCommentersConfiguration {
  """
  premodEnabled ensures that new commenters' comments are pre-moderated until they have
  enough approved comments
  """
  premodEnabled: Boolean!

  """
  approvedCommentsThreshold is the number of comments a user must have approved before their
  comments do not require premoderation
  """
  approvedCommentsThreshold: Int!
}

"""
Announcement is an organization-wide announcement displayed above the stream
for a set duration
"""
type Announcement {
  """
  id is a canonical identifier for this Annoucnement, used to dismiss on front-end.
  """
  id: ID!

  """
  content is the content displayed for the announcement.
  """
  content: String!

  """
  createdAt is the creation date.
  """
  createdAt: Time! @auth(roles: [ADMIN])

  """
  disableAt is the computed date at which announcement will be invalid.
  """
  disableAt: Time! @auth(roles: [ADMIN])

  """
  duration determines how long the announcement will be valid for.
  """
  duration: Int! @auth(roles: [ADMIN])
}

type Site {
  """
  id is the identifier of the Site.
  """
  id: ID!

  """
  name is the name of the Site.
  """
  name: String!

  """
  allowedOrigins are the allowed origins for embeds.
  """
  allowedOrigins: [String!]! @auth(roles: [ADMIN, MODERATOR])

  """
  canModerate when true indicates that the current user can moderate comments
  left on this Site.
  """
  canModerate: Boolean!

  """
  topStories will return stories that have had the most comments within the last
  24 hours on this Site.
  """
  topStories(limit: Int = 5 @constraint(max: 5)): [Story!]!

  """
  createdAt is when the site was created.
  """
  createdAt: Time! @auth(roles: [ADMIN, MODERATOR])
}

type RTEConfiguration {
  """
  enabled when true turns on basic RTE features including
  bold, italic, quote, and bullet list.
  """
  enabled: Boolean!

  """
  strikethrough when true turns on the strikethrough feature.
  """
  strikethrough: Boolean!

  """
  spoiler when true turns on the spoiler feature.
  """
  spoiler: Boolean!

  """
  sarcasm when true turns on the sarcasm feature.
  """
  sarcasm: Boolean!
}

"""
Settings stores the global settings for a given Tenant.
"""
type Settings @cacheControl(maxAge: 30) {
  """
  id is a canonical identifier for this Tenant.
  """
  id: ID!

  """
  domain is the domain that is associated with this Tenant.
  """
  domain: String! @auth(roles: [ADMIN]) @cacheControl(maxAge: 0, scope: PRIVATE)

  """
  webhooks store the webhook configuration.
  """
  webhooks: WebhookConfiguration!
    @auth(roles: [ADMIN])
    @cacheControl(maxAge: 0, scope: PRIVATE)

  """
  webhookEvents returns all the events that can trigger webhooks.
  """
  webhookEvents: [WEBHOOK_EVENT_NAME!]!
    @auth(roles: [ADMIN])
    @cacheControl(maxAge: 0, scope: PRIVATE)

  """
  staticURI if configured, is the static URI used to serve static files from.
  """
  staticURI: String
    @auth(roles: [ADMIN])
    @cacheControl(maxAge: 0, scope: PRIVATE)

  """
  locale is the specified locale for this Tenant.
  """
  locale: Locale!

  """
  live provides configuration options related to live updates for stories on
  this site.
  """
  live: LiveConfiguration!

  """
  moderation is the moderation mode for all Stories on the site.
  """
  moderation: MODERATION_MODE
    @auth(roles: [ADMIN, MODERATOR])
    @cacheControl(maxAge: 0, scope: PRIVATE)

  """
  communityGuidelines will be shown in the comments stream.
  """
  communityGuidelines: CommunityGuidelines!

  """
  premodLinksEnable will put all comments that contain links into premod.
  """
  premodLinksEnable: Boolean
    @auth(roles: [ADMIN, MODERATOR])
    @cacheControl(maxAge: 0, scope: PRIVATE)

  """
  closeCommenting contains settings related to the automatic closing of commenting on
  Stories.
  """
  closeCommenting: CloseCommenting!

  """
  customCSSURL is the URL of the custom CSS used to display on the frontend.
  """
  customCSSURL: String
    @auth(roles: [ADMIN, MODERATOR])
    @cacheControl(maxAge: 0, scope: PRIVATE)

  """
  disableCommenting will disable commenting site-wide.
  """
  disableCommenting: DisableCommenting!

  """
  editCommentWindowLength is the length of time (in seconds) after a comment is
  posted that it can still be edited by the author.
  """
  editCommentWindowLength: Int!

  """
  charCount stores the character count moderation settings.
  """
  charCount: CharCount!

  """
  organization stores information about the organization behind this specific
  instance of Coral.
  """
  organization: Organization!

  """
  email is the set of credentials and settings associated with the organization.
  """
  email: EmailConfiguration!
    @auth(roles: [ADMIN, MODERATOR])
    @cacheControl(maxAge: 0, scope: PRIVATE)

  """
  slack is the configuration for slack communication
  """
  slack: SlackConfiguration!
    @auth(roles: [ADMIN, MODERATOR])
    @cacheControl(maxAge: 0, scope: PRIVATE)

  """
  wordList will return a given list of words.
  """
  wordList: WordList!
    @auth(roles: [ADMIN, MODERATOR])
    @cacheControl(maxAge: 0, scope: PRIVATE)

  """
  auth contains all the settings related to authentication and authorization.
  """
  auth: Auth!

  """
  integrations contains all the external integrations that can be enabled.
  """
  integrations: ExternalIntegrations!
    @auth(roles: [ADMIN, MODERATOR])
    @cacheControl(maxAge: 0, scope: PRIVATE)

  """
  recentCommentHistory is the set of settings related to how automatic
  pre-moderation is controlled.
  """
  recentCommentHistory: RecentCommentHistoryConfiguration!
    @auth(roles: [ADMIN, MODERATOR])
    @cacheControl(maxAge: 0, scope: PRIVATE)

  """
  reaction specifies the configuration for reactions.
  """
  reaction: ReactionConfiguration!

  """
  staff specifies the configuration for the staff badges assigned to users with
  any role above COMMENTER.
  """
  staff: StaffConfiguration!

  """
  accountFeatures stores the configuration for commenter account features.
  """
  accountFeatures: CommenterAccountFeatures!

  """
  stories stores the configuration around stories.
  """
  stories: StoryConfiguration!
    @auth(roles: [ADMIN])
    @cacheControl(maxAge: 0, scope: PRIVATE)

  """
  media is the configuration media content attached to Comment's.
  """
  media: MediaConfiguration!

  """
  featureFlags provides the enabled feature flags.
  """
  featureFlags: [FEATURE_FLAG!]!

  """
  createdAt is the time that the Settings was created at.
  """
  createdAt: Time!
    @auth(roles: [ADMIN])
    @cacheControl(maxAge: 0, scope: PRIVATE)

  """
  newCommenters is the configuration for how new commenters comments are treated.
  """
  newCommenters: NewCommentersConfiguration!
    @auth(roles: [ADMIN])
    @cacheControl(maxAge: 0, scope: PRIVATE)

  """
  premoderateSuspectWords when enabled will cause any comments that contain
  suspect words to be sent to pre-moderation to be reviewed by a moderator prior
  to being presented in stream.
  """
  premoderateSuspectWords: Boolean!
    @auth(roles: [ADMIN])
    @cacheControl(maxAge: 0, scope: PRIVATE)

  """
  announcement is the currently active Announcement.
  """
  announcement: Announcement

  """
  multisite is whether multiple sites exist for this tenant.
  """
  multisite: Boolean!
    @auth(roles: [ADMIN, MODERATOR])
    @cacheControl(maxAge: 0, scope: PRIVATE)

  """
  rte is the configuration of the Rich-Text-Editor.
  """
  rte: RTEConfiguration!

  """
  memberBios is whether members can define a bio for their account.
  """
  memberBios: Boolean!
}

################################################################################
## User
################################################################################

enum USER_ROLE {
  COMMENTER
  STAFF
  MODERATOR
  ADMIN
}

type LocalProfile {
  id: String!
}

type OIDCProfile {
  id: String!
  provider: String!
}

type SSOProfile {
  id: String!
}

type FacebookProfile {
  id: String!
}

type GoogleProfile {
  id: String!
}

"""
Profile is all the different profiles that a given User may have associated
with their account.
"""
union Profile =
    LocalProfile
  | OIDCProfile
  | SSOProfile
  | FacebookProfile
  | GoogleProfile

"""
Token facilitates accessing Coral externally with a token.
"""
type Token {
  id: ID!
  name: String!
  createdAt: Time!
}

"""
Invite represents a given User that is pending registration that has been
invited by an Administrator.
"""
type Invite {
  """
  id is the identifier for the Invite.
  """
  id: ID!

  """
  email is the email address that will be assigned and used for the
  invited User.
  """
  email: String!

  """
  role is the USER_ROLE that the User will be assigned upon
  account creation.
  """
  role: USER_ROLE!

  """
  createdBy is the User that created the Invite.
  """
  createdBy: User!

  """
  createdAt is the time that the Invite was created on.
  """
  createdAt: Time!
}

"""
BanStatusHistory is the list of all ban events against a specific User.
"""
type BanStatusHistory {
  """
  active when true, indicates that the given user is banned.
  """
  active: Boolean!

  """
  createdBy is the User that suspended the User. If `null`, the then the given
  User was banned by the system.
  """
  createdBy: User

  """
  createdAt is the time that the given User was banned.
  """
  createdAt: Time!

  """
  message is sent to banned user via email.
  """
  message: String!
}

"""
BanStatus contains information about a ban for a given User.
"""
type BanStatus {
  """
  active when true, indicates that the given user is banned.
  """
  active: Boolean!

  """
  history is the list of all ban events against a specific User.
  """
  history: [BanStatusHistory!]! @auth(roles: [ADMIN, MODERATOR])
}

"""
TimeRange represents a range of times.
"""
type TimeRange {
  """
  start is the time that the time range started on.
  """
  start: Time!

  """
  finish is the time that the time range finished at.
  """
  finish: Time!
}

"""
SuspensionStatusHistory is the list of all suspension events against a specific User.
"""
type SuspensionStatusHistory {
  """
  active is true when the given suspension status time range applies now.
  """
  active: Boolean!

  """
  from is the time range that the suspension is active for.
  """
  from: TimeRange!

  """
  createdBy is the User that suspended the User. If `null`, the then the given
  User was suspended by the system.
  """
  createdBy: User

  """
  createdAt is the time that the suspension was created at.
  """
  createdAt: Time!

  """
  modifiedBy is the User that cancelled/edited the suspension. If `null`, then
  the suspension has not been cancelled/edited, or has been edited by the
  system.
  """
  modifiedBy: User

  """
  modifiedAt is the time that the suspension was cancelled/edited. If `null`,
  then the suspension has not been cancelled/edited.
  """
  modifiedAt: Time

  """
  message is sent to suspended user via email.
  """
  message: String!
}

"""
SuspensionStatus stores the user suspension status as well as the history of
changes.
"""
type SuspensionStatus {
  """
  active when true, indicates that the given user is suspended.
  """
  active: Boolean!

  """
  until is the time that the current user suspension is over.
  """
  until: Time

  """
  history is the list of all suspension events against a specific User.
  """
  history: [SuspensionStatusHistory!]! @auth(roles: [ADMIN, MODERATOR])
}

type WarningStatusHistory {
  """
  active when true, indicates that the given user has been warned but has not acknowledged the warning.
  """
  active: Boolean!

  """
  createdBy is the user that warned the commenter
  """
  createdBy: User!

  """
  createdAt is the time the user was warned
  """
  createdAt: Time!

  """
  acknowledgedAt is the time the commenter acknowledged the warning. if `null` then the warning
  has not been acknowledged
  """
  acknowledgedAt: Time

  """
  message is the custom message sent to the commenter
  """
  message: String
}

type WarningStatus {
  """
  active when true, indicates that the given user has been warned but has not acknowledged it.
  """
  active: Boolean!

  """
  message is the current message for the warning on the User.
  """
  message: String

  """
  history will return the status history items for warnings.
  """
  history: [WarningStatusHistory!]! @auth(roles: [ADMIN, MODERATOR])
}

type PremodStatusHistory {
  """
  active when true, indicates that the given user is premodded.
  """
  active: Boolean!

  """
  createdBy is the user that flagged the commenter as pre-mod
  """
  createdBy: User!

  """
  createdAt is the time the user was set to pre-mod
  """
  createdAt: Time!
}

type PremodStatus {
  """
  active when true, indicates that the given user is set to pre-mod.
  """
  active: Boolean!

  """
  history is the list of all suspension events against a specific User.
  """
  history: [PremodStatusHistory!]!
}

type UsernameHistory {
  """
  username is the username that was assigned
  """
  username: String!

  """
  createdBy is the user that created this username
  """
  createdBy: User! @auth(roles: [ADMIN, MODERATOR])

  """
  createdAt is the time the username was created
  """
  createdAt: Time!
}

type UsernameStatus {
  """
  history is the list of all usernames for this user
  """
  history: [UsernameHistory!]!
}

"""
UserStatus stores the user status information regarding moderation state.
"""
type UserStatus {
  """
  current represents the current statuses applied to the User.
  """
  current: [USER_STATUS!]!
    @auth(
      userIDField: "userID"
      roles: [ADMIN, MODERATOR]
      permit: [SUSPENDED, BANNED, PENDING_DELETION, WARNED]
    )

  """
  username stores the history of username changes for this user
  """
  username: UsernameStatus!
    @auth(
      userIDField: "userID"
      roles: [ADMIN, MODERATOR]
      permit: [SUSPENDED, BANNED, PENDING_DELETION, WARNED]
    )

  """
  banned stores the user banned status as well as the history of changes.
  """
  ban: BanStatus!
    @auth(
      userIDField: "userID"
      roles: [ADMIN, MODERATOR]
      permit: [SUSPENDED, BANNED, PENDING_DELETION, WARNED]
    )

  """
  suspension stores the user suspension status as well as the history of
  changes.
  """
  suspension: SuspensionStatus!
    @auth(
      userIDField: "userID"
      roles: [ADMIN, MODERATOR]
      permit: [SUSPENDED, BANNED, PENDING_DELETION, WARNED]
    )

  """
  premod stores the user premod status as well as the history of changes.
  """
  premod: PremodStatus! @auth(roles: [ADMIN, MODERATOR])

  """
  warning stores the user warning status as well as the history of warnings
  """
  warning: WarningStatus!
    @auth(
      userIDField: "userID"
      roles: [ADMIN, MODERATOR]
      permit: [SUSPENDED, BANNED, PENDING_DELETION, WARNED]
    )
}

"""
USER_STATUS is used to describe the current state of a User. A User may exist in
multiple states.
"""
enum USER_STATUS {
  """
  ACTIVE is used when a User is not suspended or banned.
  """
  ACTIVE

  """
  BANNED is used when a User is banned.
  """
  BANNED

  """
  SUSPENDED is used when a User is currently suspended.
  """
  SUSPENDED

  """
  PREMOD is used when a User is currently set to require pre-moderation.
  """
  PREMOD

  """
  WARNED is used when a user has been warned about behaviour and has not acknowledged
  """
  WARNED
}

type ModeratorNote {
  """
  id is the identifier of the Note.
  """
  id: ID!

  """
  body is the content of the Note
  """
  body: String!

  """
  createdAt is the date in which the Note was created.
  """
  createdAt: Time!

  """
  createdBy is the Moderator that authored the Note.
  """
  createdBy: User!
}

enum DIGEST_FREQUENCY {
  """
  NONE will have the notifications send immediatly rather than bundling for digesting.
  """
  NONE

  """
  DAILY will queue up the notifications and send them daily.
  """
  DAILY

  """
  HOURLY will queue up the notifications and send them hourly.
  """
  HOURLY
}

"""
UserMediaSettings are the user's preferences around embed stream behaviour.
"""
type UserMediaSettings {
  """
  unfurlEmbeds is whether the user has chosen to immediately show embed contents
  without having to click "Show Tweet", "Show GIF", etc.
  """
  unfurlEmbeds: Boolean!
}

"""
UserNotificationSettings stores the notification settings for a given User.
"""
type UserNotificationSettings {
  """
  onReply, when true, will enable notifications to be sent to users that have
  replies to their comments.
  """
  onReply: Boolean!

  """
  onFeatured, when true, will enable notifications to be sent to users that have
  their comment's featured.
  """
  onFeatured: Boolean!

  """
  onStaffReplies when true, will enable notifications to be sent to users that
  have a staff member reply to their comments. These notifications will
  supercede notifications that would have been sent for a basic reply
  notification.
  """
  onStaffReplies: Boolean!

  """
  onModeration when true, will enable notifications to be sent to users when a
  comment that they wrote that was previously unpublished, becomes published due
  to a moderator action.
  """
  onModeration: Boolean!

  """
  digestFrequency is the frequency to send notifications.
  """
  digestFrequency: DIGEST_FREQUENCY!
}

"""
UserModerationScopes describes the scopes for moderation. These only apply when
the user has a MODERATOR role.
"""
type UserModerationScopes {
  """
  scoped returns true when the moderator has a scoped moderation role, and
  cannot moderate organization wide.
  """
  scoped: Boolean!

  """
  sites (when not null) list the sites that the user is only allowed to moderate
  on. When null, it means that the user is allowed to moderate on all sites.
  """
  sites: [Site!]
}

"""
User is someone that leaves Comments, and logs in.
"""
type User {
  """
  id is the identifier of the User.
  """
  id: ID!

  """
  username is the name of the User visible to other Users.
  """
  username: String

  """
  avatar is the url to the avatar for a specific User.
  """
  avatar: String

  """
  badges are user display badges
  """
  badges: [String!]

  """
  email is the current email address for the User.
  """
  email: String
    @auth(
      roles: [ADMIN, MODERATOR]
      userIDField: "id"
      permit: [
        MISSING_NAME
        MISSING_EMAIL
        SUSPENDED
        BANNED
        PENDING_DELETION
        WARNED
      ]
    )
    @cacheControl(scope: PRIVATE, maxAge: 0)

  """
  duplicateEmail is set on users that have a matching email with another user in
  the database. Only relevant during the account completion process.
  """
  duplicateEmail: String
    @auth(
      userIDField: "id"
      permit: [
        MISSING_NAME
        MISSING_EMAIL
        SUSPENDED
        BANNED
        PENDING_DELETION
        WARNED
      ]
    )
    @cacheControl(scope: PRIVATE, maxAge: 0)

  """
  emailVerified when true indicates that the given email address has been
  verified.
  """
  emailVerified: Boolean
    @auth(
      roles: [ADMIN, MODERATOR]
      userIDField: "id"
      permit: [SUSPENDED, BANNED, PENDING_DELETION, WARNED]
    )

  """
  profiles is the array of profiles assigned to the user.
  """
  profiles: [Profile!]!
    @auth(
      roles: [ADMIN, MODERATOR]
      userIDField: "id"
      permit: [
        MISSING_NAME
        MISSING_EMAIL
        SUSPENDED
        BANNED
        PENDING_DELETION
        WARNED
      ]
    )
    @cacheControl(scope: PRIVATE, maxAge: 0)

  """
  role is the current role of the User.
  """
  role: USER_ROLE!
    @auth(
      roles: [ADMIN, MODERATOR]
      userIDField: "id"
      permit: [
        MISSING_NAME
        MISSING_EMAIL
        SUSPENDED
        BANNED
        PENDING_DELETION
        WARNED
      ]
    )

  """
  moderatorNotes are notes left by moderators about the User.
  """
  moderatorNotes: [ModeratorNote!]! @auth(roles: [ADMIN, MODERATOR])

  """
  ignoreable is a computed property based on the user's role. Typically, users
  with elevated privileges aren't allowed to be ignored.
  """
  ignoreable: Boolean!

  """
  comments are the comments written by the User.
  """
  comments(
    first: Int = 10 @constraint(max: 50)
    orderBy: COMMENT_SORT = CREATED_AT_DESC
    after: Cursor
  ): CommentsConnection!
    @auth(
      userIDField: "id"
      roles: [ADMIN, MODERATOR]
      permit: [SUSPENDED, BANNED, PENDING_DELETION, WARNED]
    )

  """
  allComments are comments regardless of visibility status.
  """
  allComments(
    first: Int = 10 @constraint(max: 50)
    after: Cursor
  ): CommentsConnection! @auth(roles: [ADMIN, MODERATOR])

  """
  rejectedComments are comments that have been rejected.
  """
  rejectedComments(
    first: Int = 10 @constraint(max: 50)
    after: Cursor
  ): CommentsConnection! @auth(roles: [ADMIN, MODERATOR])

  """
  ongoingDiscussions are stories where the given user has written comments in
  sorted by their last comment date.
  """
  ongoingDiscussions(limit: Int = 5 @constraint(max: 5)): [Story!]!
    @auth(
      userIDField: "id"
      permit: [SUSPENDED, BANNED, PENDING_DELETION, WARNED]
    )

  """
  recentCommentHistory returns recent commenting history by the User.
  """
  recentCommentHistory: RecentCommentHistory! @auth(roles: [ADMIN, MODERATOR])

  """
  commentModerationActionHistory returns a CommentModerationActionConnection
  that this User has created.
  """
  commentModerationActionHistory(
    first: Int = 10 @constraint(max: 50)
    after: Cursor
  ): CommentModerationActionConnection! @auth(roles: [MODERATOR, ADMIN])

  """
  status stores the user status information regarding moderation state.
  """
  status: UserStatus!
    @auth(
      userIDField: "id"
      roles: [ADMIN, MODERATOR]
      permit: [SUSPENDED, BANNED, PENDING_DELETION, WARNED]
    )

  """
  tokens lists the access tokens associated with the account.
  """
  tokens: [Token!]!
    @auth(
      userIDField: "id"
      roles: [ADMIN]
      permit: [SUSPENDED, BANNED, PENDING_DELETION, WARNED]
    )

  """
  ignoredUsers will return the list of ignored users.
  """
  ignoredUsers: [User!]!
    @auth(
      userIDField: "id"
      permit: [SUSPENDED, BANNED, PENDING_DELETION, WARNED]
    )

  """
  notifications stores the notification settings for the given User.
  """
  notifications: UserNotificationSettings!
    @auth(
      userIDField: "id"
      permit: [SUSPENDED, BANNED, PENDING_DELETION, WARNED]
    )

  """
  createdAt is the time that the User was created at.
  """
  createdAt: Time!

  """
  lastDownloadedAt the last time the user made a download request
  of their account data.
  """
  lastDownloadedAt: Time
    @auth(
      userIDField: "id"
      permit: [SUSPENDED, BANNED, PENDING_DELETION, WARNED]
    )

  """
  scheduledDeletionDate is the time when the User is
  scheduled to be deleted.
  """
  scheduledDeletionDate: Time
    @auth(
      userIDField: "id"
      roles: [ADMIN, MODERATOR]
      permit: [SUSPENDED, BANNED, PENDING_DELETION, WARNED]
    )

  """
  deletedAt is the time when the User was deleted.
  """
  deletedAt: Time
    @auth(
      userIDField: "id"
      roles: [ADMIN, MODERATOR]
      permit: [SUSPENDED, BANNED, PENDING_DELETION, WARNED]
    )

  """
  moderationScopes describes the scopes for moderation. These only apply when
  the user has a MODERATOR role.
  """
  moderationScopes: UserModerationScopes
    @auth(
      userIDField: "id"
      roles: [ADMIN, MODERATOR]
      permit: [SUSPENDED, BANNED, PENDING_DELETION, WARNED]
    )

  """
  ssoURL is the url for managing sso account
  """
  ssoURL: String
    @auth(
      userIDField: "id"
      permit: [SUSPENDED, BANNED, PENDING_DELETION, WARNED]
    )

  """
  mediaSettings are the user's preferences around media stream behaviour.
  """
  mediaSettings: UserMediaSettings!
    @auth(
      userIDField: "id"
      permit: [SUSPENDED, BANNED, PENDING_DELETION, WARNED]
    )

  """
  bio is a user-defined biography.
  """
  bio: String
}

"""
UserEdge represents a unique User in a UsersConnection.
"""
type UserEdge {
  """
  node is the User for this edge.
  """
  node: User!

  """
  cursor is used in pagination.
  """
  cursor: Cursor!
}

"""
UsersConnection represents a subset of a stories list.
"""
type UsersConnection {
  """
  edges are a subset of UserEdge's.
  """
  edges: [UserEdge!]!

  """
  nodes is a list of User's.
  """
  nodes: [User!]!

  """
  pageInfo is information to aid in pagination.
  """
  pageInfo: PageInfo!
}

"""
SiteEdge represents a unique Site in a SitesConnection.
"""
type SiteEdge {
  """
  node is the Site for this edge.
  """
  node: Site!

  """
  cursor is used in pagination.
  """
  cursor: Cursor!
}

"""
UsersConnection represents a subset of a stories list.
"""
type SitesConnection {
  """
  edges are a subset of SiteEdge's.
  """
  edges: [SiteEdge!]!

  """
  nodes is a list of Site's.
  """
  nodes: [Site!]!

  """
  pageInfo is information to aid in pagination.
  """
  pageInfo: PageInfo!
}

################################################################################
## Comment
################################################################################

type EditInfo {
  """
  edited will be True when the Comment has been edited in the past.
  """
  edited: Boolean!

  """
  editableUntil is the time that the comment is editable until. This will return
  null if the current viewer is not the author of the Comment.
  """
  editableUntil: Time
}

enum COMMENT_STATUS {
  """
  The comment is not PREMOD, but was not applied a moderation status by a
  moderator.
  """
  NONE

  """
  The comment has been approved by a moderator.
  """
  APPROVED

  """
  The comment has been rejected by a moderator.
  """
  REJECTED

  """
  The comment was created while the stories premoderation option was on, and
  new comments that haven't been moderated yet are referred to as
  "premoderated" or "premod" comments.
  """
  PREMOD

  """
  SYSTEM_WITHHELD represents a comment that was withheld by the system because
  it was flagged by an internal process for further review.
  """
  SYSTEM_WITHHELD
}

type CommentModerationAction {
  id: ID!

  """
  revision is the moderated CommentRevision.
  """
  revision: CommentRevision!

  """
  status represents the status that was assigned by the moderator.
  """
  status: COMMENT_STATUS!

  """
  moderator is the User that performed the Moderator action. If null, this means
  that the system has assigned the moderation status.
  """
  moderator: User

  """
  createdAt is the time that the CommentModerationAction was created.
  """
  createdAt: Time!
}

type CommentModerationActionEdge {
  """
  node is the CommentModerationAction for this edge.
  """
  node: CommentModerationAction!

  """
  cursor is used in pagination.
  """
  cursor: Cursor!
}

type CommentModerationActionConnection {
  """
  edges are a subset of CommentModerationActionEdge's.
  """
  edges: [CommentModerationActionEdge!]!

  """
  nodes is a list of CommentModerationAction's.
  """
  nodes: [CommentModerationAction!]!

  """
  pageInfo is information to aid in pagination.
  """
  pageInfo: PageInfo!
}

type CommentRevisionPerspectiveMetadata {
  """
  score is the value detected from the perspective API. This is returned as the
  percentage chance it would be considered toxic and can be compared to the
  defined threshold value.
  """
  score: Float!
}

type CommentRevisionWordListMetadata {
  """
  timedOut is whether the wordlist analysis timed out when this revision
  of the comment was sent through the moderation phases.
  """
  timedOut: Boolean
}

type CommentRevisionMetadata {
  """
  perspective stores metadata associated with the pipeline analysis of this
  revision's body.
  """
  perspective: CommentRevisionPerspectiveMetadata

  """
  wordList metadata stores extra status details about what occurred during
  word list analysis of this comment revision.
  """
  wordList: CommentRevisionWordListMetadata
}

"""
GiphyMedia is a particular GIF that is provided by the Giphy platform.
"""
type GiphyMedia {
  """
  url is the URL to a image of the GIF.
  """
  url: String!

  """
  original is the URL to a image of the GIF.
  """
  original: String!

  """
  still is a thumbnail preview of the GIF.
  """
  still: String!

  """
  video is a URL to the mp4 video of the GIF.
  """
  video: String!

  """
  width is the width of the GIF in pixels.
  """
  width: Int

  """
  height is the height of the GIF in pixels.
  """
  height: Int

  """
  title is the title of the GIF.
  """
  title: String
}

"""
TwitterMedia is a specific Twitter Tweet.
"""
type TwitterMedia {
  """
  url is the URL of a Twitter tweet.
  """
  url: String!

  """
  width is the width of the Twitter tweet in pixels.
  """
  width: Int
}

"""
YouTubeMedia is a specific YouTube video.
"""
type YouTubeMedia {
  """
  url is the URL of a YouTube video.
  """
  url: String!

  """
  still is the thumbnail of the YouTube video.
  """
  still: String!

  """
  title is the title of the YouTube video.
  """
  title: String

  """
  width is the width of the YouTube video in pixels.
  """
  width: Int

  """
  height is the height of the YouTube video in pixels.
  """
  height: Int
}

type ExternalMedia {
  """
  url is the URL of a YouTube video.
  """
  url: String!

  """
  extension is the file extension
  """
  extension: String!

  """
  width is the width of the YouTube video in pixels.
  """
  width: Int

  """
  height is the height of the YouTube video in pixels.
  """
  height: Int
}

"""
CommentMedia is the various media types that can be attached to a Comment.
"""
union CommentMedia = GiphyMedia | TwitterMedia | YouTubeMedia | ExternalMedia

type CommentRevision {
  """
  id is the identifier of the CommentRevision.
  """
  id: ID!

  """
  comment is the reference to the original Comment associated with the current
  Comment.
  """
  comment: Comment!

  """
  actionCounts stores the counts of all the actions for the CommentRevision
  specifically.
  """
  actionCounts: ActionCounts! @auth(roles: [MODERATOR, ADMIN])

  """
  body is the content of the CommentRevision. If null, it indicates that the
  body text was deleted.
  """
  body: String

  """
  media is the optional media object attached to this revision.
  """
  media: CommentMedia

  """
  metadata stores details on a CommentRevision.
  """
  metadata: CommentRevisionMetadata! @auth(roles: [ADMIN, MODERATOR])

  """
  createdAt is the time that the CommentRevision was created.
  """
  createdAt: Time!
}

enum TAG {
  """
  STAFF is used when a Comment is written by a User that has the STAFF, ADMIN,
  or MODERATOR role.
  """
  STAFF

  """
  ADMIN is used when a Comment is written by a User that has the ADMIN,
  role.
  """
  ADMIN

  """
  MODERATOR is used when a Comment is written by a User that has the MODERATOR,
  role.
  """
  MODERATOR

  """
  FEATURED is used when a Comment is marked as such by a staff member.
  """
  FEATURED

  """
  EXPERT is used when an a Comment is written by a User that is assigned as
  an expert on a story.
  """
  EXPERT

  """
  UNANSWERED is used when a Comment is written by a user and has not been
  answered by an expert on a Story that is set to Q&A.
  """
  UNANSWERED

  """
  REVIEW is used when a Comment is written with a rating on a Story that is set
  to Ratings and Reviews.
  """
  REVIEW

  """
  QUESTION is used when a Comment is written without a rating on a Story
  that is set to Ratings and Reviews.
  """
  QUESTION
}

"""
Tag is a simple text message that can be displayed to segment tagable entities.
"""
type Tag {
  """
  code is the machine representation of the tag name.
  """
  code: TAG!

  """
  createdBy is the User that assigned the Tag. This is null when the Tag is
  assigned by the System.
  """
  createdBy: User @auth(roles: [MODERATOR, ADMIN])

  """
  createdAt is the time that the Tag was assigned on.
  """
  createdAt: Time! @auth(roles: [MODERATOR, ADMIN])
}

"""
CommentTagCounts provides count data for Tags made against Comment's.
"""
type CommentTagCounts {
  """
  FEATURED is the count of Comment's with the FEATURED tag.
  """
  FEATURED: Int!

  """
  UNANSWERED is the count of Comment's with the UNANSWERED tag.
  """
  UNANSWERED: Int!

  """
  REVIEW is the count of Comment's with the REVIEW tag.
  """
  REVIEW: Int!

  """
  QUESTION is the count of Comment's with the QUESTION tag.
  """
  QUESTION: Int!
}

"""
Comment is a comment left by a User on an Story or another Comment as a reply.
"""
type Comment @cacheControl(maxAge: 5) {
  """
  id is the identifier of the Comment.
  """
  id: ID!

  """
  body is the content of the Comment, and is an alias to the body of the
  `currentRevision.body`.
  """
  body: String

  """
  revision is the current revision of the Comment's body.
  """
  revision: CommentRevision

  """
  revisionHistory stores the previous CommentRevision's, with the most recent
  edit last.
  """
  revisionHistory: [CommentRevision!]!
    @auth(
      userIDField: "author_id"
      roles: [MODERATOR, ADMIN]
      permit: [SUSPENDED, BANNED, PENDING_DELETION, WARNED]
    )

  """
  createdAt is the date in which the Comment was created.
  """
  createdAt: Time!

  """
  author is the User that authored the Comment.
  """
  author: User

  """
  status represents the Comment's current status.
  """
  status: COMMENT_STATUS!

  """
  statusHistory returns a CommentModerationActionConnection that will list
  the history of moderator actions performed on the Comment, with the most
  recent last.
  """
  statusHistory(
    first: Int = 10 @constraint(max: 50)
    after: Cursor
  ): CommentModerationActionConnection! @auth(roles: [MODERATOR, ADMIN])

  """
  parentCount is the number of direct parents for this Comment. Currently this
  value is the same as depth.
  """
  parentCount: Int!

  """
  depth is the number of levels that a given comment is deep.
  """
  depth: Int!

  """
  replyCount is the number of replies. Only direct replies to this Comment
  are counted. Removed comments are included in this count.
  """
  replyCount: Int!

  """
  replies will return the replies to this Comment.
  """
  replies(
    first: Int = 10
    orderBy: COMMENT_SORT = CREATED_AT_DESC
    after: Cursor
    flatten: Boolean
  ): CommentsConnection!

  """
  parent is the immediate parent of a given comment.
  """
  parent: Comment

  """
  rootParent is the highest level parent Comment. This Comment would have been
  left on the Story itself.
  """
  rootParent: Comment

  """
  parents returns a CommentsConnection that allows accessing direct parents of
  the given Comment.
  """
  parents(last: Int = 1, before: Cursor): CommentsConnection!

  """
  editing returns details about the edit status of a Comment.
  """
  editing: EditInfo!

  """
  actionCounts stores the counts of all the actions for the Comment.
  """
  actionCounts: ActionCounts!

  """
  reactions is the actual Flags that were left by the Users or the system.
  """
  reactions(
    first: Int = 10 @constraint(max: 50)
    after: Cursor
  ): ReactionsConnection! @auth

  """
  flags is the actual Flags that were left by the Users or the system.
  """
  flags(first: Int = 10 @constraint(max: 50), after: Cursor): FlagsConnection!
    @auth(roles: [ADMIN, MODERATOR])

  """
  viewerActionPresence stores the presence information for all the actions
  left by the current User on this Comment.
  """
  viewerActionPresence: ActionPresence

  """
  story is the Story that the Comment was written on.
  """
  story: Story!

  """
  The permalink for this comment.
  """
  permalink: String!

  """
  tags are the list of tags assigned to the Comment.
  """
  tags: [Tag!]!

  """
  deleted is whether the comment has been deleted.
  """
  deleted: Boolean

  """
  canModerate returns true if the current user can moderate this Comment.
  """
  canModerate: Boolean!

  """
  site is the Site referenced by the Story for this Comment.
  """
  site: Site!

  """
  rating is the optional rating that is attached to the Comment.
  """
  rating: Int
}

type PageInfo {
  """
  Indicates that there are more nodes after this subset.
  """
  hasNextPage: Boolean!

  """
  Included for legacy Relay reasons. Always set to false.
  """
  hasPreviousPage: Boolean!

  """
  Included for legacy Relay reasons. Always set to null.
  """
  startCursor: Cursor

  """
  Specifies the last node's cursor for forwards pagination.
  """
  endCursor: Cursor
}

"""
CommentEdge represents a unique Comment in a CommentsConnection.
"""
type CommentEdge {
  """
  node is the Comment for this edge.
  """
  node: Comment!

  """
  cursor is used in pagination.
  """
  cursor: Cursor!
}

"""
CommentsConnection represents a subset of a comment list.
"""
type CommentsConnection {
  """
  edges are a subset of CommentEdge's.
  """
  edges: [CommentEdge!]!

  """
  nodes is a list of Comment's.
  """
  nodes: [Comment!]!

  """
  pageInfo is information to aid in pagination.
  """
  pageInfo: PageInfo!
}

################################################################################
## CommentCounts
################################################################################

type CommentStatusCounts {
  """
  The comment is not PREMOD, but was not applied a moderation status by a
  moderator.
  """
  NONE: Int!

  """
  The comment has been approved by a moderator.
  """
  APPROVED: Int!

  """
  The comment has been rejected by a moderator.
  """
  REJECTED: Int!

  """
  The comment was created while the stories premoderation option was on, and
  new comments that haven't been moderated yet are referred to as
  "premoderated" or "premod" comments.
  """
  PREMOD: Int!

  """
  SYSTEM_WITHHELD represents a comment that was withheld by the system because
  it was flagged by an internal process for further review.
  """
  SYSTEM_WITHHELD: Int!
}

type CommentCounts {
  """
  totalPublished will return the count of all published Comments.
  """
  totalPublished: Int!

  """
  tags stores the counts of all the Tags against Comment's on this Story.
  """
  tags: CommentTagCounts!

  """
  statuses stores the counts of all the statuses against Comments on this Story.
  """
  statuses: CommentStatusCounts! @auth(roles: [ADMIN, MODERATOR])
}

################################################################################
## Story
################################################################################

enum COMMENT_SORT {
  CREATED_AT_DESC
  CREATED_AT_ASC
  REPLIES_DESC
  REACTION_DESC
}

"""
StoryMetadata stores all the metadata that is scraped using the scraping tools
inside Coral. Coral utilizes [metascraper](https://metascraper.js.org/) which uses
a variety of filters derived from [The Open Graph Protocol](https://ogp.me/) to
scan for metadata on the page.
"""
type StoryMetadata {
  """
  title stores the scraped title from the Story page.
  """
  title: String

  """
  author stores the scraped author from the Story page.
  """
  author: String

  """
  description stores the scraped description from the Story page.
  """
  description: String

  """
  image stores the scraped image from the Story page.
  """
  image: String

  """
  publishedAt stores the scraped publication date from the Story page.
  """
  publishedAt: Time

  """
  modifiedAt stores the scraped modified date from the Story page.
  """
  modifiedAt: Time

  """
  section stores the scraped section from the Story page.
  """
  section: String
}

"""
LiveConfiguration provides configuration options related to live updates.
"""
type LiveConfiguration {
  """
  configurable when false indicates that live updates cannot be modified.
  """
  configurable: Boolean! @auth(roles: [ADMIN, MODERATOR])

  """
  enabled when true will allow live updates.
  """
  enabled: Boolean!
}

type StorySettings {
  """
  live provides configuration options related to live updates on this Story.
  """
  live: LiveConfiguration!

  """
  moderation determines whether or not this is a PRE or POST moderated story.
  """
  moderation: MODERATION_MODE!

  """
  premodLinksEnable will put all comments that contain links into premod.
  """
  premodLinksEnable: Boolean!

  """
  messageBox stores settings related to the Story Message Box.
  """
  messageBox: StoryMessageBox!

  """
  mode is the specified mode that the story should be updated with.
  """
  mode: STORY_MODE!

  """
  experts are used during Q&A mode to assign users to answer questions
  on a Q&A stream. It is an optional parameter and is only used when
  the story stream is in Q&A mode.
  """
  experts: [User!]!
}

"""
STORY_STATUS represents filtering states that a Story can be in.
"""
enum STORY_STATUS {
  """
  OPEN represents when a given Story is open for commenting.
  """
  OPEN

  """
  CLOSED represents when a given Story is not open for commenting.
  """
  CLOSED
}

type StoryRatings {
  """
  average refers to the average rating across all ratings for the Story from
  published comments.
  """
  average: Float!

  """
  count refers to the number of ratings that have been submitted that
  contributes to the `average`.
  """
  count: Int!
}

"""
Story is an Article or Page where Comments are written on by Users.
"""
type Story @cacheControl(maxAge: 30) {
  """
  id is the identifier of the Story.
  """
  id: ID!

  """
  status is the status of the Story.
  """
  status: STORY_STATUS!

  """
  url is the url that the Story is located on.
  """
  url: String!

  """
  metadata stores the scraped metadata from the Story page.
  """
  metadata: StoryMetadata

  """
  scrapedAt is the Time that the Story had it's metadata scraped at. If the time
  is null, the Story has not been scraped yet.
  """
  scrapedAt: Time @auth(roles: [ADMIN, MODERATOR])

  """
  featuredComments are the Comments with the FEATURED tag on the Story.
  """
  featuredComments(
    first: Int = 10 @constraint(max: 50)
    orderBy: COMMENT_SORT = CREATED_AT_DESC
    after: Cursor
  ): CommentsConnection!

  """
  comments are the comments on the Story.
  """
  comments(
    first: Int = 20 @constraint(max: 50)
    orderBy: COMMENT_SORT = CREATED_AT_DESC
    after: Cursor

    """
    rating allows filtering for comments with a specific rating. If this feature
    has not been enabled on this tenant or story, this option has no effect.
    """
    rating: Int @constraint(min: 1, max: 5)

    """
    This is a workaround to allow filtering for current Q&A
    functionality. This is used to filter on UNANSWERED to
    populate its corresponding Unanswered questions tab. In
    the future, we want a dedicated edge for unansweredComments.
    """
    tag: TAG
  ): CommentsConnection!

  """
  commentActionCounts stores the counts of all the actions against this Story and it's
  Comments.
  """
  commentActionCounts: ActionCounts!
    @auth(roles: [ADMIN, MODERATOR])
    @cacheControl(scope: PRIVATE, maxAge: 0)

  """
  moderationQueues returns the set of ModerationQueues that are available for
  this Story.
  """
  moderationQueues: ModerationQueues!
    @auth(roles: [ADMIN, MODERATOR])
    @cacheControl(scope: PRIVATE, maxAge: 0)

  """
  closedAt is the Time that the Story is closed for commenting. If null or in
  the future, the story is not yet closed.
  """
  closedAt: Time

  """
  isClosed returns true when the Story is currently closed for commenting.
  """
  isClosed: Boolean!

  """
  commentCounts stores all the counts of Comments that are left on the Comment.
  """
  commentCounts: CommentCounts!

  """
  createdAt is the date that the Story was created at.
  """
  createdAt: Time!

  """
  settings is the set of Settings on a Story that inherit from the global
  settings.
  """
  settings: StorySettings!

  """
  lastCommentedAt is the last time someone commented on this story.
  """
  lastCommentedAt: Time
    @auth(roles: [ADMIN])
    @cacheControl(scope: PRIVATE, maxAge: 0)

  """
  canModerate returns true if the current user can moderate comments on this
  Story.
  """
  canModerate: Boolean!

  """
  site is the site associated with the story
  """
  site: Site!

  """
  viewerCount is the number of viewers active on this Story.
  """
  viewerCount: Int

  """
  ratings is information about ratings that is attached to this story by
  published comments.
  """
  ratings: StoryRatings

  """
  viewerRating is the Comment with a rating that the viewer has already added to
  this story.
  """
  viewerRating: Comment
}

"""
StoryEdge represents a unique Story in a StoriesConnection.
"""
type StoryEdge {
  """
  node is the Story for this edge.
  """
  node: Story!

  """
  cursor is used in pagination.
  """
  cursor: Cursor!
}

"""
StoriesConnection represents a subset of a stories list.
"""
type StoriesConnection {
  """
  edges are a subset of StoryEdge's.
  """
  edges: [StoryEdge!]!

  """
  nodes is a list of Story's.
  """
  nodes: [Story!]!

  """
  pageInfo is information to aid in pagination.
  """
  pageInfo: PageInfo!
}

################################################################################
## Queue
################################################################################

type QueueCounts {
  """
  waiting is the number of jobs that are in line to be processed.
  """
  waiting: Int!

  """
  active is the number of jobs that are being activly processed.
  """
  active: Int!

  """
  delayed is the number of jobs that have been delayed due to a failure and are
  waiting for a backoff.
  """
  delayed: Int!
}

type Queue {
  """
  counts is the current counts associated with the Queue.
  """
  counts: QueueCounts!
}

type Queues {
  """
  mailer is the Queue associated with the Mailer queue.
  """
  mailer: Queue!

  """
  scraper is the Queue associated with the Scraper queue.
  """
  scraper: Queue!

  """
  notifier is the Queue associated with the Notifier queue.
  """
  notifier: Queue!

  """
  webhook is the Queue associated with the Webhook queue.
  """
  webhook: Queue!

  """
  rejector is the Queue associated with the Rejector queue.
  """
  rejector: Queue!
}

################################################################################
## Query
################################################################################

type Query {
  """
  comment returns a specific comment.
  """
  comment(id: ID!): Comment

  """
  comments returns a filtered comments connection that can be paginated. This is
  a fairly expensive edge to filter against, moderation queues should utlilize
  the dedicated edges for more optimized responses.
  """
  comments(
    first: Int = 10 @constraint(max: 50)
    after: Cursor
    storyID: ID
    siteID: ID
    status: COMMENT_STATUS
    section: SectionFilter
    tag: TAG
    query: String
  ): CommentsConnection! @auth(roles: [ADMIN, MODERATOR])

  """
  story is a specific article that can be identified by either an ID or a URL.
  """
  story(id: ID, url: String): Story

  """
  stream will load a specific story that can be identified by either an ID or a
  URL and will create the story if that feature is enabled.
  """
  stream(id: ID, url: String, mode: STORY_MODE): Story

  """
  stories returns filtered stories that can be paginated.
  """
  stories(
    first: Int = 10 @constraint(max: 50)
    after: Cursor
    status: STORY_STATUS
    query: String
    siteID: ID
  ): StoriesConnection! @auth(roles: [ADMIN, MODERATOR])

  """
  user will return the user referenced by their ID.

  TODO: evaluate adding a profile based lookup.
  """
  user(id: ID!): User @auth(roles: [ADMIN, MODERATOR])

  """
  users returns filtered users that can be paginated.

  TODO: evaluate adding status based filtering.
  """
  users(
    first: Int = 10 @constraint(max: 50)
    after: Cursor
    role: USER_ROLE
    query: String
    status: USER_STATUS
  ): UsersConnection! @auth(roles: [ADMIN, MODERATOR])

  site(id: ID!): Site @auth(roles: [ADMIN, MODERATOR])

  sites(first: Int = 10 @constraint(max: 50), after: Cursor): SitesConnection!
    @auth(roles: [ADMIN, MODERATOR])

  """
  viewer is the current logged in User. If no user is currently logged in, it will
  return null. This is the only nullable field that can be returned that depends
  on the authentication state that will not throw an error.
  """
  viewer: User

  """
  settings is the Settings for a given Tenant.
  """
  settings: Settings!

  """
  discoverOIDCConfiguration will discover the OpenID Connect configuration based
  on the provided issuer. Discovery is not supported on all providers, and is
  described in the OpenID Connect Discovery 1.0 incorporating errata set 1:

  https://openid.net/specs/openid-connect-discovery-1_0.html#ProviderConfig

  If the provider does not support discovery, the response will be null.
  """
  discoverOIDCConfiguration(issuer: String!): DiscoveredOIDCConfiguration
    @auth(roles: [ADMIN])

  """
  debugScrapeStoryMetadata will return the information that Coral was able to
  scrape from the given URL. No data will be saved related to the Story based
  on this scrape.
  """
  debugScrapeStoryMetadata(url: String!): StoryMetadata @auth(roles: [ADMIN])

  """
  moderationQueues returns the set of ModerationQueues that are available for
  all stories or if given the story identified by the `storyID`.
  """
  moderationQueues(
    storyID: ID
    siteID: ID
    section: SectionFilter
  ): ModerationQueues!
    @auth(roles: [ADMIN, MODERATOR])
    @cacheControl(scope: PRIVATE, maxAge: 0)

  """
  sections will return the unique sections used by this Tenant.
  """
  sections: [String!] @auth(roles: [ADMIN, MODERATOR])

  """
  activeStories is the list of most recently commented on stories identified
  by their `lastCommentedAt` field
  """
  activeStories(limit: Int = 10 @constraint(max: 25)): [Story!]!
    @auth(roles: [ADMIN])
    @rate(max: 2, seconds: 1)

  """
  webhookEndpint will return a specific WebhookEndpoint if it exists.
  """
  webhookEndpoint(id: ID!): WebhookEndpoint @auth(roles: [ADMIN])

  """
  queues returns information on queues used in Coral to manage
  """
  queues: Queues! @auth(roles: [ADMIN])

  """
  externalModerationPhase will return a specific ExternalModerationPhase if it
  exists.
  """
  externalModerationPhase(id: ID!): ExternalModerationPhase
    @auth(roles: [ADMIN])
}

################################################################################
## Mutations
################################################################################

##################
## updateNotificationSettings
##################

input UpdateNotificationSettingsInput {
  """
  onReply, when true, will enable notifications to be sent to users that have
  replies to their comments.
  """
  onReply: Boolean

  """
  onFeatured, when true, will enable notifications to be sent to users that have
  their comment's featured.
  """
  onFeatured: Boolean

  """
  onStaffReplies when true, will enable notifications to be sent to users that
  have a staff member reply to their comments. These notifications will
  supercede notifications that would have been sent for a basic reply
  notification.
  """
  onStaffReplies: Boolean

  """
  onModeration when true, will enable notifications to be sent to users when a
  comment that they wrote that was previously unpublished, becomes published due
  to a moderator action.
  """
  onModeration: Boolean

  """
  digestFrequency is the frequency to send notifications.
  """
  digestFrequency: DIGEST_FREQUENCY

  """
  clientMutationId is required for Relay support.
  """
  clientMutationId: String!
}

type UpdateNotificationSettingsPayload {
  """
  user is the possibly modified User.
  """
  user: User!

  """
  clientMutationId is required for Relay support.
  """
  clientMutationId: String!
}

input UpdateUserMediaSettingsInput {
  unfurlEmbeds: Boolean
  clientMutationId: String!
}

type UpdateUserMediaSettingsPayload {
  user: User!
  clientMutationId: String!
}

##################
## createComment
##################

"""
CreateCommentInput provides the input for the createComment Mutation.
"""
input CreateCommentInput {
  """
  nudge when true will instead return an error related to recoverable moderation
  faults such as a toxic comment or spam comment to provide user feedback to
  nudge the user to correct the comment.
  """
  nudge: Boolean = false

  """
  storyID is the ID of the Story where we are creating a comment on.
  """
  storyID: ID!

  """
  body is the Comment body, the content of the Comment.
  """
  body: String!

  """
  clientMutationId is required for Relay support.
  """
  clientMutationId: String!

  """
  media is the optional media attachment to be added to a Comment.
  """
  media: CreateCommentMediaInput

  """
  rating is the optional rating that can be added to a Comment.
  """
  rating: Int
}

"""
CreateCommentPayload contains the created Comment after the createComment
mutation.
"""
type CreateCommentPayload {
  """
  edge is the possibly created comment edge.
  """
  edge: CommentEdge!

  """
  clientMutationId is required for Relay support.
  """
  clientMutationId: String!
}

"""
CreateCommentMediaInput is used for creating media to be attached to a Comment.
"""
input CreateCommentMediaInput {
  """
  type specifies the type of media that can be attached. Valid values for this
  are: `giphy`, `external`, `twitter`, and `youtube`.
  """
  type: String!

  """
  id refers to a foreign id for the specific media provider.
  """
  id: String

  """
  url is the URL to the media resource.
  """
  url: String!

  """
  width is the width to the media resource.
  """
  width: String
  """
  height is the height to the media resource.
  """
  height: String
}

##################
## createCommentReply
##################

"""
CreateCommentReplyInput provides the input for the createCommentReply Mutation.
"""
input CreateCommentReplyInput {
  """
  nudge when true will instead return an error related to recoverable moderation
  faults such as a toxic comment or spam comment to provide user feedback to
  nudge the user to correct the comment.
  """
  nudge: Boolean = false

  """
  storyID is the ID of the Story where we are creating a comment on.
  """
  storyID: ID!

  """
  parentID is the ID of the Comment that we are replying to.
  """
  parentID: ID!

  """
  parentRevisionID is the ID of the CommentRevision that we are replying to.
  """
  parentRevisionID: ID!

  """
  body is the Comment body, the content of the Comment.
  """
  body: String!

  """
  clientMutationId is required for Relay support.
  """
  clientMutationId: String!

  """
  media is the optional media attachment to be added to a Comment.
  """
  media: CreateCommentMediaInput
}

"""
CreateCommentReplyPayload contains the created Comment after the createCommentReply
mutation.
"""
type CreateCommentReplyPayload {
  """
  edge is the possibly created comment edge.
  """
  edge: CommentEdge!

  """
  clientMutationId is required for Relay support.
  """
  clientMutationId: String!
}

##################
## editComment
##################

"""
EditCommentInput provides the input for the editComment Mutation.
"""
input EditCommentInput {
  """
  commentID is the ID of the comment being edited.
  """
  commentID: ID!

  """
  body is the Comment body, the content of the Comment.
  """
  body: String!

  """
  clientMutationId is required for Relay support.
  """
  clientMutationId: String!

  """
  media is the optional media attachment to be added to a Comment.
  """
  media: CreateCommentMediaInput
}

"""
EditCommentPayload contains the edited Comment after the editComment
mutation.
"""
type EditCommentPayload {
  """
  comment is the possibly edited comment.
  """
  comment: Comment!

  """
  clientMutationId is required for Relay support.
  """
  clientMutationId: String!
}

##################
## updateSettings
##################

input SettingsOIDCAuthIntegrationInput {
  """
  enabled, when true, allows the integration to be enabled.
  """
  enabled: Boolean

  """
  allowRegistration when true will allow users that have not signed up
  before with this authentication integration to sign up.
  """
  allowRegistration: Boolean

  """
  targetFilter will restrict where the authentication integration should be
  displayed. If the value of targetFilter is null, then the authentication
  integration should be displayed in all targets.
  """
  targetFilter: SettingsAuthenticationTargetFilterInput

  """
  name is the label assigned to reference the provider of the OIDC integration,
  and will be used in situations where the name of the provider needs to be
  displayed, like the login button.
  """
  name: String

  """
  clientID is the Client Identifier as defined in:

  https://tools.ietf.org/html/rfc6749#section-2.2
  """
  clientID: String

  """
  clientSecret is the Client Secret as defined in:

  https://tools.ietf.org/html/rfc6749#section-2.3.1
  """
  clientSecret: String

  """
  authorizationURL is defined as the `authorization_endpoint` in:

  https://openid.net/specs/openid-connect-discovery-1_0.html#ProviderMetadata
  """
  authorizationURL: String

  """
  tokenURL is defined as the `token_endpoint` in:

  https://openid.net/specs/openid-connect-discovery-1_0.html#ProviderMetadata
  """
  tokenURL: String

  """
  jwksURI is defined as the `jwks_uri` in:

  https://openid.net/specs/openid-connect-discovery-1_0.html#ProviderMetadata
  """
  jwksURI: String

  """
  issuer is defined as the `issuer` in:

  https://openid.net/specs/openid-connect-discovery-1_0.html#ProviderMetadata
  """
  issuer: String
}

input SettingsSMTPInput {
  secure: Boolean
  host: String
  port: Int
  authentication: Boolean
  username: String
  password: String
}

input SettingsEmailConfigurationInput {
  """
  enabled when True, will enable the emailing functionality in Coral.
  """
  enabled: Boolean
  smtp: SettingsSMTPInput
  fromName: String
  fromEmail: String
}

input SettingsWordListInput {
  """
  banned words will by default reject the comment if it is found.
  """
  banned: [String!]

  """
  suspect words will simply flag the comment.
  """
  suspect: [String!]
}

input SettingsAuthenticationTargetFilterInput {
  admin: Boolean!
  stream: Boolean!
}

input SettingsLocalAuthIntegrationInput {
  enabled: Boolean

  """
  allowRegistration when true will allow users that have not signed up
  before with this authentication integration to sign up.
  """
  allowRegistration: Boolean

  """
  targetFilter will restrict where the authentication integration should be
  displayed. If the value of targetFilter is null, then the authentication
  integration should be displayed in all targets.
  """
  targetFilter: SettingsAuthenticationTargetFilterInput
}

input SettingsSSOAuthIntegrationInput {
  enabled: Boolean

  """
  allowRegistration when true will allow users that have not signed up
  before with this authentication integration to sign up.
  """
  allowRegistration: Boolean

  """
  targetFilter will restrict where the authentication integration should be
  displayed. If the value of targetFilter is null, then the authentication
  integration should be displayed in all targets.
  """
  targetFilter: SettingsAuthenticationTargetFilterInput
}

input SettingsGoogleAuthIntegrationInput {
  """
  enabled, when true, will enable Google as an authentication integration.
  """
  enabled: Boolean

  """
  allowRegistration when true will allow users that have not signed up
  before with this authentication integration to sign up.
  """
  allowRegistration: Boolean

  """
  targetFilter will restrict where the authentication integration should be
  displayed. If the value of targetFilter is null, then the authentication
  integration should be displayed in all targets.
  """
  targetFilter: SettingsAuthenticationTargetFilterInput

  """
  clientID is the Client Identifier as provided by the Google API Console.
  """
  clientID: String

  """
  clientSecret is the Client Secret as provided by the Google API Console.
  """
  clientSecret: String
}

input SettingsFacebookAuthIntegrationInput {
  """
  enabled, when true, will enable Facebook as an authentication integration.
  """
  enabled: Boolean

  """
  allowRegistration when true will allow users that have not signed up
  before with this authentication integration to sign up.
  """
  allowRegistration: Boolean

  """
  targetFilter will restrict where the authentication integration should be
  displayed. If the value of targetFilter is null, then the authentication
  integration should be displayed in all targets.
  """
  targetFilter: SettingsAuthenticationTargetFilterInput

  """
  clientID is the Client Identifier as provided by the Facebook Developer
  Console.
  """
  clientID: String

  """
  clientSecret is the Client Secret as provided by the Facebook Developer
  Console.
  """
  clientSecret: String
}

input SettingsAuthIntegrationsInput {
  """
  local stores configuration related to email/password based logins.
  """
  local: SettingsLocalAuthIntegrationInput

  """
  sso stores configuration related to Single Sign On based logins.
  """
  sso: SettingsSSOAuthIntegrationInput

  """
  oidc stores configuration related to OpenID Connect based logins.
  """
  oidc: SettingsOIDCAuthIntegrationInput

  """
  google stores configuration related to Google based logins.
  """
  google: SettingsGoogleAuthIntegrationInput

  """
  facebook stores configuration related to Facebook based logins.
  """
  facebook: SettingsFacebookAuthIntegrationInput
}

"""
Auth contains all the settings related to authentication and
authorization.
"""
input SettingsAuthInput {
  """
  integrations are the set of configurations for the variations of
  authentication solutions.
  """
  integrations: SettingsAuthIntegrationsInput
  """
  sessionDuration determines the duration in seconds for which an access token is valid
  """
  sessionDuration: Int!
}

input SettingsAkismetExternalIntegrationInput {
  """
  enabled when True will enable the integration.
  """
  enabled: Boolean

  """
  ipBased when True will enable IP-based spam detection.
  """
  ipBased: Boolean

  """
  The key for the Akismet integration.
  """
  key: String

  """
  The site (blog) for the Akismet integration.
  """
  site: String
}

input SettingsPerspectiveExternalIntegrationInput {
  """
  enabled when True will enable the integration.
  """
  enabled: Boolean

  """
  The endpoint that Coral should use to communicate with the perspective API.
  """
  endpoint: String

  """
  The key for the Perspective API integration.
  """
  key: String

  """
  model is the name of the Perspective model to use.
  """
  model: String

  """
  The threshold that given a specific toxic comment score, the comment will
  be marked by Coral as toxic.
  """
  threshold: Float

  """
  When True, comments sent will not be stored by the Google Perspective API.
  """
  doNotStore: Boolean

  """
  When True, moderation actions will be sent to the Google Perspective API.
  """
  sendFeedback: Boolean
}

input SettingsExternalIntegrationsInput {
  """
  akismet provides integration with the Akismet Spam detection service.
  """
  akismet: SettingsAkismetExternalIntegrationInput

  """
  perspective provides integration with the Perspective API comment analysis
  platform.
  """
  perspective: SettingsPerspectiveExternalIntegrationInput
}

"""
RecentCommentHistoryConfigurationInput controls the beheviour around when comments from Users
should be marked for pre-moderation automatically once they have reached the
trigger rate for rejected comments.
"""
input RecentCommentHistoryConfigurationInput {
  """
  enabled when true will pre-moderate users new comments once they have reached
  the trigger rejection rate.
  """
  enabled: Boolean

  """
  timeFrame specifies the number of seconds that comments from a given User will
  be taken into account when computing their rejection rate.
  """
  timeFrame: Int

  """
  triggerRejectionRate specifies the percentage of comments that a given User
  may have before their comments will then be placed into pre-moderation until
  the rejection rate decreases.
  """
  triggerRejectionRate: Float
}

input CreateAnnouncementInput {
  """
  content of the announcement.
  """
  content: String!

  duration: Int!
  """
  clientMutationId is required for Relay support.
  """
  clientMutationId: String!
}

input DeleteAnnouncementInput {
  """
  clientMutationId is required for Relay support.
  """
  clientMutationId: String!
}

type CreateAnnouncementPayload {
  """
  clientMutationId is required for Relay support.
  """
  clientMutationId: String!

  settings: Settings!
}

type DeleteAnnouncementPayload {
  """
  clientMutationId is required for Relay support.
  """
  clientMutationId: String!

  settings: Settings!
}

input SettingsCommunityGuidelinesInput {
  """
  enable set to true will show the guidelines above the message box.
  """
  enabled: Boolean

  """
  content of the guidelines.
  """
  content: String
}

input SettingsCharCountInput {
  """
  enabled when true, enables the character count moderation phase.
  """
  enabled: Boolean

  """
  min is the smallest length of a Comment that may be posted.
  """
  min: Int

  """
  max is the largest length of a Comment that may be posted.
  """
  max: Int
}

input SettingsDisableCommentingInput {
  """
  enabled when true will disable commenting site-wide.
  """
  enabled: Boolean

  """
  message will be shown above the comment stream while
  commenting is disabled site-wide.
  """
  message: String
}

input SettingsOrganizationInput {
  """
  name is the name of the organization.
  """
  name: String

  """
  contactEmail is the email of the organization.
  """
  contactEmail: String

  """
  url is the URL to the organizations home page.
  """
  url: String
}

input SettingsCloseCommentingInput {
  """
  auto when true will configure the automatic close on each story as they are
  created based on the current configured timeout option.
  """
  auto: Boolean

  """
  timeout is the amount of seconds from the `createdAt` timestamp that a given
  story will be considered closed.
  """
  timeout: Int

  """
  message when provided will be the message that shows when the comment stream
  is closed for commenting.
  """
  message: String
}

"""
StoryScrapingConfigurationInput stores the configuration around story scraping.
"""
input StoryScrapingConfigurationInput {
  """
  enabled, when true, enables stories to be scraped. When disabled, stories will
  only be looked up instead, and must be created via the API directly.
  """
  enabled: Boolean

  """
  proxyURL when specified, allows scraping requests to use the provided proxy.
  All requests will then be passed through the appropriote proxy as parsed by
  the [proxy-agent](https://www.npmjs.com/package/proxy-agent) package.
  """
  proxyURL: String

  """
  customUserAgent when specified will override the user agent used by fetch
  requests made during the scraping process.
  """
  customUserAgent: String
}

"""
StoryConfiguration stores the configuration for working with stories.
"""
input StoryConfigurationInput {
  """
  scraping stores configuration around story scraping.
  """
  scraping: StoryScrapingConfigurationInput

  """
  disableLazy when true, will only allow lookups of stories created via the API.
  """
  disableLazy: Boolean
}

"""
ReactionConfigurationInput stores the configuration for reactions used across
this Tenant.
"""
input ReactionConfigurationInput {
  """
  icon is the string representing the icon to be used for the reactions.
  """
  icon: String

  """
  iconActive is the string representing the icon that should be used when the
  icon should be considered active.
  """
  iconActive: String

  """
  label is the string placed beside the reaction icon to provide better context.
  """
  label: String

  """
  labelActive is the string placed beside the reaction icon to provide better
  context when it has been selected.
  """
  labelActive: String

  """
  sortLabel is the string placed inside of the sort menu to sort for comment
  with most reactions.
  """
  sortLabel: String

  """
  color is the hex color code that can be used to change the color of the button.
  """
  color: String
}

"""
StaffConfigurationInput specifies the configuration for the staff badges
assigned to users with any role above COMMENTER.
"""
input StaffConfigurationInput {
  """
  staffLabel is the string used when displaying the STAFF badge to users.
  """
  staffLabel: String

  """
  adminLabel is the string used when displaying the ADMIN badge to users.
  """
  adminLabel: String

  """
  moderatorLabel is the string used when displaying the MODERATOR badge to users.
  """
  moderatorLabel: String
}

"""
CommenterAccountFeatures stores the configuration for commenter account features.
"""
input CommenterAccountFeaturesInput {
  """
  changeUsername when true, non-sso user may change username every 14 days
  """
  changeUsername: Boolean
  """
  downloadComments when true, user may download their comment history
  """
  downloadComments: Boolean
  """
  deleteAccount when true, non-sso user may permanently delete their account
  """
  deleteAccount: Boolean
}

input SlackTriggersConfigurationInput {
  """
  reportedComments is whether this channel will receive reported comments
  """
  reportedComments: Boolean

  """
  pendingComments is whether this channel will receive pending comments
  """
  pendingComments: Boolean

  """
  featuredComments is whether this channel will receive featured comments
  """
  featuredComments: Boolean
  """
  allComents is whether the channel will receive all comments
  """
  allComments: Boolean

  """
  staffComments is whether the channel will receive staff comments
  """
  staffComments: Boolean
}

input SlackChannelConfigurationInput {
  """
  enabled is whether this Slack channel is enabled to send comments to its
  correlated web hook
  """
  enabled: Boolean

  """
  name is the name assigned to the Slack channel
  """
  name: String

  """
  hookURL defines the URL that comments will be sent to
  """
  hookURL: String

  """
  triggers are the filters of types of comments that will be sent to
  the correlated channel
  """
  triggers: SlackTriggersConfigurationInput
}

input SlackConfigurationInput {
  """
  channels are the channels configured for Slack integration
  """
  channels: [SlackChannelConfigurationInput!]
}

input TwitterMediaConfigurationInput {
  """
  enabled is true when twitter media objects are enabled.
  """
  enabled: Boolean
}

input YouTubeMediaConfigurationInput {
  """
  enabled is true when youtube media objects are enabled.
  """
  enabled: Boolean
}

input GiphyMediaConfigurationInput {
  """
  enabled is true when gif search via giphy and giphy media objects are enabled.
  """
  enabled: Boolean

  """
  maximum allowed rating for gifs, g, pg, pg-13, r
  """
  maxRating: String

  """
  key is the API key for Giphy.
  """
  key: String
}

input MediaConfigurationInput {
  """
  twitter is the configuration for Twitter support.
  """
  twitter: TwitterMediaConfigurationInput

  """
  youtube is the configuration for YouTube support.
  """
  youtube: YouTubeMediaConfigurationInput

  """
  giphy is the configuration for Giphy support.
  """
  giphy: GiphyMediaConfigurationInput
}

"""
NewCommenterConfigurationInput specifies the features that apply to new commenters
"""
input NewCommentersConfigurationInput {
  """
  premodEnabled ensures that new commenters' comments are pre-moderated until they have
  enough approved comments
  """
  premodEnabled: Boolean

  """
  approvedCommentsThreshold is the number of comments a user must have approved before their
  comments do not require premoderation
  """
  approvedCommentsThreshold: Int
}

"""
RTEConfigurationInput specifies the configuration for the rte.
"""
input RTEConfigurationInput {
  """
  enabled when true turns on basic RTE features including
  bold, italic, quote, and bullet list.
  """
  enabled: Boolean!
  """
  strikethrough when true turns on the strikethrough feature.
  """
  strikethrough: Boolean!
  """
  spoiler when true turns on the spoiler feature.
  """
  spoiler: Boolean!
}

"""
SettingsInput is the partial type of the Settings type for performing mutations.
"""
input SettingsInput {
  """
  live provides configuration options related to live updates for stories on
  this site.
  """
  live: LiveConfigurationInput

  """
  moderation is the moderation mode for all Stories on the site.
  """
  moderation: MODERATION_MODE

  """
  communityGuidelines will be shown in the comments stream.
  """
  communityGuidelines: SettingsCommunityGuidelinesInput

  """
  premodLinksEnable will put all comments that contain links into premod.
  """
  premodLinksEnable: Boolean

  """
  customCSSURL is the URL of the custom CSS used to display on the frontend.
  """
  customCSSURL: String

  """
  disableCommenting will disable commenting site-wide.
  """
  disableCommenting: SettingsDisableCommentingInput

  """
  editCommentWindowLength is the length of time (in seconds) after a comment is
  posted that it can still be edited by the author.
  """
  editCommentWindowLength: Int

  """
  organization stores information about the organization behind this specific
  instance of Coral.
  """
  organization: SettingsOrganizationInput

  """
  closeCommenting contains settings related to the automatic closing of commenting on
  Stories.
  """
  closeCommenting: SettingsCloseCommentingInput

  """
  wordList will return a given list of words.
  """
  wordList: SettingsWordListInput

  """
  email is the set of credentials and settings associated with the organization.
  """
  email: SettingsEmailConfigurationInput

  """
  auth contains all the settings related to authentication and authorization.
  """
  auth: SettingsAuthInput

  """
  integrations contains all the external integrations that can be enabled.
  """
  integrations: SettingsExternalIntegrationsInput

  """
  recentCommentHistory is the set of settings related to how automatic
  pre-moderation is controlled.
  """
  recentCommentHistory: RecentCommentHistoryConfigurationInput

  """
  charCount stores the character count moderation settings.
  """
  charCount: SettingsCharCountInput

  """
  stories stores the configuration around stories.
  """
  stories: StoryConfigurationInput

  """
  reaction specifies the configuration for reactions.
  """
  reaction: ReactionConfigurationInput

  """
  staff specifies the configuration for the staff badges assigned to users with
  any role above COMMENTER.
  """
  staff: StaffConfigurationInput

  """
  accountFeatures specifies the configuration for accounts.
  """
  accountFeatures: CommenterAccountFeaturesInput

  """
  slack specifies the configuration for Slack integration.
  """
  slack: SlackConfigurationInput

  """
  locale specifies the locale for this Tenant.
  """
  locale: Locale

  """
  newCommenters is the configuration for how new commenters comments are treated.
  """
  newCommenters: NewCommentersConfigurationInput

  """
  premoderateSuspectWords when enabled will cause any comments that contain
  suspect words to be sent to pre-moderation to be reviewed by a moderator prior
  to being presented in stream.
  """
  premoderateSuspectWords: Boolean

  """
  rte is the configuration of the Rich-Text-Editor.
  """
  rte: RTEConfigurationInput

  """
  media is the configuration media content attached to Comment's.
  """
  media: MediaConfigurationInput

  """
  memberBios is whether members can define a bio for their account.
  """
  memberBios: Boolean
}

"""
UpdateSettingsInput provides the input for the updateSettings Mutation.
"""
input UpdateSettingsInput {
  """
  settings is the partial set of settings that will be used as a patch against
  the existing settings object.
  """
  settings: SettingsInput!

  """
  clientMutationId is required for Relay support.
  """
  clientMutationId: String!
}

"""
UpdateSettingsPayload contains the updated Settings after the updateSettings
mutation.
"""
type UpdateSettingsPayload {
  """
  settings is the updated Settings.
  """
  settings: Settings

  """
  clientMutationId is required for Relay support.
  """
  clientMutationId: String!
}

##################
## createCommentReaction
##################

input CreateCommentReactionInput {
  """
  commentID is the Comment's ID that we want to create a Reaction on.
  """
  commentID: ID!

  """
  commentRevisionID is the revision ID of the Comment that we're creating the
  Reaction on.
  """
  commentRevisionID: ID!

  """
  clientMutationId is required for Relay support.
  """
  clientMutationId: String!
}

type CreateCommentReactionPayload {
  """
  comment is the Comment that the Reaction was created on.
  """
  comment: Comment

  """
  clientMutationId is required for Relay support.
  """
  clientMutationId: String!
}

##################
## removeCommentReaction
##################

input RemoveCommentReactionInput {
  """
  commentID is the Comment's ID that we want to remove a Reaction on.
  """
  commentID: ID!

  """
  clientMutationId is required for Relay support.
  """
  clientMutationId: String!
}

type RemoveCommentReactionPayload {
  """
  comment is the Comment that the Reaction was removed on.
  """
  comment: Comment

  """
  clientMutationId is required for Relay support.
  """
  clientMutationId: String!
}

##################
## createCommentDontAgree
##################

input CreateCommentDontAgreeInput {
  """
  commentID is the Comment's ID that we want to create a DontAgree on.
  """
  commentID: ID!

  """
  commentRevisionID is the revision ID of the Comment that we're creating the
  DontAgree on.
  """
  commentRevisionID: ID!

  """
  additionalDetails stores information from the User as to why the Flag was
  created or is relevant.
  """
  additionalDetails: String

  """
  clientMutationId is required for Relay support.
  """
  clientMutationId: String!
}

type CreateCommentDontAgreePayload {
  """
  comment is the Comment that the DontAgree was created on.
  """
  comment: Comment

  """
  clientMutationId is required for Relay support.
  """
  clientMutationId: String!
}

##################
## removeCommentDontAgree
##################

input RemoveCommentDontAgreeInput {
  """
  commentID is the Comment's ID that we want to remove a DontAgree on.
  """
  commentID: ID!

  """
  clientMutationId is required for Relay support.
  """
  clientMutationId: String!
}

type RemoveCommentDontAgreePayload {
  """
  comment is the Comment that the DontAgree was removed on.
  """
  comment: Comment

  """
  clientMutationId is required for Relay support.
  """
  clientMutationId: String!
}

##################
## createCommentFlag
##################

input CreateCommentFlagInput {
  """
  commentID is the Comment's ID that we want to create a Flag on.
  """
  commentID: ID!

  """
  commentRevisionID is the revision ID of the Comment that we're creating the
  Flag on.
  """
  commentRevisionID: ID!

  """
  reason is the selected reason why the Flag is being created.
  """
  reason: COMMENT_FLAG_REPORTED_REASON!

  """
  additionalDetails stores information from the User as to why the Flag was
  created or is relevant.
  """
  additionalDetails: String

  """
  clientMutationId is required for Relay support.
  """
  clientMutationId: String!
}

type CreateCommentFlagPayload {
  """
  comment is the Comment that the Flag was created on.
  """
  comment: Comment

  """
  clientMutationId is required for Relay support.
  """
  clientMutationId: String!
}

##################
## createStory
##################

"""
StoryMetadataInput is the metadata for a given Story as provided via this API.
"""
input StoryMetadataInput {
  """
  title stores the title from the Story page.
  """
  title: String

  """
  author stores the author from the Story page.
  """
  author: String

  """
  description stores the description from the Story page.
  """
  description: String

  """
  image stores the image from the Story page.
  """
  image: String

  """
  publishedAt stores the publication date from the Story page.
  """
  publishedAt: Time

  """
  modifiedAt stores the modified date from the Story page.
  """
  modifiedAt: Time

  """
  section stores the section from the Story page.
  """
  section: String
}

"""
CreateStory is the input required to create a Story.
"""
input CreateStory {
  """
  id is the identifier of the Story.
  """
  id: ID!

  """
  url is the url that the Story is located on.
  """
  url: String!

  """
  mode is the specified mode that the story should be created with.
  """
  mode: STORY_MODE

  """
  metadata is the set of information relating to this Story that would normally
  be scraped, but can be provided here.
  """
  metadata: StoryMetadataInput

  """
  closedAt when provided specifies the date that the given story will be closed
  at. If not provided, the story close will use the settings to determine the
  automatic close date.
  """
  closedAt: Time
}

input CreateStoryInput {
  """
  story is the Story input needed to create a Story.
  """
  story: CreateStory!

  """
  clientMutationId is required for Relay support.
  """
  clientMutationId: String!
}

type CreateStoryPayload {
  """
  story is the Story that was possibly created.
  """
  story: Story

  """
  clientMutationId is required for Relay support.
  """
  clientMutationId: String!
}

##################
## updateStory
##################

"""
UpdateStory is the input required to update a Story.
"""
input UpdateStory {
  """
  url is the url that the Story is located on.
  """
  url: String

  """
  metadata is the set of information relating to this Story that would normally
  be scraped, but can be provided here.
  """
  metadata: StoryMetadataInput
}

input UpdateStoryInput {
  """
  id is the identifier of the Story used either when the Story was created via
  the API or from Coral when it was lazily created.
  """
  id: ID!

  """
  story contains the fields that should be updated. Any fields not specified
  will not be changed.
  """
  story: UpdateStory!

  """
  clientMutationId is required for Relay support.
  """
  clientMutationId: String!
}

type UpdateStoryPayload {
  """
  story is the Story that was possibly updated.
  """
  story: Story

  """
  clientMutationId is required for Relay support.
  """
  clientMutationId: String!
}

##################
## updateStorySettings
##################

"""
StoryMessageBoxInput stores settings related to the Story Message Box.
"""
input StoryMessageBoxInput {
  """
  enable when true will enable the Message Box on the comment stream.
  """
  enabled: Boolean

  """
  icon when set will reference the string for the Message box used by the
  Message Box.
  """
  icon: String

  """
  content when set contains the actual markup for the Message Box.
  """
  content: String
}

"""
LiveConfigurationInput provides configuration options related to live updates.
"""
input LiveConfigurationInput {
  """
  enabled when true will allow live updates.
  """
  enabled: Boolean
}

"""
UpdateStorySettings is the input required to update a Story's Settings.
"""
input UpdateStorySettings {
  """
  live provides configuration options related to live updates on this Story.
  """
  live: LiveConfigurationInput

  """
  moderation determines whether or not this is a PRE or POST moderated story.
  """
  moderation: MODERATION_MODE

  """
  premodLinksEnable will put all comments that contain links into premod.
  """
  premodLinksEnable: Boolean

  """
  messageBox stores settings related to the Story Message Box.
  """
  messageBox: StoryMessageBoxInput
}

input UpdateStorySettingsInput {
  """
  id is the identifier of the Story used either when the Story was created via
  the API or from Coral when it was lazily created.
  """
  id: ID!

  """
  settings contains the fields on the story settings that should be updated. Any
  fields not specified will not be changed.
  """
  settings: UpdateStorySettings!

  """
  clientMutationId is required for Relay support.
  """
  clientMutationId: String!
}

type UpdateStorySettingsPayload {
  """
  story is the Story that was possibly updated.
  """
  story: Story

  """
  clientMutationId is required for Relay support.
  """
  clientMutationId: String!
}

##################
## closeStory
##################

input CloseStoryInput {
  """
  id is the identifier of the Story used either when the Story was created via
  the API or from Coral when it was lazily created.
  """
  id: ID!

  """
  clientMutationId is required for Relay support.
  """
  clientMutationId: String!
}

type CloseStoryPayload {
  """
  story is the Story that was possibly updated.
  """
  story: Story

  """
  clientMutationId is required for Relay support.
  """
  clientMutationId: String!
}

##################
## openStory
##################

input OpenStoryInput {
  """
  id is the identifier of the Story used either when the Story was created via
  the API or from Coral when it was lazily created.
  """
  id: ID!

  """
  clientMutationId is required for Relay support.
  """
  clientMutationId: String!
}

type OpenStoryPayload {
  """
  story is the Story that was possibly updated.
  """
  story: Story

  """
  clientMutationId is required for Relay support.
  """
  clientMutationId: String!
}

##################
## mergeStories
##################

input MergeStoriesInput {
  """
  sourceIDs are the list of Story ID's that should have their Comment's moved
  onto the Story indicated by `destinationID`. The Stories indicated by the
  `sourceIDs` field will be removed after the Comment's have been moved.
  """
  sourceIDs: [ID!]!

  """
  destinationID is the ID of the Story where all the other "source" Stories will
  have their Comment's moved onto.
  """
  destinationID: ID!

  """
  clientMutationId is required for Relay support.
  """
  clientMutationId: String!
}

type MergeStoriesPayload {
  """
  story is the Story that all the source stories were merged into.
  """
  story: Story

  """
  clientMutationId is required for Relay support.
  """
  clientMutationId: String!
}

##################
## removeStory
##################

input RemoveStoryInput {
  """
  id is the identifier of the Story used either when the Story was created via
  the API or from Coral when it was lazily created.
  """
  id: ID!

  """
  includeComments when true will remove any Comment's that were left on the
  Story. This option should be used rarely, instead preferring to updating the
  Story URL and/or merging with the correct Story.
  """
  includeComments: Boolean = false

  """
  clientMutationId is required for Relay support.
  """
  clientMutationId: String!
}

type RemoveStoryPayload {
  """
  story is the Story that was possibly removed.
  """
  story: Story

  """
  clientMutationId is required for Relay support.
  """
  clientMutationId: String!
}

##################
## scrapeStory
##################

input ScrapeStoryInput {
  """
  id is the identifier of the Story used either when the Story was created via
  the API or from Coral when it was lazily created.
  """
  id: ID!

  """
  clientMutationId is required for Relay support.
  """
  clientMutationId: String!
}

type ScrapeStoryPayload {
  """
  story is the Story that was possibly scraped.
  """
  story: Story

  """
  clientMutationId is required for Relay support.
  """
  clientMutationId: String!
}

##################
# approveComment
##################

input ApproveCommentInput {
  """
  commentID is the ID of the Comment that was approved.
  """
  commentID: ID!

  """
  commentRevisionID is the ID of the CommentRevision that is being approved.
  """
  commentRevisionID: ID!

  """
  clientMutationId is required for Relay support.
  """
  clientMutationId: String!
}

type ApproveCommentPayload {
  """
  comment is the Comment that was approved.
  """
  comment: Comment

  """
  moderationQueues will return the selected moderation queues. If the `storyID`
  is provided, it will filter the moderation queues for only comments in that
  Story.
  """
  moderationQueues(
    storyID: ID
    siteID: ID
    section: SectionFilter
  ): ModerationQueues

  """
  clientMutationId is required for Relay support.
  """
  clientMutationId: String!
}

##################
# rejectComment
##################

input RejectCommentInput {
  """
  commentID is the ID of the Comment that was rejected.
  """
  commentID: ID!

  """
  commentRevisionID is the ID of the CommentRevision that is being rejected.
  """
  commentRevisionID: ID!

  """
  clientMutationId is required for Relay support.
  """
  clientMutationId: String!
}

type RejectCommentPayload {
  """
  comment is the Comment that was rejected.
  """
  comment: Comment

  """
  moderationQueues will return the selected moderation queues. If the `storyID`
  is provided, it will filter the moderation queues for only comments in that
  Story.
  """
  moderationQueues(
    storyID: ID
    siteID: ID
    section: SectionFilter
  ): ModerationQueues

  """
  clientMutationId is required for Relay support.
  """
  clientMutationId: String!
}

##################
# featureComment
##################

input FeatureCommentInput {
  """
  commentID is the ID of the Comment that should be featured.
  """
  commentID: ID!

  """
  commentRevisionID is the ID of the CommentRevision that should be featured
  """
  commentRevisionID: ID!

  """
  clientMutationId is required for Relay support.
  """
  clientMutationId: String!
}

type FeatureCommentPayload {
  """
  comment is the Comment that was featured.
  """
  comment: Comment

  """
  clientMutationId is required for Relay support.
  """
  clientMutationId: String!

  """
  moderationQueues will return the selected moderation queues. If the `storyID`
  is provided, it will filter the moderation queues for only comments in that
  Story.
  """
  moderationQueues(storyID: ID): ModerationQueues
}

##################
# unfeatureComment
##################

input UnfeatureCommentInput {
  """
  commentID is the ID of the featured Comment that should be unfeatured.
  """
  commentID: ID!

  """
  clientMutationId is required for Relay support.
  """
  clientMutationId: String!
}

type UnfeatureCommentPayload {
  """
  comment is the Comment that was unfeatured.
  """
  comment: Comment

  """
  clientMutationId is required for Relay support.
  """
  clientMutationId: String!
}

##################
# setUsername
##################

input SetUsernameInput {
  """
  username is the desired username that should be set to the current User.
  """
  username: String!

  """
  clientMutationId is required for Relay support.
  """
  clientMutationId: String!
}

type SetUsernamePayload {
  """
  user is the possibly modified User.
  """
  user: User!

  """
  clientMutationId is required for Relay support.
  """
  clientMutationId: String!
}

##################
# updateBio
##################

input UpdateBioInput {
  """
  bio is the desired bio that should be set to the current User.
  """
  bio: String

  """
  clientMutationId is required for Relay support.
  """
  clientMutationId: String!
}

type UpdateBioPayload {
  """
  user is the possibly modified User.
  """
  user: User!

  """
  clientMutationId is required for Relay support.
  """
  clientMutationId: String!
}

##################
# updateUsername
##################

input UpdateUsernameInput {
  """
  username is the desired username that should be set to the current User.
  """
  username: String!

  """
  clientMutationId is required for Relay support.
  """
  clientMutationId: String!
}

type UpdateUsernamePayload {
  """
  user is the possibly modified User.
  """
  user: User!

  """
  clientMutationId is required for Relay support.
  """
  clientMutationId: String!
}

##################
# inviteUser
##################

input InviteUsersInput {
  """
  emails is the email addresses of the Users to be invited.
  """
  emails: [String!]!

  """
  role is the designated role of the User being invited.
  """
  role: USER_ROLE!

  """
  clientMutationId is required for Relay support.
  """
  clientMutationId: String!
}

type InviteUsersPayload {
  """
  invites is the references to the invited Users.
  """
  invites: [Invite]!

  """
  clientMutationId is required for Relay support.
  """
  clientMutationId: String!
}

input CreateModeratorNoteInput {
  """
  clientMutationId is required for Relay support.
  """
  clientMutationId: String!

  """
  body is the content of the Note
  """
  body: String!

  """
  userID the id of the User who is the subject of the note.
  """
  userID: ID!
}

input DeleteModeratorNoteInput {
  """
  clientMutationId is required for Relay support.
  """
  clientMutationId: String!
  """
  userID is the user who is the subject of the note
  """
  userID: ID!
  """
  id is the identifier of the note
  """
  id: ID!
}

type CreateModeratorNotePayload {
  """
  clientMutationId is required for Relay support.
  """
  clientMutationId: String!

  """
  createdBy is the moderator who created the note
  user is the updated user.
  """
  user: User!
}

type DeleteModeratorNotePayload {
  """
  clientMutationId is required for Relay support.
  """
  clientMutationId: String!
  """
  user is the updated user.
  """
  user: User!
}

##################
# createWebhookEndpoint
##################

input CreateWebhookEndpointInput {
  """
  clientMutationId is required for Relay support.
  """
  clientMutationId: String!

  """
  url is the URL that Coral will POST event data to.
  """
  url: String!

  """
  all is true when all events are subscribed to.
  """
  all: Boolean!

  """
  events are the specific event names that this endpoint is configured to send
  for.
  """
  events: [WEBHOOK_EVENT_NAME!]!
}

type CreateWebhookEndpointPayload {
  """
  clientMutationId is required for Relay support.
  """
  clientMutationId: String!

  """
  endpoint is the endpoint that we just created.
  """
  endpoint: WebhookEndpoint!

  """
  settings is the updated settings also containing the new endpoint.
  """
  settings: Settings!
}

##################
# updateWebhookEndpoint
##################

input UpdateWebhookEndpointInput {
  """
  clientMutationId is required for Relay support.
  """
  clientMutationId: String!

  """
  id is the ID of the WebhookEndpoint being updated.
  """
  id: ID!

  """
  url is the URL that Coral will POST event data to.
  """
  url: String

  """
  all is true when all events are subscribed to.
  """
  all: Boolean

  """
  events are the specific event names that this endpoint is configured to send
  for.
  """
  events: [WEBHOOK_EVENT_NAME!]
}

type UpdateWebhookEndpointPayload {
  """
  clientMutationId is required for Relay support.
  """
  clientMutationId: String!

  """
  endpoint is the endpoint that we just created.
  """
  endpoint: WebhookEndpoint!
}

##################
# rotateWebhookEndpointSigningSecret
##################

input RotateWebhookEndpointSigningSecretInput {
  """
  clientMutationId is required for Relay support.
  """
  clientMutationId: String!

  """
  id is the ID of the WebhookEndpoint being updated.
  """
  id: ID!

  """
  inactiveIn is the number of seconds that the current active Secret should be
  kept active.
  """
  inactiveIn: Int!
}

type RotateWebhookEndpointSigningSecretPayload {
  """
  clientMutationId is required for Relay support.
  """
  clientMutationId: String!

  """
  endpoint is the endpoint that we just updated.
  """
  endpoint: WebhookEndpoint!
}

##################
# disableWebhookEndpoint
##################

input DisableWebhookEndpointInput {
  """
  clientMutationId is required for Relay support.
  """
  clientMutationId: String!

  """
  id is the ID of the WebhookEndpoint being disabled.
  """
  id: ID!
}

type DisableWebhookEndpointPayload {
  """
  clientMutationId is required for Relay support.
  """
  clientMutationId: String!

  """
  endpoint is the endpoint that we just disabled.
  """
  endpoint: WebhookEndpoint!
}

##################
# enableWebhookEndpoint
##################

input EnableWebhookEndpointInput {
  """
  clientMutationId is required for Relay support.
  """
  clientMutationId: String!

  """
  id is the ID of the WebhookEndpoint being enabled.
  """
  id: ID!
}

type EnableWebhookEndpointPayload {
  """
  clientMutationId is required for Relay support.
  """
  clientMutationId: String!

  """
  endpoint is the endpoint that we just enabled.
  """
  endpoint: WebhookEndpoint!
}

##################
# deleteWebhookEndpoint
##################

input DeleteWebhookEndpointInput {
  """
  clientMutationId is required for Relay support.
  """
  clientMutationId: String!

  """
  id is the ID of the WebhookEndpoint being deleted.
  """
  id: ID!
}

type DeleteWebhookEndpointPayload {
  """
  clientMutationId is required for Relay support.
  """
  clientMutationId: String!

  """
  endpoint is the endpoint that we just deleted.
  """
  endpoint: WebhookEndpoint!
}

#################
# createExternalModerationPhase
##################

input CreateExternalModerationPhaseInput {
  """
  clientMutationId is required for Relay support.
  """
  clientMutationId: String!

  """
  name is the name assigned to this ExternalModerationPhase for identification
  purposes.
  """
  name: String!

  """
  url is the URL that Coral will POST moderation queries to.
  """
  url: String!

  """
  format is the format of the comment body sent.
  """
  format: COMMENT_BODY_FORMAT!

  """
  timeout is the number of milliseconds that this moderation is maximum expected
  to take before it is skipped.
  """
  timeout: Int!
}

type CreateExternalModerationPhasePayload {
  """
  clientMutationId is required for Relay support.
  """
  clientMutationId: String!

  """
  phase is the ExternalModerationPhase that we just created.
  """
  phase: ExternalModerationPhase!

  """
  settings is the updated settings also containing the new phase.
  """
  settings: Settings!
}

##################
# updateExternalModerationPhase
##################

input UpdateExternalModerationPhaseInput {
  """
  clientMutationId is required for Relay support.
  """
  clientMutationId: String!

  """
  id is the ID of the ExternalModerationPhase being updated.
  """
  id: ID!

  """
  name is the name assigned to this ExternalModerationPhase for identification
  purposes.
  """
  name: String

  """
  url is the URL that Coral will POST moderation queries to.
  """
  url: String

  """
  format is the format of the comment body sent.
  """
  format: COMMENT_BODY_FORMAT

  """
  timeout is the number of milliseconds that this moderation is maximum expected
  to take before it is skipped.
  """
  timeout: Int
}

type UpdateExternalModerationPhasePayload {
  """
  clientMutationId is required for Relay support.
  """
  clientMutationId: String!

  """
  phase is the ExternalModerationPhase that we just updated.
  """
  phase: ExternalModerationPhase!
}

##################
# deleteExternalModerationPhase
##################

input DeleteExternalModerationPhaseInput {
  """
  clientMutationId is required for Relay support.
  """
  clientMutationId: String!

  """
  id is the ID of the ExternalModerationPhase being deleted.
  """
  id: ID!
}

type DeleteExternalModerationPhasePayload {
  """
  clientMutationId is required for Relay support.
  """
  clientMutationId: String!

  """
  phase is the ExternalModerationPhase that we just deleted.
  """
  phase: ExternalModerationPhase!
}

##################
# disableExternalModerationPhase
##################

input DisableExternalModerationPhaseInput {
  """
  clientMutationId is required for Relay support.
  """
  clientMutationId: String!

  """
  id is the ID of the ExternalModerationPhase being disabled.
  """
  id: ID!
}

type DisableExternalModerationPhasePayload {
  """
  clientMutationId is required for Relay support.
  """
  clientMutationId: String!

  """
  phase is the ExternalModerationPhase that we just disabled.
  """
  phase: ExternalModerationPhase!
}

##################
# enableExternalModerationPhase
##################

input EnableExternalModerationPhaseInput {
  """
  clientMutationId is required for Relay support.
  """
  clientMutationId: String!

  """
  id is the ID of the ExternalModerationPhase being enabled.
  """
  id: ID!
}

type EnableExternalModerationPhasePayload {
  """
  clientMutationId is required for Relay support.
  """
  clientMutationId: String!

  """
  phase is the ExternalModerationPhase that we just enabled.
  """
  phase: ExternalModerationPhase!
}

##################
# rotateExternalModerationPhaseSigningSecret
##################

input RotateExternalModerationPhaseSigningSecretInput {
  """
  clientMutationId is required for Relay support.
  """
  clientMutationId: String!

  """
  id is the ID of the ExternalModerationPhase being updated.
  """
  id: ID!

  """
  inactiveIn is the number of seconds that the current active Secret should be
  kept active.
  """
  inactiveIn: Int!
}

type RotateExternalModerationPhaseSigningSecretPayload {
  """
  clientMutationId is required for Relay support.
  """
  clientMutationId: String!

  """
  phase is the ExternalModerationPhase that we just updated.
  """
  phase: ExternalModerationPhase!
}

##################
# setEmail
##################

input SetEmailInput {
  """
  email is the email address to be associated with the User.
  """
  email: String!

  """
  clientMutationId is required for Relay support.
  """
  clientMutationId: String!
}

type SetEmailPayload {
  """
  user is the possibly modified User.
  """
  user: User!

  """
  clientMutationId is required for Relay support.
  """
  clientMutationId: String!
}

##################
# setPassword
##################

input SetPasswordInput {
  """
  password is the password that should be associated with the User.
  """
  password: String!

  """
  clientMutationId is required for Relay support.
  """
  clientMutationId: String!
}

type SetPasswordPayload {
  """
  user is the possibly modified User.
  """
  user: User!

  """
  clientMutationId is required for Relay support.
  """
  clientMutationId: String!
}

##################
# updatePassword
##################

input UpdatePasswordInput {
  """
  oldPassword is the old password that that should be compared against when
  trying to change the password before the change.
  """
  oldPassword: String!

  """
  newPassword is the new password that should be associated with the User.
  """
  newPassword: String!

  """
  clientMutationId is required for Relay support.
  """
  clientMutationId: String!
}

type UpdatePasswordPayload {
  """
  user is the possibly modified User.
  """
  user: User!

  """
  clientMutationId is required for Relay support.
  """
  clientMutationId: String!
}

##################
# requestAccountDeletion
##################

input RequestAccountDeletionInput {
  """
  password to verify for the current User.
  """
  password: String!

  """
  clientMutationId is required for Relay support.
  """
  clientMutationId: String!
}

type RequestAccountDeletionPayload {
  """
  user is the possibly modified User.
  """
  user: User!

  """
  clientMutationId is required for Relay support.
  """
  clientMutationId: String!
}

##################
# deleteUserAccount
##################

input DeleteUserAccountInput {
  """
  userID is the ID of the User being deleted.
  """
  userID: ID!

  """
  clientMutationId is required for Relay support.
  """
  clientMutationId: String!
}

type DeleteUserAccountPayload {
  """
  user is the User that was deleted.
  """
  user: User

  """
  clientMutationId is required for Relay support.
  """
  clientMutationId: String!
}

##################
# cancelAccountDeletion
##################

input CancelAccountDeletionInput {
  """
  clientMutationId is required for Relay support.
  """
  clientMutationId: String!
}

type CancelAccountDeletionPayload {
  """
  user is the possibly modified User.
  """
  user: User!

  """
  clientMutationId is required for Relay support.
  """
  clientMutationId: String!
}

##################
# createToken
##################

input CreateTokenInput {
  """
  name is the desired name for the Token.
  """
  name: String!

  """
  clientMutationId is required for Relay support.
  """
  clientMutationId: String!
}

type CreateTokenPayload {
  """
  user is the possibly modified User.
  """
  user: User!

  """
  token is the Token that was created.
  """
  token: Token!

  """
  signedToken is the signed Token associated with the account.
  """
  signedToken: String!

  """
  clientMutationId is required for Relay support.
  """
  clientMutationId: String!
}

##################
# deactivateToken
##################

input DeactivateTokenInput {
  """
  id is the ID of the Token that should be deactivated.
  """
  id: ID!

  """
  clientMutationId is required for Relay support.
  """
  clientMutationId: String!
}

type DeactivateTokenPayload {
  """
  user is the possibly modified User.
  """
  user: User!

  """
  token is the Token that was deleted.
  """
  token: Token

  """
  clientMutationId is required for Relay support.
  """
  clientMutationId: String!
}

##################
# updateUserUsername
##################

input UpdateUserUsernameInput {
  """
  userID is the ID of the User that should have their username updated.
  """
  userID: ID!

  """
  username is the desired username to set for the User.
  """
  username: String!

  """
  clientMutationId is required for Relay support.
  """
  clientMutationId: String!
}

type UpdateUserUsernamePayload {
  """
  user is the possibly modified User.
  """
  user: User!

  """
  clientMutationId is required for Relay support.
  """
  clientMutationId: String!
}

##################
# updateEmail
##################

input UpdateEmailInput {
  """
  email is the email address to set for the User.
  """
  email: String!
  """
  password is the users password.
  """
  password: String!

  """
  clientMutationId is required for Relay support.
  """
  clientMutationId: String!
}

type UpdateEmailPayload {
  """
  user is the possibly modified User.
  """
  user: User!

  """
  clientMutationId is required for Relay support.
  """
  clientMutationId: String!
}

##################
# updateUserEmail
##################

input UpdateUserEmailInput {
  """
  userID is the ID of the User that should have their email address updated.
  """
  userID: ID!

  """
  email is the email address to set for the User.
  """
  email: String!

  """
  clientMutationId is required for Relay support.
  """
  clientMutationId: String!
}

type UpdateUserEmailPayload {
  """
  user is the possibly modified User.
  """
  user: User!

  """
  clientMutationId is required for Relay support.
  """
  clientMutationId: String!
}

##################
# updateUserAvatar
##################

input UpdateUserAvatarInput {
  """
  userID is the ID of the User that should have their avatar updated.
  """
  userID: ID!

  """
  avatar is the URL to the avatar to set for the User. If set to `null` or not
  provided, it will be unset.
  """
  avatar: String

  """
  clientMutationId is required for Relay support.
  """
  clientMutationId: String!
}

type UpdateUserAvatarPayload {
  """
  user is the possibly modified User.
  """
  user: User!

  """
  clientMutationId is required for Relay support.
  """
  clientMutationId: String!
}

##################
# updateUserModerationScopes
##################

"""
ModerationScopesInput describes the different scopes that a given moderator
could be assigned.
"""
input ModerationScopesInput {
  """
  siteIDs is an array of ID's that should be the list of sites that a moderator
  is limited to. If none are passed, it will remove the scoping for this User.
  """
  siteIDs: [String!]
}

input UpdateUserModerationScopesInput {
  """
  userID is the ID of the User that should have their role updated.
  """
  userID: ID!

  """
  moderationScopes defines the scopes that a given moderator should be limited
  to when
  """
  moderationScopes: ModerationScopesInput!

  """
  clientMutationId is required for Relay support.
  """
  clientMutationId: String!
}

type UpdateUserModerationScopesPayload {
  """
  user is the possibly modified User.
  """
  user: User!

  """
  clientMutationId is required for Relay support.
  """
  clientMutationId: String!
}

##################
# updateUserRole
##################

input UpdateUserRoleInput {
  """
  userID is the ID of the User that should have their role updated.
  """
  userID: ID!

  """
  role is the `USER_ROLE` that the User should be set to.
  """
  role: USER_ROLE!

  """
  clientMutationId is required for Relay support.
  """
  clientMutationId: String!
}

type UpdateUserRolePayload {
  """
  clientMutationId is required for Relay support.
  """
  clientMutationId: String!

  """
  user is the possibly modified User.
  """
  user: User!
}

##################
# promoteUser
##################

input PromoteUserInput {
  userID: ID!

  """
  clientMutationId is required for Relay support.
  """
  clientMutationId: String!
}

type PromoteUserPayload {
  """
  clientMutationId is required for Relay support.
  """
  clientMutationId: String!

  """
  user is the possibly modified User.
  """
  user: User!
}

##################
# demoteUser
##################

input DemoteUserInput {
  userID: ID!

  """
  clientMutationId is required for Relay support.
  """
  clientMutationId: String!
}

type DemoteUserPayload {
  """
  clientMutationId is required for Relay support.
  """
  clientMutationId: String!

  """
  user is the possibly modified User.
  """
  user: User!
}

##################
# warnUser
##################
input WarnUserInput {
  """
  userID is the ID of the User that should have their account banned.
  """
  userID: ID!

  """
  clientMutationId is required for Relay support.
  """
  clientMutationId: String!

  """
  message is displayed to the user in the stream
  """
  message: String!
}

type WarnUserPayload {
  """
  clientMutationId is required for Relay support.
  """
  clientMutationId: String!

  """
  user is the possibly modified User.
  """
  user: User!
}

input RemoveUserWarningInput {
  """
  userID is the ID of the User that should be warned.
  """
  userID: ID!

  """
  clientMutationId is required for Relay support.
  """
  clientMutationId: String!
}

type RemoveUserWarningPayload {
  """
  clientMutationId is required for Relay support.
  """
  clientMutationId: String!

  """
  user is the possibly modified User.
  """
  user: User!
}

input AcknowledgeWarningInput {
  """
  clientMutationId is required for Relay support.
  """
  clientMutationId: String!
}

type AcknowledgeWarningPayload {
  """
  clientMutationId is required for Relay support.
  """
  clientMutationId: String!
  """
  user is the possibly modified User.
  """
  user: User!
}

##################
# banUser
##################

input BanUserInput {
  """
  userID is the ID of the User that should have their account banned.
  """
  userID: ID!

  """
  clientMutationId is required for Relay support.
  """
  clientMutationId: String!

  """
  message is sent to banned user via email.
  """
  message: String!

  """
  whether or not to reject all the user's previous comments when banning them.
  """
  rejectExistingComments: Boolean
}

type BanUserPayload {
  """
  user is the possibly modified User.
  """
  user: User!

  """
  clientMutationId is required for Relay support.
  """
  clientMutationId: String!
}

##################
# suspendUser
##################

input SuspendUserInput {
  """
  userID is the ID of the User that should be suspended.
  """
  userID: ID!

  """
  timeout is the length of time (in seconds) that a User should be suspended
  for.
  """
  timeout: Int!

  """
  clientMutationId is required for Relay support.
  """
  clientMutationId: String!

  """
  message is sent to suspended user via email.
  """
  message: String!
}

type SuspendUserPayload {
  """
  user is the possibly modified User.
  """
  user: User!

  """
  clientMutationId is required for Relay support.
  """
  clientMutationId: String!
}

##################
# removeUserBan
##################

input RemoveUserBanInput {
  """
  userID is the ID of the User that should have their account un-banned.
  """
  userID: ID!

  """
  clientMutationId is required for Relay support.
  """
  clientMutationId: String!
}

type RemoveUserBanPayload {
  """
  user is the possibly modified User.
  """
  user: User!

  """
  clientMutationId is required for Relay support.
  """
  clientMutationId: String!
}

##################
# removeUserSuspension
##################

input RemoveUserSuspensionInput {
  """
  userID is the ID of the User that should have their active suspensions
  removed.
  """
  userID: ID!

  """
  clientMutationId is required for Relay support.
  """
  clientMutationId: String!
}

type RemoveUserSuspensionPayload {
  """
  user is the possibly modified User.
  """
  user: User!

  """
  clientMutationId is required for Relay support.
  """
  clientMutationId: String!
}

##################
# premodUser
##################

input PremodUserInput {
  """
  userID is the ID of the User that should be premodded.
  """
  userID: ID!

  """
  clientMutationId is required for Relay support.
  """
  clientMutationId: String!
}

type PremodUserPayload {
  """
  user is the possibly modified User.
  """
  user: User!

  """
  clientMutationId is required for Relay support.
  """
  clientMutationId: String!
}

##################
# removePremod
##################

input RemovePremodUserInput {
  """
  userID is the ID of the User that should be premodded.
  """
  userID: ID!

  """
  clientMutationId is required for Relay support.
  """
  clientMutationId: String!
}

type RemovePremodUserPayload {
  """
  user is the possibly modified User.
  """
  user: User!

  """
  clientMutationId is required for Relay support.
  """
  clientMutationId: String!
}

##################
# ignoreUser
##################

input IgnoreUserInput {
  """
  userID is the ID of the User that should be ignored.
  """
  userID: ID!

  """
  clientMutationId is required for Relay support.
  """
  clientMutationId: String!
}

type IgnoreUserPayload {
  """
  user is the User that we just ignored.
  """
  user: User!

  """
  clientMutationId is required for Relay support.
  """
  clientMutationId: String!
}

##################
# removeUserIgnore
##################

input RemoveUserIgnoreInput {
  """
  userID is the ID of the User that should have the ignore removed.
  """
  userID: ID!

  """
  clientMutationId is required for Relay support.
  """
  clientMutationId: String!
}

type RemoveUserIgnorePayload {
  """
  user is the User that we removed the ignore from.
  """
  user: User!

  """
  clientMutationId is required for Relay support.
  """
  clientMutationId: String!
}

#########################
# requestCommentsDownload
#########################

input RequestCommentsDownloadInput {
  """
  clientMutationId is required for Relay support.
  """
  clientMutationId: String!
}

type RequestCommentsDownloadPayload {
  """
  clientMutationId is required for Relay support.
  """
  clientMutationId: String!
}

#########################
# requestUserCommentsDownload
#########################

input RequestUserCommentsDownloadInput {
  """
  userID specifies user to download comments for
  """
  userID: ID!

  """
  clientMutationId is required for Relay support.
  """
  clientMutationId: String!
}

type RequestUserCommentsDownloadPayload {
  """
  clientMutationId is required for Relay support.
  """
  clientMutationId: String!

  """
  archiveURL is the archive url
  """
  archiveURL: String!
}

#########################
# enableFeatureFlag
#########################

input EnableFeatureFlagInput {
  """
  clientMutationId is required for Relay support.
  """
  clientMutationId: String!

  """
  flag is the feature flag to create.
  """
  flag: FEATURE_FLAG!
}

type EnableFeatureFlagPayload {
  """
  clientMutationId is required for Relay support.
  """
  clientMutationId: String!

  """
  flags is the current set of flags enabled.
  """
  flags: [FEATURE_FLAG!]!
}

#########################
## rotateSSOSigningSecret
#########################

input RotateSSOSigningSecretInput {
  """
  clientMutationId is required for Relay support.
  """
  clientMutationId: String!

  """
  inactiveIn is the number of seconds that the current active SigningSecret
  should be kept active (allow signed tokens signed with this secret) before
  rejecting them.
  """
  inactiveIn: Int!
}

type RotateSSOSigningSecretPayload {
  """
  clientMutationId is required for Relay support.
  """
  clientMutationId: String!

  """
  settings is the Settings that the SSO secret was regenerated on.
  """
  settings: Settings
}

#########################
## deactivateSSOSigningSecret
#########################

input DeactivateSSOSigningSecretInput {
  """
  clientMutationId is required for Relay support.
  """
  clientMutationId: String!

  """
  kid is the ID of the SigningSecret being deactivated.
  """
  kid: ID!
}

type DeactivateSSOSigningSecretPayload {
  """
  clientMutationId is required for Relay support.
  """
  clientMutationId: String!

  """
  settings is the Settings that the SSO secret was regenerated on.
  """
  settings: Settings
}

#########################
## deleteSSOSigningSecret
#########################

input DeleteSSOSigningSecretInput {
  """
  clientMutationId is required for Relay support.
  """
  clientMutationId: String!

  """
  kid is the ID of the SigningSecret being deleted.
  """
  kid: ID!
}

type DeleteSSOSigningSecretPayload {
  """
  clientMutationId is required for Relay support.
  """
  clientMutationId: String!

  """
  settings is the Settings that the SSO secret was regenerated on.
  """
  settings: Settings
}

#########################
# disableFeatureFlag
#########################

input DisableFeatureFlagInput {
  """
  clientMutationId is required for Relay support.
  """
  clientMutationId: String!

  """
  flag is the feature flag to delete.
  """
  flag: FEATURE_FLAG!
}

type DisableFeatureFlagPayload {
  """
  clientMutationId is required for Relay support.
  """
  clientMutationId: String!

  """
  flags is the current set of flags enabled.
  """
  flags: [FEATURE_FLAG!]!
}

#########################
# addStoryExpert
#########################

input AddStoryExpertInput {
  """
  clientMutationId is required for Relay support.
  """
  clientMutationId: String!

  """
  storyID is the story to add the expert to.
  """
  storyID: ID!

  """
  userID is the user to add as an expert to the story.
  """
  userID: ID!
}

type AddStoryExpertPayload {
  """
  clientMutationId is required for Relay support.
  """
  clientMutationId: String!

  """
  story is the resultant story the expert was added to.
  """
  story: Story!
}

#########################
# removeStoryExpert
#########################

input RemoveStoryExpertInput {
  """
  clientMutationId is required for Relay support.
  """
  clientMutationId: String!

  """
  storyID is the story to remove the expert from.
  """
  storyID: ID!

  """
  userID is the user to remove as an expert from the story.
  """
  userID: ID!
}

type RemoveStoryExpertPayload {
  """
  clientMutationId is required for Relay support.
  """
  clientMutationId: String!

  """
  story is the resultant story the expert was removed from.
  """
  story: Story!
}

#########################
## updateStoryMode
#########################

input UpdateStoryModeInput {
  """
  storyID is the story id to enable Q&A on.
  """
  storyID: ID!

  """
  mode is the mode to set the story to.
  """
  mode: STORY_MODE!

  """
  clientMutationId is required for Relay support.
  """
  clientMutationId: String!
}

type UpdateStoryModePayload {
  """
  clientMutationId is required for Relay support.
  """
  clientMutationId: String!

  """
  story is the resultant story that Q&A was enabled on.
  """
  story: Story!
}

##################
## createSite
##################

input CreateSite {
  """
  name is the name of the Site.
  """
  name: String!

  """
  allowedOrigins are the allowed origins for embeds.
  """
  allowedOrigins: [String!]!
}

input CreateSiteInput {
  """
  clientMutationId is required for Relay support.
  """
  clientMutationId: String!

  """
  site is the input for the Site to create.
  """
  site: CreateSite!
}

type CreateSitePayload {
  """
  clientMutationId is required for Relay support.
  """
  clientMutationId: String!

  """
  site is the Site that was newly created.
  """
  site: Site!
}

##################
## updateSite
##################

input UpdateSite {
  """
  name is the name of the Site.
  """
  name: String

  """
  url is the Site URL, seen in email communications.
  """
  url: String

  """
  contactEmail is the contact email for the Site, seen in email communications.
  """
  contactEmail: String

  """
  allowedOrigins are the allowed origins for embeds.
  """
  allowedOrigins: [String!]
}

input UpdateSiteInput {
  """
  clientMutationId is required for Relay support.
  """
  clientMutationId: String!

  """
  id is the ID of the Site to update.
  """
  id: ID!

  """
  site is the updates for the Site.
  """
  site: UpdateSite!
}

type UpdateSitePayload {
  """
  clientMutationId is required for Relay support.
  """
  clientMutationId: String!

  """
  site is the newly updated Site.
  """
  site: Site!
}

input TestSMTPInput {
  clientMutationId: String!
}

type TestSMTPPayload {
  clientMutationId: String!
}

##################
## Mutation
##################

type Mutation {
  """
  createComment will create a Comment as the current logged in User.
  """
  createComment(input: CreateCommentInput!): CreateCommentPayload!
    @auth
    @rate(seconds: 3, key: "createComment")

  """
  createCommentReply will create a Comment as the current logged in User that is
  in reply to another Comment.
  """
  createCommentReply(
    input: CreateCommentReplyInput!
  ): CreateCommentReplyPayload! @auth @rate(seconds: 3, key: "createComment")

  """
  editComment will allow the author of a comment to change the body within the
  time allotment.
  """
  editComment(input: EditCommentInput!): EditCommentPayload! @auth

  """
  updateSettings will update the Settings for the given Tenant.
  """
  updateSettings(input: UpdateSettingsInput!): UpdateSettingsPayload!
    @auth(roles: [ADMIN])

  """
  rotateSSOSigningSecret can be used to rotate a given active SigningSecret.
  """
  rotateSSOSigningSecret(
    input: RotateSSOSigningSecretInput!
  ): RotateSSOSigningSecretPayload! @auth(roles: [ADMIN])

  """
  deactivateSSOSigningSecret will deactivate a given deactivated SigningSecret.
  """
  deactivateSSOSigningSecret(
    input: DeactivateSSOSigningSecretInput!
  ): DeactivateSSOSigningSecretPayload! @auth(roles: [ADMIN])

  """
  deleteSSOSigningSecret will delete a given inactive SigningSecret.
  """
  deleteSSOSigningSecret(
    input: DeleteSSOSigningSecretInput!
  ): DeleteSSOSigningSecretPayload! @auth(roles: [ADMIN])

  """
  createCommentReaction will create a Reaction authored by the current logged in
  User on a Comment.
  """
  createCommentReaction(
    input: CreateCommentReactionInput!
  ): CreateCommentReactionPayload @auth @rate(max: 2, seconds: 1)

  """
  removeCommentReaction will remove a Reaction authored by the current logged in
  User on a Comment if it exists.
  """
  removeCommentReaction(
    input: RemoveCommentReactionInput!
  ): RemoveCommentReactionPayload @auth @rate(max: 2, seconds: 1)

  """
  createCommentDontAgree will create a DontAgree authored by the current logged in
  User on a Comment.
  """
  createCommentDontAgree(
    input: CreateCommentDontAgreeInput!
  ): CreateCommentDontAgreePayload @auth @rate(seconds: 3)

  """
  removeCommentDontAgree will remove a DontAgree authored by the current logged in
  User on a Comment if it exists.
  """
  removeCommentDontAgree(
    input: RemoveCommentDontAgreeInput!
  ): RemoveCommentDontAgreePayload @auth @rate(seconds: 3)

  """
  createCommentFlag will create a Flag authored by the current logged in User on
  a given Comment.
  """
  createCommentFlag(input: CreateCommentFlagInput!): CreateCommentFlagPayload!
    @auth
    @rate(seconds: 3)

  """
  featureComment will mark a given Comment as featured.
  """
  featureComment(input: FeatureCommentInput!): FeatureCommentPayload!
    @auth(roles: [ADMIN, MODERATOR])

  """
  unfeatureComment will remove the featured tag from a Comment that is featured.
  """
  unfeatureComment(input: UnfeatureCommentInput!): UnfeatureCommentPayload!
    @auth(roles: [ADMIN, MODERATOR])

  """
  createStory will create the provided Story.
  """
  createStory(input: CreateStoryInput!): CreateStoryPayload!
    @auth(roles: [ADMIN])

  """
  updateStory will update the given Story.
  """
  updateStory(input: UpdateStoryInput!): UpdateStoryPayload!
    @auth(roles: [ADMIN])

  """
  updateStory will update the given Story's settings.
  """
  updateStorySettings(
    input: UpdateStorySettingsInput!
  ): UpdateStorySettingsPayload! @auth(roles: [ADMIN, MODERATOR])

  """
  closeStory will close the given story for commenting.
  """
  closeStory(input: CloseStoryInput!): CloseStoryPayload!
    @auth(roles: [ADMIN, MODERATOR])

  """
  openStory will open the given story for commenting.
  """
  openStory(input: OpenStoryInput!): OpenStoryPayload!
    @auth(roles: [ADMIN, MODERATOR])

  """
  mergeStories will merge two stories together, merging their comment streams.
  This operation is irreversible.
  """
  mergeStories(input: MergeStoriesInput!): MergeStoriesPayload!
    @auth(roles: [ADMIN])

  """
  removeStory will remove the given Story.
  """
  removeStory(input: RemoveStoryInput!): RemoveStoryPayload!
    @auth(roles: [ADMIN])

  """
  scrapeStory will scrape the given Story and update the scraped metadata.
  """
  scrapeStory(input: ScrapeStoryInput!): ScrapeStoryPayload!
    @auth(roles: [ADMIN, MODERATOR])

  """
  approveComment will mark the Comment as APPROVED.
  """
  approveComment(input: ApproveCommentInput!): ApproveCommentPayload!
    @auth(roles: [MODERATOR, ADMIN])

  """
  rejectComment will mark the Comment as REJECTED.
  """
  rejectComment(input: RejectCommentInput!): RejectCommentPayload!
    @auth(roles: [MODERATOR, ADMIN])

  """
  inviteUsers will send emails to the users with a new account at the designated
  role.
  """
  inviteUsers(input: InviteUsersInput!): InviteUsersPayload!
    @auth(roles: [ADMIN])

  """
  setUsername will set the username on the current User if they have not set one
  before. This mutation will fail if the username is already set.
  """
  setUsername(input: SetUsernameInput!): SetUsernamePayload!
    @auth(
      permit: [
        MISSING_NAME
        MISSING_EMAIL
        SUSPENDED
        BANNED
        PENDING_DELETION
        WARNED
      ]
    )

  """
  updateBio will update the users bio.
  """
  updateBio(input: UpdateBioInput!): UpdateBioPayload!
    @auth(permit: [SUSPENDED, BANNED, PENDING_DELETION, WARNED])

  """
  updateUsername will update the users username.
  """
  updateUsername(input: UpdateUsernameInput!): UpdateUsernamePayload!
    @auth(permit: [SUSPENDED, BANNED, PENDING_DELETION, WARNED])
    @rate(seconds: 10)

  """
  setEmail will set the email address on the current User if they have not set
  one already. This mutation will fail if the email address is already set.
  """
  setEmail(input: SetEmailInput!): SetEmailPayload!
    @auth(
      permit: [
        MISSING_NAME
        MISSING_EMAIL
        SUSPENDED
        BANNED
        PENDING_DELETION
        WARNED
      ]
    )

  """
  setPassword will set the password on the current User if they have not set
  one already. This mutation will fail if the password is already set.
  """
  setPassword(input: SetPasswordInput!): SetPasswordPayload!
    @auth(permit: [SUSPENDED, BANNED, PENDING_DELETION, WARNED])

  """
  updatePassword allows the current logged in User to change their password if
  they already have one associated with them.
  """
  updatePassword(input: UpdatePasswordInput!): UpdatePasswordPayload!
    @auth(permit: [SUSPENDED, BANNED, PENDING_DELETION, WARNED])
    @rate(seconds: 10)

  """
  requestAccountDeletion allows the current logged in User to request to
  delete their account.
  """
  requestAccountDeletion(
    input: RequestAccountDeletionInput!
  ): RequestAccountDeletionPayload!
    @auth(permit: [SUSPENDED, BANNED, WARNED])
    @rate(seconds: 10)

  """
  deleteUserAccount will delete the target user now.
  """
  deleteUserAccount(input: DeleteUserAccountInput!): DeleteUserAccountPayload!
    @auth(roles: [ADMIN])

  """
  cancelAccountDeletion allows the current logged in User to cancel the
  request to delete their account
  """
  cancelAccountDeletion(
    input: CancelAccountDeletionInput!
  ): CancelAccountDeletionPayload!
    @auth(permit: [SUSPENDED, BANNED, PENDING_DELETION, WARNED])

  """
  createToken allows an administrator to create a Token based on the current
  logged in User.
  """
  createToken(input: CreateTokenInput!): CreateTokenPayload!
    @auth(roles: [ADMIN])

  """
  deactivateToken will deactivate the current logged in User's Token based on
  the input.
  """
  deactivateToken(input: DeactivateTokenInput!): DeactivateTokenPayload!
    @auth(roles: [ADMIN])

  """
  updateUserUsername allows administrators to update a given User's username to
  the one provided.
  """
  updateUserUsername(
    input: UpdateUserUsernameInput!
  ): UpdateUserUsernamePayload! @auth(roles: [ADMIN])

  """
  updateEmail will update the current users email address.
  """
  updateEmail(input: UpdateEmailInput!): UpdateEmailPayload!
    @auth(permit: [SUSPENDED, BANNED, PENDING_DELETION, WARNED])
    @rate(seconds: 10)

  """
  updateNotificationSettings can be used to update the notification settings for
  the current logged in user.
  """
  updateNotificationSettings(
    input: UpdateNotificationSettingsInput!
  ): UpdateNotificationSettingsPayload!
    @auth(permit: [SUSPENDED, BANNED, PENDING_DELETION, WARNED])

  """
  updateUserMediaSettings can be used to update the media preferences for the
  current logged in user.
  """
  updateUserMediaSettings(
    input: UpdateUserMediaSettingsInput!
  ): UpdateUserMediaSettingsPayload!
    @auth(permit: [SUSPENDED, BANNED, PENDING_DELETION, WARNED])

  """
  updateUserEmail allows administrators to update a given User's email address
  to the one provided.
  """
  updateUserEmail(input: UpdateUserEmailInput!): UpdateUserEmailPayload!
    @auth(roles: [ADMIN])

  """
  updateUserAvatar allows administrators to update a given User's avatar to the
  one provided.
  """
  updateUserAvatar(input: UpdateUserAvatarInput!): UpdateUserAvatarPayload!
    @auth(roles: [ADMIN])

  """
  updateUserRole will update a given User's role.
  """
  updateUserRole(input: UpdateUserRoleInput!): UpdateUserRolePayload!
    @auth(roles: [ADMIN])

  """
  promoteUser will allow the viewer to add one or many scopes that applies to
  the viewer. If the target user was not already a site moderator, their role is
  set to site moderator.
  """
  promoteUser(input: PromoteUserInput!): PromoteUserPayload!
    @auth(roles: [MODERATOR])

  """
  demoteUser will allow the viewer to remove one or many scopes that applies to
  the viewer and the target user. If the target user does not have any remaining
  scopes, they are set to commenter.
  """
  demoteUser(input: DemoteUserInput!): DemoteUserPayload!
    @auth(roles: [MODERATOR])

  """
  updateUserModerationScopes will update the moderation scopes for a given user.
  This is used to limit the scopes for which a given moderator can moderate if
  they also have the moderator role.
  """
  updateUserModerationScopes(
    input: UpdateUserModerationScopesInput!
  ): UpdateUserModerationScopesPayload! @auth(roles: [ADMIN])

  """
  banUser will ban a specific User from interacting with Comments.
  """
  banUser(input: BanUserInput!): BanUserPayload!
    @auth(roles: [ADMIN, MODERATOR], unscoped: true)

  """
  removeUserBan will remove an active ban from a User if they have one.
  """
  removeUserBan(input: RemoveUserBanInput!): RemoveUserBanPayload!
    @auth(roles: [ADMIN, MODERATOR], unscoped: true)

  """
  suspendUser will suspend a specific User from interacting with Comments.
  """
  suspendUser(input: SuspendUserInput!): SuspendUserPayload!
    @auth(roles: [ADMIN, MODERATOR])

  """
  warnUser will warn a user and prevent them from commenting until they acknowledge
  """
  warnUser(input: WarnUserInput!): WarnUserPayload!
    @auth(roles: [ADMIN, MODERATOR])

  """
  removeUserWarning will remove a user warning
  """
  removeUserWarning(input: RemoveUserWarningInput!): RemoveUserWarningPayload!
    @auth(roles: [ADMIN, MODERATOR])

  """
  acknowledgWarning will remove a warning
  """
  acknowledgeWarning(
    input: AcknowledgeWarningInput!
  ): AcknowledgeWarningPayload @auth(permit: [WARNED])

  """
  removeUserSuspension will remove an active suspension from a User if they have
  one.
  """
  removeUserSuspension(
    input: RemoveUserSuspensionInput!
  ): RemoveUserSuspensionPayload! @auth(roles: [ADMIN, MODERATOR])

  """
  ignoreUser will mark the given User as ignored by the current logged in User.
  """
  ignoreUser(input: IgnoreUserInput!): IgnoreUserPayload!
    @auth(permit: [SUSPENDED, BANNED, PENDING_DELETION, WARNED])

  """
  removeUserIgnore will remove the given User from the ignored user list from
  the current logged in User.
  """
  removeUserIgnore(input: RemoveUserIgnoreInput!): RemoveUserIgnorePayload!
    @auth(permit: [SUSPENDED, BANNED, PENDING_DELETION, WARNED])

  """
  requestCommentsDownload allows a user to request to download their comments.
  """
  requestCommentsDownload(
    input: RequestCommentsDownloadInput!
  ): RequestCommentsDownloadPayload!
    @auth(permit: [SUSPENDED, BANNED, PENDING_DELETION, WARNED])

  """
  requestUserCommentsDownload allows a user to request to download their comments.
  """
  requestUserCommentsDownload(
    input: RequestUserCommentsDownloadInput!
  ): RequestUserCommentsDownloadPayload! @auth(roles: [ADMIN])

  """
  premodUser sets a user to mandatory premod
  """
  premodUser(input: PremodUserInput!): PremodUserPayload!
    @auth(roles: [ADMIN, MODERATOR])

  """
  removeUserPremod removes a user from mandatory premod
  """
  removeUserPremod(input: RemovePremodUserInput!): RemovePremodUserPayload!
    @auth(roles: [ADMIN, MODERATOR])

  """
  createModeratorNote creates a note on a user account.
  """
  createModeratorNote(
    input: CreateModeratorNoteInput!
  ): CreateModeratorNotePayload! @auth(roles: [ADMIN, MODERATOR])

  """
  deleteModeratorNote deletes a note on a user account.
  """
  deleteModeratorNote(
    input: DeleteModeratorNoteInput!
  ): DeleteModeratorNotePayload! @auth(roles: [ADMIN, MODERATOR])

  """
  enableFeatureFlag will enable a given FEATURE_FLAG.
  """
  enableFeatureFlag(input: EnableFeatureFlagInput!): EnableFeatureFlagPayload!
    @auth(roles: [ADMIN])

  """
  disableFeatureFlag will disable a given FEATURE_FLAG
  """
  disableFeatureFlag(
    input: DisableFeatureFlagInput!
  ): DisableFeatureFlagPayload! @auth(roles: [ADMIN])

  """
  createAnnouncement creates a global announcement.
  """
  createAnnouncement(
    input: CreateAnnouncementInput!
  ): CreateAnnouncementPayload! @auth(roles: [ADMIN])

  """
  deleteAnnouncement removes a global announcement.
  """
  deleteAnnouncement(
    input: DeleteAnnouncementInput!
  ): DeleteAnnouncementPayload! @auth(roles: [ADMIN])

  createSite(input: CreateSiteInput!): CreateSitePayload! @auth(roles: [ADMIN])

  updateSite(input: UpdateSiteInput!): UpdateSitePayload! @auth(roles: [ADMIN])

  """
  createWebhookEndpoint will create a new WebhookEndpoint.
  """
  createWebhookEndpoint(
    input: CreateWebhookEndpointInput!
  ): CreateWebhookEndpointPayload! @auth(roles: [ADMIN])

  """
  updateWebhookEndpoint will update a WebhookEndpoint.
  """
  updateWebhookEndpoint(
    input: UpdateWebhookEndpointInput!
  ): UpdateWebhookEndpointPayload! @auth(roles: [ADMIN])

  """
  enableWebhookEndpoint will enable a WebhookEndpoint to recieve new events.
  """
  enableWebhookEndpoint(
    input: EnableWebhookEndpointInput!
  ): EnableWebhookEndpointPayload! @auth(roles: [ADMIN])

  """
  disableWebhookEndpoint will disable a WebhookEndpoint from recieving new
  events.
  """
  disableWebhookEndpoint(
    input: DisableWebhookEndpointInput!
  ): DisableWebhookEndpointPayload! @auth(roles: [ADMIN])

  """
  deleteWebhookEndpoint will delete a WebhookEndpoint.
  """
  deleteWebhookEndpoint(
    input: DeleteWebhookEndpointInput!
  ): DeleteWebhookEndpointPayload! @auth(roles: [ADMIN])

  """
  rotateWebhookEndpointSigningSecret will roll the current active secret to a new key.
  """
  rotateWebhookEndpointSigningSecret(
    input: RotateWebhookEndpointSigningSecretInput!
  ): RotateWebhookEndpointSigningSecretPayload! @auth(roles: [ADMIN])

  """
  createExternalModerationPhase will create a new ExternalModerationPhase.
  """
  createExternalModerationPhase(
    input: CreateExternalModerationPhaseInput!
  ): CreateExternalModerationPhasePayload! @auth(roles: [ADMIN])

  """
  updateExternalModerationPhase will update a ExternalModerationPhase.
  """
  updateExternalModerationPhase(
    input: UpdateExternalModerationPhaseInput!
  ): UpdateExternalModerationPhasePayload! @auth(roles: [ADMIN])

  """
  enableExternalModerationPhase will enable a ExternalModerationPhase to recieve
  new comments.
  """
  enableExternalModerationPhase(
    input: EnableExternalModerationPhaseInput!
  ): EnableExternalModerationPhasePayload! @auth(roles: [ADMIN])

  """
  disableExternalModerationPhase will disable a ExternalModerationPhase from
  recieving new comments.
  """
  disableExternalModerationPhase(
    input: DisableExternalModerationPhaseInput!
  ): DisableExternalModerationPhasePayload! @auth(roles: [ADMIN])

  """
  deleteExternalModerationPhase will delete a ExternalModerationPhase.
  """
  deleteExternalModerationPhase(
    input: DeleteExternalModerationPhaseInput!
  ): DeleteExternalModerationPhasePayload! @auth(roles: [ADMIN])

  """
  rotateExternalModerationPhaseSigningSecret will roll the current active secret
  to a new key.
  """
  rotateExternalModerationPhaseSigningSecret(
    input: RotateExternalModerationPhaseSigningSecretInput!
  ): RotateExternalModerationPhaseSigningSecretPayload! @auth(roles: [ADMIN])

  """
  updateStoryMode will set the story mode.
  """
  updateStoryMode(input: UpdateStoryModeInput!): UpdateStoryModePayload!
    @auth(roles: [ADMIN, MODERATOR])

  """
  addStoryExpert adds an expert to a story.
  """
  addStoryExpert(input: AddStoryExpertInput!): AddStoryExpertPayload!
    @auth(roles: [ADMIN, MODERATOR])

  """
  removeStoryExpert removes an expert from a story.
  """
  removeStoryExpert(input: RemoveStoryExpertInput!): RemoveStoryExpertPayload!
    @auth(roles: [ADMIN, MODERATOR])

  """
  testSMTP sends a test email.
  """
  testSMTP(input: TestSMTPInput!): TestSMTPPayload! @auth(roles: [ADMIN])
}

##################
## Subscriptions
##################

"""
CommentStatusUpdatedPayload is returned when a Comment has it's status updated
after it was created.
"""
type CommentStatusUpdatedPayload {
  """
  newStatus  is the new status assigned to the Comment. This status may not
  match the status provided by `comment.status` due to race conditions in the
  data loaders.
  """
  newStatus: COMMENT_STATUS!

  """
  oldStatus is the old status that was previously assigned to the Comment.
  """
  oldStatus: COMMENT_STATUS!

  """
  moderator is the User that updated the Comment's status. If null, then the
  system assigned the new Comment status (for example, when a comment is edited
  by the author, and now contains a banned word).
  """
  moderator: User

  """
  comment is the updated Comment after the status has been updated.
  """
  comment: Comment!
}

"""
MODERATION_QUEUE references the specific ModerationQueue that a given Comment
can be associated with.
"""
enum MODERATION_QUEUE {
  """
  UNMODERATED refers to the ModerationQueue for all Comments that have not been
  moderated yet.
  """
  UNMODERATED

  """
  REPORTED refers to the ModerationQueue for all Comments that have been
  published, have not been moderated by a human yet, and have been reported by
  a User via a flag.
  """
  REPORTED

  """
  PENDING refers to the ModerationQueue for all Comments that were held back by
  the system and require moderation in order to be published.
  """
  PENDING
}

"""
CommentEnteredModerationQueuePayload is returned when a Comment enters a
specific ModerationQueue.
"""
type CommentEnteredModerationQueuePayload {
  """
  queue refers to the specific ModerationQueue that a given Comment entered.
  """
  queue: MODERATION_QUEUE!

  """
  comment is the Comment that entered the ModerationQueue.
  """
  comment: Comment!
}

"""
CommentLeftModerationQueuePayload is returned when a Comment leaves a specific
ModerationQueue.
"""
type CommentLeftModerationQueuePayload {
  """
  queue refers to the specific ModerationQueue that a given Comment left.
  """
  queue: MODERATION_QUEUE!

  """
  comment is the Comment that left the ModerationQueue.
  """
  comment: Comment!
}

"""
CommentCreatedPayload is returned when a new top level Comment is created on a
Story.
"""
type CommentCreatedPayload {
  """
  comment is the new top level Comment that was created on the Story.
  """
  comment: Comment!
}

"""
CommentEnteredPayload is returned when a Comment is released on a Story.
"""
type CommentEnteredPayload {
  """
  comment is the new Comment that was released on the Story.
  """
  comment: Comment!
}

"""
CommentReplyCreatedPayload is returned when a Comment is created as a reply to
another Comment where the selected ancestor Comment is in the ancestor chain.
"""
type CommentReplyCreatedPayload {
  """
  comment is the new reply Comment that was created.
  """
  comment: Comment!
}

"""
CommentFeaturedPayload is returned when a Comment is featured.
"""
type CommentFeaturedPayload {
  """
  comment is the Comment that was featured.
  """
  comment: Comment!
}

"""
CommentReleasedPayload is returned when a new top level Comment is approved from premod stream
"""
type CommentReleasedPayload {
  """
  comment is the new top level Comment that was approved on the Story.
  """
  comment: Comment!
}

type Subscription {
  """
  commentEnteredModerationQueue returns when a Comment enters a ModerationQueue.
  Note that a Comment may enter multiple moderation queues.
  """
  commentEnteredModerationQueue(
    storyID: ID
    siteID: ID
    section: SectionFilter
    queue: MODERATION_QUEUE
  ): CommentEnteredModerationQueuePayload! @auth(roles: [MODERATOR, ADMIN])

  """
  commentLeftModerationQueue returns when a Comment leaves a ModerationQueue.
  Note that a Comment may leave multiple moderation queues.
  """
  commentLeftModerationQueue(
    storyID: ID
    siteID: ID
    section: SectionFilter
    queue: MODERATION_QUEUE
  ): CommentLeftModerationQueuePayload! @auth(roles: [MODERATOR, ADMIN])

  """
  commentStatusUpdated returns when a Comment has it's status changed after
  being created.
  """
  commentStatusUpdated(id: ID): CommentStatusUpdatedPayload!
    @auth(roles: [MODERATOR, ADMIN])

  """
  commentEntered returns when a Comment is created or released anywhere in the Story.
  """
  commentEntered(storyID: ID!, ancestorID: ID): CommentEnteredPayload!

  """
  commentCreated returns when a Comment is created on the top level of a Story
  that is visible.
  """
  commentCreated(storyID: ID!): CommentCreatedPayload!
    @deprecated(reason: "Use commentEntered instead")

  """
  commentReleased returns when a Comment on a premoderated stream is approved
  """
  commentReleased(storyID: ID!): CommentReleasedPayload!
    @deprecated(reason: "Use commentEntered instead")

  """
  commentReplyCreated returns when a Comment is posted in the ancestor chain of
  comments.
  """
  commentReplyCreated(ancestorID: ID!): CommentReplyCreatedPayload!
    @deprecated(reason: "Use commentEntered instead")

  """
  commentFeatured returns when a Comment is featured.
  """
  commentFeatured(storyID: ID!): CommentFeaturedPayload!
    @auth(roles: [MODERATOR, ADMIN])
}<|MERGE_RESOLUTION|>--- conflicted
+++ resolved
@@ -515,17 +515,16 @@
   ENABLE_RATINGS_AND_REVIEWS
 
   """
-<<<<<<< HEAD
   FLATTEN_REPLIES when enabled, will cause all replies that would normally be
   hidden by a "Show more of this conversation" button to be displayed linearly
   sorted by date.
   """
   FLATTEN_REPLIES
-=======
+
+  """
   ENABLE_AMP will enable support for embedding Coral within AMP pages.
   """
   ENABLE_AMP
->>>>>>> e467ff8c
 }
 
 # The moderation mode of the site.
