import { isNull, omitBy } from "lodash";

import { ERROR_CODES } from "coral-common/errors";
import GraphContext from "coral-server/graph/context";
import { mapFieldsetToErrorCodes } from "coral-server/graph/errors";
import {
  markStoryForArchiving,
  markStoryForUnarchiving,
  retrieveStory,
  Story,
} from "coral-server/models/story";
<<<<<<< HEAD
import { hasFeatureFlag } from "coral-server/models/tenant";
=======
>>>>>>> b8a24713
import { archiveStory, unarchiveStory } from "coral-server/services/archive";
import {
  addExpert,
  close,
  create,
  merge,
  open,
  remove,
  removeExpert,
  update,
  updateSettings,
  updateStoryMode,
} from "coral-server/services/stories";
import { scrape } from "coral-server/services/stories/scraper";

import {
  GQLAddStoryExpertInput,
  GQLArchiveStoriesInput,
  GQLCloseStoryInput,
  GQLCreateStoryInput,
  GQLMergeStoriesInput,
  GQLOpenStoryInput,
  GQLRemoveStoryExpertInput,
  GQLRemoveStoryInput,
  GQLScrapeStoryInput,
  GQLUnarchiveStoriesInput,
  GQLUpdateStoryInput,
  GQLUpdateStoryModeInput,
  GQLUpdateStorySettingsInput,
} from "coral-server/graph/schema/__generated__/types";

import { validateUserModerationScopes } from "./helpers";

export const Stories = (ctx: GraphContext) => ({
  create: async (input: GQLCreateStoryInput): Promise<Readonly<Story> | null> =>
    mapFieldsetToErrorCodes(
      create(
        ctx.mongo,
        ctx.tenant,
        ctx.broker,
        ctx.config,
        input.story.id,
        input.story.url,
        omitBy(input.story, isNull),
        ctx.now
      ),
      {
        "input.story.url": [
          ERROR_CODES.STORY_URL_NOT_PERMITTED,
          ERROR_CODES.DUPLICATE_STORY_URL,
        ],
      }
    ),
  update: async (input: GQLUpdateStoryInput): Promise<Readonly<Story> | null> =>
    mapFieldsetToErrorCodes(
      update(ctx.mongo, ctx.tenant, input.id, input.story, ctx.now),
      {
        "input.story.url": [
          ERROR_CODES.STORY_URL_NOT_PERMITTED,
          ERROR_CODES.DUPLICATE_STORY_URL,
        ],
      }
    ),
  updateSettings: async (
    input: GQLUpdateStorySettingsInput
  ): Promise<Readonly<Story> | null> => {
    // Validate that this user is allowed to edit this story
    await validateUserModerationScopes(ctx, ctx.user!, { storyID: input.id });

    return updateSettings(
      ctx.mongo,
      ctx.tenant,
      input.id,
      input.settings,
      ctx.now
    );
  },
  close: async (input: GQLCloseStoryInput): Promise<Readonly<Story> | null> => {
    // Validate that this user is allowed to close this story
    await validateUserModerationScopes(ctx, ctx.user!, { storyID: input.id });

    return close(ctx.mongo, ctx.tenant, input.id, ctx.now);
  },
  open: async (input: GQLOpenStoryInput): Promise<Readonly<Story> | null> => {
    // Validate that this user is allowed to open this story
    await validateUserModerationScopes(ctx, ctx.user!, { storyID: input.id });

    return open(ctx.mongo, ctx.tenant, input.id, ctx.now);
  },
  merge: async (input: GQLMergeStoriesInput): Promise<Readonly<Story> | null> =>
    merge(ctx.mongo, ctx.tenant, input.destinationID, input.sourceIDs),
  remove: async (input: GQLRemoveStoryInput): Promise<Readonly<Story> | null> =>
    remove(ctx.mongo, ctx.tenant, input.id, input.includeComments),
  scrape: async (input: GQLScrapeStoryInput): Promise<Readonly<Story> | null> =>
    scrape(ctx.mongo, ctx.config, ctx.tenant.id, input.id),
  updateStoryMode: async (input: GQLUpdateStoryModeInput) => {
    // Validate that this user is allowed to update the story mode
    await validateUserModerationScopes(ctx, ctx.user!, {
      storyID: input.storyID,
    });

    return updateStoryMode(ctx.mongo, ctx.tenant, input.storyID, input.mode);
  },
  addStoryExpert: async (input: GQLAddStoryExpertInput) => {
    // Validate that this user is allowed to add a story expert
    await validateUserModerationScopes(ctx, ctx.user!, {
      storyID: input.storyID,
    });

    return addExpert(ctx.mongo, ctx.tenant, input.storyID, input.userID);
  },
  removeStoryExpert: async (input: GQLRemoveStoryExpertInput) => {
    // Validate that this user is allowed to remove a story expert
    await validateUserModerationScopes(ctx, ctx.user!, {
      storyID: input.storyID,
    });

    return removeExpert(ctx.mongo, ctx.tenant, input.storyID, input.userID);
  },
  archiveStories: async (input: GQLArchiveStoriesInput) => {
    const stories: Readonly<Story>[] = [];

    for (const storyID of input.storyIDs) {
      const markResult = await markStoryForArchiving(
        ctx.mongo,
        ctx.tenant.id,
        storyID,
        ctx.now
      );

      if (markResult) {
        await archiveStory(
          ctx.mongo,
          ctx.redis,
          ctx.tenant.id,
          storyID,
          ctx.logger,
          ctx.now
        );
      }

      const result = await retrieveStory(ctx.mongo, ctx.tenant.id, storyID);
      if (result) {
        stories.push(result);
      }
    }

    return stories;
  },
  unarchiveStories: async (input: GQLUnarchiveStoriesInput) => {
    const stories: Readonly<Story>[] = [];

    for (const storyID of input.storyIDs) {
      const markResult = await markStoryForUnarchiving(
        ctx.mongo,
        ctx.tenant.id,
        storyID,
        ctx.now
      );

      if (markResult) {
        await unarchiveStory(
          ctx.mongo,
          ctx.redis,
          ctx.tenant.id,
          storyID,
          ctx.logger,
          ctx.now
        );
      }

      const result = await retrieveStory(ctx.mongo, ctx.tenant.id, storyID);
      if (result) {
        stories.push(result);
      }
    }

    return stories;
  },
});<|MERGE_RESOLUTION|>--- conflicted
+++ resolved
@@ -9,10 +9,6 @@
   retrieveStory,
   Story,
 } from "coral-server/models/story";
-<<<<<<< HEAD
-import { hasFeatureFlag } from "coral-server/models/tenant";
-=======
->>>>>>> b8a24713
 import { archiveStory, unarchiveStory } from "coral-server/services/archive";
 import {
   addExpert,
