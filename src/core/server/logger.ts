--- conflicted
+++ resolved
@@ -1,10 +1,6 @@
 import bunyan, { LogLevelString } from "bunyan";
 
-<<<<<<< HEAD
-import config from "talk-server/config";
-=======
 import config from "talk-common/config";
->>>>>>> 685dbfd7
 
 const logger = bunyan.createLogger({
   name: "talk",
