import bytes from "bytes";
import convict from "convict";
import Joi from "joi";
import { compact } from "lodash";
import { parseConnectionString } from "mongodb-core";
import ms from "ms";

import { LOCALES } from "coral-common/helpers/i18n/locales";
import { ensureEndSlash } from "coral-common/utils";

import { WrappedInternalError } from "./errors";

// Add custom format for the mongo uri scheme.
convict.addFormat({
  name: "mongo-uri",
  validate: (url: string) => {
    parseConnectionString(url, (err) => {
      if (err) {
        throw new WrappedInternalError(err, "invalid mongo-uri");
      }
    });
  },
});

// Add custom format for the redis uri scheme.
convict.addFormat({
  name: "redis-uri",
  validate: (url: string) => {
    Joi.assert(
      url,
      Joi.string().uri({
        scheme: ["redis"],
      })
    );
  },
});

// Add a custom format for the optional-url that includes a trailing slash.
convict.addFormat({
  name: "optional-url",
  validate: (url: string) => {
    if (url) {
      Joi.assert(url, Joi.string().uri());
    }
  },
  // Ensure that there is an ending slash.
  coerce: (url: string) => (url ? ensureEndSlash(url) : url),
});

// Add a custom format for a list of comma seperated strings.
convict.addFormat({
  name: "list",
  validate: (list: string[]) => {
    if (!list || list.length === 0) {
      throw new Error("list should not contain empty entries");
    }
  },
  coerce: (list: string) => compact(list.split(",").map((item) => item.trim())),
});

// Add a custom format that is a duration parsed with `ms` to used instead of
// the default format which will use `moment`.
convict.addFormat({
  name: "ms",
  validate: (val: number) => {
    Joi.assert(val, Joi.number().positive().integer().required());
  },
  coerce: (val: string): number => ms(val),
});

// Add a custom format that is a number of bytes parsed with `bytes`. This
// allows more compact representations of values (10mb instead of 10e6).
convict.addFormat({
  name: "bytes",
  validate: (val: number) => {
    Joi.assert(val, Joi.number().positive().integer().required());
  },
  coerce: (val: string): number => bytes(val),
});

const algorithms = [
  "HS256",
  "HS384",
  "HS512",
  "RS256",
  "RS384",
  "RS512",
  "ES256",
  "ES384",
  "ES512",
];

const config = convict({
  env: {
    doc: "The application environment.",
    format: ["production", "development", "test"],
    default: "development",
    env: "NODE_ENV",
  },
  default_locale: {
    doc:
      "Specify the default locale to use for all requests without a locale specified",
    format: LOCALES,
    default: "en-US",
    env: "LOCALE",
  },
  trust_proxy: {
    doc:
      'When provided, it configures the "trust proxy" settings for Express (See https://expressjs.com/en/guide/behind-proxies.html)',
    format: String,
    default: "",
    env: "TRUST_PROXY",
  },
  enable_graphiql: {
    doc: "When true, this will enable the GraphiQL interface at /graphiql",
    format: Boolean,
    default: false,
    env: "ENABLE_GRAPHIQL",
  },
  port: {
    doc: "The port to bind.",
    format: "port",
    default: 3000,
    env: "PORT",
  },
  metrics_username: {
    doc: "The username to use to authenticate to the metrics endpoint.",
    format: "String",
    default: "",
    env: "METRICS_USERNAME",
  },
  metrics_password: {
    doc: "The password to use to authenticate to the metrics endpoint.",
    format: "String",
    default: "",
    env: "METRICS_PASSWORD",
    sensitive: true,
  },
  metrics_port: {
    doc: "The port that the metrics handler should be mounted.",
    format: "port",
    default: 9000,
    env: "METRICS_PORT",
  },
  dev_port: {
    doc: "The port to bind for the Webpack Dev Server.",
    format: "port",
    default: 8080,
    env: "DEV_PORT",
  },
  mongodb: {
    doc: "The MongoDB database to connect to.",
    format: "mongo-uri",
    default: "mongodb://127.0.0.1:27017/coral",
    env: "MONGODB_URI",
    sensitive: true,
  },
  redis: {
    doc: "The Redis database to connect to.",
    format: "redis-uri",
    default: "redis://127.0.0.1:6379",
    env: "REDIS_URI",
    sensitive: true,
  },
  redis_options: {
    doc: "The Redis options to connect to Redis Server.",
    format: Object,
    default: {},
    env: "REDIS_OPTIONS",
  },
  signing_secret: {
    doc:
      "The shared secret to use to sign JSON Web Tokens (JWT) with the selected signing algorithm.",
    format: "*",
    default: "keyboard cat", // TODO: (wyattjoh) evaluate best solution
    env: "SIGNING_SECRET",
    sensitive: true,
  },
  signing_algorithm: {
    doc: "The signing algorithm used to sign JSON Web Tokens (JWT).",
    format: algorithms,
    default: "HS256",
    env: "SIGNING_ALGORITHM",
  },
  management_signing_secret: {
    doc: "The secret used to verify management API requests.",
    format: "*",
    default: null,
    env: "MANAGEMENT_SIGNING_SECRET",
    sensitive: true,
  },
  management_signing_algorithm: {
    doc: "The algorithm used to sign management API requests",
    format: algorithms,
    default: "HS256",
    env: "MANAGEMENT_SIGNING_ALGORITHM",
  },
  logging_level: {
    doc: "The logging level to print to the console",
    format: ["fatal", "error", "warn", "info", "debug", "trace"],
    default: "info",
    env: "LOGGING_LEVEL",
  },
  static_uri: {
    doc: "The URL that static assets will be hosted from",
    format: "optional-url",
    default: "",
    env: "STATIC_URI",
  },
  websocket_keep_alive_timeout: {
    doc:
      "The keepalive timeout (in ms) that should be used to send keep alive messages through the websocket to keep the socket alive",
    format: "ms",
    default: ms("30 seconds"),
    env: "WEBSOCKET_KEEP_ALIVE_TIMEOUT",
  },
  disable_tenant_caching: {
    doc:
      "Disables the tenant caching, all tenants will be loaded from MongoDB each time it's needed",
    format: Boolean,
    default: false,
    env: "DISABLE_TENANT_CACHING",
  },
  disable_live_updates: {
    doc:
      "Disables subscriptions for the comment stream for all stories across all tenants",
    format: Boolean,
    default: false,
    env: "DISABLE_LIVE_UPDATES",
  },
  disable_live_updates_timeout: {
    doc:
      "Disables subscriptions for the comment stream for all stories across all tenants where a comment has not been left within the timeout",
    format: "ms",
    default: ms("2 weeks"),
    env: "DISABLE_LIVE_UPDATES_TIMEOUT",
  },
  disable_client_routes: {
    doc:
      "Disables mounting of client routes for developing with Webpack Dev Server",
    format: Boolean,
    default: false,
    env: "DISABLE_CLIENT_ROUTES",
  },
  disable_rate_limiters: {
    doc:
      "Disables the rate limiters in development. This will only work when also set to a development environment",
    format: Boolean,
    default: false,
    env: "DISABLE_RATE_LIMITERS",
  },
  scrape_max_response_size: {
    doc: "The maximum size (in bytes) to allow for scraping responses.",
    format: "bytes",
    default: bytes("10mb"),
    env: "SCRAPE_MAX_RESPONSE_SIZE",
  },
  max_request_size: {
    doc: "The maximum size (in bytes) to allow for post bodies to accept.",
    format: "bytes",
    default: bytes("500kb"),
    env: "MAX_REQUEST_SIZE",
  },
  scrape_timeout: {
    doc: "The request timeout (in ms) for scraping operations.",
    format: "ms",
    default: ms("10 seconds"),
    env: "SCRAPE_TIMEOUT",
  },
  perspective_timeout: {
    doc:
      "The request timeout (in ms) for perspective comment checking operations.",
    format: "ms",
    default: ms("800 milliseconds"),
    env: "PERSPECTIVE_TIMEOUT",
  },
  story_viewer_timeout: {
    doc:
      "The length of time (in ms) that a user should be considered active on a story without interaction.",
    format: "ms",
    default: ms("15 minutes"),
    env: "STORY_VIEWER_TIMEOUT",
  },
  force_ssl: {
    doc:
      "Forces SSL in production by redirecting all HTTP requests to HTTPS, and sending HSTS headers.",
    format: Boolean,
    default: false,
    env: "FORCE_SSL",
  },
  disable_job_processors: {
    doc: "Disables job processors when running.",
    format: Boolean,
    default: false,
    env: "DISABLE_JOB_PROCESSORS",
  },
  word_list_timeout: {
    doc:
      "The word list timeout (in ms) that should be used to limit the amount of time the process is frozen processing a word list comparison",
    format: "ms",
    default: ms("100ms"),
    env: "WORD_LIST_TIMEOUT",
  },
  sentry_frontend_key: {
    format: String,
    default: "",
    env: "SENTRY_FRONTEND_KEY",
  },
  sentry_backend_key: {
    format: String,
    default: "",
    env: "SENTRY_BACKEND_KEY",
  },
  analytics_frontend_key: {
    doc: "Analytics write key from RudderStack for the Javascript client.",
    format: String,
    default: "",
    env: "ANALYTICS_FRONTEND_KEY",
  },
  analytics_backend_key: {
    doc: "Analytics write key from RudderStack for the Node server.",
    format: String,
    default: "",
    env: "ANALYTICS_BACKEND_KEY",
  },
  analytics_frontend_sdk_url: {
    doc: "Analytics URL to the RudderStack Frontend JS SDK. Defaults to the ",
    format: "url",
    default: "https://cdn.rudderlabs.com/v1/rudder-analytics.min.js",
    env: "ANALYTICS_FRONTEND_SDK_URL",
  },
  analytics_data_plane_url: {
    doc: "Analytics URL to the RudderStack data plane instance.",
    format: "optional-url",
    default: "",
    env: "ANALYTICS_DATA_PLANE_URL",
  },
  jsonp_cache_max_age: {
    doc:
      "The max age for jsonp endpoints designed to be used as embeddable scripts.",
    format: "ms",
    default: ms("2m"),
    env: "JSONP_CACHE_MAX_AGE",
  },
  jsonp_cache_immutable: {
    doc:
      "When enabled, jsonp endpoints designed to be used as embeddable scripts will have an immutable directive added to the cache control headers.",
    format: Boolean,
    default: false,
    env: "JSONP_CACHE_IMMUTABLE",
  },
  jsonp_response_cache: {
    doc: "When enabled, will enable caching JSONP responses in Redis.",
    format: Boolean,
    default: false,
    env: "JSONP_RESPONSE_CACHE",
  },
  default_graphql_cache_max_age: {
    doc:
      "Specifies the max age for the GraphQL requests. Must be larger than 1 second.",
    format: "ms",
    default: ms("30 seconds"),
    env: "DEFAULT_GRAPHQL_CACHE_MAX_AGE",
  },
  graphql_response_cache: {
    doc: "When enabled, will enable caching GraphQL responses in Redis.",
    format: Boolean,
    default: false,
    env: "GRAPHQL_RESPONSE_CACHE",
  },
  graphql_cache_headers: {
    doc:
      "When enabled, Coral will send Cache-Control headers along with GraphQL requests. If this is not enabled, the response cache is also not enabled.",
    format: Boolean,
    default: false,
    env: "GRAPHQL_CACHE_HEADERS",
  },
  nodejs_keep_alive_timeout: {
    doc:
      "Specifies the keep alive timeout to set for the HTTP server used by Coral.",
    format: "ms",
    default: ms("5s"),
    env: "NODEJS_KEEP_ALIVE_TIMEOUT",
  },
  nodejs_headers_timeout: {
    doc:
      "Specifies the headers timeout to set for the HTTP server used by Coral.",
    format: "ms",
    default: ms("1m"),
    env: "NODEJS_HEADERS_TIMEOUT",
  },
  google_cloud_profiler: {
    doc:
      "When enabled, will start the Google Cloud Profiler using the default application credentials.",
    format: Boolean,
    default: false,
    env: "GOOGLE_CLOUD_PROFILER",
  },
  google_cloud_profiler_service_context: {
    doc:
      "Passed down to the Google Cloud Profiler if enabled as `{ serviceContext }`.",
    format: Object,
    default: {},
    env: "GOOGLE_CLOUD_PROFILER_SERVICE_CONTEXT",
  },
  amp_cache_domains: {
    doc: "Specifies the amp cache domains as a comma seperated list",
    format: "list",
    default: ["cdn.ampproject.org"],
    env: "AMP_CACHE_DOMAINS",
  },
<<<<<<< HEAD
  create_comment_rate_limit: {
    doc: "Specifies the rate limit in ms for creating comments and replies",
    format: "ms",
    default: ms("3s"),
    env: "CREATE_COMMENT_RATE_LIMIT",
=======
  mount_documentation: {
    doc:
      "Enables administrative documentation in production and development documentation in development.",
    format: Boolean,
    default: false,
    env: "MOUNT_DOCUMENTATION",
>>>>>>> a4154db7
  },
});

export type Config = typeof config;

// Setup the base configuration.
export default config;<|MERGE_RESOLUTION|>--- conflicted
+++ resolved
@@ -409,20 +409,18 @@
     default: ["cdn.ampproject.org"],
     env: "AMP_CACHE_DOMAINS",
   },
-<<<<<<< HEAD
   create_comment_rate_limit: {
     doc: "Specifies the rate limit in ms for creating comments and replies",
     format: "ms",
     default: ms("3s"),
     env: "CREATE_COMMENT_RATE_LIMIT",
-=======
+  },
   mount_documentation: {
     doc:
       "Enables administrative documentation in production and development documentation in development.",
     format: Boolean,
     default: false,
     env: "MOUNT_DOCUMENTATION",
->>>>>>> a4154db7
   },
 });
 
