import bytes from "bytes";
import convict from "convict";
import Joi from "joi";
import { compact } from "lodash";
import { parseConnectionString } from "mongodb-core";
import ms from "ms";

import { LOCALES } from "coral-common/helpers/i18n/locales";
import { ensureEndSlash } from "coral-common/utils";

import { WrappedInternalError } from "./errors";

// Add custom format for the mongo uri scheme.
convict.addFormat({
  name: "mongo-uri",
  validate: (url: string) => {
    parseConnectionString(url, (err) => {
      if (err) {
        throw new WrappedInternalError(err, "invalid mongo-uri");
      }
    });
  },
});

// Add custom format for the redis uri scheme.
convict.addFormat({
  name: "redis-uri",
  validate: (url: string) => {
    Joi.assert(
      url,
      Joi.string().uri({
        scheme: ["redis"],
      })
    );
  },
});

// Add a custom format for the optional-trailing-url that includes a trailing
// slash.
convict.addFormat({
  name: "optional-trailing-url",
  validate: (url: string) => {
    if (url) {
      Joi.assert(url, Joi.string().uri());
    }
  },
  // Ensure that there is an ending slash.
  coerce: (url: string) => (url ? ensureEndSlash(url) : url),
});

// Add a custom format for the optional-url.
convict.addFormat({
  name: "optional-url",
  validate: (url: string) => {
    if (url) {
      Joi.assert(url, Joi.string().uri());
    }
  },
});

// Add a custom format for a list of comma seperated strings.
convict.addFormat({
  name: "list",
  validate: (list: string[]) => {
    if (!list || list.length === 0) {
      throw new Error("list should not contain empty entries");
    }
  },
  coerce: (list: string) => compact(list.split(",").map((item) => item.trim())),
});

// Add a custom format that is a duration parsed with `ms` to used instead of
// the default format which will use `moment`.
convict.addFormat({
  name: "ms",
  validate: (val: number) => {
    Joi.assert(val, Joi.number().positive().integer().required());
  },
  coerce: (val: string): number => ms(val),
});

// Add a custom format that is a number of bytes parsed with `bytes`. This
// allows more compact representations of values (10mb instead of 10e6).
convict.addFormat({
  name: "bytes",
  validate: (val: number) => {
    Joi.assert(val, Joi.number().positive().integer().required());
  },
  coerce: (val: string): number => bytes(val),
});

const algorithms = [
  "HS256",
  "HS384",
  "HS512",
  "RS256",
  "RS384",
  "RS512",
  "ES256",
  "ES384",
  "ES512",
];

const config = convict({
  env: {
    doc: "The application environment.",
    format: ["production", "development", "test"],
    default: "development",
    env: "NODE_ENV",
  },
  default_locale: {
    doc:
      "Specify the default locale to use for all requests without a locale specified",
    format: LOCALES,
    default: "en-US",
    env: "LOCALE",
  },
  trust_proxy: {
    doc:
      'When provided, it configures the "trust proxy" settings for Express (See https://expressjs.com/en/guide/behind-proxies.html)',
    format: String,
    default: "",
    env: "TRUST_PROXY",
  },
  enable_graphiql: {
    doc: "When true, this will enable the GraphiQL interface at /graphiql",
    format: Boolean,
    default: false,
    env: "ENABLE_GRAPHIQL",
  },
  port: {
    doc: "The port to bind.",
    format: "port",
    default: 3000,
    env: "PORT",
  },
  metrics_username: {
    doc: "The username to use to authenticate to the metrics endpoint.",
    format: "String",
    default: "",
    env: "METRICS_USERNAME",
  },
  metrics_password: {
    doc: "The password to use to authenticate to the metrics endpoint.",
    format: "String",
    default: "",
    env: "METRICS_PASSWORD",
    sensitive: true,
  },
  metrics_port: {
    doc: "The port that the metrics handler should be mounted.",
    format: "port",
    default: 9000,
    env: "METRICS_PORT",
  },
  dev_port: {
    doc: "The port to bind for the Webpack Dev Server.",
    format: "port",
    default: 8080,
    env: "DEV_PORT",
  },
  mongodb: {
    doc: "The MongoDB database to connect to.",
    format: "mongo-uri",
    default: "mongodb://127.0.0.1:27017/coral",
    env: "MONGODB_URI",
    sensitive: true,
  },
  mongodb_archive: {
    doc: "The MongoDB database to connect for archiving stories.",
    format: "mongo-uri",
    default: "mongodb://127.0.0.1:27017/coral",
    env: "MONGODB_ARCHIVE_URI",
    sensitive: true,
  },
  redis: {
    doc: "The Redis database to connect to.",
    format: "redis-uri",
    default: "redis://127.0.0.1:6379",
    env: "REDIS_URI",
    sensitive: true,
  },
  redis_options: {
    doc: "The Redis options to connect to Redis Server.",
    format: Object,
    default: {},
    env: "REDIS_OPTIONS",
  },
  signing_secret: {
    doc:
      "The shared secret to use to sign JSON Web Tokens (JWT) with the selected signing algorithm.",
    format: "*",
    default: "keyboard cat", // TODO: (wyattjoh) evaluate best solution
    env: "SIGNING_SECRET",
    sensitive: true,
  },
  signing_algorithm: {
    doc: "The signing algorithm used to sign JSON Web Tokens (JWT).",
    format: algorithms,
    default: "HS256",
    env: "SIGNING_ALGORITHM",
  },
  management_signing_secret: {
    doc: "The secret used to verify management API requests.",
    format: "*",
    default: null,
    env: "MANAGEMENT_SIGNING_SECRET",
    sensitive: true,
  },
  management_signing_algorithm: {
    doc: "The algorithm used to sign management API requests",
    format: algorithms,
    default: "HS256",
    env: "MANAGEMENT_SIGNING_ALGORITHM",
  },
  logging_level: {
    doc: "The logging level to print to the console",
    format: ["fatal", "error", "warn", "info", "debug", "trace"],
    default: "info",
    env: "LOGGING_LEVEL",
  },
  static_uri: {
    doc: "The URL that static assets will be hosted from",
    format: "optional-trailing-url",
    default: "",
    env: "STATIC_URI",
  },
  graphql_subscription_uri: {
    doc:
      "The URL that should be used for GraphQL subscription traffic over websockets. Example: wss://yourdomain.com/api/graphql/live",
    format: "optional-url",
    default: "",
    env: "GRAPHQL_SUBSCRIPTION_URI",
  },
  websocket_keep_alive_timeout: {
    doc:
      "The keepalive timeout (in ms) that should be used to send keep alive messages through the websocket to keep the socket alive",
    format: "ms",
    default: ms("30 seconds"),
    env: "WEBSOCKET_KEEP_ALIVE_TIMEOUT",
  },
  disable_tenant_caching: {
    doc:
      "Disables the tenant caching, all tenants will be loaded from MongoDB each time it's needed",
    format: Boolean,
    default: false,
    env: "DISABLE_TENANT_CACHING",
  },
  disable_live_updates: {
    doc:
      "Disables subscriptions for the comment stream for all stories across all tenants",
    format: Boolean,
    default: false,
    env: "DISABLE_LIVE_UPDATES",
  },
  disable_live_updates_timeout: {
    doc:
      "Disables subscriptions for the comment stream for all stories across all tenants where a comment has not been left within the timeout",
    format: "ms",
    default: ms("2 weeks"),
    env: "DISABLE_LIVE_UPDATES_TIMEOUT",
  },
  disable_client_routes: {
    doc:
      "Disables mounting of client routes for developing with Webpack Dev Server",
    format: Boolean,
    default: false,
    env: "DISABLE_CLIENT_ROUTES",
  },
  disable_rate_limiters: {
    doc:
      "Disables the rate limiters in development. This will only work when also set to a development environment",
    format: Boolean,
    default: false,
    env: "DISABLE_RATE_LIMITERS",
  },
  scrape_max_response_size: {
    doc: "The maximum size (in bytes) to allow for scraping responses.",
    format: "bytes",
    default: bytes("10mb"),
    env: "SCRAPE_MAX_RESPONSE_SIZE",
  },
  max_request_size: {
    doc: "The maximum size (in bytes) to allow for post bodies to accept.",
    format: "bytes",
    default: bytes("500kb"),
    env: "MAX_REQUEST_SIZE",
  },
  scrape_timeout: {
    doc: "The request timeout (in ms) for scraping operations.",
    format: "ms",
    default: ms("10 seconds"),
    env: "SCRAPE_TIMEOUT",
  },
  perspective_timeout: {
    doc:
      "The request timeout (in ms) for perspective comment checking operations.",
    format: "ms",
    default: ms("800 milliseconds"),
    env: "PERSPECTIVE_TIMEOUT",
  },
  story_viewer_timeout: {
    doc:
      "The length of time (in ms) that a user should be considered active on a story without interaction.",
    format: "ms",
    default: ms("15 minutes"),
    env: "STORY_VIEWER_TIMEOUT",
  },
  force_ssl: {
    doc:
      "Forces SSL in production by redirecting all HTTP requests to HTTPS, and sending HSTS headers.",
    format: Boolean,
    default: false,
    env: "FORCE_SSL",
  },
  disable_job_processors: {
    doc: "Disables job processors when running.",
    format: Boolean,
    default: false,
    env: "DISABLE_JOB_PROCESSORS",
  },
  word_list_timeout: {
    doc:
      "The word list timeout (in ms) that should be used to limit the amount of time the process is frozen processing a word list comparison",
    format: "ms",
    default: ms("100ms"),
    env: "WORD_LIST_TIMEOUT",
  },
  sentry_frontend_key: {
    format: String,
    default: "",
    env: "SENTRY_FRONTEND_KEY",
  },
  sentry_backend_key: {
    format: String,
    default: "",
    env: "SENTRY_BACKEND_KEY",
  },
  analytics_frontend_key: {
    doc: "Analytics write key from RudderStack for the Javascript client.",
    format: String,
    default: "",
    env: "ANALYTICS_FRONTEND_KEY",
  },
  analytics_backend_key: {
    doc: "Analytics write key from RudderStack for the Node server.",
    format: String,
    default: "",
    env: "ANALYTICS_BACKEND_KEY",
  },
  analytics_frontend_sdk_url: {
    doc: "Analytics URL to the RudderStack Frontend JS SDK. Defaults to the ",
    format: "url",
    default: "https://cdn.rudderlabs.com/v1/rudder-analytics.min.js",
    env: "ANALYTICS_FRONTEND_SDK_URL",
  },
  analytics_data_plane_url: {
    doc: "Analytics URL to the RudderStack data plane instance.",
    format: "optional-trailing-url",
    default: "",
    env: "ANALYTICS_DATA_PLANE_URL",
  },
  jsonp_cache_max_age: {
    doc:
      "The max age for jsonp endpoints designed to be used as embeddable scripts.",
    format: "ms",
    default: ms("2m"),
    env: "JSONP_CACHE_MAX_AGE",
  },
  jsonp_cache_immutable: {
    doc:
      "When enabled, jsonp endpoints designed to be used as embeddable scripts will have an immutable directive added to the cache control headers.",
    format: Boolean,
    default: false,
    env: "JSONP_CACHE_IMMUTABLE",
  },
  jsonp_response_cache: {
    doc: "When enabled, will enable caching JSONP responses in Redis.",
    format: Boolean,
    default: false,
    env: "JSONP_RESPONSE_CACHE",
  },
  default_graphql_cache_max_age: {
    doc:
      "Specifies the max age for the GraphQL requests. Must be larger than 1 second.",
    format: "ms",
    default: ms("30 seconds"),
    env: "DEFAULT_GRAPHQL_CACHE_MAX_AGE",
  },
  graphql_response_cache: {
    doc: "When enabled, will enable caching GraphQL responses in Redis.",
    format: Boolean,
    default: false,
    env: "GRAPHQL_RESPONSE_CACHE",
  },
  graphql_cache_headers: {
    doc:
      "When enabled, Coral will send Cache-Control headers along with GraphQL requests. If this is not enabled, the response cache is also not enabled.",
    format: Boolean,
    default: false,
    env: "GRAPHQL_CACHE_HEADERS",
  },
  nodejs_keep_alive_timeout: {
    doc:
      "Specifies the keep alive timeout to set for the HTTP server used by Coral.",
    format: "ms",
    default: ms("5s"),
    env: "NODEJS_KEEP_ALIVE_TIMEOUT",
  },
  nodejs_headers_timeout: {
    doc:
      "Specifies the headers timeout to set for the HTTP server used by Coral.",
    format: "ms",
    default: ms("1m"),
    env: "NODEJS_HEADERS_TIMEOUT",
  },
  google_cloud_profiler: {
    doc:
      "When enabled, will start the Google Cloud Profiler using the default application credentials.",
    format: Boolean,
    default: false,
    env: "GOOGLE_CLOUD_PROFILER",
  },
  google_cloud_profiler_service_context: {
    doc:
      "Passed down to the Google Cloud Profiler if enabled as `{ serviceContext }`.",
    format: Object,
    default: {},
    env: "GOOGLE_CLOUD_PROFILER_SERVICE_CONTEXT",
  },
  amp_cache_domains: {
    doc: "Specifies the amp cache domains as a comma seperated list",
    format: "list",
    default: ["cdn.ampproject.org"],
    env: "AMP_CACHE_DOMAINS",
  },
  smtp_transport_send_max: {
    doc:
      "Maximum number of emails that a given transport can send before it's reset.",
    env: "SMTP_TRANSPORT_SEND_MAX",
    format: Number,
    default: 50,
  },
  smtp_transport_timeout: {
    doc:
      "Maximum time that the transport can take sending a Email before it aborts.",
    format: "ms",
    default: ms("20s"),
    env: "SMTP_TRANSPORT_TIMEOUT",
  },
  mailer_job_timeout: {
    doc:
      "Maximum time that the mailer can take to process any mailer jobs before it aborts.",
    format: "ms",
    default: ms("30s"),
    env: "MAILER_JOB_TIMEOUT",
  },
  non_fingerprinted_cache_max_age: {
    doc: "Max age for the ",
    format: "ms",
    default: ms("30 minutes"),
    env: "NON_FINGERPRINTED_CACHE_MAX_AGE",
  },
<<<<<<< HEAD
  enable_auto_archiving: {
    doc:
      "Enables auto archiving for stories older than the specified interval.",
    format: Boolean,
    default: false,
    env: "ENABLE_AUTO_ARCHIVING",
  },
  auto_archive_older_than: {
    doc:
      "If stories are older than this age, they will be auto archived if auto archiving is enabled.",
    format: "ms",
    default: ms("120 days"),
    env: "AUTO_ARCHIVE_OLDER_THAN",
  },
  auto_archiving_interval: {
    doc:
      "The cron scheduling interval for how often auto archiving should run. Defaults to hourly.",
    format: String,
    default: "0 * * * *",
    env: "AUTO_ARCHIVING_INTERVAL",
  },
  auto_archiving_batch_size: {
    doc:
      "Determines how many stories to try and archive per interval of archiving.",
    format: Number,
    default: 50,
    env: "AUTO_ARCHIVING_BATCH_SIZE",
=======
  force_admin_local_auth: {
    doc:
      "Will force local auth in the admin to on so that it cannot be turned off.",
    format: Boolean,
    default: false,
    env: "FORCE_ADMIN_LOCAL_AUTH",
>>>>>>> ce142abb
  },
});

export type Config = typeof config;

// Setup the base configuration.
export default config;<|MERGE_RESOLUTION|>--- conflicted
+++ resolved
@@ -461,7 +461,6 @@
     default: ms("30 minutes"),
     env: "NON_FINGERPRINTED_CACHE_MAX_AGE",
   },
-<<<<<<< HEAD
   enable_auto_archiving: {
     doc:
       "Enables auto archiving for stories older than the specified interval.",
@@ -489,14 +488,13 @@
     format: Number,
     default: 50,
     env: "AUTO_ARCHIVING_BATCH_SIZE",
-=======
+  },
   force_admin_local_auth: {
     doc:
       "Will force local auth in the admin to on so that it cannot be turned off.",
     format: Boolean,
     default: false,
     env: "FORCE_ADMIN_LOCAL_AUTH",
->>>>>>> ce142abb
   },
 });
 
