import { merge } from "lodash";
import { v4 as uuid } from "uuid";

import TIME from "coral-common/time";
import {
  GQLCOMMENT_STATUS,
  GQLDIGEST_FREQUENCY,
  GQLMODERATION_MODE,
  GQLUSER_ROLE,
} from "coral-server/graph/schema/__generated__/types";
import { Site } from "coral-server/models/site";
import { Story } from "coral-server/models/story";
import { Tenant } from "coral-server/models/tenant";
import { Token, User } from "coral-server/models/user";

type Defaults<T> = {
  [P in keyof T]?: T[P] extends (infer U)[]
    ? Defaults<U>[]
    : T[P] extends object
    ? Defaults<T[P]>
    : T[P];
};

export const createTenantFixture = (
  defaults: Defaults<Tenant> = {}
): Tenant => {
  const now = new Date();
  const fixture = {
    // Create a new ID.
    id: uuid(),
    locale: "en-US",
    domain: "test-domain",
    organization: {
      name: "test-org",
      contactEmail: "test@org.org",
      url: "https://www.org.org",
    },
    moderation: GQLMODERATION_MODE.POST,
    premoderateAllCommentsSites: [],

    // Default to enabled.
    live: {
      enabled: true,
    },

    communityGuidelines: {
      enabled: false,
      content: "",
    },
    premodLinksEnable: false,
    closeCommenting: {
      auto: false,
      timeout: 2 * TIME.WEEK,
    },
    disableCommenting: {
      enabled: false,
    },
    editCommentWindowLength: 30 * TIME.SECOND,
    webhooks: {
      endpoints: [],
    },
    charCount: {
      enabled: false,
    },
    wordList: {
      suspect: [],
      banned: [],
    },
    auth: {
      sessionDuration: 30 * TIME.MINUTE,
      integrations: {
        local: {
          enabled: true,
          allowRegistration: true,
          targetFilter: {
            admin: true,
            stream: true,
          },
        },
        sso: {
          enabled: false,
          allowRegistration: false,
          targetFilter: {
            admin: true,
            stream: true,
          },
          // TODO: [CORL-754] (wyattjoh) remove this in favor of generating this when needed
          signingSecrets: [],
        },
        oidc: {
          enabled: false,
          allowRegistration: false,
          targetFilter: {
            admin: true,
            stream: true,
          },
        },
        google: {
          enabled: false,
          allowRegistration: false,
          targetFilter: {
            admin: true,
            stream: true,
          },
        },
        facebook: {
          enabled: false,
          allowRegistration: false,
          targetFilter: {
            admin: true,
            stream: true,
          },
        },
      },
    },
    email: {
      enabled: false,
      smtp: {},
    },
    recentCommentHistory: {
      enabled: false,
      timeFrame: 7 * TIME.DAY,
      // Rejection rate defaulting to 30%, once exceeded, comments will be
      // pre-moderated.
      triggerRejectionRate: 0.3,
    },
    integrations: {
      akismet: {
        enabled: false,
        ipBased: false,
      },
      perspective: {
        enabled: false,
        doNotStore: true,
        sendFeedback: false,
      },
    },
    reaction: {
      label: "Respect",
      labelActive: "Respected",
      sortLabel: "Most Respected",
      icon: "thumbs_up",
    },
    staff: {
      label: "Staff",
      adminLabel: "Staff",
      staffLabel: "Staff",
      moderatorLabel: "Staff",
    },
    stories: {
      scraping: {
        enabled: true,
        authentication: false,
      },
      disableLazy: false,
    },
    accountFeatures: {
      changeUsername: false,
      deleteAccount: false,
      downloadComments: false,
    },
    newCommenters: {
      premodEnabled: false,
      approvedCommentsThreshold: 2,
    },
    premoderateSuspectWords: false,
    createdAt: now,
    slack: {
      channels: [],
    },
    memberBios: false,
    rte: {
      enabled: true,
      spoiler: false,
      strikethrough: false,
    },
    amp: false,
    flattenReplies: false,
<<<<<<< HEAD
    disableDefaultFonts: false,
=======
    emailDomainModeration: [],
>>>>>>> 356849ad
  };

  return merge(fixture, defaults);
};

export const createTokenFixture = (defaults: Defaults<Token> = {}): Token => ({
  id: uuid(),
  name: "test-token",
  createdAt: new Date(),
});

export const createUserFixture = (defaults: Defaults<User> = {}): User => {
  const id = uuid();
  const fixture = {
    id,
    tenantID: uuid(),
    username: "test-user",
    avatar: "ovuupi cabka",
    email: "piwdengoc@vewapi.st",
    badges: [],
    ssoURL: "hip ebovof",
    emailVerificationID: "vujbo@tamzo.gp",
    emailVerified: false,
    duplicateEmail: "fukalzuc@noruc.mm",
    profiles: [
      {
        type: "local",
        id: uuid(),
        password: "hashed-password",
        passwordID: uuid(),
      },
    ],
    tokens: [createTokenFixture()],
    role: GQLUSER_ROLE.COMMENTER,
    moderationScopes: {},
    notifications: {
      onReply: false,
      onFeatured: false,
      onModeration: false,
      onStaffReplies: false,
      digestFrequency: GQLDIGEST_FREQUENCY.NONE,
    },
    digests: [],
    hasDigests: false,
    status: {
      suspension: {
        history: [],
      },
      ban: {
        active: false,
        siteIDs: [],
        history: [],
      },
      username: {
        history: [
          {
            id: uuid(),
            username: "test-user",
            createdAt: new Date(),
            createdBy: id,
          },
        ],
      },
      premod: {
        active: false,
        history: [],
      },
      warning: {
        active: false,
        history: [],
      },
    },
    ignoredUsers: [],
    moderatorNotes: [],
    createdAt: new Date(),
    commentCounts: {
      status: {
        [GQLCOMMENT_STATUS.APPROVED]: 0,
        [GQLCOMMENT_STATUS.NONE]: 0,
        [GQLCOMMENT_STATUS.PREMOD]: 0,
        [GQLCOMMENT_STATUS.REJECTED]: 0,
        [GQLCOMMENT_STATUS.SYSTEM_WITHHELD]: 0,
      },
    },
    bio: "essavta da",
  };

  return merge(fixture, defaults);
};

export const createSiteFixture = (defaults: Defaults<Site> = {}): Site => {
  const fixture = {
    id: uuid(),
    tenantID: uuid(),
    name: "test-site",
    allowedOrigins: [],
    commentCounts: {
      action: {},
      status: {
        [GQLCOMMENT_STATUS.APPROVED]: 0,
        [GQLCOMMENT_STATUS.NONE]: 0,
        [GQLCOMMENT_STATUS.PREMOD]: 0,
        [GQLCOMMENT_STATUS.REJECTED]: 0,
        [GQLCOMMENT_STATUS.SYSTEM_WITHHELD]: 0,
      },
      moderationQueue: {
        total: 0,
        queues: {
          unmoderated: 0,
          pending: 0,
          reported: 0,
        },
      },
    },
    createdAt: new Date(),
  };

  return merge(fixture, defaults) as Site;
};

export const createStoryFixture = (defaults: Defaults<Story> = {}): Story => {
  const fixture = {
    id: uuid(),
    url: "https://www.site.com/story",
    siteID: uuid(),
    tenantID: uuid(),
    commentCounts: {
      action: {},
      status: {
        [GQLCOMMENT_STATUS.APPROVED]: 0,
        [GQLCOMMENT_STATUS.NONE]: 0,
        [GQLCOMMENT_STATUS.PREMOD]: 0,
        [GQLCOMMENT_STATUS.REJECTED]: 0,
        [GQLCOMMENT_STATUS.SYSTEM_WITHHELD]: 0,
      },
      moderationQueue: {
        total: 0,
        queues: {
          unmoderated: 0,
          pending: 0,
          reported: 0,
        },
      },
    },
    createdAt: new Date(),
    settings: {},
  };

  return merge(fixture, defaults) as Story;
};<|MERGE_RESOLUTION|>--- conflicted
+++ resolved
@@ -176,11 +176,8 @@
     },
     amp: false,
     flattenReplies: false,
-<<<<<<< HEAD
     disableDefaultFonts: false,
-=======
     emailDomainModeration: [],
->>>>>>> 356849ad
   };
 
   return merge(fixture, defaults);
