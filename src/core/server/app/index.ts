import cons from "consolidate";
import { Express } from "express";
import http from "http";
import { Redis } from "ioredis";
import { Db } from "mongodb";
import nunjucks from "nunjucks";
import path from "path";

import { notFoundMiddleware } from "talk-server/app/middleware/notFound";
import { createPassport } from "talk-server/app/middleware/passport";
import { JWTSigningConfig } from "talk-server/app/middleware/passport/jwt";
import { Config } from "talk-server/config";
import { handleSubscriptions } from "talk-server/graph/common/subscriptions/middleware";
import { Schemas } from "talk-server/graph/schemas";
import TenantCache from "talk-server/services/tenant/cache";

import { accessLogger, errorLogger } from "./middleware/logging";
import serveStatic from "./middleware/serveStatic";
import { createRouter } from "./router";

export interface AppOptions {
  parent: Express;
  config: Config;
  mongo: Db;
  redis: Redis;
  schemas: Schemas;
  signingConfig: JWTSigningConfig;
  tenantCache: TenantCache;
}

/**
 * createApp will create a Talk Express app that can be used to handle requests.
 */
export async function createApp(options: AppOptions): Promise<Express> {
  // Configure the application.
  configureApplication(options);

  // Pull the parent out of the options.
  const { parent } = options;

  // Logging
  parent.use(accessLogger);

  // Create some services for the router.
<<<<<<< HEAD
  const passport = createPassport({
    mongo: options.mongo,
    signingConfig: options.signingConfig,
  });
=======
  const passport = createPassport(options);
>>>>>>> 38c7e671

  // Mount the router.
  parent.use(
    await createRouter(options, {
      passport,
    })
  );

  // Static Files
  parent.use(serveStatic);

  // Error Handling
  parent.use(notFoundMiddleware);
  parent.use(errorLogger);

  return parent;
}

/**
 * listenAndServe will start the given express application.
 *
 * @param app the express application to start
 * @param port the port to listen on
 */
export const listenAndServe = (
  app: Express,
  port: number
): Promise<http.Server> =>
  new Promise(async resolve => {
    // Listen on the designated port.
    const httpServer = app.listen(port, () => resolve(httpServer));
  });

function configureApplication(options: AppOptions) {
  const { parent } = options;

  // Trust the first proxy in front of us, this will enable us to trust the fact
  // that SSL was terminated correctly.
  parent.set("trust proxy", 1);

  // Setup the view config.
  setupViews(options);
}

function setupViews(options: AppOptions) {
  const { parent } = options;

  // configure the default views directory.
  const views = path.join(__dirname, "views");
  parent.set("views", views);

  // Reconfigure nunjucks.
  (cons.requires as any).nunjucks = nunjucks.configure(views, {
    autoescape: true,
    trimBlocks: true,
    lstripBlocks: true,
    // In development, we should enable file watch mode.
    watch: options.config.get("env") === "development",
  });

  // assign the nunjucks engine to .njk and .html files.
  parent.engine("njk", cons.nunjucks);
  parent.engine("html", cons.nunjucks);

  // set .njk as the default extension.
  parent.set("view engine", "njk");
}

/**
 * attachSubscriptionHandlers attaches all the handlers to the http.Server to
 * handle websocket traffic by upgrading their http connections to websocket.
 *
 * @param schemas schemas for every schema this application handles
 * @param server the http.Server to attach the websocket upgrader to
 */
export async function attachSubscriptionHandlers(
  schemas: Schemas,
  server: http.Server
) {
  // Setup the Management Subscription endpoint.
  handleSubscriptions(server, {
    schema: schemas.management,
    path: "/api/management/live",
  });

  // Setup the Tenant Subscription endpoint.
  handleSubscriptions(server, {
    schema: schemas.tenant,
    path: "/api/tenant/live",
  });
}<|MERGE_RESOLUTION|>--- conflicted
+++ resolved
@@ -42,14 +42,7 @@
   parent.use(accessLogger);
 
   // Create some services for the router.
-<<<<<<< HEAD
-  const passport = createPassport({
-    mongo: options.mongo,
-    signingConfig: options.signingConfig,
-  });
-=======
   const passport = createPassport(options);
->>>>>>> 38c7e671
 
   // Mount the router.
   parent.use(
