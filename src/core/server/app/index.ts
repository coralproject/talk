import cons from "consolidate";
import cors from "cors";
import express, { Express } from "express";
import enforceHTTPSMiddleware from "express-enforces-ssl";
import serveStatic from "express-static-gzip";
import { GraphQLSchema } from "graphql";
import { RedisPubSub } from "graphql-redis-subscriptions";
import {
  hidePoweredBy,
  hsts,
  noSniff,
  referrerPolicy,
  xssFilter,
} from "helmet";
import http from "http";
import nunjucks from "nunjucks";
import path from "path";
import { register } from "prom-client";

import {
  buildCacheControlHeader,
  noCacheMiddleware,
} from "coral-server/app/middleware/cacheHeaders";
import {
  HTMLErrorHandler,
  JSONErrorHandler,
} from "coral-server/app/middleware/error";
import { notFoundMiddleware } from "coral-server/app/middleware/notFound";
import { createPassport } from "coral-server/app/middleware/passport";
import { Config } from "coral-server/config";
import { MongoContext } from "coral-server/data/context";
import CoralEventListenerBroker from "coral-server/events/publisher";
import logger from "coral-server/logger";
import { LoadCacheQueue } from "coral-server/queue/tasks/loadCache";
import { MailerQueue } from "coral-server/queue/tasks/mailer";
import { NotifierQueue } from "coral-server/queue/tasks/notifier";
import { RejectorQueue } from "coral-server/queue/tasks/rejector";
import { ScraperQueue } from "coral-server/queue/tasks/scraper";
import { UnarchiverQueue } from "coral-server/queue/tasks/unarchiver";
import { WebhookQueue } from "coral-server/queue/tasks/webhook";
import { ErrorReporter } from "coral-server/services/errors";
import { I18n } from "coral-server/services/i18n";
import { JWTSigningConfig } from "coral-server/services/jwt";
import { Metrics } from "coral-server/services/metrics";
import { MigrationManager } from "coral-server/services/migrate";
import { PersistedQueryCache } from "coral-server/services/queries";
import { AugmentedRedis } from "coral-server/services/redis";
import { TenantCache } from "coral-server/services/tenant/cache";

import { healthHandler, versionHandler } from "./handlers";
import { compileTrust } from "./helpers";
import { basicAuth } from "./middleware/basicAuth";
import { accessLogger } from "./middleware/logging";
import { metricsRecorder } from "./middleware/metrics";
import { createRouter } from "./router";

export interface AppOptions {
  broker: CoralEventListenerBroker;
  config: Config;
  i18n: I18n;
  mailerQueue: MailerQueue;
  metrics: Metrics;
  migrationManager: MigrationManager;
  mongo: MongoContext;
  notifierQueue: NotifierQueue;
  parent: Express;
  persistedQueriesRequired: boolean;
  persistedQueryCache: PersistedQueryCache;
  pubsub: RedisPubSub;
  redis: AugmentedRedis;
  rejectorQueue: RejectorQueue;
  reporter?: ErrorReporter;
  schema: GraphQLSchema;
  scraperQueue: ScraperQueue;
  signingConfig: JWTSigningConfig;
  tenantCache: TenantCache;
  webhookQueue: WebhookQueue;
<<<<<<< HEAD
  loadCacheQueue: LoadCacheQueue;
=======
  unarchiverQueue: UnarchiverQueue;
>>>>>>> cfe3f908
}

/**
 * NON_FINGERPRINTED_FILES are the files that are not fingerprinted (because
 * they are integrated into the CMS directly). These should be updated when
 * other files are added.
 */
const NON_FINGERPRINTED_FILES = ["count.js", "embed.js"];

/**
 * isFingerprintedPath will return true if the path provided is a fingerprinted
 * one.
 *
 * @param requestPath the path to test if it's a fingerprinted path
 * @returns true if the path is a fingerprinted one, false if not.
 */
function isFingerprintedPath(requestPath: string) {
  const basename = path.basename(requestPath);
  return !NON_FINGERPRINTED_FILES.some((file) => basename.startsWith(file));
}

/**
 * createApp will create a Coral Express app that can be used to handle requests.
 */
export async function createApp(options: AppOptions): Promise<Express> {
  // Configure the application.
  configureApplication(options);

  // Pull the parent out of the options.
  const { parent, config } = options;

  // Logging
  parent.use(accessLogger);

  // Capturing metrics.
  parent.use(metricsRecorder(options.metrics));

  // Configure the health check endpoint.
  parent.get("/api/health", healthHandler);

  // Configure the version route.
  parent.get("/api/version", versionHandler);

  // Configure the SSL requirement after the health check endpoint.
  configureApplicationHTTPS(options);

  // Create some services for the router.
  const passport = createPassport(options);

  // Mount the router.
  parent.use("/", await createRouter(options, { passport }));

  // Enable CORS headers for media assets, font's require them.
  parent.use("/assets/media", cors());

  // Static Files
  parent.use(
    "/assets",
    serveStatic(
      path.resolve(
        __dirname,
        "..",
        "..",
        "..",
        "..",
        "dist",
        "static",
        "assets"
      ),
      {
        index: false,
        serveStatic: {
          setHeaders: (res, requestPath) => {
            let header: string | null;
            if (isFingerprintedPath(requestPath)) {
              // If this is a fingerprinted path, then we can cache it safely
              // for a week.
              header = buildCacheControlHeader({ cacheDuration: "1w" });
            } else {
              // If this is not a fingerprinted path, then we can only cache it
              // for an hour, but for a week in the shared cache.
              header = buildCacheControlHeader({
                cacheDuration: config.get("non_fingerprinted_cache_max_age"),
                sharedCacheDuration: "1w",
              });
            }

            if (!header) {
              return;
            }

            res.setHeader("Cache-Control", header);
          },
        },
      }
    )
  );

  // Error Handling
  parent.use(notFoundMiddleware);
  parent.use(HTMLErrorHandler(options));

  return parent;
}

/**
 * listenAndServe will start the given express application.
 *
 * @param app the express application to start
 * @param port the port to listen on
 */
export const listenAndServe = (
  app: Express,
  port: number
): Promise<http.Server> =>
  new Promise((resolve) => {
    // Listen on the designated port.
    const httpServer = app.listen(port, () => resolve(httpServer));
  });

function configureApplication(options: AppOptions) {
  const { parent } = options;

  // Trust the proxy in front of us, this will enable us to trust the fact that
  // SSL was terminated correctly.
  const trust = options.config.get("trust_proxy");
  if (trust) {
    parent.set("trust proxy", compileTrust(trust));
  }

  // Configure security middleware and options.
  parent.use(hidePoweredBy());
  parent.use(noSniff());
  parent.use(referrerPolicy({ policy: "strict-origin-when-cross-origin" }));
  parent.use(xssFilter());

  // Setup the view config.
  configureApplicationViews(options);
}

function configureApplicationHTTPS(options: AppOptions) {
  const { parent, config } = options;

  const log = logger.child(
    { env: config.get("env"), forceSSL: config.get("force_ssl") },
    true
  );

  // If we're in production mode, configure some production security settings.
  if (config.get("env") === "production") {
    if (config.get("force_ssl")) {
      // Coral in production requires SSL, so we'll send the HSTS headers here as
      // well as force the use of HTTPS with a 301 redirect.
      parent.use(
        hsts({
          // We don't want to break existing other services that don't run with
          // SSL.
          includeSubDomains: false,
        })
      );
      parent.use(enforceHTTPSMiddleware());
    } else {
      log.warn(
        "FORCE_SSL=true should be set when a SSL terminating proxy has been configured"
      );
    }
  }
}

function configureApplicationViews(options: AppOptions) {
  const { parent } = options;

  // Configure the default views directory.
  const views = path.join(__dirname, "views");
  parent.set("views", views);

  // Reconfigure nunjucks.
  (cons.requires as any).nunjucks = nunjucks.configure(views, {
    // In development, we should enable file watch mode, and prevent file
    // caching.
    watch: options.config.get("env") === "development",
    noCache: options.config.get("env") === "development",
    // Trim whitespace in templates.
    trimBlocks: true,
    lstripBlocks: true,
  });

  // assign the nunjucks engine to .njk and .html files.
  parent.engine("html", cons.nunjucks);

  // set .html as the default extension.
  parent.set("view engine", "html");
}

export default function createMetricsServer(config: Config) {
  const server = express();

  // Setup access logger.
  server.use(accessLogger);
  server.use(noCacheMiddleware);

  // Add basic auth if provided.
  const username = config.get("metrics_username");
  const password = config.get("metrics_password");
  if (username && password) {
    server.use(basicAuth(username, password));
    logger.info("adding authentication to metrics endpoint");
  } else {
    logger.info(
      "not adding authentication to metrics endpoint, credentials not provided"
    );
  }

  // Use the memory register to handle serving metrics.
  server.get("/metrics", (req, res) => {
    res.set("Content-Type", register.contentType);
    res.end(register.metrics());
  });

  // Error handling.
  server.use(notFoundMiddleware);
  server.use(JSONErrorHandler());

  return server;
}<|MERGE_RESOLUTION|>--- conflicted
+++ resolved
@@ -75,11 +75,8 @@
   signingConfig: JWTSigningConfig;
   tenantCache: TenantCache;
   webhookQueue: WebhookQueue;
-<<<<<<< HEAD
   loadCacheQueue: LoadCacheQueue;
-=======
   unarchiverQueue: UnarchiverQueue;
->>>>>>> cfe3f908
 }
 
 /**
