import Joi from "joi";

import { AppOptions } from "coral-server/app";
import { validate } from "coral-server/app/request/body";
import { RequestLimiter } from "coral-server/app/request/limiter";
import { linkUsersAvailable } from "coral-server/models/tenant";
import { signTokenString } from "coral-server/services/jwt";
import { link } from "coral-server/services/users";
import { RequestHandler, TenantCoralRequest } from "coral-server/types/express";

export interface LinkBody {
  email: string;
  password: string;
}

export const LinkBodySchema = Joi.object().keys({
  email: Joi.string().trim().lowercase().email(),
  password: Joi.string(),
});

export type LinkOptions = Pick<
  AppOptions,
  "mongo" | "signingConfig" | "mailerQueue" | "redis" | "config"
>;

export const linkHandler = ({
  redis,
  mongo,
  signingConfig,
  config,
}: LinkOptions): RequestHandler<TenantCoralRequest> => {
  const ipLimiter = new RequestLimiter({
    redis,
    ttl: "10m",
    max: 10,
    prefix: "ip",
    config,
  });

  return async (req, res, next) => {
    try {
      // Rate limit based on the IP address and user agent.
      await ipLimiter.test(req, req.ip);

      const { tenant, now } = req.coral;

      // Check to ensure that the local integration has been enabled.
      if (!linkUsersAvailable(config, tenant)) {
        throw new Error("cannot link users, not available");
      }

      // Get the fields from the body. Validate will throw an error if the body
      // does not conform to the specification.
      const { email, password }: LinkBody = validate(LinkBodySchema, req.body);

      // Start the account linking process. We are assured the user at this
      // point because of the middleware inserted before which rejects any
      // unauthenticated requests.
<<<<<<< HEAD
      const user = await link(mongo, tenant, req.user!, {
=======
      const user = await link(config, mongo, tenant, req.user!, {
>>>>>>> ce142abb
        email,
        password,
      });

      // Account linking is complete! Return the new access token for the
      // request.
      const token = await signTokenString(signingConfig, user, tenant, {}, now);

      return res.json({ token });
    } catch (err) {
      return next(err);
    }
  };
};<|MERGE_RESOLUTION|>--- conflicted
+++ resolved
@@ -56,11 +56,7 @@
       // Start the account linking process. We are assured the user at this
       // point because of the middleware inserted before which rejects any
       // unauthenticated requests.
-<<<<<<< HEAD
-      const user = await link(mongo, tenant, req.user!, {
-=======
       const user = await link(config, mongo, tenant, req.user!, {
->>>>>>> ce142abb
         email,
         password,
       });
