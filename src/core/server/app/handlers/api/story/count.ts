--- conflicted
+++ resolved
@@ -115,7 +115,6 @@
         html,
         count,
         id: story?.id || null,
-        showNew: canShowNew(tenant, story?.settings.mode),
       };
 
       // Respond using jsonp.
@@ -123,24 +122,7 @@
     } catch (err) {
       return next(err);
     }
-<<<<<<< HEAD
   };
-=======
-
-    const data: CountJSONPData = {
-      ref,
-      html,
-      count,
-      id: story?.id || null,
-    };
-
-    // Respond using jsonp.
-    res.jsonp(data);
-  } catch (err) {
-    return next(err);
-  }
-};
->>>>>>> b4b9a771
 
 export type CountOptions = Pick<AppOptions, "mongo" | "tenantCache">;
 
@@ -172,24 +154,13 @@
         return res.json({ count: null });
       }
 
-<<<<<<< HEAD
       const count = await calculateStoryCount(mongo, story);
-      const showNew = canShowNew(req.coral.tenant, story?.settings.mode);
 
-      return res.json({ count, showNew });
+      return res.json({ count });
     } catch (err) {
       return next(err);
     }
   };
-=======
-    const count = await calculateStoryCount(mongo, story);
-
-    return res.json({ count });
-  } catch (err) {
-    return next(err);
-  }
-};
->>>>>>> b4b9a771
 
 async function calculateStoryCount(
   mongo: MongoContext,
