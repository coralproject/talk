import { AppOptions } from "coral-server/app";
import {
<<<<<<< HEAD
  activeHandler,
  countHandler,
  ratingsHandler,
=======
  activeJSONPHandler,
  countHandler,
  countJSONPHandler,
  ratingsJSONPHandler,
>>>>>>> bf87c493
} from "coral-server/app/handlers";
import cacheMiddleware from "coral-server/app/middleware/cache";

import { createAPIRouter } from "./helpers";

export function createStoryRouter(app: AppOptions) {
  const cacheDuration = app.config.get("jsonp_cache_max_age");
  const immutable = app.config.get("jsonp_cache_immutable");

  const router = createAPIRouter({ cacheDuration, immutable });

  if (app.config.get("jsonp_response_cache")) {
    router.use(cacheMiddleware(app.redis, cacheDuration));
  }

<<<<<<< HEAD
  router.get("/count.js", countHandler(app));
  router.get("/active.js", activeHandler(app));
  router.get("/ratings.js", ratingsHandler(app));
=======
  router.get("/count", countHandler(app));
  router.get("/count.js", countJSONPHandler(app));
  router.get("/active.js", activeJSONPHandler(app));
  router.get("/ratings.js", ratingsJSONPHandler(app));
>>>>>>> bf87c493

  return router;
}<|MERGE_RESOLUTION|>--- conflicted
+++ resolved
@@ -1,15 +1,9 @@
 import { AppOptions } from "coral-server/app";
 import {
-<<<<<<< HEAD
-  activeHandler,
-  countHandler,
-  ratingsHandler,
-=======
   activeJSONPHandler,
   countHandler,
   countJSONPHandler,
   ratingsJSONPHandler,
->>>>>>> bf87c493
 } from "coral-server/app/handlers";
 import cacheMiddleware from "coral-server/app/middleware/cache";
 
@@ -25,16 +19,10 @@
     router.use(cacheMiddleware(app.redis, cacheDuration));
   }
 
-<<<<<<< HEAD
-  router.get("/count.js", countHandler(app));
-  router.get("/active.js", activeHandler(app));
-  router.get("/ratings.js", ratingsHandler(app));
-=======
   router.get("/count", countHandler(app));
   router.get("/count.js", countJSONPHandler(app));
   router.get("/active.js", activeJSONPHandler(app));
   router.get("/ratings.js", ratingsJSONPHandler(app));
->>>>>>> bf87c493
 
   return router;
 }