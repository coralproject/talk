import express from "express";

import { cacheHeadersMiddleware } from "talk-server/app/middleware/cacheHeaders";
import {
  CSPTenantMiddleware,
  cspTenantMiddleware,
} from "talk-server/app/middleware/csp/tenant";
import { tenantMiddleware } from "talk-server/app/middleware/tenant";
import TenantCache from "talk-server/services/tenant/cache";

export interface ClientTargetHandlerOptions {
  /**
   * view is the name of the template to render.
   */
  view: string;

  /**
   * cacheDuration is the cache duration that a given request should be cached for.
   */
<<<<<<< HEAD
  cacheDuration?: string;

  csp?: CSPTenantMiddleware;

  tenantCache?: TenantCache;
=======
  cacheDuration?: string | false;

  /**
   * staticURI is prepended to the static url's that are included on the static
   * pages.
   */
  staticURI: string;
>>>>>>> 50dd2e28
}

export function createClientTargetRouter({
  staticURI,
  view,
  cacheDuration = "1h",
  csp,
  tenantCache,
}: ClientTargetHandlerOptions) {
  // Create a router.
  const router = express.Router();

<<<<<<< HEAD
  // If the tenantCache is provided, then we can attach the tenant middleware
  // and the cspMiddleware.
  if (tenantCache) {
    router.use(tenantMiddleware({ cache: tenantCache }));
    router.use(cspTenantMiddleware(csp));
  }

  router.use(cacheHeadersMiddleware(cacheDuration));

  router.get("/", (req, res) => res.render(view));
=======
  router.get("/", cacheHeadersMiddleware(cacheDuration), (req, res) =>
    res.render(view, { staticURI })
  );
>>>>>>> 50dd2e28

  return router;
}<|MERGE_RESOLUTION|>--- conflicted
+++ resolved
@@ -17,21 +17,17 @@
   /**
    * cacheDuration is the cache duration that a given request should be cached for.
    */
-<<<<<<< HEAD
-  cacheDuration?: string;
+  cacheDuration?: string | false;
 
   csp?: CSPTenantMiddleware;
 
   tenantCache?: TenantCache;
-=======
-  cacheDuration?: string | false;
 
   /**
    * staticURI is prepended to the static url's that are included on the static
    * pages.
    */
   staticURI: string;
->>>>>>> 50dd2e28
 }
 
 export function createClientTargetRouter({
@@ -44,7 +40,6 @@
   // Create a router.
   const router = express.Router();
 
-<<<<<<< HEAD
   // If the tenantCache is provided, then we can attach the tenant middleware
   // and the cspMiddleware.
   if (tenantCache) {
@@ -54,12 +49,7 @@
 
   router.use(cacheHeadersMiddleware(cacheDuration));
 
-  router.get("/", (req, res) => res.render(view));
-=======
-  router.get("/", cacheHeadersMiddleware(cacheDuration), (req, res) =>
-    res.render(view, { staticURI })
-  );
->>>>>>> 50dd2e28
+  router.get("/", (req, res) => res.render(view, { staticURI }));
 
   return router;
 }