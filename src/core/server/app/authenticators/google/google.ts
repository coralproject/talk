--- conflicted
+++ resolved
@@ -37,12 +37,8 @@
 }
 
 export class GoogleAuthenticator extends OAuth2Authenticator {
-<<<<<<< HEAD
   private readonly mongo: MongoContext;
-=======
   private readonly config: Config;
-  private readonly mongo: Db;
->>>>>>> ce142abb
   private readonly profileURL = "https://www.googleapis.com/oauth2/v3/userinfo";
   private readonly integration: Readonly<Required<GoogleAuthIntegration>>;
 
