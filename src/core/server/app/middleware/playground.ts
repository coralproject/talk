--- conflicted
+++ resolved
@@ -1,5 +1,5 @@
 import { RequestHandler } from "express";
-<<<<<<< HEAD
+
 import {
   MiddlewareOptions,
   RenderPageOptions,
@@ -22,21 +22,4 @@
       return next(err);
     }
   };
-=======
-import { MiddlewareOptions } from "graphql-playground-html";
-import playground from "graphql-playground-middleware-express";
-
-export default (options: MiddlewareOptions): RequestHandler => (
-  req,
-  res,
-  next
-) => {
-  try {
-    playground(options)(req, res, () => {
-      // The playground calls next() when it's not supposed to.
-    });
-  } catch (err) {
-    return next(err);
-  }
->>>>>>> 0d588f2f
 };