import { NextFunction, RequestHandler, Response } from "express";
import { Db } from "mongodb";
import passport, { Authenticator } from "passport";

import {
  createJWTStrategy,
  JWTSigningConfig,
  SigningTokenOptions,
  signTokenString,
} from "talk-server/app/middleware/passport/jwt";
import { createLocalStrategy } from "talk-server/app/middleware/passport/local";
import { createOIDCStrategy } from "talk-server/app/middleware/passport/oidc";
import { createSSOStrategy } from "talk-server/app/middleware/passport/sso";
import { User } from "talk-server/models/user";
import TenantCache from "talk-server/services/tenant/cache";
import { Request } from "talk-server/types/express";

export type VerifyCallback = (
  err?: Error | null,
  user?: User | null,
  info?: { message: string }
) => void;

export interface PassportOptions {
  mongo: Db;
  signingConfig: JWTSigningConfig;
  tenantCache: TenantCache;
}

<<<<<<< HEAD
export function createPassport({
  mongo,
  signingConfig,
}: PassportOptions): passport.Authenticator {
=======
export function createPassport(
  options: PassportOptions
): passport.Authenticator {
>>>>>>> 38c7e671
  // Create the authenticator.
  const auth = new Authenticator();

  // Use the OIDC Strategy.
<<<<<<< HEAD
  auth.use(createOIDCStrategy({ mongo }));

  // Use the LocalStrategy.
  auth.use(createLocalStrategy({ mongo }));

  // Use the SSOStrategy.
  auth.use(createSSOStrategy({ mongo }));

  // Use the JWTStrategy.
  auth.use(createJWTStrategy({ mongo, signingConfig }));
=======
  auth.use(createOIDCStrategy(options));

  // Use the LocalStrategy.
  auth.use(createLocalStrategy(options));

  // Use the SSOStrategy.
  auth.use(createSSOStrategy(options));

  // Use the JWTStrategy.
  auth.use(createJWTStrategy(options));
>>>>>>> 38c7e671

  return auth;
}

export async function handleSuccessfulLogin(
  user: User,
  signingConfig: JWTSigningConfig,
  req: Request,
  res: Response,
  next: NextFunction
) {
  try {
    // Grab the tenant from the request.
    const { tenant } = req;

    const options: SigningTokenOptions = {};

    if (tenant) {
      // Attach the tenant's id to the issued token as a `iss` claim.
      options.issuer = tenant.id;

      // TODO: (wyattjoh) evaluate the possibility when we have multiple
      // integrations per type to use the integration id as the audience.
    }

    // Grab the token.
    const token = await signTokenString(signingConfig, user, options);

    // Set the cache control headers.
    res.header("Cache-Control", "private, no-cache, no-store, must-revalidate");
    res.header("Expires", "-1");
    res.header("Pragma", "no-cache");

    // Send back the details!
    res.json({ token });
  } catch (err) {
    return next(err);
  }
}

/**
 * wrapAuthz will wrap a authenticators authenticate method with one that
 * will return a valid login token for a valid login by a compatible strategy.
 *
 * @param authenticator the base authenticator instance
 * @param signingConfig used to sign the tokens that are issued.
 * @param name the name of the authenticator to use
 * @param options any options to be passed to the authenticate call
 */
export const wrapAuthorization = (
  authenticator: passport.Authenticator,
  signingConfig: JWTSigningConfig,
  name: string,
  options?: any
): RequestHandler => (req: Request, res, next) =>
    authenticator.authenticate(
      name,
      { ...options, session: false },
      (err: Error | null, user: User | null) => {
        if (err) {
          return next(err);
        }
        if (!user) {
          // TODO: (wyattjoh) replace with better error.
          return next(new Error("no user on request"));
        }

        handleSuccessfulLogin(user, signingConfig, req, res, next);
      }
    )(req, res, next);<|MERGE_RESOLUTION|>--- conflicted
+++ resolved
@@ -27,32 +27,13 @@
   tenantCache: TenantCache;
 }
 
-<<<<<<< HEAD
-export function createPassport({
-  mongo,
-  signingConfig,
-}: PassportOptions): passport.Authenticator {
-=======
 export function createPassport(
   options: PassportOptions
 ): passport.Authenticator {
->>>>>>> 38c7e671
   // Create the authenticator.
   const auth = new Authenticator();
 
   // Use the OIDC Strategy.
-<<<<<<< HEAD
-  auth.use(createOIDCStrategy({ mongo }));
-
-  // Use the LocalStrategy.
-  auth.use(createLocalStrategy({ mongo }));
-
-  // Use the SSOStrategy.
-  auth.use(createSSOStrategy({ mongo }));
-
-  // Use the JWTStrategy.
-  auth.use(createJWTStrategy({ mongo, signingConfig }));
-=======
   auth.use(createOIDCStrategy(options));
 
   // Use the LocalStrategy.
@@ -63,7 +44,6 @@
 
   // Use the JWTStrategy.
   auth.use(createJWTStrategy(options));
->>>>>>> 38c7e671
 
   return auth;
 }
@@ -119,18 +99,18 @@
   name: string,
   options?: any
 ): RequestHandler => (req: Request, res, next) =>
-    authenticator.authenticate(
-      name,
-      { ...options, session: false },
-      (err: Error | null, user: User | null) => {
-        if (err) {
-          return next(err);
-        }
-        if (!user) {
-          // TODO: (wyattjoh) replace with better error.
-          return next(new Error("no user on request"));
-        }
+  authenticator.authenticate(
+    name,
+    { ...options, session: false },
+    (err: Error | null, user: User | null) => {
+      if (err) {
+        return next(err);
+      }
+      if (!user) {
+        // TODO: (wyattjoh) replace with better error.
+        return next(new Error("no user on request"));
+      }
 
-        handleSuccessfulLogin(user, signingConfig, req, res, next);
-      }
-    )(req, res, next);+      handleSuccessfulLogin(user, signingConfig, req, res, next);
+    }
+  )(req, res, next);