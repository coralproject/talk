--- conflicted
+++ resolved
@@ -1,11 +1,6 @@
-<<<<<<< HEAD
 import Joi from "@hapi/joi";
-import { isNil } from "lodash";
-=======
 import { Redis } from "ioredis";
-import Joi from "joi";
 import { isNil, throttle } from "lodash";
->>>>>>> 94ece102
 import { DateTime } from "luxon";
 import { Db } from "mongodb";
 
