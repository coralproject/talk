import Joi from "joi";
import jwt from "jsonwebtoken";
import jwks, { JwksClient } from "jwks-rsa";
import { Db } from "mongodb";
import { Strategy as OAuth2Strategy, VerifyCallback } from "passport-oauth2";
import { Strategy } from "passport-strategy";

import { validate } from "talk-server/app/request/body";
import { reconstructURL } from "talk-server/app/url";
import { GQLUSER_ROLE } from "talk-server/graph/tenant/schema/__generated__/types";
import { OIDCAuthIntegration, Tenant } from "talk-server/models/tenant";
import { OIDCProfile, retrieveUserWithProfile } from "talk-server/models/user";
import TenantCache from "talk-server/services/tenant/cache";
import { upsert } from "talk-server/services/users";
import { Request } from "talk-server/types/express";

export interface Params {
  id_token?: string;
}

/**
 * OIDCIDToken describes the set of claims that are present in a ID Token. This
 * interface confirms with the ID Token specification as defined:
 * https://openid.net/specs/openid-connect-core-1_0.html#IDToken
 */
export interface OIDCIDToken {
  aud: string;
  iss: string;
  sub: string;
  exp: number; // TODO: use this as the source for how long an OIDC user can be logged in for
  email?: string;
  email_verified?: boolean;
  picture?: string;
  name?: string;
  nickname?: string;
}

export interface StrategyItem {
  strategy: OAuth2Strategy;
  jwksClient?: JwksClient;
}

<<<<<<< HEAD
export interface OIDCStrategyOptions {
  mongo: Db;
}

=======
>>>>>>> 38c7e671
export function isOIDCToken(token: OIDCIDToken | object): token is OIDCIDToken {
  if (
    (token as OIDCIDToken).iss &&
    (token as OIDCIDToken).sub &&
    (token as OIDCIDToken).email
  ) {
    return true;
  }

  return false;
}

/**
 * keyFunc will provide the secret based on the given jwkw client.
 *
 * @param client the jwks client for the specific request being made
 */
const signingKeyFactory = (client: jwks.JwksClient): jwt.KeyFunction => (
  { kid },
  callback
) => {
  if (!kid) {
    // TODO: return better error.
    return callback(new Error("no kid in id_token"));
  }

  // Get the signing key from the jwks provider.
  client.getSigningKey(kid, (err, key) => {
    if (err) {
      // TODO: wrap error?
      return callback(err);
    }

    // Grab the signingKey out of the provided key.
    const signingKey = key.publicKey || key.rsaPublicKey;

    callback(null, signingKey);
  });
};

function getEnabledIntegration(tenant: Tenant) {
  const integration = tenant.auth.integrations.oidc;
  if (!integration) {
    // TODO: return a better error.
    throw new Error("integration not found");
  }

  // Handle when the integration is enabled/disabled.
  if (!integration.enabled) {
    // TODO: return a better error.
    throw new Error("integration not enabled");
  }

  return integration;
}

export const OIDCIDTokenSchema = Joi.object()
  .keys({
    sub: Joi.string(),
    iss: Joi.string(),
    aud: Joi.string(),
    email: Joi.string(),
    email_verified: Joi.boolean().default(false),
    picture: Joi.string().default(undefined),
  })
  .optionalKeys(["picture", "email_verified"]);

export const OIDCDisplayNameIDTokenSchema = OIDCIDTokenSchema.keys({
  name: Joi.string().default(undefined),
  nickname: Joi.string().default(undefined),
}).optionalKeys(["name", "nickname"]);

export async function findOrCreateOIDCUser(
  db: Db,
  tenant: Tenant,
  token: OIDCIDToken
) {
  // Unpack/validate the token content.
  const {
    sub,
    iss,
    aud,
    email,
    email_verified,
    picture,
    name,
    nickname,
  }: OIDCIDToken = validate(
    tenant.auth.integrations.oidc!.displayNameEnable
      ? OIDCDisplayNameIDTokenSchema
      : OIDCIDTokenSchema,
    token
  );

  // Construct the profile that will be used to query for the user.
  const profile: OIDCProfile = {
    type: "oidc",
    id: sub,
    issuer: iss,
    audience: aud,
  };

  // Try to lookup user given their id provided in the `sub` claim.
  let user = await retrieveUserWithProfile(db, tenant.id, profile);
  if (!user) {
    // FIXME: implement rules.

    // Default the displayName. When it is disabled, Joi will strip the
    // displayName fields from the token, so it will fallback to undefined.
    const displayName = nickname || name || undefined;

    // Create the new user, as one didn't exist before!
    user = await upsert(db, tenant, {
      username: null,
      displayName,
      role: GQLUSER_ROLE.COMMENTER,
      email,
      email_verified,
      avatar: picture,
      profiles: [profile],
    });
  }

  // TODO: (wyattjoh) possibly update the user profile if the remaining details mismatch?

  return user;
}

/**
 * OIDC_SCOPE is the set of scopes requested for users signing up via OIDC.
 */
const OIDC_SCOPE = "openid email profile";

export interface OIDCStrategyOptions {
  mongo: Db;
  tenantCache: TenantCache;
}

export default class OIDCStrategy extends Strategy {
  public name: string;

  private mongo: Db;
  private cache: Map<string, StrategyItem>;

<<<<<<< HEAD
  constructor({ mongo }: OIDCStrategyOptions) {
=======
  constructor({ mongo, tenantCache }: OIDCStrategyOptions) {
>>>>>>> 38c7e671
    super();

    this.name = "oidc";
    this.cache = new Map();
    this.mongo = mongo;
<<<<<<< HEAD
=======

    // Subscribe to updates with Tenants.
    tenantCache.subscribe(tenant => {
      // Delete the tenant cache item when the tenant changes. The refreshed
      // Tenant will come in with the request.
      this.cache.delete(tenant.id);
    });
>>>>>>> 38c7e671
  }

  private lookupJWKSClient(
    req: Request,
    tenantID: string,
    oidc: OIDCAuthIntegration
  ) {
    let entry = this.cache.get(tenantID);
    if (!entry) {
      const strategy = this.createStrategy(req, oidc);

      // Create the entry.
      entry = {
        strategy,
      };

      // We don't reset the entry in the cache here because if we just created
      // it, we'll be creating the jwksClient anyways, so we'll update it there.
    }

    if (!entry.jwksClient) {
      // Create the new JWKS client.
      const jwksClient = jwks({
        jwksUri: oidc.jwksURI,
      });

      // Set the jwksClient on the entry.
      entry.jwksClient = jwksClient;

      // Update the cached entry.
      this.cache.set(tenantID, entry);
    }

    return entry.jwksClient;
  }

  private userAuthenticatedCallback = (
    req: Request,
    accessToken: string, // ignore the access token, we don't use it.
    refreshToken: string, // ignore the refresh token, we don't use it.
    params: Params,
    profile: any, // we don't look inside the profile (yet).
    done: VerifyCallback
  ) => {
    // Try to lookup user given their id provided in the `sub` claim of the
    // `id_token`.
    const { id_token } = params;
    if (!id_token) {
      // TODO: return better error.
      return done(new Error("no id_token in params"));
    }

    // Grab the tenant out of the request, as we need some more details.
    const { tenant } = req;
    if (!tenant) {
      // TODO: return a better error.
      return done(new Error("tenant not found"));
    }

    // Get the integration from the tenant. If needed, it will be used to create
    // a new strategy.
    let integration: OIDCAuthIntegration;
    try {
      integration = getEnabledIntegration(tenant);
    } catch (err) {
      // TODO: wrap error?
      return done(err);
    }

    // Grab the JWKSClient.
    const client = this.lookupJWKSClient(req, tenant.id, integration);

    // Verify that the id_token is valid or not.
    jwt.verify(
      id_token,
      signingKeyFactory(client),
      {
        issuer: integration.issuer,
      },
      async (err, decoded) => {
        if (err) {
          // TODO: wrap error?
          return done(err);
        }

        try {
          const user = await findOrCreateOIDCUser(
            this.mongo,
            tenant,
            decoded as OIDCIDToken
          );
          return done(null, user);
        } catch (err) {
          return done(err);
        }
      }
    );
  };

  private createStrategy(
    req: Request,
    integration: OIDCAuthIntegration
  ): OAuth2Strategy {
    const { clientID, clientSecret, authorizationURL, tokenURL } = integration;

    // Construct the callbackURL from the request.
    const callbackURL = reconstructURL(req, "/api/tenant/auth/oidc/callback");

    // Create a new OAuth2Strategy, where we pass the verify callback bound to
    // this OIDCStrategy instance.
    return new OAuth2Strategy(
      {
        passReqToCallback: true,
        clientID,
        clientSecret,
        authorizationURL,
        tokenURL,
        callbackURL,
      },
      this.userAuthenticatedCallback
    );
  }

  private async lookupStrategy(req: Request) {
    const { tenant } = req;
    if (!tenant) {
      // TODO: return a better error.
      throw new Error("tenant not found");
    }

    // Get the integration from the tenant. If needed, it will be used to create
    // a new strategy.
    const integration = getEnabledIntegration(tenant);

    // Try to get the Tenant's cached integrations.
    let entry = this.cache.get(tenant.id);
    if (!entry) {
      // Create the strategy.
      const strategy = this.createStrategy(req, integration);

      // Reset the entry.
      entry = {
        strategy,
      };

      // Update the cached integrations value.
      this.cache.set(tenant.id, entry);
    }

    return entry.strategy;
  }

  public async authenticate(req: Request) {
    try {
      // Lookup the strategy.
      const strategy = await this.lookupStrategy(req);
      if (!strategy) {
        throw new Error("strategy not found");
      }

      // Augment the strategy with the request method bindings.
      strategy.error = this.error.bind(this);
      strategy.fail = this.fail.bind(this);
      strategy.pass = this.pass.bind(this);
      strategy.redirect = this.redirect.bind(this);
      strategy.success = this.success.bind(this);

      // Authenticate with the strategy, binding the current context to the method
      // to provide it with the augmented passport handlers. We also request the
      // 'openid' scope so we can get an id_token back.
      strategy.authenticate(req, {
        scope: OIDC_SCOPE,
        session: false,
      });
    } catch (err) {
      return this.error(err);
    }
  }
}

<<<<<<< HEAD
export function createOIDCStrategy({ mongo }: OIDCStrategyOptions) {
  return new OIDCStrategy({ mongo });
=======
export function createOIDCStrategy(options: OIDCStrategyOptions) {
  return new OIDCStrategy(options);
>>>>>>> 38c7e671
}<|MERGE_RESOLUTION|>--- conflicted
+++ resolved
@@ -40,13 +40,6 @@
   jwksClient?: JwksClient;
 }
 
-<<<<<<< HEAD
-export interface OIDCStrategyOptions {
-  mongo: Db;
-}
-
-=======
->>>>>>> 38c7e671
 export function isOIDCToken(token: OIDCIDToken | object): token is OIDCIDToken {
   if (
     (token as OIDCIDToken).iss &&
@@ -191,18 +184,12 @@
   private mongo: Db;
   private cache: Map<string, StrategyItem>;
 
-<<<<<<< HEAD
-  constructor({ mongo }: OIDCStrategyOptions) {
-=======
   constructor({ mongo, tenantCache }: OIDCStrategyOptions) {
->>>>>>> 38c7e671
     super();
 
     this.name = "oidc";
     this.cache = new Map();
     this.mongo = mongo;
-<<<<<<< HEAD
-=======
 
     // Subscribe to updates with Tenants.
     tenantCache.subscribe(tenant => {
@@ -210,7 +197,6 @@
       // Tenant will come in with the request.
       this.cache.delete(tenant.id);
     });
->>>>>>> 38c7e671
   }
 
   private lookupJWKSClient(
@@ -391,11 +377,6 @@
   }
 }
 
-<<<<<<< HEAD
-export function createOIDCStrategy({ mongo }: OIDCStrategyOptions) {
-  return new OIDCStrategy({ mongo });
-=======
 export function createOIDCStrategy(options: OIDCStrategyOptions) {
   return new OIDCStrategy(options);
->>>>>>> 38c7e671
 }