import { RequestHandler } from "express";

import TenantCache from "talk-server/services/tenant/cache";
import { Request } from "talk-server/types/express";

export interface MiddlewareOptions {
  cache: TenantCache;
}

<<<<<<< HEAD
export default ({ cache }: MiddlewareOptions) => async (
=======
export default (options: MiddlewareOptions): RequestHandler => async (
>>>>>>> 3636e47b
  req: Request,
  res,
  next
) => {
  try {
    // Attach the tenant to the request.
    const tenant = await cache.retrieveByDomain(req.hostname);
    if (!tenant) {
      // TODO: send a http.StatusNotFound?
      return next(new Error("tenant not found"));
    }

    // Set Talk on the request.
    req.talk = {
      cache: {
        // Attach the tenant cache to the request.
        tenant: cache,
      },
      // Attach the tenant to the request.
      tenant,
    };

    // Attach the tenant to the view locals.
    res.locals.tenant = tenant;

    next();
  } catch (err) {
    next(err);
  }
};<|MERGE_RESOLUTION|>--- conflicted
+++ resolved
@@ -7,11 +7,7 @@
   cache: TenantCache;
 }
 
-<<<<<<< HEAD
-export default ({ cache }: MiddlewareOptions) => async (
-=======
-export default (options: MiddlewareOptions): RequestHandler => async (
->>>>>>> 3636e47b
+export default ({ cache }: MiddlewareOptions): RequestHandler => async (
   req: Request,
   res,
   next
