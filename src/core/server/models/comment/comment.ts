--- conflicted
+++ resolved
@@ -1266,8 +1266,6 @@
     (storyID) =>
       results.find(({ _id }) => _id === storyID) || { average: 0, count: 0 }
   );
-<<<<<<< HEAD
-=======
 }
 
 export async function retrieveFeaturedComments(
@@ -1293,5 +1291,4 @@
     .toArray();
 
   return results;
->>>>>>> bf87c493
 }