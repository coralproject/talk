import { MongoError } from "mongodb";
import { v4 as uuid } from "uuid";

import { DeepPartial, FirstDeepPartial } from "coral-common/types";
import { dotize } from "coral-common/utils/dotize";
import { MongoContext } from "coral-server/data/context";
import {
  DuplicateStoryIDError,
  DuplicateStoryURLError,
  StoryNotFoundError,
  UserNotFoundError,
} from "coral-server/errors";
import { Comment } from "coral-server/models/comment";
import {
  Connection,
  NodeToCursorTransformer,
  OrderedConnectionInput,
  Query,
  resolveConnection,
} from "coral-server/models/helpers";
import { GlobalModerationSettings } from "coral-server/models/settings";
import { TenantResource } from "coral-server/models/tenant";

import {
  GQLCOMMENT_SORT,
  GQLCOMMENT_STATUS,
  GQLSTORY_MODE,
  GQLStoryMetadata,
  GQLStorySettings,
} from "coral-server/graph/schema/__generated__/types";

import {
  createEmptyRelatedCommentCounts,
  RelatedCommentCounts,
  updateRelatedCommentCounts,
} from "../comment/counts";
import {
  findSeenComments,
  reduceCommentIDs,
} from "../seenComments/seenComments";

export * from "./helpers";
export interface StreamModeSettings {
  /**
   * mode is whether the story stream is in commenting or Q&A mode.
   * This will determine the appearance of the stream and how it functions.
   * This is an optional parameter and if unset, defaults to commenting.
   */
  mode?: GQLSTORY_MODE;

  /**
   * experts are used during Q&A mode to assign users to answer questions
   * on a Q&A stream. It is an optional parameter and is only used when
   * the story stream is in Q&A mode.
   */
  expertIDs?: string[];
}

export type StorySettings = StreamModeSettings &
  GlobalModerationSettings &
  Pick<GQLStorySettings, "messageBox" | "mode">;

export type StoryMetadata = GQLStoryMetadata;

export interface Story extends TenantResource {
  readonly id: string;

  /**
   * url is the URL to the Story page.
   */
  url: string;

  /**
   * metadata stores the scraped metadata from the Story page.
   */
  metadata?: StoryMetadata;

  /**
   * scrapedAt is the Time that the Story had it's metadata scraped at.
   */
  scrapedAt?: Date;

  /**
   * commentCounts stores all the comment counters.
   */
  commentCounts: RelatedCommentCounts;

  /**
   * settings provides a point where the settings can be overridden for a
   * specific Story.
   */
  settings: DeepPartial<StorySettings>;

  /**
   * closedAt is the date that the Story was forced closed at, or false to
   * indicate that the story was re-opened.
   */
  closedAt?: Date | false;

  /**
   * createdAt is the date that the Story was added to the Coral database.
   */
  createdAt: Date;

  /**
   * lastCommentedAt is the last time someone commented on this story.
   */
  lastCommentedAt?: Date;

  /**
   * siteID references the site the story belongs to
   */
  siteID: string;

  isArchiving?: boolean;
  isArchived?: boolean;

  tree: StoryTreeComment[];
}

export interface UpsertStoryInput {
  id?: string;
  url: string;
  mode?: GQLSTORY_MODE;
  siteID: string;
}

export interface UpsertStoryResult {
  story: Story;
  wasUpserted: boolean;
}

export async function upsertStory(
  mongo: MongoContext,
  tenantID: string,
  { id = uuid(), url, mode, siteID }: UpsertStoryInput,
  now = new Date()
): Promise<UpsertStoryResult> {
  // Create the story, optionally sourcing the id from the input, additionally
  // porting in the tenantID.
  const story: Story = {
    id,
    url,
    tenantID,
    siteID,
    createdAt: now,
    commentCounts: createEmptyRelatedCommentCounts(),
    settings: {},
    tree: [],
  };

  if (mode) {
    story.settings.mode = mode;
  }

  try {
    // Perform the find and update operation to try and find and or create the
    // story.
    const result = await mongo.stories().findOneAndUpdate(
      {
        url,
        tenantID,
      },
      { $setOnInsert: story },
      {
        // Create the object if it doesn't already exist.
        upsert: true,

        // True to return the original document instead of the updated document.
        // This will ensure that when an upsert operation adds a new Story, it
        // should return null.
        returnOriginal: true,
      }
    );

    return {
      // The story will either be found (via `result.value`) or upserted (via
      // `story`).
      story: result.value || story,

      // The story was upserted if the value isn't provided.
      wasUpserted: !result.value,
    };
  } catch (err) {
    // Evaluate the error, if it is in regards to violating the unique index,
    // then return a duplicate Story error.
    if (err instanceof MongoError && err.code === 11000) {
      throw new DuplicateStoryIDError(err, id, url);
    }

    throw err;
  }
}

export interface FindStoryInput {
  id?: string;
  url?: string;
}

export async function findStory(
  mongo: MongoContext,
  tenantID: string,
  { id, url }: FindStoryInput
) {
  if (id) {
    return retrieveStory(mongo, tenantID, id);
  }

  if (url) {
    return retrieveStoryByURL(mongo, tenantID, url);
  }

  // Story can't be found with that ID/URL combination and scraping is
  // disabled, so we fail here.
  return null;
}

export interface FindOrCreateStoryInput {
  id?: string;
  url?: string;
  mode?: GQLSTORY_MODE;
}

export interface FindOrCreateStoryResult {
  story: Story | null;
  wasUpserted: boolean;
}

export async function findOrCreateStory(
  mongo: MongoContext,
  tenantID: string,
  { id, url, mode }: FindOrCreateStoryInput,
  siteID: string | null,
  now = new Date()
): Promise<FindOrCreateStoryResult> {
  if (id) {
    if (url && siteID) {
      // The URL was specified, this is an upsert operation.
      return upsertStory(
        mongo,
        tenantID,
        {
          id,
          url,
          mode,
          siteID,
        },
        now
      );
    }

    // The URL was not specified, this is a lookup operation.
    const story = await retrieveStory(mongo, tenantID, id);

    // Return the result object.
    return {
      story,
      wasUpserted: false,
    };
  }

  // The ID was not specified, this is an upsert operation. Check to see that
  // the URL exists.
  if (!url) {
    throw new Error("cannot upsert an story without the url");
  }

  if (!siteID) {
    throw new Error("cannot upsert story without site ID");
  }

  return upsertStory(mongo, tenantID, { url, mode, siteID }, now);
}

export type CreateStoryInput = Partial<
  Pick<Story, "metadata" | "scrapedAt" | "closedAt"> &
    Pick<StorySettings, "mode">
> &
  Pick<Story, "siteID"> & {
    mode?: GQLSTORY_MODE;
  };

export async function createStory(
  mongo: MongoContext,
  tenantID: string,
  id: string,
  url: string,
  { siteID, metadata, scrapedAt, closedAt, mode }: CreateStoryInput,
  now = new Date()
) {
  // Create the story.
  const story: Story = {
    id,
    url,
    tenantID,
    siteID,
    metadata,
    scrapedAt,
    createdAt: now,
    closedAt,
    commentCounts: createEmptyRelatedCommentCounts(),
    settings: {},
    tree: [],
  };

  if (mode) {
    story.settings.mode = mode;
  }

  try {
    // Insert the story into the database.
    await mongo.stories().insertOne(story);
  } catch (err) {
    // Evaluate the error, if it is in regards to violating the unique index,
    // then return a duplicate Story error.
    if (err instanceof MongoError && err.code === 11000) {
      throw new DuplicateStoryURLError(err, url, id);
    }

    throw err;
  }

  // Return the created story.
  return story;
}

export async function retrieveStoryByURL(
  mongo: MongoContext,
  tenantID: string,
  url: string
) {
  return mongo
    .stories()
    .findOne({ url, tenantID }, { projection: { tree: 0 } });
}

export async function retrieveStory(
  mongo: MongoContext,
  tenantID: string,
  id: string
) {
  return mongo.stories().findOne({ id, tenantID }, { projection: { tree: 0 } });
}

export async function retrieveManyStories(
  mongo: MongoContext,
  tenantID: string,
  ids: ReadonlyArray<string>
) {
  const cursor = mongo.stories().find(
    {
      id: { $in: ids },
      tenantID,
    },
    { projection: { tree: 0 } }
  );

  const stories = await cursor.toArray();

  return ids.map((id) => stories.find((story) => story.id === id) || null);
}

export async function retrieveManyStoriesByURL(
  mongo: MongoContext,
  tenantID: string,
  urls: ReadonlyArray<string>
) {
  const cursor = mongo.stories().find(
    {
      url: { $in: urls },
      tenantID,
    },
    { projection: { tree: 0 } }
  );

  const stories = await cursor.toArray();

  return urls.map((url) => stories.find((story) => story.url === url) || null);
}

export type UpdateStoryInput = Omit<
  Partial<Story>,
  "id" | "tenantID" | "closedAt" | "createdAt" | "siteID"
>;

export async function updateStory(
  mongo: MongoContext,
  tenantID: string,
  id: string,
  input: UpdateStoryInput,
  now = new Date()
) {
  // Only update fields that have been updated.
  const update = {
    $set: {
      ...dotize(input, { embedArrays: true }),
      // Always update the updated at time.
      updatedAt: now,
    },
  };

  try {
    const result = await mongo.stories().findOneAndUpdate(
      { id, tenantID },
      update,
      // False to return the updated document instead of the original
      // document.
      { returnOriginal: false }
    );
    if (!result.value) {
      throw new StoryNotFoundError(id);
    }

    return result.value;
  } catch (err) {
    // Evaluate the error, if it is in regards to violating the unique index,
    // then return a duplicate Story error.
    if (err instanceof MongoError && err.code === 11000 && input.url) {
      throw new DuplicateStoryURLError(err, input.url, id);
    }

    throw err;
  }
}
export type UpdateStorySettingsInput = DeepPartial<StorySettings>;

export async function updateStorySettings(
  mongo: MongoContext,
  tenantID: string,
  id: string,
  input: UpdateStorySettingsInput,
  now = new Date()
) {
  // Only update fields that have been updated.
  const update = {
    $set: {
      ...dotize({ settings: input }, { embedArrays: true }),
      // Always update the updated at time.
      updatedAt: now,
    },
  };

  const result = await mongo.stories().findOneAndUpdate(
    { id, tenantID },
    update,
    // False to return the updated document instead of the original
    // document.
    { returnOriginal: false }
  );
  if (!result.value) {
    throw new StoryNotFoundError(id);
  }

  return result.value;
}

export async function openStory(
  mongo: MongoContext,
  tenantID: string,
  id: string,
  now = new Date()
) {
  const result = await mongo.stories().findOneAndUpdate(
    {
      id,
      tenantID,
      isArchived: { $in: [null, false] },
      isArchiving: { $in: [null, false] },
    },
    {
      $set: {
        closedAt: false,
        // Always update the updated at time.
        updatedAt: now,
      },
    },
    // False to return the updated document instead of the original
    // document.
    { returnOriginal: false }
  );
  if (!result.value) {
    throw new StoryNotFoundError(id);
  }

  return result.value;
}

export async function closeStory(
  mongo: MongoContext,
  tenantID: string,
  id: string,
  now = new Date()
) {
  const result = await mongo.stories().findOneAndUpdate(
    { id, tenantID },
    {
      $set: {
        closedAt: now,
        // Always update the updated at time.
        updatedAt: now,
      },
    },
    // False to return the updated document instead of the original
    // document.
    { returnOriginal: false }
  );
  if (!result.value) {
    throw new StoryNotFoundError(id);
  }

  return result.value;
}

export async function removeStory(
  mongo: MongoContext,
  tenantID: string,
  id: string
) {
  const result = await mongo.stories().findOneAndDelete({
    id,
    tenantID,
  });
  if (!result.value) {
    throw new StoryNotFoundError(id);
  }

  return result.value;
}

/**
 * removeStories will remove the stories specified by the set of id's.
 */
export async function removeStories(
  mongo: MongoContext,
  tenantID: string,
  ids: string[]
) {
  return mongo.stories().deleteMany({
    tenantID,
    id: {
      $in: ids,
    },
  });
}

export enum STORY_SORT {
  CREATED_AT_DESC = "CREATED_AT_DESC",
  TEXT_SCORE = "TEXT_SCORE",
}

export type StoryConnectionInput = OrderedConnectionInput<Story, STORY_SORT>;

export async function retrieveStoryConnection(
  mongo: MongoContext,
  tenantID: string,
  input: StoryConnectionInput
): Promise<Readonly<Connection<Readonly<Story>>>> {
  // Create the query.
  const query = new Query(mongo.stories()).where({ tenantID });

  // If a filter is being applied, filter it as well.
  if (input.filter) {
    query.where(input.filter);
  }

  return retrieveConnection(input, query);
}

const retrieveConnection = async (
  input: StoryConnectionInput,
  query: Query<Story>
): Promise<Readonly<Connection<Readonly<Story>>>> =>
  resolveConnection(
    applyInputToQuery(input, query),
    input,
    cursorGetterFactory(input)
  );

function cursorGetterFactory(
  input: Pick<StoryConnectionInput, "orderBy" | "after">
): NodeToCursorTransformer<Story> {
  switch (input.orderBy) {
    case STORY_SORT.CREATED_AT_DESC:
      return (story) => story.createdAt;
    case STORY_SORT.TEXT_SCORE:
      return (_, index) =>
        (input.after ? (input.after as number) : 0) + index + 1;
  }
}

function applyInputToQuery(input: StoryConnectionInput, query: Query<Story>) {
  switch (input.orderBy) {
    case STORY_SORT.CREATED_AT_DESC:
      query.orderBy({ createdAt: -1 });
      if (input.after) {
        query.where({ createdAt: { $lt: input.after as Date } });
      }
      return query;
    case STORY_SORT.TEXT_SCORE:
      // TODO: (wyattjoh) in MongoDB 4.4+ we don't have to project, remove after upgrading.
      query.project({ score: { $meta: "textScore" } });
      query.orderBy({ score: { $meta: "textScore" } });
      if (input.after) {
        query.after(input.after as number);
      }
      return query;
  }
}

export async function retrieveActiveStories(
  mongo: MongoContext,
  tenantID: string,
  limit: number
) {
  const stories = await mongo
    .stories()
    .find(
      {
        tenantID,
        // We limit this query to stories that have the following field. This
        // allows us to use the index.
        lastCommentedAt: {
          $exists: true,
        },
      },
      { projection: { tree: 0 } }
    )
    .sort({ lastCommentedAt: -1 })
    .limit(limit)
    .toArray();

  return stories;
}

export async function updateStoryLastCommentedAt(
  mongo: MongoContext,
  tenantID: string,
  storyID: string,
  now: Date
) {
  await mongo.stories().updateOne(
    {
      tenantID,
      id: storyID,
    },
    {
      $set: {
        lastCommentedAt: now,
      },
    }
  );
}

/**
 * updateStoryCounts will update the comment counts for the story indicated.
 *
 * @param mongo mongodb database handle
 * @param tenantID ID of the Tenant where the Story is on
 * @param id the ID of the Story that we are updating counts on
 * @param commentCounts the counts that we are updating
 */
export const updateStoryCounts = (
  mongo: MongoContext,
  tenantID: string,
  id: string,
  commentCounts: FirstDeepPartial<RelatedCommentCounts>
) => updateRelatedCommentCounts(mongo.stories(), tenantID, id, commentCounts);

export async function addStoryExpert(
  mongo: MongoContext,
  tenantID: string,
  storyID: string,
  userID: string
) {
  const result = await mongo.stories().findOneAndUpdate(
    {
      tenantID,
      id: storyID,
    },
    {
      $addToSet: {
        "settings.expertIDs": userID,
      },
    },
    {
      returnOriginal: false,
    }
  );
  if (!result.value) {
    throw new StoryNotFoundError(storyID);
  }

  return result.value;
}

export async function removeStoryExpert(
  mongo: MongoContext,
  tenantID: string,
  storyID: string,
  userID: string
) {
  const result = await mongo.stories().findOneAndUpdate(
    {
      tenantID,
      id: storyID,
    },
    {
      $pull: {
        "settings.expertIDs": userID,
      },
    },
    {
      returnOriginal: false,
    }
  );
  if (!result.value) {
    throw new StoryNotFoundError(storyID);
  }

  return result.value;
}

export async function setStoryMode(
  mongo: MongoContext,
  tenantID: string,
  storyID: string,
  mode: GQLSTORY_MODE
) {
  const result = await mongo.stories().findOneAndUpdate(
    {
      tenantID,
      id: storyID,
    },
    {
      $set: {
        "settings.mode": mode,
      },
    },
    {
      returnOriginal: false,
    }
  );
  if (!result.value) {
    throw new StoryNotFoundError(storyID);
  }

  return result.value;
}

/**
 * retrieveStorySections will return the sections used by stories in the
 * database for a given Tenant sorted alphabetically.
 *
 * @param mongo the database connection to use to retrieve the data
 * @param tenantID the ID of the Tenant that we're retrieving data
 */
export async function retrieveStorySections(
  mongo: MongoContext,
  tenantID: string
): Promise<string[]> {
  const results: Array<
    string | null
  > = await mongo.stories().distinct("metadata.section", { tenantID });

  // We perform the type assertion here because we know that after filtering out
  // the null entries, the resulting array can not contain null.
  return results.filter((section) => section !== null).sort() as string[];
}

/**
 * This is used when we are locking a story to put it into an archiving state.
 * We currently use this for the markStoryForArchiving and the
 * retrieveStoryToBeArchived functions to avoid duplication of the $set logic.
 *
 * @param now the time we are archiving at
 * @returns the $set param for marking a story as currently in an archiving
 * state.
 */
function getMarkStoryForArchivingSetParam(now: Date) {
  return {
    $set: {
      isArchiving: true,
      closedAt: now,
      updatedAt: now,
      startedArchivingAt: now,
    },
  };
}

export async function forceMarkStoryForArchiving(
  mongo: MongoContext,
  tenantID: string,
  id: string,
  now: Date
) {
  const result = await mongo.stories().findOneAndUpdate(
    {
      id,
      tenantID,
    },
    getMarkStoryForArchivingSetParam(now),
    {
      returnOriginal: false,
    }
  );

  return result.value;
}

export async function markStoryForArchiving(
  mongo: MongoContext,
  tenantID: string,
  id: string,
  now: Date
) {
  const result = await mongo.stories().findOneAndUpdate(
    {
      id,
      tenantID,
      isArchiving: { $in: [null, false] },
      isArchived: { $in: [null, false] },
      "settings.mode": { $ne: GQLSTORY_MODE.RATINGS_AND_REVIEWS },
    },
    getMarkStoryForArchivingSetParam(now),
    {
      returnOriginal: false,
    }
  );

  return result.value;
}

export async function markStoryForUnarchiving(
  mongo: MongoContext,
  tenantID: string,
  id: string,
  now: Date
) {
  const result = await mongo.stories().findOneAndUpdate(
    {
      id,
      tenantID,
      isArchiving: false,
      isArchived: true,
    },
    {
      $set: {
        isArchiving: true,
        closedAt: now,
        updatedAt: now,
        startedUnarchivingAt: now,
      },
    },
    {
      returnOriginal: false,
    }
  );

  return result.value;
}

export async function retrieveStoriesToBeArchived(
  mongo: MongoContext,
  tenantID: string,
  olderThan: Date,
  now: Date,
  count: number
): Promise<Readonly<Story>[]> {
  const result = await mongo
    .stories()
    .find(
      {
        tenantID,
        $or: [
          { lastCommentedAt: { $lte: olderThan } },
          {
            $and: [
              { lastCommentedAt: null },
              { createdAt: { $lte: olderThan } },
            ],
          },
        ],
        isArchiving: { $in: [null, false] },
        isArchived: { $in: [null, false] },
        startedUnarchivingAt: { $in: [null, false] },
        unarchivedAt: { $in: [null, false] },
        "settings.mode": { $ne: GQLSTORY_MODE.RATINGS_AND_REVIEWS },
      },
      { projection: { tree: 0 } }
    )
    .limit(count)
    .toArray();

  return result;
}

export async function markStoryAsArchived(
  mongo: MongoContext,
  tenantID: string,
  storyID: string,
  now: Date
) {
  const result = await mongo.stories().findOneAndUpdate(
    { id: storyID, tenantID },
    {
      $set: {
        isArchiving: false,
        isArchived: true,
        archivedAt: now,
      },
    },
    {
      returnOriginal: false,
    }
  );

  return result.value;
}

export async function markStoryAsUnarchived(
  mongo: MongoContext,
  tenantID: string,
  storyID: string,
  now: Date
) {
  const result = await mongo.stories().findOneAndUpdate(
    { id: storyID, tenantID },
    {
      $set: {
        isArchiving: false,
        isArchived: false,
        unarchivedAt: now,
      },
    },
    {
      returnOriginal: false,
    }
  );

  return result.value;
}

interface StoryTreeComment {
  id: string;
  authorID: string | null;
  status: GQLCOMMENT_STATUS;
  replies: StoryTreeComment[];
}

async function findChildren(
  root: Readonly<StoryTreeComment>,
  comments: Readonly<Comment>[]
) {
  return comments
    .filter((c) => c.parentID === root.id)
    .map((c) => {
      return {
        id: c.id,
        authorID: c.authorID,
        status: c.status,
        replies: [],
      };
    });
}

async function createTree(
  root: Readonly<StoryTreeComment>,
  comments: Readonly<Comment>[]
) {
  const tree: StoryTreeComment = {
    id: root.id,
    authorID: root.authorID,
    status: root.status,
    replies: [],
  };

  const children = await findChildren(root, comments);
  for (const child of children) {
    const subTree = await createTree(child, comments);
    tree.replies.push(subTree);
  }

  return tree;
}

export async function generateTreeForStory(
  mongo: MongoContext,
  tenantID: string,
<<<<<<< HEAD
  storyID: string
) {
  const result = await mongo
    .comments()
=======
  storyID: string,
  archived = false
) {
  const comments = archived ? mongo.archivedComments() : mongo.comments();
  const result = await comments
>>>>>>> 247298e2
    .find({
      tenantID,
      storyID,
    })
    .sort({ createdAt: -1 })
    .toArray();

  const tree = await createTreeFromComments(result);
  await writeTreeToStory(mongo, tenantID, storyID, tree);
}

async function createTreeFromComments(comments: Readonly<Comment>[]) {
  const rootComments = comments.filter(
    (c) => c.parentID === null || c.parentID === undefined
  );

  const tree: StoryTreeComment[] = [];

  for (const rootComment of rootComments) {
    const subTree = await createTree(
      {
        id: rootComment.id,
        authorID: rootComment.authorID,
        status: rootComment.status,
        replies: [],
      },
      comments
    );
    tree.push(subTree);
  }

  return tree;
}

interface StoryTreeUpdate {
  filter: any;
  update: any;
}

function computeWriteStoryToTreeUpdate(
  tenantID: string,
  storyID: string,
  tree: StoryTreeComment[]
): StoryTreeUpdate {
  return {
    filter: { tenantID, id: storyID },
    update: {
      $set: {
        tree,
      },
    },
  };
}

async function writeTreeToStory(
  mongo: MongoContext,
  tenantID: string,
  storyID: string,
  tree: StoryTreeComment[]
) {
  const operation = computeWriteStoryToTreeUpdate(tenantID, storyID, tree);

  await mongo.stories().updateOne(operation.filter, operation.update);
}

/**
 * Max level of nesting from MongoDB.
 *
 * @see https://www.mongodb.com/docs/manual/reference/limits/#mongodb-limit-Nested-Depth-for-BSON-Documents
 */
const MAX_LEVEL_NESTING = 100;

/**
 * Max level of ancestors is nesting max, halved (because of the structure of
 * the tree) and minus two (because the root and tree element itself count).
 */
const MAX_ANCESTORS = Math.ceil(MAX_LEVEL_NESTING / 2) - 2;

const KEYS = "abcdefghijklmnopqrstuvwxyz";

const createArrayKeyChar = (i: number) => {
  return KEYS[i % KEYS.length].repeat(Math.floor(i / KEYS.length) + 1);
};

const createKey = (ids: string[]) => {
  if (ids.length > MAX_ANCESTORS) {
    throw new Error("too many ancestors");
  }

  let key = "tree";

  // ancestorIDs are in reverse order. So process this in reverse.
  for (let i = ids.length - 1; i >= 0; i--) {
    key += `.$[${createArrayKeyChar(i)}].replies`;
  }

  return key;
};

const createArrayFilters = (ids: string[]) => {
  if (ids.length > MAX_ANCESTORS) {
    throw new Error("too many ancestors");
  }

  const filters = [];

  // ancestorIDs are in reverse order. So process this in reverse.
  for (let i = ids.length - 1; i >= 0; i--) {
    filters.push({ [`${createArrayKeyChar(i)}.id`]: ids[i] });
  }

  return filters;
};

const createNode = ({
  id,
  status,
  authorID,
}: Readonly<Comment>): StoryTreeComment => ({
  id,
  status,
  authorID,
  replies: [],
});

export async function addCommentToStoryTree(
  mongo: MongoContext,
  tenantID: string,
  storyID: string,
  comment: Readonly<Comment>
) {
  const query = { tenantID, id: storyID };
  const update = {
    $push: {
      [createKey(comment.ancestorIDs)]: {
        $each: [createNode(comment)],
        $position: 0,
      },
    },
  };
  const options = {
    arrayFilters: createArrayFilters(comment.ancestorIDs),
    returnDocument: "after",
  };

  const result = await mongo.stories().findOneAndUpdate(query, update, options);

  return result.value;
}

export async function updateCommentOnStoryTree(
  mongo: MongoContext,
  tenantID: string,
  storyID: string,
  comment: Readonly<Comment>
) {
  let key = createKey([comment.id, ...comment.ancestorIDs]);

  // key now contains a `.replies` we want to replace with `.status`.
  key = key.replace(/\.replies$/, ".status");

  const query = { tenantID, id: storyID };
  const update = {
    $set: {
      [key]: comment.status,
    },
  };
  const options = {
    arrayFilters: createArrayFilters([comment.id, ...comment.ancestorIDs]),
    returnDocument: "after",
  };

  const result = await mongo.stories().findOneAndUpdate(query, update, options);

  return result.value;
}

const VISIBLE_STATUSES = [GQLCOMMENT_STATUS.APPROVED, GQLCOMMENT_STATUS.NONE];

function pruneCommentForVisibleComments(
  comment: StoryTreeComment,
  visibleStatuses: GQLCOMMENT_STATUS[],
  ignoredAuthorIDs: string[]
) {
  // If a comment is not visible to the stream, the user cannot
  // tab/Z_KEY/c-key to it, ignore it and continue on.
  if (!VISIBLE_STATUSES.includes(comment.status)) {
    return null;
  }
  // Ignore any ignored users, we do not stop to read these comments
  // as they are not visible to the current user.
  if (comment.authorID && ignoredAuthorIDs.includes(comment.authorID)) {
    return null;
  }

  // Recursively check all our replies the same as we did the root above.
  // We'll walk down each level and if it's null, we don't include it.
  const visibleReplies: StoryTreeComment[] = [];
  for (const reply of comment.replies) {
    const result = pruneCommentForVisibleComments(
      reply,
      visibleStatuses,
      ignoredAuthorIDs
    );
    if (result) {
      visibleReplies.push(result);
    }
  }

  // Return the us + the valid replies under ourself.
  return {
    ...comment,
    replies: visibleReplies,
  };
}

// Helper function to iterate over all the linear first array of
// root comments at the start of the story's comment tree. This is
// essentially just a filter in a for-loop that starts the recursion
// down the tree with the above actual recursive op function.
function pruneTreeForVisibleComments(
  tree: StoryTreeComment[],
  visibleStatuses: GQLCOMMENT_STATUS[],
  ignoredAuthorIDs: string[]
) {
  const visibleRootComments: StoryTreeComment[] = [];
  for (const rootComment of tree) {
    // Start the recursion
    const result = pruneCommentForVisibleComments(
      rootComment,
      visibleStatuses,
      ignoredAuthorIDs
    );

    // If it's null, the comment is ignored or not visible, only
    // add to visible list if the comment isn't null.
    if (result) {
      visibleRootComments.push(result);
    }
  }

  return visibleRootComments;
}

interface FlattenedTreeComment extends StoryTreeComment {
  rootIndex: number;
}

function flattenComment(
  comment: StoryTreeComment,
  rootIndex: number,
  result: FlattenedTreeComment[]
) {
  result.push({ ...comment, rootIndex });

  // Default ordering in story tree is newest first, but replies are
  // always oldest first order, so we need to flip this around.
  for (let i = comment.replies.length - 1; i >= 0; i--) {
    const reply = comment.replies[i];
    flattenComment(reply, rootIndex, result);
  }
}

function flattenTree(
  tree: StoryTreeComment[],
  orderBy: GQLCOMMENT_SORT,
  result: FlattenedTreeComment[]
) {
  if (orderBy === GQLCOMMENT_SORT.CREATED_AT_DESC) {
    for (let i = 0; i < tree.length; i++) {
      const rootComment = tree[i];
      flattenComment(rootComment, i, result);
    }
  } else if (orderBy === GQLCOMMENT_SORT.CREATED_AT_ASC) {
    let index = 0;
    for (let i = tree.length - 1; i >= 0; i--) {
      const rootComment = tree[i];
      flattenComment(rootComment, index, result);
      index++;
    }
  }
}

export async function findNextUnseenVisibleCommentID(
  mongo: MongoContext,
  tenantID: string,
  storyID: string,
  userID: string,
  orderBy: GQLCOMMENT_SORT,
  currentCommentID?: string,
  viewNewCount?: number
) {
  if (
    ![GQLCOMMENT_SORT.CREATED_AT_ASC, GQLCOMMENT_SORT.CREATED_AT_DESC].includes(
      orderBy
    )
  ) {
    throw new Error(
      "invalid orderBy detected: only ascending and descending order is supported."
    );
  }

  const story = await mongo.stories().findOne({ tenantID, id: storyID });
  if (!story) {
    throw new StoryNotFoundError(storyID);
  }

  const user = await mongo.users().findOne({ tenantID, id: userID });
  if (!user) {
    throw new UserNotFoundError(userID);
  }
  const ignoredUserIDs = user.ignoredUsers.map((u) => u.id);

  // Grab the user's seen comments collection and handle if it is null.
  // Our dictionary/map of id -> Date will be the `seen` variable.
  const seenComments = await findSeenComments(mongo, tenantID, {
    storyID,
    userID,
  });
  const seen = seenComments
    ? seenComments.comments
    : reduceCommentIDs([], new Date());

  // Find a tree of only the visible comments. A comment is deemed
  // visible if its status is in the VISIBLE_STATUSES or it is not
  // authored by one of the user's ignored users.
  const prunedTree = pruneTreeForVisibleComments(
    story.tree,
    VISIBLE_STATUSES,
    ignoredUserIDs
  );

  // Flatten our pruned tree with only visible comments
  const stack: FlattenedTreeComment[] = [];
  flattenTree(prunedTree, orderBy, stack);

  // Find our current position in the stack by the passed in
  // commentID that our commenter is currently focused on
  // with Z_KEY traversal.
  // If currentCommentID is null, set cursor so we start at
  // beginning of stack if order is ascending and end of stack if
  // order is descending.
  let cursor = 0;
  if (!currentCommentID) {
<<<<<<< HEAD
    // if (orderBy === GQLCOMMENT_SORT.CREATED_AT_ASC) {
    //   cursor = -1;
    // } else if (orderBy === GQLCOMMENT_SORT.CREATED_AT_DESC) {
    //   cursor = 0;
    // }
=======
>>>>>>> 247298e2
    cursor = -1;
  } else {
    cursor = stack.findIndex((c) => c.id === currentCommentID);
    if (cursor === -1) {
      return { commentID: null, index: null };
    }
  }

  // We are going to walk the full length of the stack now, but
  // we will use the cursor position we found to determine our start
  // position for our search.
  //
  // If we hit the end of the stack, we will loop around to the
  // "start" depending on the direction we're going so that
  // we search the whole stream for unseen comments even if we are
  // at the bottom/top of the stream.
  //
  // Because of this weird offset traversal, we are doing one loop
  // with i through the whole stack length, but we will also increment
  // the cursor we computed earlier. Some folks might prefer using one
  // variable to traverse this with an offset, but I tend to like
  // abstracting the "do the whole loop" (with `i`) and the "where am
  // I in the search?" (with `cursor`) as two separate variables.

  let loopedAround = false;

  // eslint-disable-next-line @typescript-eslint/prefer-for-of
  for (let i = 0; i < stack.length; i++) {
    cursor++;

    // If we hit the end of the stack, start at the beginning
    // and "loopAround" until we get to right behind where our
    // cursor started
    if (cursor >= stack.length) {
      loopedAround = true;
      cursor = 0;
    }

    // Pull the comment out via the cursor
    const comment = stack[cursor];

    // We don't count our own comments as unread stops, we have always
    // seen our own comments
    if (comment.authorID === userID) {
      continue;
    }

    // If this is true, we have found a new unseen comment
    // return it, we're done!
    if (!(comment.id in seen)) {
      // Offset by the client's provided viewNewCount so that our
      // indices are accurate
      const computedIndex =
        viewNewCount && viewNewCount > 0
          ? comment.rootIndex - viewNewCount
          : comment.rootIndex;

      let needToLoadNew = false;
      // If the user did not provide a comment ID (at start of stream)
      // and they have a viewNewCount, tell them to load in the new
      // comments
      if (!currentCommentID && viewNewCount && viewNewCount > 0) {
        needToLoadNew = true;
      }
      // If the user looped around and they have have a viewNewCount,
      // they likely want to load in the new comments before traversing
      // to the next comment
      if (loopedAround && viewNewCount && viewNewCount > 0) {
        needToLoadNew = true;
      }

      return { commentID: comment.id, index: computedIndex, needToLoadNew };
    }
  }

  // If we get here, we traversed the whole stream and found no unseen
  // comments. We're done, return nothing.
  return { commentID: null, index: null };
}

async function executBulkStoryTreeWrites(
  mongo: MongoContext,
  operations: StoryTreeUpdate[]
) {
  const bulk = mongo.stories().initializeUnorderedBulkOp();
  for (const operation of operations) {
    bulk.find(operation.filter).updateOne(operation.update);
  }

  await bulk.execute();
}

export async function regenerateStoryTrees(
  mongo: MongoContext,
  tenantID: string
) {
  const BATCH_SIZE = 100;

  const cursor = mongo.stories().find({ tenantID });

  let operations = [];
  let count = 0;
  let story = await cursor.next();
  while (story !== null) {
    const comments = await mongo
      .comments()
      .find({ tenantID, storyID: story.id })
      .sort({ createdAt: -1 })
      .toArray();
    const tree = await createTreeFromComments(comments);

    const operation = computeWriteStoryToTreeUpdate(tenantID, story.id, tree);
    operations.push(operation);

    story = await cursor.next();
    count++;

    if (count >= BATCH_SIZE) {
      await executBulkStoryTreeWrites(mongo, operations);
      operations = [];
    }
  }

  if (operations.length > 0) {
    await executBulkStoryTreeWrites(mongo, operations);
  }

  return true;
}<|MERGE_RESOLUTION|>--- conflicted
+++ resolved
@@ -986,18 +986,11 @@
 export async function generateTreeForStory(
   mongo: MongoContext,
   tenantID: string,
-<<<<<<< HEAD
-  storyID: string
-) {
-  const result = await mongo
-    .comments()
-=======
   storyID: string,
   archived = false
 ) {
   const comments = archived ? mongo.archivedComments() : mongo.comments();
   const result = await comments
->>>>>>> 247298e2
     .find({
       tenantID,
       storyID,
@@ -1342,14 +1335,6 @@
   // order is descending.
   let cursor = 0;
   if (!currentCommentID) {
-<<<<<<< HEAD
-    // if (orderBy === GQLCOMMENT_SORT.CREATED_AT_ASC) {
-    //   cursor = -1;
-    // } else if (orderBy === GQLCOMMENT_SORT.CREATED_AT_DESC) {
-    //   cursor = 0;
-    // }
-=======
->>>>>>> 247298e2
     cursor = -1;
   } else {
     cursor = stack.findIndex((c) => c.id === currentCommentID);
