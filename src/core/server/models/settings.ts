import {
  GQLExternalIntegrations,
  GQLKarma,
  GQLMODERATION_MODE,
  GQLUSER_ROLE,
  GQLWordlist,
} from "talk-server/graph/tenant/schema/__generated__/types";

export interface EmailDomainRuleCondition {
  /**
   * emailDomain is the domain name component of the email addresses that should
   * match for this condition.
   */
  emailDomain: string;
  /**
   * emailVerifiedRequired stipulates that this rule only applies when the user
   * account has been marked as having their email address already verified.
   */
  emailVerifiedRequired: boolean;
}

/**
 * RoleRule describes the role assignment for when a user logs into Talk, how
 * they can have their account automatically upgraded to a specific role when
 * the domain for their email matches the one provided.
 */
export interface RoleRule extends Partial<EmailDomainRuleCondition> {
  /**
   * role is the specific GQLUSER_ROLE that should be assigned to the newly
   * created user depending on their email address.
   */
  role: GQLUSER_ROLE;
}

export interface AuthRules {
  /**
   * roles allow the configuration of automatic role assignment based on the
   * user's email address.
   */
  roles?: RoleRule[];

  /**
   * restrictTo when populated, will restrict which users can login using this
   * integration. If a user successfully logs in using the OIDCStrategy, but
   * does not match the following rules, the user will not be created.
   */
  restrictTo?: EmailDomainRuleCondition[];
}

export interface EnableableIntegration {
  enabled: boolean;
}

export interface DisplayNameAuthIntegration {
  displayNameEnable: boolean;
}

/**
 * SSOAuthIntegration is an AuthIntegration that provides a secret to the admins
 * of a tenant, where they can sign a SSO payload with it to provide to the
 * embed to allow single sign on.
 */
export interface SSOAuthIntegration
  extends EnableableIntegration,
    DisplayNameAuthIntegration {
  key: string;
}

/**
 * OIDCAuthIntegration provides a way to store Open ID Connect credentials. This
 * will be used in the admin to provide staff logins for users.
 */
export interface OIDCAuthIntegration
  extends EnableableIntegration,
    DisplayNameAuthIntegration {
  clientID: string;
  clientSecret: string;
  issuer: string;
  authorizationURL: string;
  jwksURI: string;
  tokenURL: string;
}

export interface FacebookAuthIntegration extends EnableableIntegration {
  clientID: string;
  clientSecret: string;
}

export interface GoogleAuthIntegration extends EnableableIntegration {
  clientID: string;
  clientSecret: string;
}

export type LocalAuthIntegration = EnableableIntegration;

/**
 * AuthIntegrations describes all of the possible auth integration
 * configurations.
 */
export interface AuthIntegrations {
  /**
   * local is the auth integration for the email/password based auth.
   */
  local: LocalAuthIntegration;

  /**
   * sso is the external auth integration for the single sign on auth.
   */
  sso?: SSOAuthIntegration;

  /**
   * sso is the external auth integration for the OpenID Connect auth.
   */
  oidc?: OIDCAuthIntegration;

  /**
   * sso is the external auth integration for the Google auth.
   */
  google?: GoogleAuthIntegration;

  /**
   * sso is the external auth integration for the Facebook auth.
   */
  facebook?: FacebookAuthIntegration;
}

export interface Auth {
  integrations: AuthIntegrations;
}

export interface ModerationSettings {
  moderation: GQLMODERATION_MODE;
  requireEmailConfirmation: boolean;
  infoBoxEnable: boolean;
  infoBoxContent?: string;
  questionBoxEnable: boolean;
  questionBoxIcon?: string;
  questionBoxContent?: string;
  premodLinksEnable: boolean;
  autoCloseStream: boolean;
  closedTimeout: number;
  closedMessage?: string;
  disableCommenting: boolean;
  disableCommentingMessage?: string;
  charCountEnable: boolean;
  charCount?: number;
}

<<<<<<< HEAD
/**
 * KarmaThreshold defines the bounds for which a User will become unreliable or
 * reliable based on their karma score. If the score is equal or less than the
 * unreliable value, they are unreliable. If the score is equal or more than the
 * reliable value, they are reliable. If they are neither reliable or unreliable
 * then they are neutral.
 */
export interface KarmaThreshold {
  reliable: number;
  unreliable: number;
}

export interface KarmaThresholds {
  /**
   * flag represents karma settings in relation to how well a User's flagging
   * ability aligns with the moderation decicions made by moderators.
   */
  flag: KarmaThreshold;

  /**
   * comment represents the karma setting in relation to how well a User's comments are moderated.
   */
  comment: KarmaThreshold;
}

export interface Karma {
  /**
   * When true, checks will be completed to ensure that the Karma checks are
   * completed.
   */
  enabled: boolean;

  /**
   * karmaThresholds contains the currently set thresholds for triggering Trust
   * behavior.
   */
  thresholds: KarmaThresholds;
}

=======
>>>>>>> 3f560231
export interface Settings extends ModerationSettings {
  customCssUrl?: string;

  /**
   * editCommentWindowLength is the length of time (in milliseconds) after a
   * comment is posted that it can still be edited by the author.
   */
  editCommentWindowLength: number;

  /**
   * karma is the set of settings related to how user Trust and Karma are
   * handled.
   */
  karma: GQLKarma;

  /**
   * wordlist stores all the banned/suspect words.
   */
  wordlist: GQLWordlist;

  /**
   * Set of configured authentication integrations.
   */
  auth: Auth;

  /**
   * Various integrations with external services.
   */
  integrations: GQLExternalIntegrations;
}<|MERGE_RESOLUTION|>--- conflicted
+++ resolved
@@ -146,48 +146,6 @@
   charCount?: number;
 }
 
-<<<<<<< HEAD
-/**
- * KarmaThreshold defines the bounds for which a User will become unreliable or
- * reliable based on their karma score. If the score is equal or less than the
- * unreliable value, they are unreliable. If the score is equal or more than the
- * reliable value, they are reliable. If they are neither reliable or unreliable
- * then they are neutral.
- */
-export interface KarmaThreshold {
-  reliable: number;
-  unreliable: number;
-}
-
-export interface KarmaThresholds {
-  /**
-   * flag represents karma settings in relation to how well a User's flagging
-   * ability aligns with the moderation decicions made by moderators.
-   */
-  flag: KarmaThreshold;
-
-  /**
-   * comment represents the karma setting in relation to how well a User's comments are moderated.
-   */
-  comment: KarmaThreshold;
-}
-
-export interface Karma {
-  /**
-   * When true, checks will be completed to ensure that the Karma checks are
-   * completed.
-   */
-  enabled: boolean;
-
-  /**
-   * karmaThresholds contains the currently set thresholds for triggering Trust
-   * behavior.
-   */
-  thresholds: KarmaThresholds;
-}
-
-=======
->>>>>>> 3f560231
 export interface Settings extends ModerationSettings {
   customCssUrl?: string;
 
