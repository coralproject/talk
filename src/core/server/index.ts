--- conflicted
+++ resolved
@@ -312,11 +312,8 @@
       this.tasks.webhook.process();
       this.tasks.rejector.process();
       this.tasks.archiver.process();
-<<<<<<< HEAD
       this.tasks.loadCache.process();
-=======
       this.tasks.unarchiver.process();
->>>>>>> cfe3f908
 
       // Start up the cron job processors.
       this.scheduledTasks = startScheduledTasks({
@@ -378,11 +375,8 @@
       signingConfig: this.signingConfig,
       tenantCache: this.tenantCache,
       webhookQueue: this.tasks.webhook,
-<<<<<<< HEAD
       loadCacheQueue: this.tasks.loadCache,
-=======
       unarchiverQueue: this.tasks.unarchiver,
->>>>>>> cfe3f908
     };
 
     // Create the Coral App, branching off from the parent app.
