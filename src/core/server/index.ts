import express, { Express } from "express";
import http from "http";

import config, { Config } from "talk-common/config";
import { createJWTSigningConfig } from "talk-server/app/middleware/passport/jwt";
import getManagementSchema from "talk-server/graph/management/schema";
import { Schemas } from "talk-server/graph/schemas";
import getTenantSchema from "talk-server/graph/tenant/schema";
import { createQueue } from "talk-server/services/queue";
import TenantCache from "talk-server/services/tenant/cache";

import TenantCache from "talk-server/services/tenant/cache";
import { attachSubscriptionHandlers, createApp, listenAndServe } from "./app";
import logger from "./logger";
import { createMongoDB } from "./services/mongodb";
import { createRedisClient } from "./services/redis";

export interface ServerOptions {
  config?: Config;
}

/**
 * Server provides an interface to create, start, and manage a Talk Server.
 */
class Server {
  // parentApp is the root application that the server will bind to.
  private parentApp: Express;

  // schemas are the set of GraphQLSchema objects for each schema used by the
  // server.
  private schemas: Schemas;

  // config exposes application specific configuration.
  public config: Config;

  // httpServer is the running instance of the HTTP server that will bind to
  // the requested port.
  public httpServer: http.Server;

  constructor(options: ServerOptions) {
    this.parentApp = express();
    this.config = config
      .load(options.config || {})
      .validate({ allowed: "strict" });

    // Load the graph schemas.
    this.schemas = {
      management: getManagementSchema(),
      tenant: getTenantSchema(),
    };
  }

  /**
   * start orchestrates the application by starting it and returning a promise
   * when the server has started.
   *
   * @param parent the optional express application to bind the server to.
   */
  public async start(parent?: Express) {
    const port = this.config.get("port");

    // Ensure we have an app to bind to.
    parent = parent ? parent : this.parentApp;

    // Setup MongoDB.
    const mongo = await createMongoDB(config);

    // Setup Redis.
    const redis = createRedisClient(config);

    // Create the signing config.
    const signingConfig = createJWTSigningConfig(this.config);

    // Create the TenantCache.
<<<<<<< HEAD
    const tenantCache = new TenantCache(mongo, createRedisClient(config));
=======
    const tenantCache = new TenantCache(mongo, await createRedisClient(config));
>>>>>>> 685dbfd7

    // Prime the tenant cache so it'll be ready to serve now.
    await tenantCache.primeAll();

<<<<<<< HEAD
    // Create the Job Queue.
    const queue = createQueue({ config, mongo });

=======
>>>>>>> 685dbfd7
    // Create the Talk App, branching off from the parent app.
    const app: Express = await createApp({
      parent,
      queue,
      mongo,
      redis,
      config: this.config,
      schemas: this.schemas,
      signingConfig,
      tenantCache,
    });

    // Start the application and store the resulting http.Server.
    this.httpServer = await listenAndServe(app, port);

    // Setup the websocket servers on the new http.Server.
    attachSubscriptionHandlers(this.schemas, this.httpServer);

    logger.info({ port }, "now listening");
  }
}

export default Server;<|MERGE_RESOLUTION|>--- conflicted
+++ resolved
@@ -9,7 +9,6 @@
 import { createQueue } from "talk-server/services/queue";
 import TenantCache from "talk-server/services/tenant/cache";
 
-import TenantCache from "talk-server/services/tenant/cache";
 import { attachSubscriptionHandlers, createApp, listenAndServe } from "./app";
 import logger from "./logger";
 import { createMongoDB } from "./services/mongodb";
@@ -72,21 +71,14 @@
     const signingConfig = createJWTSigningConfig(this.config);
 
     // Create the TenantCache.
-<<<<<<< HEAD
     const tenantCache = new TenantCache(mongo, createRedisClient(config));
-=======
-    const tenantCache = new TenantCache(mongo, await createRedisClient(config));
->>>>>>> 685dbfd7
 
     // Prime the tenant cache so it'll be ready to serve now.
     await tenantCache.primeAll();
 
-<<<<<<< HEAD
     // Create the Job Queue.
     const queue = createQueue({ config, mongo });
 
-=======
->>>>>>> 685dbfd7
     // Create the Talk App, branching off from the parent app.
     const app: Express = await createApp({
       parent,
