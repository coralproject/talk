--- conflicted
+++ resolved
@@ -15,12 +15,8 @@
   withIOSSafariWidthWorkaround,
   withKeypressEvent,
   withLiveCommentCount,
-<<<<<<< HEAD
-  withPymStorage,
+  withPostMessageStorage,
   withRenderTargets,
-=======
-  withPostMessageStorage,
->>>>>>> 2e7a36c1
   withSetCommentID,
 } from "./decorators";
 import withRefreshAccessToken from "./decorators/withRefreshAccessToken";
@@ -85,8 +81,31 @@
       this.ready = true;
     });
 
-<<<<<<< HEAD
-=======
+    const query = stringifyQuery({
+      storyID: config.storyID,
+      storyURL: config.storyURL,
+      storyMode: config.storyMode,
+      commentID: config.commentID,
+      customCSSURL: config.customCSSURL,
+
+      // Add the version to the query string to ensure that every new version of
+      // the stream will cause stream pages to cache bust.
+      v: process.env.TALK_VERSION ? process.env.TALK_VERSION : "dev",
+
+      // Add the current date rounded to the nearest `this.expiry` to ensure
+      // that we cache bust. We already send `Cache-Control: no-store` but
+      // sometimes mobile browsers will not make the HTTP request when using the
+      // back button. This can be removed when we can reliably provide multiple
+      // versions of files via storage solutions.
+      ts:
+        Math.round(Date.now() / this.requestExpiryInterval) *
+        this.requestExpiryInterval,
+    });
+
+    // Compose the stream URL for the iframe.
+    const streamURL = ensureNoEndSlash(config.rootURL) + urls.embed.stream;
+    const url = `${streamURL}?${query}`;
+
     // Create the decorators that will be used by the controller.
     const decorators: ReadonlyArray<Decorator> = [
       withIOSSafariWidthWorkaround,
@@ -104,50 +123,6 @@
       }),
       withKeypressEvent,
       withRefreshAccessToken(config.refreshAccessToken),
-    ];
-
->>>>>>> 2e7a36c1
-    const query = stringifyQuery({
-      storyID: config.storyID,
-      storyURL: config.storyURL,
-      storyMode: config.storyMode,
-      commentID: config.commentID,
-      customCSSURL: config.customCSSURL,
-
-      // Add the version to the query string to ensure that every new version of
-      // the stream will cause stream pages to cache bust.
-      v: process.env.TALK_VERSION ? process.env.TALK_VERSION : "dev",
-
-      // Add the current date rounded to the nearest `this.expiry` to ensure
-      // that we cache bust. We already send `Cache-Control: no-store` but
-      // sometimes mobile browsers will not make the HTTP request when using the
-      // back button. This can be removed when we can reliably provide multiple
-      // versions of files via storage solutions.
-      ts:
-        Math.round(Date.now() / this.requestExpiryInterval) *
-        this.requestExpiryInterval,
-    });
-
-    // Compose the stream URL for the iframe.
-    const streamURL = ensureNoEndSlash(config.rootURL) + urls.embed.stream;
-    const url = `${streamURL}?${query}`;
-
-    // Create the decorators that will be used by the controller.
-    const decorators: ReadonlyArray<Decorator> = [
-      withIOSSafariWidthWorkaround,
-      withAutoHeight(!!config.amp),
-      withClickEvent,
-      withSetCommentID,
-      withEventEmitter(config.eventEmitter, config.enableDeprecatedEvents),
-      withLiveCommentCount(config.eventEmitter),
-      withPymStorage(coerceStorage("localStorage"), "localStorage"),
-      withPymStorage(coerceStorage("sessionStorage"), "sessionStorage"),
-      withConfig({
-        accessToken: config.accessToken,
-        bodyClassName: config.bodyClassName,
-      }),
-      withKeypressEvent,
-      withRefreshAccessToken(config.refreshAccessToken),
       withRenderTargets(url, config.id),
     ];
 
