import TIME from "coral-common/time";
import {
  GQLComment,
  GQLCOMMENT_STATUS,
  GQLDIGEST_FREQUENCY,
  GQLFEATURE_FLAG,
  GQLMODERATION_MODE,
  GQLSettings,
  GQLSite,
  GQLStory,
  GQLSTORY_MODE,
  GQLTAG,
  GQLTag,
  GQLUser,
  GQLUSER_ROLE,
  GQLUSER_STATUS,
} from "coral-framework/schema";
import {
  createFixture,
  createFixtures,
  denormalizeComment,
  denormalizeComments,
  denormalizeStories,
  denormalizeStory,
} from "coral-framework/testHelpers";
import { NULL_VALUE } from "coral-test/helpers/fixture";

export const settings = createFixture<GQLSettings>({
  id: "settings",
  moderation: GQLMODERATION_MODE.POST,
  memberBios: false,
  premodLinksEnable: false,
  live: {
    enabled: true,
    configurable: true,
  },
  communityGuidelines: {
    enabled: false,
    content: "",
  },
  disableCommenting: {
    enabled: false,
    message: "Commenting has been disabled",
  },
  closeCommenting: {
    auto: false,
    message: "Story is closed",
    timeout: 2 * TIME.WEEK,
  },
  organization: {
    name: "Acme Co",
    contactEmail: "acme@acme.co",
    url: "https://acme.co",
  },
  auth: {
    integrations: {
      facebook: {
        enabled: false,
        allowRegistration: true,
        redirectURL: "http://localhost/facebook",
        targetFilter: {
          stream: true,
        },
      },
      google: {
        enabled: false,
        allowRegistration: true,
        redirectURL: "http://localhost/google",
        targetFilter: {
          stream: true,
        },
      },
      oidc: {
        enabled: false,
        allowRegistration: true,
        redirectURL: "http://localhost/oidc",
        targetFilter: {
          stream: true,
        },
      },
      sso: {
        enabled: false,
        allowRegistration: true,
        targetFilter: {
          stream: true,
          admin: true,
        },
      },
      local: {
        enabled: true,
        allowRegistration: true,
        targetFilter: {
          stream: true,
        },
      },
    },
  },
  badges: {
    label: "Staff",
    adminLabel: "Staff",
    moderatorLabel: "Staff",
    staffLabel: "Staff",
    memberLabel: "Member",
  },
  reaction: {
    icon: "thumb_up",
    label: "Respect",
    labelActive: "Respected",
    sortLabel: "Most Respected",
  },
  charCount: {
    enabled: false,
  },
  accountFeatures: {
    downloadComments: true,
    changeUsername: true,
    deleteAccount: true,
  },
  media: {
    twitter: { enabled: false },
    youtube: { enabled: false },
    giphy: { enabled: false },
    external: { enabled: false },
  },
  multisite: false,
  featureFlags: [],
  rte: {
    enabled: true,
    strikethrough: false,
    spoiler: false,
    sarcasm: false,
  },
  flattenReplies: false,
});

export const site = createFixtures<GQLSite>([
  {
    name: "Test Site",
    id: "site-id",
    createdAt: "2018-05-06T18:24:00.000Z",
    allowedOrigins: ["http://test-site.com"],
    canModerate: true,
  },
  {
    name: "Second Site",
    id: "site-two",
    createdAt: "2018-05-06T18:24:00.000Z",
    allowedOrigins: ["http://second-site.com"],
    canModerate: true,
  },
]);

export const settingsWithoutLocalAuth = createFixture<GQLSettings>(
  {
    auth: {
      integrations: {
        local: {
          enabled: false,
        },
      },
    },
  },
  settings
);

export const settingsWithMultisite = createFixture<GQLSettings>(
  {
    multisite: true,
  },
  settings
);

export const settingsWithAlternateOldestFirstView = createFixture<GQLSettings>(
  {
    featureFlags: [GQLFEATURE_FLAG.ALTERNATE_OLDEST_FIRST_VIEW],
  },
  settings
);

export const baseUser = createFixture<GQLUser>({
  createdAt: "2018-02-06T18:24:00.000Z",
  id: "base-user",
  role: GQLUSER_ROLE.COMMENTER,
  badges: [],
  status: {
    current: [GQLUSER_STATUS.ACTIVE],
    ban: {
      active: false,
      history: [],
    },
    username: {
      history: [],
    },
    suspension: {
      active: false,
      until: null,
      history: [],
    },
    warning: {
      active: false,
      history: [],
    },
    premod: {
      active: false,
      history: [],
    },
    modMessage: {
      active: false,
      history: [],
    },
  },
  ignoredUsers: [],
  comments: {
    edges: [],
    pageInfo: {
      hasNextPage: false,
    },
  },
  mediaSettings: {
    unfurlEmbeds: false,
  },
  notifications: {
    onReply: false,
    onModeration: false,
    onStaffReplies: false,
    onFeatured: false,
    digestFrequency: GQLDIGEST_FREQUENCY.NONE,
  },
  ignoreable: true,
  profiles: [
    {
      __typename: "LocalProfile",
    },
  ],
  avatar: NULL_VALUE,
});

export const userWithModMessageHistory = createFixture<GQLUser>(
  {
    status: {
      warning: {
        active: true,
        history: [
          {
            active: true,
            createdBy: { id: "4d4e482f-24ce-44a7-8e2f-dbbb3c17cf52" },
            createdAt: "2021-10-20T13:54:23.549Z",
            message: "You have been warned",
          },
        ],
      },
      modMessage: {
        active: true,
        history: [
          {
            active: true,
            createdBy: { id: "4d4e482f-24ce-44a7-8e2f-dbbb3c17cf52" },
            createdAt: "2021-10-19T19:02:22.532Z",
            message: "first message",
          },
          {
            active: true,
            createdBy: { id: "4d4e482f-24ce-44a7-8e2f-dbbb3c17cf52" },
            createdAt: "2021-10-19T19:08:53.844Z",
            message:
              "This is a friendly reminder about our community guidelines.",
          },
        ],
      },
    },
  },
  baseUser
);

const yesterday = new Date();
yesterday.setDate(yesterday.getDate() - 1);
const weekago = new Date();
weekago.setDate(yesterday.getDate() - 7);

export const userWithNewUsername = createFixture<GQLUser>(
  {
    id: "new-user",
    username: "u_original",
    role: GQLUSER_ROLE.COMMENTER,
    status: {
      current: [GQLUSER_STATUS.ACTIVE],
      username: {
        history: [
          {
            username: "u_original",
            createdAt: `${yesterday.toISOString()}`,
            createdBy: { id: "new-user" },
          },
        ],
      },
    },
  },
  baseUser
);

export const userWithChangedUsername = createFixture<GQLUser>(
  {
    id: "changed-user",
    username: "u_changed",
    role: GQLUSER_ROLE.COMMENTER,
    status: {
      current: [GQLUSER_STATUS.ACTIVE],
      username: {
        history: [
          {
            username: "original",
            createdAt: weekago.toISOString(),
            createdBy: { id: "changed-user" },
          },
          {
            username: "u_changed",
            createdAt: yesterday.toISOString(),
            createdBy: { id: "changed-user" },
          },
        ],
      },
    },
  },
  baseUser
);

export const userWithEmail = createFixture<GQLUser>(
  {
    id: "email-user",
    email: "used-email@email.com",
  },
  baseUser
);

export const member = createFixture<GQLUser>({
  id: "member-user",
  username: "member",
  role: GQLUSER_ROLE.MEMBER,
});

export const commenters = createFixtures<GQLUser>(
  [
    {
      id: "user-0",
      username: "Markus",
      role: GQLUSER_ROLE.COMMENTER,
    },
    {
      id: "user-1",
      username: "Lukas",
      role: GQLUSER_ROLE.COMMENTER,
    },
    {
      id: "user-2",
      username: "Isabelle",
      role: GQLUSER_ROLE.COMMENTER,
    },
    {
      id: "user-3",
      username: "Markus",
      role: GQLUSER_ROLE.COMMENTER,
    },
  ],
  baseUser
);

export const baseStory = createFixture<GQLStory>({
  id: "story-0",
  metadata: {
    title: "title",
  },
  url: "https://www.test.com/story-0",
  isClosed: false,
  isArchiving: false,
  isArchived: false,
  comments: {
    edges: [],
    pageInfo: {
      hasNextPage: false,
    },
  },
  commentCounts: {
    totalPublished: 0,
    tags: {
      FEATURED: 0,
      UNANSWERED: 0,
      REVIEW: 0,
      QUESTION: 0,
    },
  },
  settings: {
    moderation: GQLMODERATION_MODE.POST,
    premodLinksEnable: false,
    messageBox: {
      enabled: false,
    },
    live: {
      enabled: true,
      configurable: true,
    },
    mode: GQLSTORY_MODE.COMMENTS,
    experts: [],
  },
  canModerate: true,
  site: site[0],
});

export const baseComment = createFixture<GQLComment>({
  author: commenters[0],
  body: "Comment Body",
  revision: {
    id: "revision-0",
    media: NULL_VALUE,
  },
  status: GQLCOMMENT_STATUS.NONE,
  createdAt: "2018-07-06T18:24:00.000Z",
  replies: { edges: [], pageInfo: { endCursor: null, hasNextPage: false } },
  replyCount: 0,
  rating: NULL_VALUE,
  editing: {
    edited: false,
    editableUntil: "2018-07-06T18:24:30.000Z",
  },
  actionCounts: {
    reaction: {
      total: 0,
    },
  },
  site: { id: "site-0" },
  story: baseStory,
  parent: NULL_VALUE,
  viewerActionPresence: { reaction: false, dontAgree: false, flag: false },
  tags: [],
  deleted: NULL_VALUE,
  reactions: { edges: [], pageInfo: { endCursor: null, hasNextPage: false } },
  seen: false,
  canReply: true,
  allChildComments: {
    edges: [],
    pageInfo: { endCursor: null, hasNextPage: false },
  },
});

export const comments = denormalizeComments(
  createFixtures<GQLComment>(
    [
      {
        id: "comment-0",
        author: commenters[0],
        body: "Joining Too",
      },
      {
        id: "comment-1",
        author: commenters[1],
        body: "What's up?",
      },
      {
        id: "comment-2",
        author: commenters[2],
        body: "Hey!",
      },
      {
        id: "comment-3",
        author: commenters[2],
        body: "Comment Body 3",
      },
      {
        id: "comment-4",
        author: commenters[2],
        body: "Comment Body 4",
      },
      {
        id: "comment-5",
        author: commenters[2],
        body: "Comment Body 5",
      },
      {
        id: "comment-6",
        author: commenters[2],
        body: "Comment Body 5",
      },
      {
        id: "comment-7",
        author: commenters[2],
        body: "Comment Body 5",
      },
      {
        id: "comment-8",
        author: commenters[2],
        body: "Comment Body 5",
      },
      {
        id: "comment-9",
        author: commenters[2],
        body: "Comment Body 5",
      },
      {
        id: "comment-10",
        author: commenters[2],
        body: "Comment Body 5",
      },
      {
        id: "comment-11",
        author: commenters[2],
        body: "Comment Body 5",
      },
      {
        id: "comment-12",
        author: commenters[2],
        body: "Comment Body 5",
      },
      {
        id: "comment-13",
        author: commenters[2],
        body: "Comment Body 5",
      },
      {
        id: "comment-14",
        author: commenters[2],
        body: "Comment Body 5",
      },
      {
        id: "comment-15",
        author: commenters[2],
        body: "Comment Body 5",
      },
      {
        id: "comment-16",
        author: commenters[2],
        body: "Comment Body 5",
      },
      {
        id: "comment-17",
        author: commenters[2],
        body: "Comment Body 5",
      },
      {
        id: "comment-18",
        author: commenters[2],
        body: "Comment Body 5",
      },
      {
        id: "comment-19",
        author: commenters[2],
        body: "Comment Body 5",
      },
      {
        id: "comment-20",
        author: commenters[2],
        body: "Comment Body 5",
      },
      {
        id: "comment-21",
        author: commenters[2],
        body: "Comment Body 5",
      },
    ],
    baseComment
  )
);

export const commentFromMember = denormalizeComment(
  createFixture<GQLComment>(
    {
      id: "comment-from-member",
      author: member,
      body: "I like gogurt.",
      tags: [
        {
          code: GQLTAG.MEMBER,
        },
      ],
    },
    baseComment
  )
);

export const commentWithReplies = denormalizeComment(
  createFixture<GQLComment>(
    {
      id: "comment-with-replies",
      author: commenters[0],
      body: "I like yoghurt",
      replies: {
        edges: [
          { node: comments[3], cursor: comments[3].createdAt },
          { node: comments[4], cursor: comments[4].createdAt },
        ],
        pageInfo: {
          hasNextPage: false,
        },
      },
      replyCount: 2,
    },
    baseComment
  )
);

export const commentWithDeepReplies = denormalizeComment(
  createFixture<GQLComment>(
    {
      id: "comment-with-deep-replies",
      author: commenters[0],
      body: "I like yoghurt",
      replies: {
        edges: [
          { node: commentWithReplies, cursor: commentWithReplies.createdAt },
          { node: comments[5], cursor: comments[5].createdAt },
        ],
        pageInfo: {
          hasNextPage: false,
        },
      },
      replyCount: 2,
    },
    baseComment
  )
);

export const featuredTag = createFixture<GQLTag>({
  code: GQLTAG.FEATURED,
  createdAt: "2015-02-06T18:24:00.000Z",
});

export const commentWithDeepestReplies = denormalizeComment(
  createFixture<GQLComment>({
    ...baseComment,
    id: "comment-with-deepest-replies",
    body: "body 0",
    replyCount: 1,
    replies: {
      ...baseComment.replies,
      edges: [
        {
          cursor: baseComment.createdAt,
          node: {
            ...baseComment,
            id: "comment-with-deepest-replies-1",
            body: "body 1",
            replyCount: 1,
            replies: {
              ...baseComment.replies,
              edges: [
                {
                  cursor: baseComment.createdAt,
                  node: {
                    ...baseComment,
                    id: "comment-with-deepest-replies-2",
                    body: "body 2",
                    replyCount: 1,
                    replies: {
                      ...baseComment.replies,
                      edges: [
                        {
                          cursor: baseComment.createdAt,
                          node: {
                            ...baseComment,
                            id: "comment-with-deepest-replies-3",
                            body: "body 3",
                            replyCount: 0,
                            replies: {
                              ...baseComment.replies,
                              edges: [
                                {
                                  cursor: baseComment.createdAt,
                                  node: {
                                    ...baseComment,
                                    id: "comment-with-deepest-replies-4",
                                    body: "body 4",
                                    replyCount: 1,
                                    replies: {
                                      ...baseComment.replies,
                                      edges: [
                                        {
                                          cursor: baseComment.createdAt,
                                          node: {
                                            ...baseComment,
                                            id:
                                              "comment-with-deepest-replies-5",
                                            body: "body 5",
                                            replyCount: 1,
                                            replies: {
                                              ...baseComment.replies,
                                              edges: [
                                                {
                                                  cursor: baseComment.createdAt,
                                                  node: {
                                                    ...baseComment,
                                                    id:
                                                      "comment-with-deepest-replies-6",
                                                    body: "body 6",
                                                    replyCount: 1,
                                                    replies: {
                                                      ...baseComment.replies,
                                                      edges: [
                                                        {
                                                          cursor:
                                                            baseComment.createdAt,
                                                          node: {
                                                            ...baseComment,
                                                            id:
                                                              "comment-with-deepest-replies-7",
                                                            body: "body 7",
                                                            replyCount: 1,
                                                            replies: {
                                                              ...baseComment.replies,
<<<<<<< HEAD
                                                              edges: [],
=======
                                                              edges: [
                                                                {
                                                                  cursor:
                                                                    baseComment.createdAt,
                                                                  node: {
                                                                    ...baseComment,
                                                                    id: "my-comment-8",
                                                                    body: "body 8",
                                                                    replyCount: 0,
                                                                    replies: {
                                                                      ...baseComment.replies,
                                                                      edges: [],
                                                                    },
                                                                  },
                                                                },
                                                              ],
>>>>>>> f3540bf4
                                                            },
                                                          },
                                                        },
                                                      ],
                                                    },
                                                  },
                                                },
                                              ],
                                            },
                                          },
                                        },
                                      ],
                                    },
                                  },
                                },
                              ],
                            },
                          },
                        },
                      ],
                    },
                  },
                },
              ],
            },
          },
        },
      ],
    },
  })
);

export const moderators = createFixtures<GQLUser>(
  [
    {
      id: "me-as-moderator",
      username: "Moderator",
      role: GQLUSER_ROLE.MODERATOR,
      ignoreable: false,
    },
    {
      id: "site-moderator",
      username: "Site Moderator",
      role: GQLUSER_ROLE.MODERATOR,
      ignoreable: false,
      moderationScopes: {
        scoped: true,
        sites: [site[0]],
      },
    },
  ],
  baseUser
);

export const commentFromModerator = denormalizeComment(
  createFixture<GQLComment>(
    {
      id: "comment-from-moderator",
      author: moderators[0],
      body: "Stop all that cussing!",
      tags: [
        {
          code: GQLTAG.MODERATOR,
        },
      ],
    },
    baseComment
  )
);

export const commentsFromStaff = denormalizeComments(
  createFixtures<GQLComment>(
    [
      {
        id: "comment-from-staff-0",
        author: moderators[0],
        body: "Joining Too",
        tags: [{ code: GQLTAG.STAFF }],
      },
    ],
    baseComment
  )
);

export const stories = denormalizeStories(
  createFixtures<GQLStory>(
    [
      {
        id: "story-1",
        url: "http://localhost/stories/story-1",
        comments: {
          edges: [
            { node: comments[0], cursor: comments[0].createdAt },
            { node: comments[1], cursor: comments[1].createdAt },
          ],
        },
      },
      {
        id: "story-2",
        url: "http://localhost/stories/story-2",
        comments: {
          edges: [
            { node: comments[2], cursor: comments[2].createdAt },
            { node: comments[3], cursor: comments[3].createdAt },
          ],
        },
      },
      {
        id: "story-3",
        url: "http://localhost/stories/story-3",
        comments: {
          edges: [
            { node: comments[0], cursor: comments[0].createdAt },
            {
              node: commentsFromStaff[0],
              cursor: commentsFromStaff[0].createdAt,
            },
          ],
        },
      },
    ],
    baseStory
  )
);

export const storyWithNoComments = denormalizeStory(
  createFixture<GQLStory>(
    {
      id: "story-with-no-comments",
      url: "http://localhost/stories/story-with-no-comments",
      comments: {
        edges: [],
        pageInfo: {
          hasNextPage: false,
        },
      },
    },
    baseStory
  )
);

export const storyWithFeaturedComments = denormalizeStory(
  createFixture<GQLStory>(
    {
      id: "story-with-featured-comments",
      url: "http://localhost/stories/story-with-featured-comments",
      comments: {
        edges: [
          {
            node: { ...comments[0], tags: [featuredTag] },
            cursor: comments[0].createdAt,
          },
          {
            node: { ...comments[1], tags: [featuredTag] },
            cursor: comments[1].createdAt,
          },
        ],
        pageInfo: {
          hasNextPage: false,
        },
      },
    },
    baseStory
  )
);

export const storyQAMode = createFixture<GQLStory>(
  {
    settings: {
      mode: GQLSTORY_MODE.QA,
    },
  },
  baseStory
);

export const storyWithAnsweredComments = denormalizeStory(
  createFixture<GQLStory>(
    {
      id: "story-with-answered-comments",
      url: "http://localhost/stories/story-with-answered-comments",
      comments: {
        edges: [
          {
            node: { ...comments[0], tags: [featuredTag] },
            cursor: comments[0].createdAt,
          },
          {
            node: { ...comments[1], tags: [featuredTag] },
            cursor: comments[1].createdAt,
          },
        ],
        pageInfo: {
          hasNextPage: false,
        },
      },
    },
    storyQAMode
  )
);

export const storyWithReplies = denormalizeStory(
  createFixture<GQLStory>(
    {
      id: "story-with-replies",
      url: "http://localhost/stories/story-with-replies",
      comments: {
        edges: [
          { node: comments[0], cursor: comments[0].createdAt },
          { node: commentWithReplies, cursor: commentWithReplies.createdAt },
        ],
        pageInfo: {
          hasNextPage: false,
        },
      },
    },
    baseStory
  )
);

export const storyWithDeepReplies = denormalizeStory(
  createFixture<GQLStory>(
    {
      id: "story-with-deep-replies",
      url: "http://localhost/stories/story-with-replies",
      comments: {
        edges: [
          { node: comments[0], cursor: comments[0].createdAt },
          {
            node: commentWithDeepReplies,
            cursor: commentWithDeepReplies.createdAt,
          },
        ],
        pageInfo: {
          hasNextPage: false,
        },
      },
    },
    baseStory
  )
);

export const storyWithDeepestReplies = denormalizeStory(
  createFixture<GQLStory>(
    {
      id: "story-with-deepest-replies",
      url: "http://localhost/stories/story-with-replies",
      comments: {
        edges: [
          {
            node: commentWithDeepestReplies,
            cursor: commentWithDeepestReplies.createdAt,
          },
        ],
        pageInfo: {
          hasNextPage: false,
        },
      },
    },
    baseStory
  )
);

export const replyableComment: GQLComment = {
  ...comments[0],
  author: {
    ...comments[0].author!,
    username: "replyable comment author",
  },
  canReply: true,
};

export const rejectedComment: GQLComment = {
  ...comments[1],
  author: {
    ...comments[1].author!,
    username: "rejected comment author",
  },
  status: GQLCOMMENT_STATUS.REJECTED,
};

export const unrepliableComment: GQLComment = {
  ...comments[2],
  author: {
    ...comments[2].author!,
    username: "unrepliable comment author",
  },
  canReply: false,
};

export const commentWithRejectedReply: GQLComment = denormalizeComment(
  createFixture<GQLComment>({
    ...replyableComment,
    replies: {
      nodes: [rejectedComment],
      pageInfo: { hasNextPage: false, hasPreviousPage: false },
      edges: [
        {
          cursor: "cursor",
          node: {
            ...rejectedComment,
            replies: {
              edges: [
                {
                  cursor: "cursor",
                  node: unrepliableComment,
                },
              ],
              nodes: [rejectedComment],
              pageInfo: { hasNextPage: false, hasPreviousPage: false },
            },
          },
        },
      ],
    },
  })
);

export const storyWithOnlyStaffComments = denormalizeStory(
  createFixture<GQLStory>(
    {
      id: "story-with-only-staff-comments",
      url: "http://localhost/stories/story-with-only-staff-comments",
      comments: {
        edges: [
          {
            node: commentsFromStaff[0],
            cursor: commentsFromStaff[0].createdAt,
          },
        ],
        pageInfo: {
          hasNextPage: false,
        },
      },
    },
    baseStory
  )
);

export const viewerWithComments = createFixture<GQLUser>(
  {
    id: "me-with-comments",
    username: "Markus",
    role: GQLUSER_ROLE.COMMENTER,
    comments: {
      edges: [
        {
          node: { ...stories[0].comments.edges[0].node, story: stories[0] },
          cursor: comments[0].createdAt,
        },
        {
          node: { ...stories[1].comments.edges[0].node, story: stories[1] },
          cursor: comments[1].createdAt,
        },
      ],
      pageInfo: {
        hasNextPage: false,
      },
    },
  },
  baseUser
);

/**
 * viewerPassive is a viewer who has not participated in any story.
 */
export const viewerPassive = createFixture<GQLUser>(
  {
    id: "viewer-passive",
    username: "Passivo",
    role: GQLUSER_ROLE.COMMENTER,
  },
  baseUser
);<|MERGE_RESOLUTION|>--- conflicted
+++ resolved
@@ -675,8 +675,7 @@
                                           cursor: baseComment.createdAt,
                                           node: {
                                             ...baseComment,
-                                            id:
-                                              "comment-with-deepest-replies-5",
+                                            id: "comment-with-deepest-replies-5",
                                             body: "body 5",
                                             replyCount: 1,
                                             replies: {
@@ -686,8 +685,7 @@
                                                   cursor: baseComment.createdAt,
                                                   node: {
                                                     ...baseComment,
-                                                    id:
-                                                      "comment-with-deepest-replies-6",
+                                                    id: "comment-with-deepest-replies-6",
                                                     body: "body 6",
                                                     replyCount: 1,
                                                     replies: {
@@ -698,32 +696,12 @@
                                                             baseComment.createdAt,
                                                           node: {
                                                             ...baseComment,
-                                                            id:
-                                                              "comment-with-deepest-replies-7",
+                                                            id: "comment-with-deepest-replies-7",
                                                             body: "body 7",
                                                             replyCount: 1,
                                                             replies: {
                                                               ...baseComment.replies,
-<<<<<<< HEAD
                                                               edges: [],
-=======
-                                                              edges: [
-                                                                {
-                                                                  cursor:
-                                                                    baseComment.createdAt,
-                                                                  node: {
-                                                                    ...baseComment,
-                                                                    id: "my-comment-8",
-                                                                    body: "body 8",
-                                                                    replyCount: 0,
-                                                                    replies: {
-                                                                      ...baseComment.replies,
-                                                                      edges: [],
-                                                                    },
-                                                                  },
-                                                                },
-                                                              ],
->>>>>>> f3540bf4
                                                             },
                                                           },
                                                         },
