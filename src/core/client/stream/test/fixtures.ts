--- conflicted
+++ resolved
@@ -74,36 +74,6 @@
     id: "comment-5",
     author: users[2],
     body: "Comment Body 5",
-<<<<<<< HEAD
-    createdAt: "2018-07-06T18:14:00.000Z",
-    replies: { edges: [], pageInfo: { endCursor: null, hasNextPage: false } },
-    replyCount: 0,
-    editing: {
-      edited: false,
-      editableUntil: "2018-07-06T18:14:30.000Z",
-    },
-  },
-];
-
-export const assets = [
-  {
-    id: "asset-1",
-    url: "http://localhost/assets/asset-1",
-    isClosed: false,
-    commentCounts: {
-      totalVisible: 2,
-    },
-    comments: {
-      edges: [
-        { node: comments[0], cursor: comments[0].createdAt },
-        { node: comments[1], cursor: comments[1].createdAt },
-      ],
-      pageInfo: {
-        hasNextPage: false,
-      },
-    },
-=======
->>>>>>> 64487728
   },
 ];
 
@@ -139,52 +109,6 @@
     },
   },
   replyCount: 2,
-<<<<<<< HEAD
-  editing: {
-    edited: false,
-    editableUntil: "2018-07-06T18:24:30.000Z",
-  },
-};
-
-export const assetWithReplies = {
-  id: "asset-with-replies",
-  url: "http://localhost/assets/asset-with-replies",
-  isClosed: false,
-  comments: {
-    edges: [
-      { node: comments[0], cursor: comments[0].createdAt },
-      { node: commentWithReplies, cursor: commentWithReplies.createdAt },
-    ],
-    pageInfo: {
-      hasNextPage: false,
-    },
-  },
-  commentCounts: {
-    totalVisible: 1,
-  },
-};
-
-export const assetWithDeepReplies = {
-  id: "asset-with-deep-replies",
-  url: "http://localhost/assets/asset-with-replies",
-  isClosed: false,
-  comments: {
-    edges: [
-      { node: comments[0], cursor: comments[0].createdAt },
-      {
-        node: commentWithDeepReplies,
-        cursor: commentWithDeepReplies.createdAt,
-      },
-    ],
-    pageInfo: {
-      hasNextPage: false,
-    },
-  },
-  commentCounts: {
-    totalVisible: 1,
-  },
-=======
->>>>>>> 64487728
 };
 
 export const commentWithDeepestReplies = {
@@ -291,6 +215,9 @@
       hasNextPage: false,
     },
   },
+  commentCounts: {
+    totalVisible: 0,
+  },
 };
 
 export const assets = [
@@ -307,6 +234,9 @@
         hasNextPage: false,
       },
     },
+    commentCounts: {
+      totalVisible: 2,
+    },
   },
 ];
 
@@ -323,6 +253,9 @@
       hasNextPage: false,
     },
   },
+  commentCounts: {
+    totalVisible: 2,
+  },
 };
 
 export const assetWithDeepReplies = {
@@ -341,6 +274,9 @@
       hasNextPage: false,
     },
   },
+  commentCounts: {
+    totalVisible: 2,
+  },
 };
 
 export const assetWithDeepestReplies = {
