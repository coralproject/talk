--- conflicted
+++ resolved
@@ -115,21 +115,17 @@
   createdAt: "2018-02-06T18:24:00.000Z",
   status: {
     current: [GQLUSER_STATUS.ACTIVE],
-<<<<<<< HEAD
     ban: {
       active: false,
-=======
+      history: [],
+    },
     username: {
->>>>>>> 635e740f
       history: [],
     },
     suspension: {
       active: false,
-<<<<<<< HEAD
       until: null,
       history: [],
-=======
->>>>>>> 635e740f
     },
   },
   ignoredUsers: [],
