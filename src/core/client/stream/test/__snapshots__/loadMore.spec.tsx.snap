--- conflicted
+++ resolved
@@ -152,47 +152,35 @@
           className="Indent-root"
         >
           <div
-<<<<<<< HEAD
-            className="Flex-root Comment-topBar Flex-flex Flex-justifySpaceBetween Flex-directionRow"
-          >
-            <div
-              className="Flex-root Flex-flex Flex-halfItemGutter Flex-alignBaseline Flex-directionColumn"
-=======
             className="Comment-root"
             role="article"
           >
             <div
-              className="Flex-root Comment-topBar Flex-flex Flex-halfItemGutter Flex-alignBaseline Flex-directionColumn"
->>>>>>> 26b59fc1
-            >
-              <span
-                className="Typography-root Typography-heading3 Typography-colorTextPrimary Username-root"
-              >
-                Markus
-              </span>
-              <time
-                className="Timestamp-root RelativeTime-root"
-                dateTime="2018-07-06T18:24:00.000Z"
-                title="2018-07-06T18:24:00.000Z"
-              >
-                2018-07-06T18:24:00.000Z
-              </time>
-            </div>
-<<<<<<< HEAD
-          </div>
-          <div
-            className="HTMLContent-root"
-            dangerouslySetInnerHTML={
-              Object {
-                "__html": "Joining Too",
-=======
+              className="Flex-root Comment-topBar Flex-flex Flex-justifySpaceBetween Flex-directionRow"
+            >
+              <div
+                className="Flex-root Flex-flex Flex-halfItemGutter Flex-alignBaseline Flex-directionColumn"
+              >
+                <span
+                  className="Typography-root Typography-heading3 Typography-colorTextPrimary Username-root"
+                >
+                  Markus
+                </span>
+                <time
+                  className="Timestamp-root RelativeTime-root"
+                  dateTime="2018-07-06T18:24:00.000Z"
+                  title="2018-07-06T18:24:00.000Z"
+                >
+                  2018-07-06T18:24:00.000Z
+                </time>
+              </div>
+            </div>
             <div
               className="HTMLContent-root"
               dangerouslySetInnerHTML={
                 Object {
                   "__html": "Joining Too",
                 }
->>>>>>> 26b59fc1
               }
             />
             <div
@@ -225,47 +213,35 @@
           className="Indent-root"
         >
           <div
-<<<<<<< HEAD
-            className="Flex-root Comment-topBar Flex-flex Flex-justifySpaceBetween Flex-directionRow"
-          >
-            <div
-              className="Flex-root Flex-flex Flex-halfItemGutter Flex-alignBaseline Flex-directionColumn"
-=======
             className="Comment-root"
             role="article"
           >
             <div
-              className="Flex-root Comment-topBar Flex-flex Flex-halfItemGutter Flex-alignBaseline Flex-directionColumn"
->>>>>>> 26b59fc1
-            >
-              <span
-                className="Typography-root Typography-heading3 Typography-colorTextPrimary Username-root"
-              >
-                Lukas
-              </span>
-              <time
-                className="Timestamp-root RelativeTime-root"
-                dateTime="2018-07-06T18:20:00.000Z"
-                title="2018-07-06T18:20:00.000Z"
-              >
-                2018-07-06T18:20:00.000Z
-              </time>
-            </div>
-<<<<<<< HEAD
-          </div>
-          <div
-            className="HTMLContent-root"
-            dangerouslySetInnerHTML={
-              Object {
-                "__html": "What's up?",
-=======
+              className="Flex-root Comment-topBar Flex-flex Flex-justifySpaceBetween Flex-directionRow"
+            >
+              <div
+                className="Flex-root Flex-flex Flex-halfItemGutter Flex-alignBaseline Flex-directionColumn"
+              >
+                <span
+                  className="Typography-root Typography-heading3 Typography-colorTextPrimary Username-root"
+                >
+                  Lukas
+                </span>
+                <time
+                  className="Timestamp-root RelativeTime-root"
+                  dateTime="2018-07-06T18:20:00.000Z"
+                  title="2018-07-06T18:20:00.000Z"
+                >
+                  2018-07-06T18:20:00.000Z
+                </time>
+              </div>
+            </div>
             <div
               className="HTMLContent-root"
               dangerouslySetInnerHTML={
                 Object {
                   "__html": "What's up?",
                 }
->>>>>>> 26b59fc1
               }
             />
             <div
@@ -298,47 +274,35 @@
           className="Indent-root"
         >
           <div
-<<<<<<< HEAD
-            className="Flex-root Comment-topBar Flex-flex Flex-justifySpaceBetween Flex-directionRow"
-          >
-            <div
-              className="Flex-root Flex-flex Flex-halfItemGutter Flex-alignBaseline Flex-directionColumn"
-=======
             className="Comment-root"
             role="article"
           >
             <div
-              className="Flex-root Comment-topBar Flex-flex Flex-halfItemGutter Flex-alignBaseline Flex-directionColumn"
->>>>>>> 26b59fc1
-            >
-              <span
-                className="Typography-root Typography-heading3 Typography-colorTextPrimary Username-root"
-              >
-                Isabelle
-              </span>
-              <time
-                className="Timestamp-root RelativeTime-root"
-                dateTime="2018-07-06T18:14:00.000Z"
-                title="2018-07-06T18:14:00.000Z"
-              >
-                2018-07-06T18:14:00.000Z
-              </time>
-            </div>
-<<<<<<< HEAD
-          </div>
-          <div
-            className="HTMLContent-root"
-            dangerouslySetInnerHTML={
-              Object {
-                "__html": "Hey!",
-=======
+              className="Flex-root Comment-topBar Flex-flex Flex-justifySpaceBetween Flex-directionRow"
+            >
+              <div
+                className="Flex-root Flex-flex Flex-halfItemGutter Flex-alignBaseline Flex-directionColumn"
+              >
+                <span
+                  className="Typography-root Typography-heading3 Typography-colorTextPrimary Username-root"
+                >
+                  Isabelle
+                </span>
+                <time
+                  className="Timestamp-root RelativeTime-root"
+                  dateTime="2018-07-06T18:14:00.000Z"
+                  title="2018-07-06T18:14:00.000Z"
+                >
+                  2018-07-06T18:14:00.000Z
+                </time>
+              </div>
+            </div>
             <div
               className="HTMLContent-root"
               dangerouslySetInnerHTML={
                 Object {
                   "__html": "Hey!",
                 }
->>>>>>> 26b59fc1
               }
             />
             <div
@@ -521,47 +485,35 @@
           className="Indent-root"
         >
           <div
-<<<<<<< HEAD
-            className="Flex-root Comment-topBar Flex-flex Flex-justifySpaceBetween Flex-directionRow"
-          >
-            <div
-              className="Flex-root Flex-flex Flex-halfItemGutter Flex-alignBaseline Flex-directionColumn"
-=======
             className="Comment-root"
             role="article"
           >
             <div
-              className="Flex-root Comment-topBar Flex-flex Flex-halfItemGutter Flex-alignBaseline Flex-directionColumn"
->>>>>>> 26b59fc1
-            >
-              <span
-                className="Typography-root Typography-heading3 Typography-colorTextPrimary Username-root"
-              >
-                Markus
-              </span>
-              <time
-                className="Timestamp-root RelativeTime-root"
-                dateTime="2018-07-06T18:24:00.000Z"
-                title="2018-07-06T18:24:00.000Z"
-              >
-                2018-07-06T18:24:00.000Z
-              </time>
-            </div>
-<<<<<<< HEAD
-          </div>
-          <div
-            className="HTMLContent-root"
-            dangerouslySetInnerHTML={
-              Object {
-                "__html": "Joining Too",
-=======
+              className="Flex-root Comment-topBar Flex-flex Flex-justifySpaceBetween Flex-directionRow"
+            >
+              <div
+                className="Flex-root Flex-flex Flex-halfItemGutter Flex-alignBaseline Flex-directionColumn"
+              >
+                <span
+                  className="Typography-root Typography-heading3 Typography-colorTextPrimary Username-root"
+                >
+                  Markus
+                </span>
+                <time
+                  className="Timestamp-root RelativeTime-root"
+                  dateTime="2018-07-06T18:24:00.000Z"
+                  title="2018-07-06T18:24:00.000Z"
+                >
+                  2018-07-06T18:24:00.000Z
+                </time>
+              </div>
+            </div>
             <div
               className="HTMLContent-root"
               dangerouslySetInnerHTML={
                 Object {
                   "__html": "Joining Too",
                 }
->>>>>>> 26b59fc1
               }
             />
             <div
@@ -594,47 +546,35 @@
           className="Indent-root"
         >
           <div
-<<<<<<< HEAD
-            className="Flex-root Comment-topBar Flex-flex Flex-justifySpaceBetween Flex-directionRow"
-          >
-            <div
-              className="Flex-root Flex-flex Flex-halfItemGutter Flex-alignBaseline Flex-directionColumn"
-=======
             className="Comment-root"
             role="article"
           >
             <div
-              className="Flex-root Comment-topBar Flex-flex Flex-halfItemGutter Flex-alignBaseline Flex-directionColumn"
->>>>>>> 26b59fc1
-            >
-              <span
-                className="Typography-root Typography-heading3 Typography-colorTextPrimary Username-root"
-              >
-                Lukas
-              </span>
-              <time
-                className="Timestamp-root RelativeTime-root"
-                dateTime="2018-07-06T18:20:00.000Z"
-                title="2018-07-06T18:20:00.000Z"
-              >
-                2018-07-06T18:20:00.000Z
-              </time>
-            </div>
-<<<<<<< HEAD
-          </div>
-          <div
-            className="HTMLContent-root"
-            dangerouslySetInnerHTML={
-              Object {
-                "__html": "What's up?",
-=======
+              className="Flex-root Comment-topBar Flex-flex Flex-justifySpaceBetween Flex-directionRow"
+            >
+              <div
+                className="Flex-root Flex-flex Flex-halfItemGutter Flex-alignBaseline Flex-directionColumn"
+              >
+                <span
+                  className="Typography-root Typography-heading3 Typography-colorTextPrimary Username-root"
+                >
+                  Lukas
+                </span>
+                <time
+                  className="Timestamp-root RelativeTime-root"
+                  dateTime="2018-07-06T18:20:00.000Z"
+                  title="2018-07-06T18:20:00.000Z"
+                >
+                  2018-07-06T18:20:00.000Z
+                </time>
+              </div>
+            </div>
             <div
               className="HTMLContent-root"
               dangerouslySetInnerHTML={
                 Object {
                   "__html": "What's up?",
                 }
->>>>>>> 26b59fc1
               }
             />
             <div
