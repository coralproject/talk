--- conflicted
+++ resolved
@@ -191,47 +191,35 @@
           className="Indent-root"
         >
           <div
-<<<<<<< HEAD
-            className="Flex-root Comment-topBar Flex-flex Flex-justifySpaceBetween Flex-directionRow"
-          >
-            <div
-              className="Flex-root Flex-flex Flex-halfItemGutter Flex-alignBaseline Flex-directionColumn"
-=======
             className="Comment-root"
             role="article"
           >
             <div
-              className="Flex-root Comment-topBar Flex-flex Flex-halfItemGutter Flex-alignBaseline Flex-directionColumn"
->>>>>>> 26b59fc1
-            >
-              <span
-                className="Typography-root Typography-heading3 Typography-colorTextPrimary Username-root"
-              >
-                Markus
-              </span>
-              <time
-                className="Timestamp-root RelativeTime-root"
-                dateTime="2018-07-06T18:24:00.000Z"
-                title="2018-07-06T18:24:00.000Z"
-              >
-                2018-07-06T18:24:00.000Z
-              </time>
-            </div>
-<<<<<<< HEAD
-          </div>
-          <div
-            className="HTMLContent-root"
-            dangerouslySetInnerHTML={
-              Object {
-                "__html": "Joining Too",
-=======
+              className="Flex-root Comment-topBar Flex-flex Flex-justifySpaceBetween Flex-directionRow"
+            >
+              <div
+                className="Flex-root Flex-flex Flex-halfItemGutter Flex-alignBaseline Flex-directionColumn"
+              >
+                <span
+                  className="Typography-root Typography-heading3 Typography-colorTextPrimary Username-root"
+                >
+                  Markus
+                </span>
+                <time
+                  className="Timestamp-root RelativeTime-root"
+                  dateTime="2018-07-06T18:24:00.000Z"
+                  title="2018-07-06T18:24:00.000Z"
+                >
+                  2018-07-06T18:24:00.000Z
+                </time>
+              </div>
+            </div>
             <div
               className="HTMLContent-root"
               dangerouslySetInnerHTML={
                 Object {
                   "__html": "Joining Too",
                 }
->>>>>>> 26b59fc1
               }
             />
             <div
@@ -391,47 +379,35 @@
           className="Indent-root"
         >
           <div
-<<<<<<< HEAD
-            className="Flex-root Comment-topBar Flex-flex Flex-justifySpaceBetween Flex-directionRow"
-          >
-            <div
-              className="Flex-root Flex-flex Flex-halfItemGutter Flex-alignBaseline Flex-directionColumn"
-=======
             className="Comment-root"
             role="article"
           >
             <div
-              className="Flex-root Comment-topBar Flex-flex Flex-halfItemGutter Flex-alignBaseline Flex-directionColumn"
->>>>>>> 26b59fc1
-            >
-              <span
-                className="Typography-root Typography-heading3 Typography-colorTextPrimary Username-root"
-              >
-                Lukas
-              </span>
-              <time
-                className="Timestamp-root RelativeTime-root"
-                dateTime="2018-07-06T18:20:00.000Z"
-                title="2018-07-06T18:20:00.000Z"
-              >
-                2018-07-06T18:20:00.000Z
-              </time>
-            </div>
-<<<<<<< HEAD
-          </div>
-          <div
-            className="HTMLContent-root"
-            dangerouslySetInnerHTML={
-              Object {
-                "__html": "What's up?",
-=======
+              className="Flex-root Comment-topBar Flex-flex Flex-justifySpaceBetween Flex-directionRow"
+            >
+              <div
+                className="Flex-root Flex-flex Flex-halfItemGutter Flex-alignBaseline Flex-directionColumn"
+              >
+                <span
+                  className="Typography-root Typography-heading3 Typography-colorTextPrimary Username-root"
+                >
+                  Lukas
+                </span>
+                <time
+                  className="Timestamp-root RelativeTime-root"
+                  dateTime="2018-07-06T18:20:00.000Z"
+                  title="2018-07-06T18:20:00.000Z"
+                >
+                  2018-07-06T18:20:00.000Z
+                </time>
+              </div>
+            </div>
             <div
               className="HTMLContent-root"
               dangerouslySetInnerHTML={
                 Object {
                   "__html": "What's up?",
                 }
->>>>>>> 26b59fc1
               }
             />
             <div
@@ -653,47 +629,35 @@
           className="Indent-root"
         >
           <div
-<<<<<<< HEAD
-            className="Flex-root Comment-topBar Flex-flex Flex-justifySpaceBetween Flex-directionRow"
-          >
-            <div
-              className="Flex-root Flex-flex Flex-halfItemGutter Flex-alignBaseline Flex-directionColumn"
-=======
             className="Comment-root"
             role="article"
           >
             <div
-              className="Flex-root Comment-topBar Flex-flex Flex-halfItemGutter Flex-alignBaseline Flex-directionColumn"
->>>>>>> 26b59fc1
-            >
-              <span
-                className="Typography-root Typography-heading3 Typography-colorTextPrimary Username-root"
-              >
-                Markus
-              </span>
-              <time
-                className="Timestamp-root RelativeTime-root"
-                dateTime="2018-07-06T18:24:00.000Z"
-                title="2018-07-06T18:24:00.000Z"
-              >
-                2018-07-06T18:24:00.000Z
-              </time>
-            </div>
-<<<<<<< HEAD
-          </div>
-          <div
-            className="HTMLContent-root"
-            dangerouslySetInnerHTML={
-              Object {
-                "__html": "Joining Too",
-=======
+              className="Flex-root Comment-topBar Flex-flex Flex-justifySpaceBetween Flex-directionRow"
+            >
+              <div
+                className="Flex-root Flex-flex Flex-halfItemGutter Flex-alignBaseline Flex-directionColumn"
+              >
+                <span
+                  className="Typography-root Typography-heading3 Typography-colorTextPrimary Username-root"
+                >
+                  Markus
+                </span>
+                <time
+                  className="Timestamp-root RelativeTime-root"
+                  dateTime="2018-07-06T18:24:00.000Z"
+                  title="2018-07-06T18:24:00.000Z"
+                >
+                  2018-07-06T18:24:00.000Z
+                </time>
+              </div>
+            </div>
             <div
               className="HTMLContent-root"
               dangerouslySetInnerHTML={
                 Object {
                   "__html": "Joining Too",
                 }
->>>>>>> 26b59fc1
               }
             />
             <div
@@ -926,47 +890,35 @@
           className="Indent-root"
         >
           <div
-<<<<<<< HEAD
-            className="Flex-root Comment-topBar Flex-flex Flex-justifySpaceBetween Flex-directionRow"
-          >
-            <div
-              className="Flex-root Flex-flex Flex-halfItemGutter Flex-alignBaseline Flex-directionColumn"
-=======
             className="Comment-root"
             role="article"
           >
             <div
-              className="Flex-root Comment-topBar Flex-flex Flex-halfItemGutter Flex-alignBaseline Flex-directionColumn"
->>>>>>> 26b59fc1
-            >
-              <span
-                className="Typography-root Typography-heading3 Typography-colorTextPrimary Username-root"
-              >
-                Lukas
-              </span>
-              <time
-                className="Timestamp-root RelativeTime-root"
-                dateTime="2018-07-06T18:20:00.000Z"
-                title="2018-07-06T18:20:00.000Z"
-              >
-                2018-07-06T18:20:00.000Z
-              </time>
-            </div>
-<<<<<<< HEAD
-          </div>
-          <div
-            className="HTMLContent-root"
-            dangerouslySetInnerHTML={
-              Object {
-                "__html": "What's up?",
-=======
+              className="Flex-root Comment-topBar Flex-flex Flex-justifySpaceBetween Flex-directionRow"
+            >
+              <div
+                className="Flex-root Flex-flex Flex-halfItemGutter Flex-alignBaseline Flex-directionColumn"
+              >
+                <span
+                  className="Typography-root Typography-heading3 Typography-colorTextPrimary Username-root"
+                >
+                  Lukas
+                </span>
+                <time
+                  className="Timestamp-root RelativeTime-root"
+                  dateTime="2018-07-06T18:20:00.000Z"
+                  title="2018-07-06T18:20:00.000Z"
+                >
+                  2018-07-06T18:20:00.000Z
+                </time>
+              </div>
+            </div>
             <div
               className="HTMLContent-root"
               dangerouslySetInnerHTML={
                 Object {
                   "__html": "What's up?",
                 }
->>>>>>> 26b59fc1
               }
             />
             <div
@@ -1188,47 +1140,35 @@
           className="Indent-root"
         >
           <div
-<<<<<<< HEAD
-            className="Flex-root Comment-topBar Flex-flex Flex-justifySpaceBetween Flex-directionRow"
-          >
-            <div
-              className="Flex-root Flex-flex Flex-halfItemGutter Flex-alignBaseline Flex-directionColumn"
-=======
             className="Comment-root"
             role="article"
           >
             <div
-              className="Flex-root Comment-topBar Flex-flex Flex-halfItemGutter Flex-alignBaseline Flex-directionColumn"
->>>>>>> 26b59fc1
-            >
-              <span
-                className="Typography-root Typography-heading3 Typography-colorTextPrimary Username-root"
-              >
-                Markus
-              </span>
-              <time
-                className="Timestamp-root RelativeTime-root"
-                dateTime="2018-07-06T18:24:00.000Z"
-                title="2018-07-06T18:24:00.000Z"
-              >
-                2018-07-06T18:24:00.000Z
-              </time>
-            </div>
-<<<<<<< HEAD
-          </div>
-          <div
-            className="HTMLContent-root"
-            dangerouslySetInnerHTML={
-              Object {
-                "__html": "Joining Too",
-=======
+              className="Flex-root Comment-topBar Flex-flex Flex-justifySpaceBetween Flex-directionRow"
+            >
+              <div
+                className="Flex-root Flex-flex Flex-halfItemGutter Flex-alignBaseline Flex-directionColumn"
+              >
+                <span
+                  className="Typography-root Typography-heading3 Typography-colorTextPrimary Username-root"
+                >
+                  Markus
+                </span>
+                <time
+                  className="Timestamp-root RelativeTime-root"
+                  dateTime="2018-07-06T18:24:00.000Z"
+                  title="2018-07-06T18:24:00.000Z"
+                >
+                  2018-07-06T18:24:00.000Z
+                </time>
+              </div>
+            </div>
             <div
               className="HTMLContent-root"
               dangerouslySetInnerHTML={
                 Object {
                   "__html": "Joining Too",
                 }
->>>>>>> 26b59fc1
               }
             />
             <div
@@ -1324,47 +1264,35 @@
           className="Indent-root"
         >
           <div
-<<<<<<< HEAD
-            className="Flex-root Comment-topBar Flex-flex Flex-justifySpaceBetween Flex-directionRow"
-          >
-            <div
-              className="Flex-root Flex-flex Flex-halfItemGutter Flex-alignBaseline Flex-directionColumn"
-=======
             className="Comment-root"
             role="article"
           >
             <div
-              className="Flex-root Comment-topBar Flex-flex Flex-halfItemGutter Flex-alignBaseline Flex-directionColumn"
->>>>>>> 26b59fc1
-            >
-              <span
-                className="Typography-root Typography-heading3 Typography-colorTextPrimary Username-root"
-              >
-                Lukas
-              </span>
-              <time
-                className="Timestamp-root RelativeTime-root"
-                dateTime="2018-07-06T18:20:00.000Z"
-                title="2018-07-06T18:20:00.000Z"
-              >
-                2018-07-06T18:20:00.000Z
-              </time>
-            </div>
-<<<<<<< HEAD
-          </div>
-          <div
-            className="HTMLContent-root"
-            dangerouslySetInnerHTML={
-              Object {
-                "__html": "What's up?",
-=======
+              className="Flex-root Comment-topBar Flex-flex Flex-justifySpaceBetween Flex-directionRow"
+            >
+              <div
+                className="Flex-root Flex-flex Flex-halfItemGutter Flex-alignBaseline Flex-directionColumn"
+              >
+                <span
+                  className="Typography-root Typography-heading3 Typography-colorTextPrimary Username-root"
+                >
+                  Lukas
+                </span>
+                <time
+                  className="Timestamp-root RelativeTime-root"
+                  dateTime="2018-07-06T18:20:00.000Z"
+                  title="2018-07-06T18:20:00.000Z"
+                >
+                  2018-07-06T18:20:00.000Z
+                </time>
+              </div>
+            </div>
             <div
               className="HTMLContent-root"
               dangerouslySetInnerHTML={
                 Object {
                   "__html": "What's up?",
                 }
->>>>>>> 26b59fc1
               }
             />
             <div
@@ -1586,47 +1514,35 @@
           className="Indent-root"
         >
           <div
-<<<<<<< HEAD
-            className="Flex-root Comment-topBar Flex-flex Flex-justifySpaceBetween Flex-directionRow"
-          >
-            <div
-              className="Flex-root Flex-flex Flex-halfItemGutter Flex-alignBaseline Flex-directionColumn"
-=======
             className="Comment-root"
             role="article"
           >
             <div
-              className="Flex-root Comment-topBar Flex-flex Flex-halfItemGutter Flex-alignBaseline Flex-directionColumn"
->>>>>>> 26b59fc1
-            >
-              <span
-                className="Typography-root Typography-heading3 Typography-colorTextPrimary Username-root"
-              >
-                Markus
-              </span>
-              <time
-                className="Timestamp-root RelativeTime-root"
-                dateTime="2018-07-06T18:24:00.000Z"
-                title="2018-07-06T18:24:00.000Z"
-              >
-                2018-07-06T18:24:00.000Z
-              </time>
-            </div>
-<<<<<<< HEAD
-          </div>
-          <div
-            className="HTMLContent-root"
-            dangerouslySetInnerHTML={
-              Object {
-                "__html": "Joining Too",
-=======
+              className="Flex-root Comment-topBar Flex-flex Flex-justifySpaceBetween Flex-directionRow"
+            >
+              <div
+                className="Flex-root Flex-flex Flex-halfItemGutter Flex-alignBaseline Flex-directionColumn"
+              >
+                <span
+                  className="Typography-root Typography-heading3 Typography-colorTextPrimary Username-root"
+                >
+                  Markus
+                </span>
+                <time
+                  className="Timestamp-root RelativeTime-root"
+                  dateTime="2018-07-06T18:24:00.000Z"
+                  title="2018-07-06T18:24:00.000Z"
+                >
+                  2018-07-06T18:24:00.000Z
+                </time>
+              </div>
+            </div>
             <div
               className="HTMLContent-root"
               dangerouslySetInnerHTML={
                 Object {
                   "__html": "Joining Too",
                 }
->>>>>>> 26b59fc1
               }
             />
             <div
@@ -1659,47 +1575,35 @@
           className="Indent-root"
         >
           <div
-<<<<<<< HEAD
-            className="Flex-root Comment-topBar Flex-flex Flex-justifySpaceBetween Flex-directionRow"
-          >
-            <div
-              className="Flex-root Flex-flex Flex-halfItemGutter Flex-alignBaseline Flex-directionColumn"
-=======
             className="Comment-root"
             role="article"
           >
             <div
-              className="Flex-root Comment-topBar Flex-flex Flex-halfItemGutter Flex-alignBaseline Flex-directionColumn"
->>>>>>> 26b59fc1
-            >
-              <span
-                className="Typography-root Typography-heading3 Typography-colorTextPrimary Username-root"
-              >
-                Lukas
-              </span>
-              <time
-                className="Timestamp-root RelativeTime-root"
-                dateTime="2018-07-06T18:20:00.000Z"
-                title="2018-07-06T18:20:00.000Z"
-              >
-                2018-07-06T18:20:00.000Z
-              </time>
-            </div>
-<<<<<<< HEAD
-          </div>
-          <div
-            className="HTMLContent-root"
-            dangerouslySetInnerHTML={
-              Object {
-                "__html": "What's up?",
-=======
+              className="Flex-root Comment-topBar Flex-flex Flex-justifySpaceBetween Flex-directionRow"
+            >
+              <div
+                className="Flex-root Flex-flex Flex-halfItemGutter Flex-alignBaseline Flex-directionColumn"
+              >
+                <span
+                  className="Typography-root Typography-heading3 Typography-colorTextPrimary Username-root"
+                >
+                  Lukas
+                </span>
+                <time
+                  className="Timestamp-root RelativeTime-root"
+                  dateTime="2018-07-06T18:20:00.000Z"
+                  title="2018-07-06T18:20:00.000Z"
+                >
+                  2018-07-06T18:20:00.000Z
+                </time>
+              </div>
+            </div>
             <div
               className="HTMLContent-root"
               dangerouslySetInnerHTML={
                 Object {
                   "__html": "What's up?",
                 }
->>>>>>> 26b59fc1
               }
             />
             <div
