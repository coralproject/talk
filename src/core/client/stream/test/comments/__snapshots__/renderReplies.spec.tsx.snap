--- conflicted
+++ resolved
@@ -363,24 +363,8 @@
                             dateTime="2018-07-06T18:24:00.000Z"
                             title="2018-07-06T18:24:00.000Z"
                           >
-<<<<<<< HEAD
-                            Isabelle
-                          </span>
-                          <div
-                            className="Flex-root Flex-flex Flex-itemGutter Flex-alignBaseline Flex-directionRow"
-                          >
-                            <time
-                              className="Timestamp-root RelativeTime-root"
-                              dateTime="2018-07-06T18:24:00.000Z"
-                              title="2018-07-06T18:24:00.000Z"
-                            >
-                              2018-07-06T18:24:00.000Z
-                            </time>
-                          </div>
-=======
                             2018-07-06T18:24:00.000Z
                           </time>
->>>>>>> 929dfb99
                         </div>
                       </div>
                     </div>
@@ -454,10 +438,10 @@
                             >
                               <time
                                 className="Timestamp-root RelativeTime-root"
-                                dateTime="2018-07-06T18:14:00.000Z"
-                                title="2018-07-06T18:14:00.000Z"
+                                dateTime="2018-07-06T18:24:00.000Z"
+                                title="2018-07-06T18:24:00.000Z"
                               >
-                                2018-07-06T18:14:00.000Z
+                                2018-07-06T18:24:00.000Z
                               </time>
                             </div>
                           </div>
@@ -476,15 +460,6 @@
                           <div
                             className="Flex-root Flex-flex Flex-halfItemGutter Flex-directionRow"
                           >
-<<<<<<< HEAD
-                            <time
-                              className="Timestamp-root RelativeTime-root"
-                              dateTime="2018-07-06T18:24:00.000Z"
-                              title="2018-07-06T18:24:00.000Z"
-                            >
-                              2018-07-06T18:24:00.000Z
-                            </time>
-=======
                             <button
                               className="BaseButton-root Button-root Button-sizeSmall Button-colorRegular Button-variantGhost"
                               id="comments-commentContainer-replyButton-comment-3"
@@ -501,7 +476,6 @@
                                 Reply
                               </span>
                             </button>
->>>>>>> 929dfb99
                           </div>
                         </div>
                       </div>
@@ -538,10 +512,10 @@
                             >
                               <time
                                 className="Timestamp-root RelativeTime-root"
-                                dateTime="2018-07-06T18:14:00.000Z"
-                                title="2018-07-06T18:14:00.000Z"
+                                dateTime="2018-07-06T18:24:00.000Z"
+                                title="2018-07-06T18:24:00.000Z"
                               >
-                                2018-07-06T18:14:00.000Z
+                                2018-07-06T18:24:00.000Z
                               </time>
                             </div>
                           </div>
@@ -614,10 +588,10 @@
                         >
                           <time
                             className="Timestamp-root RelativeTime-root"
-                            dateTime="2018-07-06T18:14:00.000Z"
-                            title="2018-07-06T18:14:00.000Z"
+                            dateTime="2018-07-06T18:24:00.000Z"
+                            title="2018-07-06T18:24:00.000Z"
                           >
-                            2018-07-06T18:14:00.000Z
+                            2018-07-06T18:24:00.000Z
                           </time>
                         </div>
                       </div>
@@ -659,79 +633,6 @@
               </div>
             </div>
           </div>
-<<<<<<< HEAD
-          <div
-            className="HorizontalGutter-root HorizontalGutter-full"
-          >
-            <div
-              className="Indent-root"
-            >
-              <div
-                className="Indent-level1"
-              >
-                <div
-                  className="Comment-root"
-                  role="article"
-                >
-                  <div
-                    className="Flex-root Comment-topBar Flex-flex Flex-justifySpaceBetween Flex-directionRow"
-                    id="comment-comment-5"
-                  >
-                    <div
-                      className="Flex-root Flex-flex Flex-halfItemGutter Flex-alignBaseline Flex-directionColumn"
-                    >
-                      <span
-                        className="Typography-root Typography-heading3 Typography-colorTextPrimary Username-root"
-                      >
-                        Isabelle
-                      </span>
-                      <div
-                        className="Flex-root Flex-flex Flex-itemGutter Flex-alignBaseline Flex-directionRow"
-                      >
-                        <time
-                          className="Timestamp-root RelativeTime-root"
-                          dateTime="2018-07-06T18:24:00.000Z"
-                          title="2018-07-06T18:24:00.000Z"
-                        >
-                          2018-07-06T18:24:00.000Z
-                        </time>
-                      </div>
-                    </div>
-                  </div>
-                  <div
-                    className="HTMLContent-root"
-                    dangerouslySetInnerHTML={
-                      Object {
-                        "__html": "Comment Body 5",
-                      }
-                    }
-                  />
-                  <div
-                    className="Flex-root Comment-footer Flex-flex Flex-halfItemGutter Flex-directionRow"
-                  >
-                    <button
-                      className="BaseButton-root Button-root Button-sizeSmall Button-colorRegular Button-variantGhost"
-                      id="comments-commentContainer-replyButton-comment-5"
-                      onBlur={[Function]}
-                      onClick={[Function]}
-                      onFocus={[Function]}
-                      onMouseDown={[Function]}
-                      onMouseOut={[Function]}
-                      onMouseOver={[Function]}
-                      onTouchEnd={[Function]}
-                      type="button"
-                    >
-                      <span>
-                        Reply
-                      </span>
-                    </button>
-                  </div>
-                </div>
-              </div>
-            </div>
-          </div>
-=======
->>>>>>> 929dfb99
         </div>
       </div>
     </div>
