--- conflicted
+++ resolved
@@ -81,14 +81,10 @@
           >
             <div>
               <div
-<<<<<<< HEAD
-                className="RTE-toolbar  RTE-toolbarDisabled Toolbar-toolbar"
-=======
                 className=""
->>>>>>> 0d588f2f
               >
                 <div
-                  className=" RTE-toolbarDisabled Toolbar-toolbar"
+                  className="RTE-toolbar  RTE-toolbarDisabled Toolbar-toolbar"
                 >
                   <button
                     className="Button-button"
@@ -186,97 +182,89 @@
           className="HorizontalGutter-root HorizontalGutter-full"
         >
           <div
-            className="Indent-root"
+            className="HorizontalGutter-root HorizontalGutter-full"
           >
             <div
-              className=""
+              className="Indent-root"
             >
               <div
-                className="Comment-root"
-                role="article"
+                className=""
               >
                 <div
-                  className="Flex-root Comment-topBar Flex-flex Flex-justifySpaceBetween Flex-directionRow"
-                  id="comment-comment-with-deepest-replies"
+                  className="Comment-root"
+                  role="article"
                 >
                   <div
-                    className="Flex-root Flex-flex Flex-halfItemGutter Flex-alignBaseline Flex-directionColumn"
+                    className="Flex-root Comment-topBar Flex-flex Flex-justifySpaceBetween Flex-directionRow"
+                    id="comment-comment-with-deepest-replies"
                   >
-                    <span
-                      className="Typography-root Typography-heading3 Typography-colorTextPrimary Username-root"
-<<<<<<< HEAD
+                    <div
+                      className="Flex-root Flex-flex Flex-halfItemGutter Flex-alignBaseline Flex-directionColumn"
                     >
-                      Markus
-                    </span>
-                    <div
-                      className="Flex-root Flex-flex Flex-itemGutter Flex-alignBaseline Flex-directionRow"
-                    >
-=======
-                    >
-                      Markus
-                    </span>
-                    <div
-                      className="Flex-root Flex-flex Flex-itemGutter Flex-alignBaseline Flex-directionRow"
-                    >
->>>>>>> 0d588f2f
-                      <time
-                        className="Timestamp-root RelativeTime-root"
-                        dateTime="2018-07-06T18:24:00.000Z"
-                        title="2018-07-06T18:24:00.000Z"
-                      >
-                        2018-07-06T18:24:00.000Z
-                      </time>
+                      <span
+                        className="Typography-root Typography-heading3 Typography-colorTextPrimary Username-root"
+                      >
+                        Markus
+                      </span>
+                      <div
+                        className="Flex-root Flex-flex Flex-itemGutter Flex-alignBaseline Flex-directionRow"
+                      >
+                        <time
+                          className="Timestamp-root RelativeTime-root"
+                          dateTime="2018-07-06T18:24:00.000Z"
+                          title="2018-07-06T18:24:00.000Z"
+                        >
+                          2018-07-06T18:24:00.000Z
+                        </time>
+                      </div>
                     </div>
                   </div>
-                </div>
-                <div
-                  className="HorizontalGutter-root HorizontalGutter-full"
-                >
                   <div
-                    className="HTMLContent-root"
-                    dangerouslySetInnerHTML={
-                      Object {
-                        "__html": "body 0",
+                    className="HorizontalGutter-root HorizontalGutter-full"
+                  >
+                    <div
+                      className="HTMLContent-root"
+                      dangerouslySetInnerHTML={
+                        Object {
+                          "__html": "body 0",
+                        }
                       }
-                    }
-                  />
-                  <div
-                    className="Flex-root Flex-flex Flex-halfItemGutter Flex-directionRow"
-                  >
-                    <button
-                      className="BaseButton-root Button-root Button-sizeSmall Button-colorRegular Button-variantGhost"
-                      id="comments-commentContainer-replyButton-comment-with-deepest-replies"
-                      onBlur={[Function]}
-                      onClick={[Function]}
-                      onFocus={[Function]}
-                      onMouseDown={[Function]}
-                      onMouseOut={[Function]}
-                      onMouseOver={[Function]}
-                      onTouchEnd={[Function]}
-                      type="button"
+                    />
+                    <div
+                      className="Flex-root Flex-flex Flex-halfItemGutter Flex-directionRow"
                     >
-                      <span>
-                        Reply
-                      </span>
-                    </button>
-<<<<<<< HEAD
-=======
-                    <button
-                      className="BaseButton-root Button-root Button-sizeSmall Button-colorRegular Button-variantGhost"
-                      onBlur={[Function]}
-                      onClick={[Function]}
-                      onFocus={[Function]}
-                      onMouseDown={[Function]}
-                      onMouseOut={[Function]}
-                      onMouseOver={[Function]}
-                      onTouchEnd={[Function]}
-                      type="button"
-                    >
-                      <span>
-                        Respect
-                      </span>
-                    </button>
->>>>>>> 0d588f2f
+                      <button
+                        className="BaseButton-root Button-root Button-sizeSmall Button-colorRegular Button-variantGhost"
+                        id="comments-commentContainer-replyButton-comment-with-deepest-replies"
+                        onBlur={[Function]}
+                        onClick={[Function]}
+                        onFocus={[Function]}
+                        onMouseDown={[Function]}
+                        onMouseOut={[Function]}
+                        onMouseOver={[Function]}
+                        onTouchEnd={[Function]}
+                        type="button"
+                      >
+                        <span>
+                          Reply
+                        </span>
+                      </button>
+                      <button
+                        className="BaseButton-root Button-root Button-sizeSmall Button-colorRegular Button-variantGhost"
+                        onBlur={[Function]}
+                        onClick={[Function]}
+                        onFocus={[Function]}
+                        onMouseDown={[Function]}
+                        onMouseOut={[Function]}
+                        onMouseOver={[Function]}
+                        onTouchEnd={[Function]}
+                        type="button"
+                      >
+                        <span>
+                          Respect
+                        </span>
+                      </button>
+                    </div>
                   </div>
                 </div>
               </div>
@@ -291,88 +279,89 @@
               className="HorizontalGutter-root HorizontalGutter-full"
             >
               <div
-                className="Indent-root"
+                className="HorizontalGutter-root HorizontalGutter-full"
               >
                 <div
-                  className="Indent-level1"
+                  className="Indent-root"
                 >
                   <div
-                    className="Comment-root"
-                    role="article"
+                    className="Indent-level1"
                   >
                     <div
-                      className="Flex-root Comment-topBar Flex-flex Flex-justifySpaceBetween Flex-directionRow"
-                      id="comment-comment-with-deepest-replies-1"
+                      className="Comment-root"
+                      role="article"
                     >
                       <div
-                        className="Flex-root Flex-flex Flex-halfItemGutter Flex-alignBaseline Flex-directionColumn"
-                      >
-                        <span
-                          className="Typography-root Typography-heading3 Typography-colorTextPrimary Username-root"
+                        className="Flex-root Comment-topBar Flex-flex Flex-justifySpaceBetween Flex-directionRow"
+                        id="comment-comment-with-deepest-replies-1"
+                      >
+                        <div
+                          className="Flex-root Flex-flex Flex-halfItemGutter Flex-alignBaseline Flex-directionColumn"
                         >
-                          Markus
-                        </span>
-                        <div
-                          className="Flex-root Flex-flex Flex-itemGutter Flex-alignBaseline Flex-directionRow"
-                        >
-                          <time
-                            className="Timestamp-root RelativeTime-root"
-                            dateTime="2018-07-06T18:24:00.000Z"
-                            title="2018-07-06T18:24:00.000Z"
+                          <span
+                            className="Typography-root Typography-heading3 Typography-colorTextPrimary Username-root"
                           >
-                            2018-07-06T18:24:00.000Z
-                          </time>
+                            Markus
+                          </span>
+                          <div
+                            className="Flex-root Flex-flex Flex-itemGutter Flex-alignBaseline Flex-directionRow"
+                          >
+                            <time
+                              className="Timestamp-root RelativeTime-root"
+                              dateTime="2018-07-06T18:24:00.000Z"
+                              title="2018-07-06T18:24:00.000Z"
+                            >
+                              2018-07-06T18:24:00.000Z
+                            </time>
+                          </div>
                         </div>
                       </div>
-                    </div>
-                    <div
-                      className="HorizontalGutter-root HorizontalGutter-full"
-                    >
                       <div
-                        className="HTMLContent-root"
-                        dangerouslySetInnerHTML={
-                          Object {
-                            "__html": "body 1",
+                        className="HorizontalGutter-root HorizontalGutter-full"
+                      >
+                        <div
+                          className="HTMLContent-root"
+                          dangerouslySetInnerHTML={
+                            Object {
+                              "__html": "body 1",
+                            }
                           }
-                        }
-                      />
-                      <div
-                        className="Flex-root Flex-flex Flex-halfItemGutter Flex-directionRow"
-                      >
-                        <button
-                          className="BaseButton-root Button-root Button-sizeSmall Button-colorRegular Button-variantGhost"
-                          id="comments-commentContainer-replyButton-comment-with-deepest-replies-1"
-                          onBlur={[Function]}
-                          onClick={[Function]}
-                          onFocus={[Function]}
-                          onMouseDown={[Function]}
-                          onMouseOut={[Function]}
-                          onMouseOver={[Function]}
-                          onTouchEnd={[Function]}
-                          type="button"
+                        />
+                        <div
+                          className="Flex-root Flex-flex Flex-halfItemGutter Flex-directionRow"
                         >
-                          <span>
-                            Reply
-                          </span>
-                        </button>
-<<<<<<< HEAD
-=======
-                        <button
-                          className="BaseButton-root Button-root Button-sizeSmall Button-colorRegular Button-variantGhost"
-                          onBlur={[Function]}
-                          onClick={[Function]}
-                          onFocus={[Function]}
-                          onMouseDown={[Function]}
-                          onMouseOut={[Function]}
-                          onMouseOver={[Function]}
-                          onTouchEnd={[Function]}
-                          type="button"
-                        >
-                          <span>
-                            Respect
-                          </span>
-                        </button>
->>>>>>> 0d588f2f
+                          <button
+                            className="BaseButton-root Button-root Button-sizeSmall Button-colorRegular Button-variantGhost"
+                            id="comments-commentContainer-replyButton-comment-with-deepest-replies-1"
+                            onBlur={[Function]}
+                            onClick={[Function]}
+                            onFocus={[Function]}
+                            onMouseDown={[Function]}
+                            onMouseOut={[Function]}
+                            onMouseOver={[Function]}
+                            onTouchEnd={[Function]}
+                            type="button"
+                          >
+                            <span>
+                              Reply
+                            </span>
+                          </button>
+                          <button
+                            className="BaseButton-root Button-root Button-sizeSmall Button-colorRegular Button-variantGhost"
+                            onBlur={[Function]}
+                            onClick={[Function]}
+                            onFocus={[Function]}
+                            onMouseDown={[Function]}
+                            onMouseOut={[Function]}
+                            onMouseOver={[Function]}
+                            onTouchEnd={[Function]}
+                            type="button"
+                          >
+                            <span>
+                              Respect
+                            </span>
+                          </button>
+                        </div>
                       </div>
                     </div>
                   </div>
@@ -387,97 +376,89 @@
                   className="HorizontalGutter-root HorizontalGutter-full"
                 >
                   <div
-                    className="Indent-root"
+                    className="HorizontalGutter-root HorizontalGutter-full"
                   >
                     <div
-                      className="Indent-level2"
+                      className="Indent-root"
                     >
                       <div
-                        className="Comment-root"
-                        role="article"
+                        className="Indent-level2"
                       >
                         <div
-                          className="Flex-root Comment-topBar Flex-flex Flex-justifySpaceBetween Flex-directionRow"
-                          id="comment-comment-with-deepest-replies-2"
+                          className="Comment-root"
+                          role="article"
                         >
                           <div
-                            className="Flex-root Flex-flex Flex-halfItemGutter Flex-alignBaseline Flex-directionColumn"
+                            className="Flex-root Comment-topBar Flex-flex Flex-justifySpaceBetween Flex-directionRow"
+                            id="comment-comment-with-deepest-replies-2"
                           >
-                            <span
-                              className="Typography-root Typography-heading3 Typography-colorTextPrimary Username-root"
-<<<<<<< HEAD
+                            <div
+                              className="Flex-root Flex-flex Flex-halfItemGutter Flex-alignBaseline Flex-directionColumn"
                             >
-                              Markus
-                            </span>
-                            <div
-                              className="Flex-root Flex-flex Flex-itemGutter Flex-alignBaseline Flex-directionRow"
-                            >
-=======
-                            >
-                              Markus
-                            </span>
-                            <div
-                              className="Flex-root Flex-flex Flex-itemGutter Flex-alignBaseline Flex-directionRow"
-                            >
->>>>>>> 0d588f2f
-                              <time
-                                className="Timestamp-root RelativeTime-root"
-                                dateTime="2018-07-06T18:24:00.000Z"
-                                title="2018-07-06T18:24:00.000Z"
+                              <span
+                                className="Typography-root Typography-heading3 Typography-colorTextPrimary Username-root"
                               >
-                                2018-07-06T18:24:00.000Z
-                              </time>
+                                Markus
+                              </span>
+                              <div
+                                className="Flex-root Flex-flex Flex-itemGutter Flex-alignBaseline Flex-directionRow"
+                              >
+                                <time
+                                  className="Timestamp-root RelativeTime-root"
+                                  dateTime="2018-07-06T18:24:00.000Z"
+                                  title="2018-07-06T18:24:00.000Z"
+                                >
+                                  2018-07-06T18:24:00.000Z
+                                </time>
+                              </div>
                             </div>
                           </div>
-                        </div>
-                        <div
-                          className="HorizontalGutter-root HorizontalGutter-full"
-                        >
                           <div
-                            className="HTMLContent-root"
-                            dangerouslySetInnerHTML={
-                              Object {
-                                "__html": "body 2",
+                            className="HorizontalGutter-root HorizontalGutter-full"
+                          >
+                            <div
+                              className="HTMLContent-root"
+                              dangerouslySetInnerHTML={
+                                Object {
+                                  "__html": "body 2",
+                                }
                               }
-                            }
-                          />
-                          <div
-                            className="Flex-root Flex-flex Flex-halfItemGutter Flex-directionRow"
-                          >
-                            <button
-                              className="BaseButton-root Button-root Button-sizeSmall Button-colorRegular Button-variantGhost"
-                              id="comments-commentContainer-replyButton-comment-with-deepest-replies-2"
-                              onBlur={[Function]}
-                              onClick={[Function]}
-                              onFocus={[Function]}
-                              onMouseDown={[Function]}
-                              onMouseOut={[Function]}
-                              onMouseOver={[Function]}
-                              onTouchEnd={[Function]}
-                              type="button"
+                            />
+                            <div
+                              className="Flex-root Flex-flex Flex-halfItemGutter Flex-directionRow"
                             >
-                              <span>
-                                Reply
-                              </span>
-                            </button>
-<<<<<<< HEAD
-=======
-                            <button
-                              className="BaseButton-root Button-root Button-sizeSmall Button-colorRegular Button-variantGhost"
-                              onBlur={[Function]}
-                              onClick={[Function]}
-                              onFocus={[Function]}
-                              onMouseDown={[Function]}
-                              onMouseOut={[Function]}
-                              onMouseOver={[Function]}
-                              onTouchEnd={[Function]}
-                              type="button"
-                            >
-                              <span>
-                                Respect
-                              </span>
-                            </button>
->>>>>>> 0d588f2f
+                              <button
+                                className="BaseButton-root Button-root Button-sizeSmall Button-colorRegular Button-variantGhost"
+                                id="comments-commentContainer-replyButton-comment-with-deepest-replies-2"
+                                onBlur={[Function]}
+                                onClick={[Function]}
+                                onFocus={[Function]}
+                                onMouseDown={[Function]}
+                                onMouseOut={[Function]}
+                                onMouseOver={[Function]}
+                                onTouchEnd={[Function]}
+                                type="button"
+                              >
+                                <span>
+                                  Reply
+                                </span>
+                              </button>
+                              <button
+                                className="BaseButton-root Button-root Button-sizeSmall Button-colorRegular Button-variantGhost"
+                                onBlur={[Function]}
+                                onClick={[Function]}
+                                onFocus={[Function]}
+                                onMouseDown={[Function]}
+                                onMouseOut={[Function]}
+                                onMouseOver={[Function]}
+                                onTouchEnd={[Function]}
+                                type="button"
+                              >
+                                <span>
+                                  Respect
+                                </span>
+                              </button>
+                            </div>
                           </div>
                         </div>
                       </div>
@@ -492,88 +473,89 @@
                       className="HorizontalGutter-root HorizontalGutter-full"
                     >
                       <div
-                        className="Indent-root"
+                        className="HorizontalGutter-root HorizontalGutter-full"
                       >
                         <div
-                          className="Indent-level3"
+                          className="Indent-root"
                         >
                           <div
-                            className="Comment-root"
-                            role="article"
+                            className="Indent-level3"
                           >
                             <div
-                              className="Flex-root Comment-topBar Flex-flex Flex-justifySpaceBetween Flex-directionRow"
-                              id="comment-comment-with-deepest-replies-3"
+                              className="Comment-root"
+                              role="article"
                             >
                               <div
-                                className="Flex-root Flex-flex Flex-halfItemGutter Flex-alignBaseline Flex-directionColumn"
+                                className="Flex-root Comment-topBar Flex-flex Flex-justifySpaceBetween Flex-directionRow"
+                                id="comment-comment-with-deepest-replies-3"
                               >
-                                <span
-                                  className="Typography-root Typography-heading3 Typography-colorTextPrimary Username-root"
+                                <div
+                                  className="Flex-root Flex-flex Flex-halfItemGutter Flex-alignBaseline Flex-directionColumn"
                                 >
-                                  Markus
-                                </span>
-                                <div
-                                  className="Flex-root Flex-flex Flex-itemGutter Flex-alignBaseline Flex-directionRow"
-                                >
-                                  <time
-                                    className="Timestamp-root RelativeTime-root"
-                                    dateTime="2018-07-06T18:24:00.000Z"
-                                    title="2018-07-06T18:24:00.000Z"
+                                  <span
+                                    className="Typography-root Typography-heading3 Typography-colorTextPrimary Username-root"
                                   >
-                                    2018-07-06T18:24:00.000Z
-                                  </time>
+                                    Markus
+                                  </span>
+                                  <div
+                                    className="Flex-root Flex-flex Flex-itemGutter Flex-alignBaseline Flex-directionRow"
+                                  >
+                                    <time
+                                      className="Timestamp-root RelativeTime-root"
+                                      dateTime="2018-07-06T18:24:00.000Z"
+                                      title="2018-07-06T18:24:00.000Z"
+                                    >
+                                      2018-07-06T18:24:00.000Z
+                                    </time>
+                                  </div>
                                 </div>
                               </div>
-                            </div>
-                            <div
-                              className="HorizontalGutter-root HorizontalGutter-full"
-                            >
                               <div
-                                className="HTMLContent-root"
-                                dangerouslySetInnerHTML={
-                                  Object {
-                                    "__html": "body 3",
+                                className="HorizontalGutter-root HorizontalGutter-full"
+                              >
+                                <div
+                                  className="HTMLContent-root"
+                                  dangerouslySetInnerHTML={
+                                    Object {
+                                      "__html": "body 3",
+                                    }
                                   }
-                                }
-                              />
-                              <div
-                                className="Flex-root Flex-flex Flex-halfItemGutter Flex-directionRow"
-                              >
-                                <button
-                                  className="BaseButton-root Button-root Button-sizeSmall Button-colorRegular Button-variantGhost"
-                                  id="comments-commentContainer-replyButton-comment-with-deepest-replies-3"
-                                  onBlur={[Function]}
-                                  onClick={[Function]}
-                                  onFocus={[Function]}
-                                  onMouseDown={[Function]}
-                                  onMouseOut={[Function]}
-                                  onMouseOver={[Function]}
-                                  onTouchEnd={[Function]}
-                                  type="button"
+                                />
+                                <div
+                                  className="Flex-root Flex-flex Flex-halfItemGutter Flex-directionRow"
                                 >
-                                  <span>
-                                    Reply
-                                  </span>
-                                </button>
-<<<<<<< HEAD
-=======
-                                <button
-                                  className="BaseButton-root Button-root Button-sizeSmall Button-colorRegular Button-variantGhost"
-                                  onBlur={[Function]}
-                                  onClick={[Function]}
-                                  onFocus={[Function]}
-                                  onMouseDown={[Function]}
-                                  onMouseOut={[Function]}
-                                  onMouseOver={[Function]}
-                                  onTouchEnd={[Function]}
-                                  type="button"
-                                >
-                                  <span>
-                                    Respect
-                                  </span>
-                                </button>
->>>>>>> 0d588f2f
+                                  <button
+                                    className="BaseButton-root Button-root Button-sizeSmall Button-colorRegular Button-variantGhost"
+                                    id="comments-commentContainer-replyButton-comment-with-deepest-replies-3"
+                                    onBlur={[Function]}
+                                    onClick={[Function]}
+                                    onFocus={[Function]}
+                                    onMouseDown={[Function]}
+                                    onMouseOut={[Function]}
+                                    onMouseOver={[Function]}
+                                    onTouchEnd={[Function]}
+                                    type="button"
+                                  >
+                                    <span>
+                                      Reply
+                                    </span>
+                                  </button>
+                                  <button
+                                    className="BaseButton-root Button-root Button-sizeSmall Button-colorRegular Button-variantGhost"
+                                    onBlur={[Function]}
+                                    onClick={[Function]}
+                                    onFocus={[Function]}
+                                    onMouseDown={[Function]}
+                                    onMouseOut={[Function]}
+                                    onMouseOver={[Function]}
+                                    onTouchEnd={[Function]}
+                                    type="button"
+                                  >
+                                    <span>
+                                      Respect
+                                    </span>
+                                  </button>
+                                </div>
                               </div>
                             </div>
                           </div>
@@ -588,88 +570,89 @@
                           className="HorizontalGutter-root HorizontalGutter-full"
                         >
                           <div
-                            className="Indent-root"
+                            className="HorizontalGutter-root HorizontalGutter-full"
                           >
                             <div
-                              className="Indent-level4"
+                              className="Indent-root"
                             >
                               <div
-                                className="Comment-root"
-                                role="article"
+                                className="Indent-level4"
                               >
                                 <div
-                                  className="Flex-root Comment-topBar Flex-flex Flex-justifySpaceBetween Flex-directionRow"
-                                  id="comment-comment-with-deepest-replies-4"
+                                  className="Comment-root"
+                                  role="article"
                                 >
                                   <div
-                                    className="Flex-root Flex-flex Flex-halfItemGutter Flex-alignBaseline Flex-directionColumn"
+                                    className="Flex-root Comment-topBar Flex-flex Flex-justifySpaceBetween Flex-directionRow"
+                                    id="comment-comment-with-deepest-replies-4"
                                   >
-                                    <span
-                                      className="Typography-root Typography-heading3 Typography-colorTextPrimary Username-root"
+                                    <div
+                                      className="Flex-root Flex-flex Flex-halfItemGutter Flex-alignBaseline Flex-directionColumn"
                                     >
-                                      Markus
-                                    </span>
-                                    <div
-                                      className="Flex-root Flex-flex Flex-itemGutter Flex-alignBaseline Flex-directionRow"
-                                    >
-                                      <time
-                                        className="Timestamp-root RelativeTime-root"
-                                        dateTime="2018-07-06T18:24:00.000Z"
-                                        title="2018-07-06T18:24:00.000Z"
+                                      <span
+                                        className="Typography-root Typography-heading3 Typography-colorTextPrimary Username-root"
                                       >
-                                        2018-07-06T18:24:00.000Z
-                                      </time>
+                                        Markus
+                                      </span>
+                                      <div
+                                        className="Flex-root Flex-flex Flex-itemGutter Flex-alignBaseline Flex-directionRow"
+                                      >
+                                        <time
+                                          className="Timestamp-root RelativeTime-root"
+                                          dateTime="2018-07-06T18:24:00.000Z"
+                                          title="2018-07-06T18:24:00.000Z"
+                                        >
+                                          2018-07-06T18:24:00.000Z
+                                        </time>
+                                      </div>
                                     </div>
                                   </div>
-                                </div>
-                                <div
-                                  className="HorizontalGutter-root HorizontalGutter-full"
-                                >
                                   <div
-                                    className="HTMLContent-root"
-                                    dangerouslySetInnerHTML={
-                                      Object {
-                                        "__html": "body 4",
+                                    className="HorizontalGutter-root HorizontalGutter-full"
+                                  >
+                                    <div
+                                      className="HTMLContent-root"
+                                      dangerouslySetInnerHTML={
+                                        Object {
+                                          "__html": "body 4",
+                                        }
                                       }
-                                    }
-                                  />
-                                  <div
-                                    className="Flex-root Flex-flex Flex-halfItemGutter Flex-directionRow"
-                                  >
-                                    <button
-                                      className="BaseButton-root Button-root Button-sizeSmall Button-colorRegular Button-variantGhost"
-                                      id="comments-commentContainer-replyButton-comment-with-deepest-replies-4"
-                                      onBlur={[Function]}
-                                      onClick={[Function]}
-                                      onFocus={[Function]}
-                                      onMouseDown={[Function]}
-                                      onMouseOut={[Function]}
-                                      onMouseOver={[Function]}
-                                      onTouchEnd={[Function]}
-                                      type="button"
+                                    />
+                                    <div
+                                      className="Flex-root Flex-flex Flex-halfItemGutter Flex-directionRow"
                                     >
-                                      <span>
-                                        Reply
-                                      </span>
-                                    </button>
-<<<<<<< HEAD
-=======
-                                    <button
-                                      className="BaseButton-root Button-root Button-sizeSmall Button-colorRegular Button-variantGhost"
-                                      onBlur={[Function]}
-                                      onClick={[Function]}
-                                      onFocus={[Function]}
-                                      onMouseDown={[Function]}
-                                      onMouseOut={[Function]}
-                                      onMouseOver={[Function]}
-                                      onTouchEnd={[Function]}
-                                      type="button"
-                                    >
-                                      <span>
-                                        Respect
-                                      </span>
-                                    </button>
->>>>>>> 0d588f2f
+                                      <button
+                                        className="BaseButton-root Button-root Button-sizeSmall Button-colorRegular Button-variantGhost"
+                                        id="comments-commentContainer-replyButton-comment-with-deepest-replies-4"
+                                        onBlur={[Function]}
+                                        onClick={[Function]}
+                                        onFocus={[Function]}
+                                        onMouseDown={[Function]}
+                                        onMouseOut={[Function]}
+                                        onMouseOver={[Function]}
+                                        onTouchEnd={[Function]}
+                                        type="button"
+                                      >
+                                        <span>
+                                          Reply
+                                        </span>
+                                      </button>
+                                      <button
+                                        className="BaseButton-root Button-root Button-sizeSmall Button-colorRegular Button-variantGhost"
+                                        onBlur={[Function]}
+                                        onClick={[Function]}
+                                        onFocus={[Function]}
+                                        onMouseDown={[Function]}
+                                        onMouseOut={[Function]}
+                                        onMouseOver={[Function]}
+                                        onTouchEnd={[Function]}
+                                        type="button"
+                                      >
+                                        <span>
+                                          Respect
+                                        </span>
+                                      </button>
+                                    </div>
                                   </div>
                                 </div>
                               </div>
@@ -684,66 +667,93 @@
                               className="HorizontalGutter-root HorizontalGutter-full"
                             >
                               <div
-                                className="Indent-root"
+                                className="HorizontalGutter-root HorizontalGutter-full"
                               >
                                 <div
-                                  className="Indent-level5"
+                                  className="Indent-root"
                                 >
                                   <div
-                                    className="Comment-root"
-                                    role="article"
+                                    className="Indent-level5"
                                   >
                                     <div
-                                      className="Flex-root Comment-topBar Flex-flex Flex-justifySpaceBetween Flex-directionRow"
-                                      id="comment-comment-with-deepest-replies-5"
+                                      className="Comment-root"
+                                      role="article"
                                     >
                                       <div
-                                        className="Flex-root Flex-flex Flex-halfItemGutter Flex-alignBaseline Flex-directionColumn"
+                                        className="Flex-root Comment-topBar Flex-flex Flex-justifySpaceBetween Flex-directionRow"
+                                        id="comment-comment-with-deepest-replies-5"
                                       >
-                                        <span
-                                          className="Typography-root Typography-heading3 Typography-colorTextPrimary Username-root"
-<<<<<<< HEAD
+                                        <div
+                                          className="Flex-root Flex-flex Flex-halfItemGutter Flex-alignBaseline Flex-directionColumn"
                                         >
-                                          Markus
-                                        </span>
-                                        <div
-                                          className="Flex-root Flex-flex Flex-itemGutter Flex-alignBaseline Flex-directionRow"
-                                        >
-=======
-                                        >
-                                          Markus
-                                        </span>
-                                        <div
-                                          className="Flex-root Flex-flex Flex-itemGutter Flex-alignBaseline Flex-directionRow"
-                                        >
->>>>>>> 0d588f2f
-                                          <time
-                                            className="Timestamp-root RelativeTime-root"
-                                            dateTime="2018-07-06T18:24:00.000Z"
-                                            title="2018-07-06T18:24:00.000Z"
+                                          <span
+                                            className="Typography-root Typography-heading3 Typography-colorTextPrimary Username-root"
                                           >
-                                            2018-07-06T18:24:00.000Z
-                                          </time>
+                                            Markus
+                                          </span>
+                                          <div
+                                            className="Flex-root Flex-flex Flex-itemGutter Flex-alignBaseline Flex-directionRow"
+                                          >
+                                            <time
+                                              className="Timestamp-root RelativeTime-root"
+                                              dateTime="2018-07-06T18:24:00.000Z"
+                                              title="2018-07-06T18:24:00.000Z"
+                                            >
+                                              2018-07-06T18:24:00.000Z
+                                            </time>
+                                          </div>
                                         </div>
                                       </div>
-                                    </div>
-                                    <div
-                                      className="HorizontalGutter-root HorizontalGutter-full"
-                                    >
                                       <div
-                                        className="HTMLContent-root"
-                                        dangerouslySetInnerHTML={
-                                          Object {
-                                            "__html": "body 5",
+                                        className="HorizontalGutter-root HorizontalGutter-full"
+                                      >
+                                        <div
+                                          className="HTMLContent-root"
+                                          dangerouslySetInnerHTML={
+                                            Object {
+                                              "__html": "body 5",
+                                            }
                                           }
-                                        }
-                                      />
-                                      <div
-                                        className="Flex-root Flex-flex Flex-halfItemGutter Flex-directionRow"
-                                      >
-                                        <button
-                                          className="BaseButton-root Button-root Button-sizeSmall Button-colorRegular Button-variantGhost"
-                                          id="comments-commentContainer-replyButton-comment-with-deepest-replies-5"
+                                        />
+                                        <div
+                                          className="Flex-root Flex-flex Flex-halfItemGutter Flex-directionRow"
+                                        >
+                                          <button
+                                            className="BaseButton-root Button-root Button-sizeSmall Button-colorRegular Button-variantGhost"
+                                            id="comments-commentContainer-replyButton-comment-with-deepest-replies-5"
+                                            onBlur={[Function]}
+                                            onClick={[Function]}
+                                            onFocus={[Function]}
+                                            onMouseDown={[Function]}
+                                            onMouseOut={[Function]}
+                                            onMouseOver={[Function]}
+                                            onTouchEnd={[Function]}
+                                            type="button"
+                                          >
+                                            <span>
+                                              Reply
+                                            </span>
+                                          </button>
+                                          <button
+                                            className="BaseButton-root Button-root Button-sizeSmall Button-colorRegular Button-variantGhost"
+                                            onBlur={[Function]}
+                                            onClick={[Function]}
+                                            onFocus={[Function]}
+                                            onMouseDown={[Function]}
+                                            onMouseOut={[Function]}
+                                            onMouseOver={[Function]}
+                                            onTouchEnd={[Function]}
+                                            type="button"
+                                          >
+                                            <span>
+                                              Respect
+                                            </span>
+                                          </button>
+                                        </div>
+                                        <a
+                                          className="BaseButton-root Button-root Button-sizeRegular Button-colorPrimary Button-variantUnderlined"
+                                          href="http://localhost/assets/asset-with-replies?commentID=comment-with-deepest-replies-5"
+                                          id="comments-commentContainer-showConversation-comment-with-deepest-replies-5"
                                           onBlur={[Function]}
                                           onClick={[Function]}
                                           onFocus={[Function]}
@@ -751,47 +761,12 @@
                                           onMouseOut={[Function]}
                                           onMouseOver={[Function]}
                                           onTouchEnd={[Function]}
+                                          target="_parent"
                                           type="button"
                                         >
-                                          <span>
-                                            Reply
-                                          </span>
-                                        </button>
-<<<<<<< HEAD
-=======
-                                        <button
-                                          className="BaseButton-root Button-root Button-sizeSmall Button-colorRegular Button-variantGhost"
-                                          onBlur={[Function]}
-                                          onClick={[Function]}
-                                          onFocus={[Function]}
-                                          onMouseDown={[Function]}
-                                          onMouseOut={[Function]}
-                                          onMouseOver={[Function]}
-                                          onTouchEnd={[Function]}
-                                          type="button"
-                                        >
-                                          <span>
-                                            Respect
-                                          </span>
-                                        </button>
->>>>>>> 0d588f2f
+                                          Read More of this Conversation &gt;
+                                        </a>
                                       </div>
-                                      <a
-                                        className="BaseButton-root Button-root Button-sizeRegular Button-colorPrimary Button-variantUnderlined"
-                                        href="http://localhost/assets/asset-with-replies?commentID=comment-with-deepest-replies-5"
-                                        id="comments-commentContainer-showConversation-comment-with-deepest-replies-5"
-                                        onBlur={[Function]}
-                                        onClick={[Function]}
-                                        onFocus={[Function]}
-                                        onMouseDown={[Function]}
-                                        onMouseOut={[Function]}
-                                        onMouseOver={[Function]}
-                                        onTouchEnd={[Function]}
-                                        target="_parent"
-                                        type="button"
-                                      >
-                                        Read More of this Conversation &gt;
-                                      </a>
                                     </div>
                                   </div>
                                 </div>
@@ -821,25 +796,6 @@
     className="TabBar-root TabBar-primary"
     role="tablist"
   >
-<<<<<<< HEAD
-    <div
-      className="Flex-root Flex-flex Flex-justifyCenter Flex-alignCenter Flex-directionColumn"
-    >
-      <p
-        className="Typography-root Typography-bodyCopy Typography-colorTextPrimary PermalinkView-title1"
-      >
-        You are currently viewing a
-      </p>
-      <p
-        className="Typography-root Typography-bodyCopy Typography-colorTextPrimary PermalinkView-title2"
-      >
-        SINGLE CONVERSATION
-      </p>
-      <a
-        className="BaseButton-root Button-root PermalinkView-button Button-sizeRegular Button-colorPrimary Button-variantUnderlined"
-        href="http://localhost/"
-        id="talk-comments-permalinkView-viewFullDiscussion"
-=======
     <li
       className="Tab-root"
       id="tab-COMMENTS"
@@ -849,7 +805,6 @@
         aria-controls="tabPane-COMMENTS"
         aria-selected={true}
         className="BaseButton-root Tab-button Tab-primary Tab-active"
->>>>>>> 0d588f2f
         onBlur={[Function]}
         onClick={[Function]}
         onFocus={[Function]}
@@ -857,16 +812,6 @@
         onMouseOut={[Function]}
         onMouseOver={[Function]}
         onTouchEnd={[Function]}
-<<<<<<< HEAD
-        target="_parent"
-        type="button"
-      >
-        View Full Discussion
-      </a>
-    </div>
-    <div
-      className="ConversationThread-root"
-=======
         role="tab"
         type="button"
       >
@@ -882,214 +827,160 @@
   >
     <div
       className="PermalinkView-root"
->>>>>>> 0d588f2f
     >
-      <a
-        className="BaseButton-root Button-root PermalinkView-button Button-sizeRegular Button-colorPrimary Button-variantOutlined Button-fullWidth"
-        href="http://localhost/"
-        id="talk-comments-permalinkView-showAllComments"
-        onBlur={[Function]}
-        onClick={[Function]}
-        onFocus={[Function]}
-        onMouseDown={[Function]}
-        onMouseOut={[Function]}
-        onMouseOver={[Function]}
-        onTouchEnd={[Function]}
-        target="_parent"
-        type="button"
+      <div
+        className="Flex-root Flex-flex Flex-justifyCenter Flex-alignCenter Flex-directionColumn"
       >
-        Show All Comments
-      </a>
+        <p
+          className="Typography-root Typography-bodyCopy Typography-colorTextPrimary PermalinkView-title1"
+        >
+          You are currently viewing a
+        </p>
+        <p
+          className="Typography-root Typography-bodyCopy Typography-colorTextPrimary PermalinkView-title2"
+        >
+          SINGLE CONVERSATION
+        </p>
+        <a
+          className="BaseButton-root Button-root PermalinkView-button Button-sizeRegular Button-colorPrimary Button-variantUnderlined"
+          href="http://localhost/"
+          id="talk-comments-permalinkView-viewFullDiscussion"
+          onBlur={[Function]}
+          onClick={[Function]}
+          onFocus={[Function]}
+          onMouseDown={[Function]}
+          onMouseOut={[Function]}
+          onMouseOver={[Function]}
+          onTouchEnd={[Function]}
+          target="_parent"
+          type="button"
+        >
+          View Full Discussion
+        </a>
+      </div>
       <div
-<<<<<<< HEAD
-        className="Line-root HorizontalGutter-root HorizontalGutter-full Line-dashed"
-      />
-      <div
-        className="Line-root HorizontalGutter-root HorizontalGutter-full"
+        className="ConversationThread-root"
       >
         <div
-          className="Circle-circleContainer"
+          className="Line-root HorizontalGutter-root HorizontalGutter-full Line-dashed"
+        />
+        <div
+          className="Line-root HorizontalGutter-root HorizontalGutter-full"
         >
           <div
-            className="Circle-circleSubContainer Circle-end"
-          >
-            <svg
-              className="Circle-circle"
-              viewBox="0 0 100 100"
-              xmlns="http://www.w3.org/2000/svg"
-            >
-              <circle
-                cx="50"
-                cy="50"
-                r="50"
-              />
-            </svg>
-          </div>
-          <div
-            className="HorizontalGutter-root HorizontalGutter-full"
+            className="Circle-circleContainer"
           >
             <div
-              className="Indent-root"
+              className="Circle-circleSubContainer Circle-end"
             >
-              <div
-                className=""
+              <svg
+                className="Circle-circle"
+                viewBox="0 0 100 100"
+                xmlns="http://www.w3.org/2000/svg"
               >
-                <div
-                  className="Comment-root Comment-highlight"
-                  role="article"
-                >
-                  <div
-                    className="Flex-root Comment-topBar Flex-flex Flex-justifySpaceBetween Flex-directionRow"
-                    id="comment-comment-with-deepest-replies-5"
-                  >
-                    <div
-                      className="Flex-root Flex-flex Flex-halfItemGutter Flex-alignBaseline Flex-directionColumn"
-                    >
-                      <span
-                        className="Typography-root Typography-heading3 Typography-colorTextPrimary Username-root"
-                      >
-                        Markus
-                      </span>
-                      <div
-                        className="Flex-root Flex-flex Flex-itemGutter Flex-alignBaseline Flex-directionRow"
-                      >
-                        <time
-                          className="Timestamp-root RelativeTime-root"
-                          dateTime="2018-07-06T18:24:00.000Z"
-                          title="2018-07-06T18:24:00.000Z"
-                        >
-                          2018-07-06T18:24:00.000Z
-                        </time>
-                      </div>
-                    </div>
-                  </div>
-                  <div
-                    className="HorizontalGutter-root HorizontalGutter-full"
-                  >
-                    <div
-                      className="HTMLContent-root"
-                      dangerouslySetInnerHTML={
-                        Object {
-                          "__html": "Joining Too",
-                        }
-                      }
-                    />
-                    <div
-                      className="Flex-root Flex-flex Flex-halfItemGutter Flex-directionRow"
-                    >
-                      <button
-                        className="BaseButton-root Button-root Button-sizeSmall Button-colorRegular Button-variantGhost"
-                        id="comments-commentContainer-replyButton-comment-with-deepest-replies-5"
-                        onBlur={[Function]}
-                        onClick={[Function]}
-                        onFocus={[Function]}
-                        onMouseDown={[Function]}
-                        onMouseOut={[Function]}
-                        onMouseOver={[Function]}
-                        onTouchEnd={[Function]}
-                        type="button"
-                      >
-                        <span>
-                          Reply
-                        </span>
-                      </button>
-                    </div>
-                  </div>
-                </div>
-=======
-        className="Indent-root"
-      >
-        <div
-          className=""
-        >
-          <div
-            className="Comment-root"
-            role="article"
-          >
-            <div
-              className="Flex-root Comment-topBar Flex-flex Flex-justifySpaceBetween Flex-directionRow"
-              id="comment-comment-with-deepest-replies-5"
-            >
-              <div
-                className="Flex-root Flex-flex Flex-halfItemGutter Flex-alignBaseline Flex-directionColumn"
-              >
-                <span
-                  className="Typography-root Typography-heading3 Typography-colorTextPrimary Username-root"
-                >
-                  Markus
-                </span>
-                <div
-                  className="Flex-root Flex-flex Flex-itemGutter Flex-alignBaseline Flex-directionRow"
-                >
-                  <time
-                    className="Timestamp-root RelativeTime-root"
-                    dateTime="2018-07-06T18:24:00.000Z"
-                    title="2018-07-06T18:24:00.000Z"
-                  >
-                    2018-07-06T18:24:00.000Z
-                  </time>
-                </div>
-              </div>
+                <circle
+                  cx="50"
+                  cy="50"
+                  r="50"
+                />
+              </svg>
             </div>
             <div
               className="HorizontalGutter-root HorizontalGutter-full"
             >
               <div
-                className="HTMLContent-root"
-                dangerouslySetInnerHTML={
-                  Object {
-                    "__html": "Joining Too",
-                  }
-                }
-              />
-              <div
-                className="Flex-root Flex-flex Flex-halfItemGutter Flex-directionRow"
+                className="Indent-root"
               >
-                <button
-                  className="BaseButton-root Button-root Button-sizeSmall Button-colorRegular Button-variantGhost"
-                  id="comments-commentContainer-replyButton-comment-with-deepest-replies-5"
-                  onBlur={[Function]}
-                  onClick={[Function]}
-                  onFocus={[Function]}
-                  onMouseDown={[Function]}
-                  onMouseOut={[Function]}
-                  onMouseOver={[Function]}
-                  onTouchEnd={[Function]}
-                  type="button"
+                <div
+                  className=""
                 >
-                  <span>
-                    Reply
-                  </span>
-                </button>
-                <button
-                  className="BaseButton-root Button-root Button-sizeSmall Button-colorRegular Button-variantGhost"
-                  onBlur={[Function]}
-                  onClick={[Function]}
-                  onFocus={[Function]}
-                  onMouseDown={[Function]}
-                  onMouseOut={[Function]}
-                  onMouseOver={[Function]}
-                  onTouchEnd={[Function]}
-                  type="button"
-                >
-                  <span>
-                    Respect
-                  </span>
-                </button>
->>>>>>> 0d588f2f
+                  <div
+                    className="Comment-root Comment-highlight"
+                    role="article"
+                  >
+                    <div
+                      className="Flex-root Comment-topBar Flex-flex Flex-justifySpaceBetween Flex-directionRow"
+                      id="comment-comment-with-deepest-replies-5"
+                    >
+                      <div
+                        className="Flex-root Flex-flex Flex-halfItemGutter Flex-alignBaseline Flex-directionColumn"
+                      >
+                        <span
+                          className="Typography-root Typography-heading3 Typography-colorTextPrimary Username-root"
+                        >
+                          Markus
+                        </span>
+                        <div
+                          className="Flex-root Flex-flex Flex-itemGutter Flex-alignBaseline Flex-directionRow"
+                        >
+                          <time
+                            className="Timestamp-root RelativeTime-root"
+                            dateTime="2018-07-06T18:24:00.000Z"
+                            title="2018-07-06T18:24:00.000Z"
+                          >
+                            2018-07-06T18:24:00.000Z
+                          </time>
+                        </div>
+                      </div>
+                    </div>
+                    <div
+                      className="HorizontalGutter-root HorizontalGutter-full"
+                    >
+                      <div
+                        className="HTMLContent-root"
+                        dangerouslySetInnerHTML={
+                          Object {
+                            "__html": "Joining Too",
+                          }
+                        }
+                      />
+                      <div
+                        className="Flex-root Flex-flex Flex-halfItemGutter Flex-directionRow"
+                      >
+                        <button
+                          className="BaseButton-root Button-root Button-sizeSmall Button-colorRegular Button-variantGhost"
+                          id="comments-commentContainer-replyButton-comment-with-deepest-replies-5"
+                          onBlur={[Function]}
+                          onClick={[Function]}
+                          onFocus={[Function]}
+                          onMouseDown={[Function]}
+                          onMouseOut={[Function]}
+                          onMouseOver={[Function]}
+                          onTouchEnd={[Function]}
+                          type="button"
+                        >
+                          <span>
+                            Reply
+                          </span>
+                        </button>
+                        <button
+                          className="BaseButton-root Button-root Button-sizeSmall Button-colorRegular Button-variantGhost"
+                          onBlur={[Function]}
+                          onClick={[Function]}
+                          onFocus={[Function]}
+                          onMouseDown={[Function]}
+                          onMouseOut={[Function]}
+                          onMouseOver={[Function]}
+                          onTouchEnd={[Function]}
+                          type="button"
+                        >
+                          <span>
+                            Respect
+                          </span>
+                        </button>
+                      </div>
+                    </div>
+                  </div>
+                </div>
               </div>
             </div>
           </div>
         </div>
       </div>
+      <div
+        className="PermalinkView-replyList"
+      />
     </div>
-<<<<<<< HEAD
-    <div
-      className="PermalinkView-replyList"
-    />
-  </div>
-=======
   </section>
->>>>>>> 0d588f2f
 </div>
 `;