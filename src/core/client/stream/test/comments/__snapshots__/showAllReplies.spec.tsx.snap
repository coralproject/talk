// Jest Snapshot v1, https://goo.gl/fbAQLP

exports[`renders comment stream 1`] = `
<div
  className="HorizontalGutter-root App-root HorizontalGutter-full"
>
  <ul
    className="TabBar-root TabBar-primary"
    role="tablist"
  >
    <li
      className="Tab-root"
      id="tab-COMMENTS"
      role="presentation"
    >
      <button
        aria-controls="tabPane-COMMENTS"
        aria-selected={true}
        className="BaseButton-root Tab-button Tab-primary Tab-active"
        onBlur={[Function]}
        onClick={[Function]}
        onFocus={[Function]}
        onMouseDown={[Function]}
        onMouseOut={[Function]}
        onMouseOver={[Function]}
        onTouchEnd={[Function]}
        role="tab"
        type="button"
      >
        Comments
      </button>
    </li>
  </ul>
  <section
    aria-labelledby="tab-COMMENTS"
    className="App-tabContent"
    id="tabPane-COMMENTS"
    role="tabpanel"
  >
    <div
      className="HorizontalGutter-root Stream-root HorizontalGutter-double"
    >
      <div
        className="HorizontalGutter-root HorizontalGutter-half"
      >
        <div
          className="Flex-root Flex-flex Flex-itemGutter Flex-alignCenter"
        >
          <button
            className="BaseButton-root Button-root Button-sizeSmall Button-colorPrimary Button-variantUnderlined"
            onBlur={[Function]}
            onClick={[Function]}
            onFocus={[Function]}
            onMouseDown={[Function]}
            onMouseOut={[Function]}
            onMouseOver={[Function]}
            onTouchEnd={[Function]}
            type="button"
          >
            Sign in
          </button>
          <button
            className="BaseButton-root Button-root Button-sizeSmall Button-colorPrimary Button-variantOutlined"
            onBlur={[Function]}
            onClick={[Function]}
            onFocus={[Function]}
            onMouseDown={[Function]}
            onMouseOut={[Function]}
            onMouseOver={[Function]}
            onTouchEnd={[Function]}
            type="button"
          >
            Register
          </button>
        </div>
        <div
          className="HorizontalGutter-root PostCommentFormFake-root HorizontalGutter-full"
        >
          <div
            aria-hidden="true"
          >
            <div>
              <div
                className=""
              >
                <div
                  className=" RTE-toolbarDisabled Toolbar-toolbar"
                >
                  <button
                    className="Button-button"
                    disabled={false}
                    onClick={[Function]}
                    title="Bold"
                    type="button"
                  >
                    <span
                      aria-hidden="true"
                      className="Icon-root Icon-md"
                    >
                      format_bold
                    </span>
                  </button>
                  <button
                    className="Button-button"
                    disabled={false}
                    onClick={[Function]}
                    title="Italic"
                    type="button"
                  >
                    <span
                      aria-hidden="true"
                      className="Icon-root Icon-md"
                    >
                      format_italic
                    </span>
                  </button>
                  <button
                    className="Button-button"
                    disabled={false}
                    onClick={[Function]}
                    title="Blockquote"
                    type="button"
                  >
                    <span
                      aria-hidden="true"
                      className="Icon-root Icon-md"
                    >
                      format_quote
                    </span>
                  </button>
                </div>
                <div
                  aria-hidden="true"
                  className="RTE-placeholder RTE-placeholder "
                >
                  Post a comment
                </div>
                <div
                  aria-placeholder="Post a comment"
                  className="RTE-contentEditable RTE-content  RTE-contentEditableDisabled"
                  contentEditable={false}
                  dangerouslySetInnerHTML={
                    Object {
                      "__html": "",
                    }
                  }
                  disabled={true}
                  onBlur={[Function]}
                  onChange={[Function]}
                  onCut={[Function]}
                  onFocus={[Function]}
                  onInput={[Function]}
                  onKeyDown={[Function]}
                  onPaste={[Function]}
                  onSelect={[Function]}
                />
              </div>
            </div>
          </div>
          <button
            className="BaseButton-root Button-root Button-sizeRegular Button-colorPrimary Button-variantFilled Button-fullWidth Button-disabled"
            disabled={true}
            onBlur={[Function]}
            onFocus={[Function]}
            onMouseDown={[Function]}
            onMouseOut={[Function]}
            onMouseOver={[Function]}
            onTouchEnd={[Function]}
            type="submit"
          >
            Sign in and Join the Conversation
          </button>
        </div>
      </div>
      <div
        aria-live="polite"
        className="HorizontalGutter-root HorizontalGutter-full"
        id="talk-comments-stream-log"
        role="log"
      >
        <div
          className="HorizontalGutter-root HorizontalGutter-full"
        >
          <div
            className="Indent-root"
          >
            <div
              className=""
            >
              <div
                className="Comment-root"
                role="article"
              >
                <div
                  className="Flex-root Comment-topBar Flex-flex Flex-justifySpaceBetween Flex-directionRow"
                  id="comment-comment-0"
                >
                  <div
                    className="Flex-root Flex-flex Flex-halfItemGutter Flex-alignBaseline Flex-directionColumn"
                  >
                    <span
                      className="Typography-root Typography-heading3 Typography-colorTextPrimary Username-root"
                    >
                      Markus
                    </span>
                    <div
                      className="Flex-root Flex-flex Flex-itemGutter Flex-alignBaseline Flex-directionRow"
                    >
                      <time
                        className="Timestamp-root RelativeTime-root"
                        dateTime="2018-07-06T18:24:00.000Z"
                        title="2018-07-06T18:24:00.000Z"
                      >
<<<<<<< HEAD
                        <time
                          className="Timestamp-root RelativeTime-root"
                          dateTime="2018-07-06T18:24:00.000Z"
                          title="2018-07-06T18:24:00.000Z"
                        >
                          2018-07-06T18:24:00.000Z
                        </time>
                      </div>
=======
                        2018-07-06T18:24:00.000Z
                      </time>
>>>>>>> 929dfb99
                    </div>
                  </div>
                </div>
                <div
                  className="HorizontalGutter-root HorizontalGutter-full"
                >
                  <div
                    className="HTMLContent-root"
                    dangerouslySetInnerHTML={
                      Object {
                        "__html": "Joining Too",
                      }
                    }
                  />
                  <div
                    className="Flex-root Flex-flex Flex-halfItemGutter Flex-directionRow"
                  >
                    <button
                      className="BaseButton-root Button-root Button-sizeSmall Button-colorRegular Button-variantGhost"
                      id="comments-commentContainer-replyButton-comment-0"
                      onBlur={[Function]}
                      onClick={[Function]}
                      onFocus={[Function]}
                      onMouseDown={[Function]}
                      onMouseOut={[Function]}
                      onMouseOver={[Function]}
                      onTouchEnd={[Function]}
                      type="button"
                    >
                      <span>
                        Reply
                      </span>
                    </button>
                  </div>
                </div>
              </div>
            </div>
          </div>
          <div
            className="HorizontalGutter-root HorizontalGutter-full"
            id="talk-comments-replyList-log--comment-0"
            role="log"
          >
            <div
              className="HorizontalGutter-root HorizontalGutter-full"
            >
              <div
                className="Indent-root"
              >
                <div
                  className="Indent-level1"
                >
                  <div
                    className="Comment-root"
                    role="article"
                  >
                    <div
                      className="Flex-root Comment-topBar Flex-flex Flex-justifySpaceBetween Flex-directionRow"
                      id="comment-comment-1"
                    >
                      <div
                        className="Flex-root Flex-flex Flex-halfItemGutter Flex-alignBaseline Flex-directionColumn"
                      >
                        <span
                          className="Typography-root Typography-heading3 Typography-colorTextPrimary Username-root"
                        >
                          Lukas
                        </span>
                        <div
                          className="Flex-root Flex-flex Flex-itemGutter Flex-alignBaseline Flex-directionRow"
                        >
                          <time
                            className="Timestamp-root RelativeTime-root"
                            dateTime="2018-07-06T18:20:00.000Z"
                            title="2018-07-06T18:20:00.000Z"
                          >
                            2018-07-06T18:20:00.000Z
                          </time>
                        </div>
                      </div>
                    </div>
                    <div
                      className="HorizontalGutter-root HorizontalGutter-full"
                    >
                      <div
                        className="HTMLContent-root"
                        dangerouslySetInnerHTML={
                          Object {
                            "__html": "What's up?",
                          }
                        }
                      />
                      <div
                        className="Flex-root Flex-flex Flex-halfItemGutter Flex-directionRow"
                      >
                        <button
                          className="BaseButton-root Button-root Button-sizeSmall Button-colorRegular Button-variantGhost"
                          id="comments-commentContainer-replyButton-comment-1"
                          onBlur={[Function]}
                          onClick={[Function]}
                          onFocus={[Function]}
                          onMouseDown={[Function]}
                          onMouseOut={[Function]}
                          onMouseOver={[Function]}
                          onTouchEnd={[Function]}
                          type="button"
                        >
                          <span>
                            Reply
                          </span>
                        </button>
                      </div>
                    </div>
                  </div>
                </div>
              </div>
            </div>
            <div
              className="Indent-root"
            >
              <div
                className="Indent-level1 Indent-noBorder"
              >
                <button
                  aria-controls="talk-comments-replyList-log--comment-0"
                  className="BaseButton-root Button-root Button-sizeRegular Button-colorRegular Button-variantOutlined Button-fullWidth"
                  disabled={false}
                  id="talk-comments-replyList-showAll--comment-0"
                  onBlur={[Function]}
                  onClick={[Function]}
                  onFocus={[Function]}
                  onMouseDown={[Function]}
                  onMouseOut={[Function]}
                  onMouseOver={[Function]}
                  onTouchEnd={[Function]}
                  type="button"
                >
                  Show All
                </button>
              </div>
            </div>
          </div>
        </div>
      </div>
    </div>
  </section>
</div>
`;

exports[`show all replies 1`] = `
<div
  className="HorizontalGutter-root App-root HorizontalGutter-full"
>
  <ul
    className="TabBar-root TabBar-primary"
    role="tablist"
  >
    <li
      className="Tab-root"
      id="tab-COMMENTS"
      role="presentation"
    >
      <button
        aria-controls="tabPane-COMMENTS"
        aria-selected={true}
        className="BaseButton-root Tab-button Tab-primary Tab-active"
        onBlur={[Function]}
        onClick={[Function]}
        onFocus={[Function]}
        onMouseDown={[Function]}
        onMouseOut={[Function]}
        onMouseOver={[Function]}
        onTouchEnd={[Function]}
        role="tab"
        type="button"
      >
        Comments
      </button>
    </li>
  </ul>
  <section
    aria-labelledby="tab-COMMENTS"
    className="App-tabContent"
    id="tabPane-COMMENTS"
    role="tabpanel"
  >
    <div
      className="HorizontalGutter-root Stream-root HorizontalGutter-double"
    >
      <div
        className="HorizontalGutter-root HorizontalGutter-half"
      >
        <div
          className="Flex-root Flex-flex Flex-itemGutter Flex-alignCenter"
        >
          <button
            className="BaseButton-root Button-root Button-sizeSmall Button-colorPrimary Button-variantUnderlined"
            onBlur={[Function]}
            onClick={[Function]}
            onFocus={[Function]}
            onMouseDown={[Function]}
            onMouseOut={[Function]}
            onMouseOver={[Function]}
            onTouchEnd={[Function]}
            type="button"
          >
            Sign in
          </button>
          <button
            className="BaseButton-root Button-root Button-sizeSmall Button-colorPrimary Button-variantOutlined"
            onBlur={[Function]}
            onClick={[Function]}
            onFocus={[Function]}
            onMouseDown={[Function]}
            onMouseOut={[Function]}
            onMouseOver={[Function]}
            onTouchEnd={[Function]}
            type="button"
          >
            Register
          </button>
        </div>
        <div
          className="HorizontalGutter-root PostCommentFormFake-root HorizontalGutter-full"
        >
          <div
            aria-hidden="true"
          >
            <div>
              <div
                className=""
              >
                <div
                  className=" RTE-toolbarDisabled Toolbar-toolbar"
                >
                  <button
                    className="Button-button"
                    disabled={false}
                    onClick={[Function]}
                    title="Bold"
                    type="button"
                  >
                    <span
                      aria-hidden="true"
                      className="Icon-root Icon-md"
                    >
                      format_bold
                    </span>
                  </button>
                  <button
                    className="Button-button"
                    disabled={false}
                    onClick={[Function]}
                    title="Italic"
                    type="button"
                  >
                    <span
                      aria-hidden="true"
                      className="Icon-root Icon-md"
                    >
                      format_italic
                    </span>
                  </button>
                  <button
                    className="Button-button"
                    disabled={false}
                    onClick={[Function]}
                    title="Blockquote"
                    type="button"
                  >
                    <span
                      aria-hidden="true"
                      className="Icon-root Icon-md"
                    >
                      format_quote
                    </span>
                  </button>
                </div>
                <div
                  aria-hidden="true"
                  className="RTE-placeholder RTE-placeholder "
                >
                  Post a comment
                </div>
                <div
                  aria-placeholder="Post a comment"
                  className="RTE-contentEditable RTE-content  RTE-contentEditableDisabled"
                  contentEditable={false}
                  dangerouslySetInnerHTML={
                    Object {
                      "__html": "",
                    }
                  }
                  disabled={true}
                  onBlur={[Function]}
                  onChange={[Function]}
                  onCut={[Function]}
                  onFocus={[Function]}
                  onInput={[Function]}
                  onKeyDown={[Function]}
                  onPaste={[Function]}
                  onSelect={[Function]}
                />
              </div>
            </div>
          </div>
          <button
            className="BaseButton-root Button-root Button-sizeRegular Button-colorPrimary Button-variantFilled Button-fullWidth Button-disabled"
            disabled={true}
            onBlur={[Function]}
            onFocus={[Function]}
            onMouseDown={[Function]}
            onMouseOut={[Function]}
            onMouseOver={[Function]}
            onTouchEnd={[Function]}
            type="submit"
          >
            Sign in and Join the Conversation
          </button>
        </div>
      </div>
      <div
        aria-live="polite"
        className="HorizontalGutter-root HorizontalGutter-full"
        id="talk-comments-stream-log"
        role="log"
      >
        <div
          className="HorizontalGutter-root HorizontalGutter-full"
        >
          <div
            className="Indent-root"
          >
            <div
              className=""
            >
              <div
                className="Comment-root"
                role="article"
              >
                <div
                  className="Flex-root Comment-topBar Flex-flex Flex-justifySpaceBetween Flex-directionRow"
                  id="comment-comment-0"
                >
                  <div
                    className="Flex-root Flex-flex Flex-halfItemGutter Flex-alignBaseline Flex-directionColumn"
                  >
                    <span
                      className="Typography-root Typography-heading3 Typography-colorTextPrimary Username-root"
                    >
                      Markus
                    </span>
                    <div
                      className="Flex-root Flex-flex Flex-itemGutter Flex-alignBaseline Flex-directionRow"
                    >
                      <time
                        className="Timestamp-root RelativeTime-root"
                        dateTime="2018-07-06T18:24:00.000Z"
                        title="2018-07-06T18:24:00.000Z"
                      >
<<<<<<< HEAD
                        <time
                          className="Timestamp-root RelativeTime-root"
                          dateTime="2018-07-06T18:24:00.000Z"
                          title="2018-07-06T18:24:00.000Z"
                        >
                          2018-07-06T18:24:00.000Z
                        </time>
                      </div>
=======
                        2018-07-06T18:24:00.000Z
                      </time>
>>>>>>> 929dfb99
                    </div>
                  </div>
                </div>
                <div
                  className="HorizontalGutter-root HorizontalGutter-full"
                >
                  <div
                    className="HTMLContent-root"
                    dangerouslySetInnerHTML={
                      Object {
                        "__html": "Joining Too",
                      }
                    }
                  />
                  <div
                    className="Flex-root Flex-flex Flex-halfItemGutter Flex-directionRow"
                  >
                    <button
                      className="BaseButton-root Button-root Button-sizeSmall Button-colorRegular Button-variantGhost"
                      id="comments-commentContainer-replyButton-comment-0"
                      onBlur={[Function]}
                      onClick={[Function]}
                      onFocus={[Function]}
                      onMouseDown={[Function]}
                      onMouseOut={[Function]}
                      onMouseOver={[Function]}
                      onTouchEnd={[Function]}
                      type="button"
                    >
                      <span>
                        Reply
                      </span>
                    </button>
                  </div>
                </div>
              </div>
            </div>
          </div>
          <div
            className="HorizontalGutter-root HorizontalGutter-full"
            id="talk-comments-replyList-log--comment-0"
            role="log"
          >
            <div
              className="HorizontalGutter-root HorizontalGutter-full"
            >
              <div
                className="Indent-root"
              >
                <div
                  className="Indent-level1"
                >
                  <div
                    className="Comment-root"
                    role="article"
                  >
                    <div
                      className="Flex-root Comment-topBar Flex-flex Flex-justifySpaceBetween Flex-directionRow"
                      id="comment-comment-1"
                    >
                      <div
                        className="Flex-root Flex-flex Flex-halfItemGutter Flex-alignBaseline Flex-directionColumn"
                      >
                        <span
                          className="Typography-root Typography-heading3 Typography-colorTextPrimary Username-root"
                        >
                          Lukas
                        </span>
                        <div
                          className="Flex-root Flex-flex Flex-itemGutter Flex-alignBaseline Flex-directionRow"
                        >
                          <time
                            className="Timestamp-root RelativeTime-root"
                            dateTime="2018-07-06T18:20:00.000Z"
                            title="2018-07-06T18:20:00.000Z"
                          >
                            2018-07-06T18:20:00.000Z
                          </time>
                        </div>
                      </div>
                    </div>
                    <div
                      className="HorizontalGutter-root HorizontalGutter-full"
                    >
                      <div
                        className="HTMLContent-root"
                        dangerouslySetInnerHTML={
                          Object {
                            "__html": "What's up?",
                          }
                        }
                      />
                      <div
                        className="Flex-root Flex-flex Flex-halfItemGutter Flex-directionRow"
                      >
<<<<<<< HEAD
                        <time
                          className="Timestamp-root RelativeTime-root"
                          dateTime="2018-07-06T18:24:00.000Z"
                          title="2018-07-06T18:24:00.000Z"
                        >
                          2018-07-06T18:24:00.000Z
                        </time>
=======
                        <button
                          className="BaseButton-root Button-root Button-sizeSmall Button-colorRegular Button-variantGhost"
                          id="comments-commentContainer-replyButton-comment-1"
                          onBlur={[Function]}
                          onClick={[Function]}
                          onFocus={[Function]}
                          onMouseDown={[Function]}
                          onMouseOut={[Function]}
                          onMouseOver={[Function]}
                          onTouchEnd={[Function]}
                          type="button"
                        >
                          <span>
                            Reply
                          </span>
                        </button>
>>>>>>> 929dfb99
                      </div>
                    </div>
                  </div>
                </div>
              </div>
            </div>
            <div
              className="HorizontalGutter-root HorizontalGutter-full"
            >
              <div
                className="Indent-root"
              >
                <div
                  className="Indent-level1"
                >
                  <div
                    className="Comment-root"
                    role="article"
                  >
                    <div
                      className="Flex-root Comment-topBar Flex-flex Flex-justifySpaceBetween Flex-directionRow"
                      id="comment-comment-2"
                    >
                      <div
                        className="Flex-root Flex-flex Flex-halfItemGutter Flex-alignBaseline Flex-directionColumn"
                      >
                        <span
                          className="Typography-root Typography-heading3 Typography-colorTextPrimary Username-root"
                        >
                          Isabelle
                        </span>
                        <div
                          className="Flex-root Flex-flex Flex-itemGutter Flex-alignBaseline Flex-directionRow"
                        >
                          <time
                            className="Timestamp-root RelativeTime-root"
                            dateTime="2018-07-06T18:14:00.000Z"
                            title="2018-07-06T18:14:00.000Z"
                          >
                            2018-07-06T18:14:00.000Z
                          </time>
                        </div>
                      </div>
                    </div>
                    <div
                      className="HorizontalGutter-root HorizontalGutter-full"
                    >
                      <div
                        className="HTMLContent-root"
                        dangerouslySetInnerHTML={
                          Object {
                            "__html": "Hey!",
                          }
                        }
                      />
                      <div
                        className="Flex-root Flex-flex Flex-halfItemGutter Flex-directionRow"
                      >
                        <button
                          className="BaseButton-root Button-root Button-sizeSmall Button-colorRegular Button-variantGhost"
                          id="comments-commentContainer-replyButton-comment-2"
                          onBlur={[Function]}
                          onClick={[Function]}
                          onFocus={[Function]}
                          onMouseDown={[Function]}
                          onMouseOut={[Function]}
                          onMouseOver={[Function]}
                          onTouchEnd={[Function]}
                          type="button"
                        >
                          <span>
                            Reply
                          </span>
                        </button>
                      </div>
                    </div>
                  </div>
                </div>
              </div>
            </div>
          </div>
        </div>
      </div>
    </div>
  </section>
</div>
`;<|MERGE_RESOLUTION|>--- conflicted
+++ resolved
@@ -211,19 +211,8 @@
                         dateTime="2018-07-06T18:24:00.000Z"
                         title="2018-07-06T18:24:00.000Z"
                       >
-<<<<<<< HEAD
-                        <time
-                          className="Timestamp-root RelativeTime-root"
-                          dateTime="2018-07-06T18:24:00.000Z"
-                          title="2018-07-06T18:24:00.000Z"
-                        >
-                          2018-07-06T18:24:00.000Z
-                        </time>
-                      </div>
-=======
                         2018-07-06T18:24:00.000Z
                       </time>
->>>>>>> 929dfb99
                     </div>
                   </div>
                 </div>
@@ -297,10 +286,10 @@
                         >
                           <time
                             className="Timestamp-root RelativeTime-root"
-                            dateTime="2018-07-06T18:20:00.000Z"
-                            title="2018-07-06T18:20:00.000Z"
+                            dateTime="2018-07-06T18:24:00.000Z"
+                            title="2018-07-06T18:24:00.000Z"
                           >
-                            2018-07-06T18:20:00.000Z
+                            2018-07-06T18:24:00.000Z
                           </time>
                         </div>
                       </div>
@@ -584,19 +573,8 @@
                         dateTime="2018-07-06T18:24:00.000Z"
                         title="2018-07-06T18:24:00.000Z"
                       >
-<<<<<<< HEAD
-                        <time
-                          className="Timestamp-root RelativeTime-root"
-                          dateTime="2018-07-06T18:24:00.000Z"
-                          title="2018-07-06T18:24:00.000Z"
-                        >
-                          2018-07-06T18:24:00.000Z
-                        </time>
-                      </div>
-=======
                         2018-07-06T18:24:00.000Z
                       </time>
->>>>>>> 929dfb99
                     </div>
                   </div>
                 </div>
@@ -670,10 +648,10 @@
                         >
                           <time
                             className="Timestamp-root RelativeTime-root"
-                            dateTime="2018-07-06T18:20:00.000Z"
-                            title="2018-07-06T18:20:00.000Z"
+                            dateTime="2018-07-06T18:24:00.000Z"
+                            title="2018-07-06T18:24:00.000Z"
                           >
-                            2018-07-06T18:20:00.000Z
+                            2018-07-06T18:24:00.000Z
                           </time>
                         </div>
                       </div>
@@ -692,15 +670,6 @@
                       <div
                         className="Flex-root Flex-flex Flex-halfItemGutter Flex-directionRow"
                       >
-<<<<<<< HEAD
-                        <time
-                          className="Timestamp-root RelativeTime-root"
-                          dateTime="2018-07-06T18:24:00.000Z"
-                          title="2018-07-06T18:24:00.000Z"
-                        >
-                          2018-07-06T18:24:00.000Z
-                        </time>
-=======
                         <button
                           className="BaseButton-root Button-root Button-sizeSmall Button-colorRegular Button-variantGhost"
                           id="comments-commentContainer-replyButton-comment-1"
@@ -717,7 +686,6 @@
                             Reply
                           </span>
                         </button>
->>>>>>> 929dfb99
                       </div>
                     </div>
                   </div>
@@ -754,10 +722,10 @@
                         >
                           <time
                             className="Timestamp-root RelativeTime-root"
-                            dateTime="2018-07-06T18:14:00.000Z"
-                            title="2018-07-06T18:14:00.000Z"
+                            dateTime="2018-07-06T18:24:00.000Z"
+                            title="2018-07-06T18:24:00.000Z"
                           >
-                            2018-07-06T18:14:00.000Z
+                            2018-07-06T18:24:00.000Z
                           </time>
                         </div>
                       </div>
