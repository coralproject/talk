// Jest Snapshot v1, https://goo.gl/fbAQLP

exports[`renders comment stream 1`] = `
<div
  className="Flex-root App-root Flex-flex Flex-justifyCenter"
>
  <div
    className="HorizontalGutter-root Stream-root HorizontalGutter-double"
  >
    <div
      className="HorizontalGutter-root HorizontalGutter-half"
    >
      <div
        className="Flex-root Flex-flex Flex-itemGutter Flex-alignCenter"
      >
        <button
          className="BaseButton-root Button-root Button-sizeSmall Button-colorPrimary Button-variantUnderlined"
          onBlur={[Function]}
          onClick={[Function]}
          onFocus={[Function]}
          onMouseDown={[Function]}
          onMouseOut={[Function]}
          onMouseOver={[Function]}
          onTouchEnd={[Function]}
          type="button"
        >
          Sign in
        </button>
        <button
          className="BaseButton-root Button-root Button-sizeSmall Button-colorPrimary Button-variantOutlined"
          onBlur={[Function]}
          onClick={[Function]}
          onFocus={[Function]}
          onMouseDown={[Function]}
          onMouseOut={[Function]}
          onMouseOver={[Function]}
          onTouchEnd={[Function]}
          type="button"
        >
          Register
        </button>
      </div>
      <div
        className="HorizontalGutter-root PostCommentFormFake-root HorizontalGutter-full"
      >
        <div
          aria-hidden="true"
        >
          <div>
            <div
              className=""
            >
              <div
                className=" RTE-toolbarDisabled Toolbar-toolbar"
              >
                <button
                  className="Button-button"
                  disabled={false}
                  onClick={[Function]}
                  title="Bold"
                  type="button"
                >
                  <span
                    aria-hidden="true"
                    className="Icon-root Icon-md"
                  >
                    format_bold
                  </span>
                </button>
                <button
                  className="Button-button"
                  disabled={false}
                  onClick={[Function]}
                  title="Italic"
                  type="button"
                >
                  <span
                    aria-hidden="true"
                    className="Icon-root Icon-md"
                  >
                    format_italic
                  </span>
                </button>
                <button
                  className="Button-button"
                  disabled={false}
                  onClick={[Function]}
                  title="Blockquote"
                  type="button"
                >
                  <span
                    aria-hidden="true"
                    className="Icon-root Icon-md"
                  >
                    format_quote
                  </span>
                </button>
              </div>
              <div
                aria-hidden="true"
                className="RTE-placeholder RTE-placeholder "
              >
                Post a comment
              </div>
              <div
                aria-placeholder="Post a comment"
                className="RTE-contentEditable RTE-content  RTE-contentEditableDisabled"
                contentEditable={false}
                dangerouslySetInnerHTML={
                  Object {
                    "__html": "",
                  }
                }
                disabled={true}
                onBlur={[Function]}
                onChange={[Function]}
                onCut={[Function]}
                onFocus={[Function]}
                onInput={[Function]}
                onKeyDown={[Function]}
                onPaste={[Function]}
                onSelect={[Function]}
              />
            </div>
          </div>
        </div>
        <button
          className="BaseButton-root Button-root Button-sizeRegular Button-colorPrimary Button-variantFilled Button-fullWidth Button-disabled"
          disabled={true}
          onBlur={[Function]}
          onFocus={[Function]}
          onMouseDown={[Function]}
          onMouseOut={[Function]}
          onMouseOver={[Function]}
          onTouchEnd={[Function]}
          type="submit"
        >
          Sign in and Join the Conversation
        </button>
      </div>
    </div>
    <div
      aria-live="polite"
      className="HorizontalGutter-root HorizontalGutter-full"
      id="talk-comments-stream-log"
      role="log"
    >
      <div
        className="HorizontalGutter-root HorizontalGutter-full"
      >
        <div
          className="Indent-root"
        >
          <div
            className=""
          >
            <div
              className="Comment-root"
              role="article"
            >
              <div
                className="Flex-root Comment-topBar Flex-flex Flex-justifySpaceBetween Flex-directionRow"
              >
                <div
                  className="Flex-root Flex-flex Flex-halfItemGutter Flex-alignBaseline Flex-directionColumn"
                >
                  <span
                    className="Typography-root Typography-heading3 Typography-colorTextPrimary Username-root"
                  >
                    Markus
                  </span>
                  <div
                    className="Flex-root Flex-flex Flex-itemGutter Flex-alignBaseline Flex-directionRow"
                  >
                    <time
                      className="Timestamp-root RelativeTime-root"
                      dateTime="2018-07-06T18:24:00.000Z"
                      title="2018-07-06T18:24:00.000Z"
                    >
                      2018-07-06T18:24:00.000Z
                    </time>
                  </div>
                </div>
              </div>
              <div
                className="HTMLContent-root"
                dangerouslySetInnerHTML={
                  Object {
                    "__html": "Joining Too",
                  }
                }
              />
              <div
                className="Flex-root Comment-footer Flex-flex Flex-halfItemGutter Flex-directionRow"
              >
                <button
                  className="BaseButton-root Button-root Button-sizeSmall Button-colorRegular Button-variantGhost"
                  id="comments-commentContainer-replyButton-comment-0"
                  onBlur={[Function]}
                  onClick={[Function]}
                  onFocus={[Function]}
                  onMouseDown={[Function]}
                  onMouseOut={[Function]}
                  onMouseOver={[Function]}
                  onTouchEnd={[Function]}
                  type="button"
                >
                  <span>
                    Reply
                  </span>
                </button>
              </div>
            </div>
          </div>
        </div>
        <div
          className="HorizontalGutter-root HorizontalGutter-full"
          id="talk-comments-replyList-log--comment-0"
          role="log"
        >
          <div
            className="HorizontalGutter-root HorizontalGutter-full"
          >
            <div
              className="Indent-root"
            >
              <div
                className="Indent-level1"
              >
                <div
                  className="Comment-root"
                  role="article"
                >
                  <div
                    className="Flex-root Comment-topBar Flex-flex Flex-justifySpaceBetween Flex-directionRow"
                  >
                    <div
                      className="Flex-root Flex-flex Flex-halfItemGutter Flex-alignBaseline Flex-directionColumn"
                    >
                      <span
                        className="Typography-root Typography-heading3 Typography-colorTextPrimary Username-root"
                      >
                        Lukas
                      </span>
                      <div
                        className="Flex-root Flex-flex Flex-itemGutter Flex-alignBaseline Flex-directionRow"
                      >
                        <time
                          className="Timestamp-root RelativeTime-root"
                          dateTime="2018-07-06T18:20:00.000Z"
                          title="2018-07-06T18:20:00.000Z"
                        >
                          2018-07-06T18:20:00.000Z
                        </time>
                      </div>
                    </div>
                  </div>
                  <div
                    className="HTMLContent-root"
                    dangerouslySetInnerHTML={
                      Object {
                        "__html": "What's up?",
                      }
                    }
                  />
                  <div
                    className="Flex-root Comment-footer Flex-flex Flex-halfItemGutter Flex-directionRow"
                  >
                    <button
                      className="BaseButton-root Button-root Button-sizeSmall Button-colorRegular Button-variantGhost"
                      id="comments-commentContainer-replyButton-comment-1"
                      onBlur={[Function]}
                      onClick={[Function]}
                      onFocus={[Function]}
                      onMouseDown={[Function]}
                      onMouseOut={[Function]}
                      onMouseOver={[Function]}
                      onTouchEnd={[Function]}
                      type="button"
                    >
                      <span>
                        Reply
                      </span>
                    </button>
                  </div>
                </div>
              </div>
            </div>
          </div>
          <div
            className="Indent-root"
          >
            <div
              className="Indent-level1 Indent-noBorder"
            >
<<<<<<< HEAD
              <button
                aria-controls="talk-comments-replyList-log--comment-0"
                className="BaseButton-root Button-root Button-sizeRegular Button-colorRegular Button-variantOutlined Button-fullWidth"
                disabled={false}
                id="talk-comments-replyList-showAll--comment-0"
                onBlur={[Function]}
                onClick={[Function]}
                onFocus={[Function]}
                onMouseDown={[Function]}
                onMouseOut={[Function]}
                onMouseOver={[Function]}
                onTouchEnd={[Function]}
                type="button"
              >
                Show all
              </button>
            </div>
=======
              Show All
            </button>
>>>>>>> 8b1aec5f
          </div>
        </div>
      </div>
    </div>
  </div>
</div>
`;

exports[`show all replies 1`] = `
<div
  className="Flex-root App-root Flex-flex Flex-justifyCenter"
>
  <div
    className="HorizontalGutter-root Stream-root HorizontalGutter-double"
  >
    <div
      className="HorizontalGutter-root HorizontalGutter-half"
    >
      <div
        className="Flex-root Flex-flex Flex-itemGutter Flex-alignCenter"
      >
        <button
          className="BaseButton-root Button-root Button-sizeSmall Button-colorPrimary Button-variantUnderlined"
          onBlur={[Function]}
          onClick={[Function]}
          onFocus={[Function]}
          onMouseDown={[Function]}
          onMouseOut={[Function]}
          onMouseOver={[Function]}
          onTouchEnd={[Function]}
          type="button"
        >
          Sign in
        </button>
        <button
          className="BaseButton-root Button-root Button-sizeSmall Button-colorPrimary Button-variantOutlined"
          onBlur={[Function]}
          onClick={[Function]}
          onFocus={[Function]}
          onMouseDown={[Function]}
          onMouseOut={[Function]}
          onMouseOver={[Function]}
          onTouchEnd={[Function]}
          type="button"
        >
          Register
        </button>
      </div>
      <div
        className="HorizontalGutter-root PostCommentFormFake-root HorizontalGutter-full"
      >
        <div
          aria-hidden="true"
        >
          <div>
            <div
              className=""
            >
              <div
                className=" RTE-toolbarDisabled Toolbar-toolbar"
              >
                <button
                  className="Button-button"
                  disabled={false}
                  onClick={[Function]}
                  title="Bold"
                  type="button"
                >
                  <span
                    aria-hidden="true"
                    className="Icon-root Icon-md"
                  >
                    format_bold
                  </span>
                </button>
                <button
                  className="Button-button"
                  disabled={false}
                  onClick={[Function]}
                  title="Italic"
                  type="button"
                >
                  <span
                    aria-hidden="true"
                    className="Icon-root Icon-md"
                  >
                    format_italic
                  </span>
                </button>
                <button
                  className="Button-button"
                  disabled={false}
                  onClick={[Function]}
                  title="Blockquote"
                  type="button"
                >
                  <span
                    aria-hidden="true"
                    className="Icon-root Icon-md"
                  >
                    format_quote
                  </span>
                </button>
              </div>
              <div
                aria-hidden="true"
                className="RTE-placeholder RTE-placeholder "
              >
                Post a comment
              </div>
              <div
                aria-placeholder="Post a comment"
                className="RTE-contentEditable RTE-content  RTE-contentEditableDisabled"
                contentEditable={false}
                dangerouslySetInnerHTML={
                  Object {
                    "__html": "",
                  }
                }
                disabled={true}
                onBlur={[Function]}
                onChange={[Function]}
                onCut={[Function]}
                onFocus={[Function]}
                onInput={[Function]}
                onKeyDown={[Function]}
                onPaste={[Function]}
                onSelect={[Function]}
              />
            </div>
          </div>
        </div>
        <button
          className="BaseButton-root Button-root Button-sizeRegular Button-colorPrimary Button-variantFilled Button-fullWidth Button-disabled"
          disabled={true}
          onBlur={[Function]}
          onFocus={[Function]}
          onMouseDown={[Function]}
          onMouseOut={[Function]}
          onMouseOver={[Function]}
          onTouchEnd={[Function]}
          type="submit"
        >
          Sign in and Join the Conversation
        </button>
      </div>
    </div>
    <div
      aria-live="polite"
      className="HorizontalGutter-root HorizontalGutter-full"
      id="talk-comments-stream-log"
      role="log"
    >
      <div
        className="HorizontalGutter-root HorizontalGutter-full"
      >
        <div
          className="Indent-root"
        >
          <div
            className=""
          >
            <div
              className="Comment-root"
              role="article"
            >
              <div
                className="Flex-root Comment-topBar Flex-flex Flex-justifySpaceBetween Flex-directionRow"
              >
                <div
                  className="Flex-root Flex-flex Flex-halfItemGutter Flex-alignBaseline Flex-directionColumn"
                >
                  <span
                    className="Typography-root Typography-heading3 Typography-colorTextPrimary Username-root"
                  >
                    Markus
                  </span>
                  <div
                    className="Flex-root Flex-flex Flex-itemGutter Flex-alignBaseline Flex-directionRow"
                  >
                    <time
                      className="Timestamp-root RelativeTime-root"
                      dateTime="2018-07-06T18:24:00.000Z"
                      title="2018-07-06T18:24:00.000Z"
                    >
                      2018-07-06T18:24:00.000Z
                    </time>
                  </div>
                </div>
              </div>
              <div
                className="HTMLContent-root"
                dangerouslySetInnerHTML={
                  Object {
                    "__html": "Joining Too",
                  }
                }
              />
              <div
                className="Flex-root Comment-footer Flex-flex Flex-halfItemGutter Flex-directionRow"
              >
                <button
                  className="BaseButton-root Button-root Button-sizeSmall Button-colorRegular Button-variantGhost"
                  id="comments-commentContainer-replyButton-comment-0"
                  onBlur={[Function]}
                  onClick={[Function]}
                  onFocus={[Function]}
                  onMouseDown={[Function]}
                  onMouseOut={[Function]}
                  onMouseOver={[Function]}
                  onTouchEnd={[Function]}
                  type="button"
                >
                  <span>
                    Reply
                  </span>
                </button>
              </div>
            </div>
          </div>
        </div>
        <div
          className="HorizontalGutter-root HorizontalGutter-full"
          id="talk-comments-replyList-log--comment-0"
          role="log"
        >
          <div
            className="HorizontalGutter-root HorizontalGutter-full"
          >
            <div
              className="Indent-root"
            >
              <div
                className="Indent-level1"
              >
                <div
                  className="Comment-root"
                  role="article"
                >
                  <div
                    className="Flex-root Comment-topBar Flex-flex Flex-justifySpaceBetween Flex-directionRow"
                  >
                    <div
                      className="Flex-root Flex-flex Flex-halfItemGutter Flex-alignBaseline Flex-directionColumn"
                    >
                      <span
                        className="Typography-root Typography-heading3 Typography-colorTextPrimary Username-root"
                      >
                        Lukas
                      </span>
                      <div
                        className="Flex-root Flex-flex Flex-itemGutter Flex-alignBaseline Flex-directionRow"
                      >
                        <time
                          className="Timestamp-root RelativeTime-root"
                          dateTime="2018-07-06T18:20:00.000Z"
                          title="2018-07-06T18:20:00.000Z"
                        >
                          2018-07-06T18:20:00.000Z
                        </time>
                      </div>
                    </div>
                  </div>
                  <div
                    className="HTMLContent-root"
                    dangerouslySetInnerHTML={
                      Object {
                        "__html": "What's up?",
                      }
                    }
                  />
                  <div
                    className="Flex-root Comment-footer Flex-flex Flex-halfItemGutter Flex-directionRow"
                  >
                    <button
                      className="BaseButton-root Button-root Button-sizeSmall Button-colorRegular Button-variantGhost"
                      id="comments-commentContainer-replyButton-comment-1"
                      onBlur={[Function]}
                      onClick={[Function]}
                      onFocus={[Function]}
                      onMouseDown={[Function]}
                      onMouseOut={[Function]}
                      onMouseOver={[Function]}
                      onTouchEnd={[Function]}
                      type="button"
                    >
                      <span>
                        Reply
                      </span>
                    </button>
                  </div>
                </div>
              </div>
            </div>
          </div>
          <div
            className="HorizontalGutter-root HorizontalGutter-full"
          >
            <div
              className="Indent-root"
            >
              <div
                className="Indent-level1"
              >
                <div
                  className="Comment-root"
                  role="article"
                >
                  <div
                    className="Flex-root Comment-topBar Flex-flex Flex-justifySpaceBetween Flex-directionRow"
                  >
                    <div
                      className="Flex-root Flex-flex Flex-halfItemGutter Flex-alignBaseline Flex-directionColumn"
                    >
                      <span
                        className="Typography-root Typography-heading3 Typography-colorTextPrimary Username-root"
                      >
                        Isabelle
                      </span>
                      <div
                        className="Flex-root Flex-flex Flex-itemGutter Flex-alignBaseline Flex-directionRow"
                      >
                        <time
                          className="Timestamp-root RelativeTime-root"
                          dateTime="2018-07-06T18:14:00.000Z"
                          title="2018-07-06T18:14:00.000Z"
                        >
                          2018-07-06T18:14:00.000Z
                        </time>
                      </div>
                    </div>
                  </div>
                  <div
                    className="HTMLContent-root"
                    dangerouslySetInnerHTML={
                      Object {
                        "__html": "Hey!",
                      }
                    }
                  />
                  <div
                    className="Flex-root Comment-footer Flex-flex Flex-halfItemGutter Flex-directionRow"
                  >
                    <button
                      className="BaseButton-root Button-root Button-sizeSmall Button-colorRegular Button-variantGhost"
                      id="comments-commentContainer-replyButton-comment-2"
                      onBlur={[Function]}
                      onClick={[Function]}
                      onFocus={[Function]}
                      onMouseDown={[Function]}
                      onMouseOut={[Function]}
                      onMouseOver={[Function]}
                      onTouchEnd={[Function]}
                      type="button"
                    >
                      <span>
                        Reply
                      </span>
                    </button>
                  </div>
                </div>
              </div>
            </div>
          </div>
        </div>
      </div>
    </div>
  </div>
</div>
`;<|MERGE_RESOLUTION|>--- conflicted
+++ resolved
@@ -293,7 +293,6 @@
             <div
               className="Indent-level1 Indent-noBorder"
             >
-<<<<<<< HEAD
               <button
                 aria-controls="talk-comments-replyList-log--comment-0"
                 className="BaseButton-root Button-root Button-sizeRegular Button-colorRegular Button-variantOutlined Button-fullWidth"
@@ -308,13 +307,9 @@
                 onTouchEnd={[Function]}
                 type="button"
               >
-                Show all
+                Show All
               </button>
             </div>
-=======
-              Show All
-            </button>
->>>>>>> 8b1aec5f
           </div>
         </div>
       </div>
