// Jest Snapshot v1, https://goo.gl/fbAQLP

exports[`renders comment stream 1`] = `
<div
  className="HorizontalGutter-root App-root HorizontalGutter-full"
>
  <ul
    className="TabBar-root TabBar-primary"
    role="tablist"
  >
    <li
      className="Tab-root"
      id="tab-COMMENTS"
      role="presentation"
    >
      <button
        aria-controls="tabPane-COMMENTS"
        aria-selected={true}
        className="BaseButton-root Tab-button Tab-primary Tab-active"
        onBlur={[Function]}
        onClick={[Function]}
        onFocus={[Function]}
        onMouseDown={[Function]}
        onMouseOut={[Function]}
        onMouseOver={[Function]}
        onTouchEnd={[Function]}
        role="tab"
        type="button"
      >
        ⁨2⁩ Comments
      </button>
    </li>
  </ul>
  <section
    aria-labelledby="tab-COMMENTS"
    className="App-tabContent"
    id="tabPane-COMMENTS"
    role="tabpanel"
  >
    <div
      className="HorizontalGutter-root Stream-root HorizontalGutter-double"
    >
      <div
        className="HorizontalGutter-root HorizontalGutter-half"
      >
        <div
          className="Flex-root Flex-flex Flex-itemGutter Flex-alignCenter"
        >
          <button
            className="BaseButton-root Button-root Button-sizeSmall Button-colorPrimary Button-variantUnderlined"
            onBlur={[Function]}
            onClick={[Function]}
            onFocus={[Function]}
            onMouseDown={[Function]}
            onMouseOut={[Function]}
            onMouseOver={[Function]}
            onTouchEnd={[Function]}
            type="button"
          >
            Sign in
          </button>
          <button
            className="BaseButton-root Button-root Button-sizeSmall Button-colorPrimary Button-variantOutlined"
            onBlur={[Function]}
            onClick={[Function]}
            onFocus={[Function]}
            onMouseDown={[Function]}
            onMouseOut={[Function]}
            onMouseOver={[Function]}
            onTouchEnd={[Function]}
            type="button"
          >
            Register
          </button>
        </div>
        <div
          className="HorizontalGutter-root PostCommentFormFake-root HorizontalGutter-full"
        >
          <div
            aria-hidden="true"
          >
            <div>
              <div
<<<<<<< HEAD
                className="RTE-toolbar  RTE-toolbarDisabled Toolbar-toolbar"
=======
                className=""
>>>>>>> 0d588f2f
              >
                <div
                  className=" RTE-toolbarDisabled Toolbar-toolbar"
                >
                  <button
                    className="Button-button"
                    disabled={false}
                    onClick={[Function]}
                    title="Bold"
                    type="button"
                  >
                    <span
                      aria-hidden="true"
                      className="Icon-root Icon-md"
                    >
                      format_bold
                    </span>
                  </button>
                  <button
                    className="Button-button"
                    disabled={false}
                    onClick={[Function]}
                    title="Italic"
                    type="button"
                  >
                    <span
                      aria-hidden="true"
                      className="Icon-root Icon-md"
                    >
                      format_italic
                    </span>
                  </button>
                  <button
                    className="Button-button"
                    disabled={false}
                    onClick={[Function]}
                    title="Blockquote"
                    type="button"
                  >
                    <span
                      aria-hidden="true"
                      className="Icon-root Icon-md"
                    >
                      format_quote
                    </span>
                  </button>
                </div>
                <div
                  aria-hidden="true"
                  className="RTE-placeholder RTE-placeholder "
                >
                  Post a comment
                </div>
                <div
                  aria-placeholder="Post a comment"
                  className="RTE-contentEditable RTE-content  RTE-contentEditableDisabled"
                  contentEditable={false}
                  dangerouslySetInnerHTML={
                    Object {
                      "__html": "",
                    }
                  }
                  disabled={true}
                  onBlur={[Function]}
                  onChange={[Function]}
                  onCut={[Function]}
                  onFocus={[Function]}
                  onInput={[Function]}
                  onKeyDown={[Function]}
                  onPaste={[Function]}
                  onSelect={[Function]}
                />
              </div>
            </div>
          </div>
          <button
            className="BaseButton-root Button-root Button-sizeRegular Button-colorPrimary Button-variantFilled Button-fullWidth Button-disabled"
            disabled={true}
            onBlur={[Function]}
            onFocus={[Function]}
            onMouseDown={[Function]}
            onMouseOut={[Function]}
            onMouseOver={[Function]}
            onTouchEnd={[Function]}
            type="submit"
          >
            Sign in and Join the Conversation
          </button>
        </div>
      </div>
      <div
        aria-live="polite"
        className="HorizontalGutter-root HorizontalGutter-full"
        id="talk-comments-stream-log"
        role="log"
      >
        <div
          className="HorizontalGutter-root HorizontalGutter-full"
        >
          <div
            className="Indent-root"
          >
            <div
              className=""
            >
              <div
                className="Comment-root"
                role="article"
              >
                <div
                  className="Flex-root Comment-topBar Flex-flex Flex-justifySpaceBetween Flex-directionRow"
                  id="comment-comment-0"
                >
                  <div
                    className="Flex-root Flex-flex Flex-halfItemGutter Flex-alignBaseline Flex-directionColumn"
                  >
                    <span
                      className="Typography-root Typography-heading3 Typography-colorTextPrimary Username-root"
                    >
                      Markus
                    </span>
                    <div
                      className="Flex-root Flex-flex Flex-itemGutter Flex-alignBaseline Flex-directionRow"
                    >
                      <time
                        className="Timestamp-root RelativeTime-root"
                        dateTime="2018-07-06T18:24:00.000Z"
                        title="2018-07-06T18:24:00.000Z"
                      >
                        2018-07-06T18:24:00.000Z
                      </time>
                    </div>
                  </div>
                </div>
                <div
                  className="HorizontalGutter-root HorizontalGutter-full"
                >
                  <div
                    className="HTMLContent-root"
                    dangerouslySetInnerHTML={
                      Object {
                        "__html": "Joining Too",
                      }
                    }
                  />
                  <div
                    className="Flex-root Flex-flex Flex-halfItemGutter Flex-directionRow"
                  >
                    <button
                      className="BaseButton-root Button-root Button-sizeSmall Button-colorRegular Button-variantGhost"
                      id="comments-commentContainer-replyButton-comment-0"
                      onBlur={[Function]}
                      onClick={[Function]}
                      onFocus={[Function]}
                      onMouseDown={[Function]}
                      onMouseOut={[Function]}
                      onMouseOver={[Function]}
                      onTouchEnd={[Function]}
                      type="button"
                    >
                      <span>
                        Reply
                      </span>
                    </button>
<<<<<<< HEAD
=======
                    <button
                      className="BaseButton-root Button-root Button-sizeSmall Button-colorRegular Button-variantGhost"
                      onBlur={[Function]}
                      onClick={[Function]}
                      onFocus={[Function]}
                      onMouseDown={[Function]}
                      onMouseOut={[Function]}
                      onMouseOver={[Function]}
                      onTouchEnd={[Function]}
                      type="button"
                    >
                      <span>
                        Respect
                      </span>
                    </button>
>>>>>>> 0d588f2f
                  </div>
                </div>
              </div>
            </div>
          </div>
          <div
            className="HorizontalGutter-root HorizontalGutter-full"
            id="talk-comments-replyList-log--comment-0"
            role="log"
          >
            <div
              className="HorizontalGutter-root HorizontalGutter-full"
            >
              <div
                className="Indent-root"
              >
                <div
                  className="Indent-level1"
                >
                  <div
                    className="Comment-root"
                    role="article"
                  >
                    <div
                      className="Flex-root Comment-topBar Flex-flex Flex-justifySpaceBetween Flex-directionRow"
                      id="comment-comment-1"
                    >
                      <div
                        className="Flex-root Flex-flex Flex-halfItemGutter Flex-alignBaseline Flex-directionColumn"
                      >
                        <span
                          className="Typography-root Typography-heading3 Typography-colorTextPrimary Username-root"
                        >
                          Lukas
                        </span>
                        <div
                          className="Flex-root Flex-flex Flex-itemGutter Flex-alignBaseline Flex-directionRow"
                        >
                          <time
                            className="Timestamp-root RelativeTime-root"
<<<<<<< HEAD
                            dateTime="2018-07-06T18:20:00.000Z"
                            title="2018-07-06T18:20:00.000Z"
                          >
                            2018-07-06T18:20:00.000Z
=======
                            dateTime="2018-07-06T18:24:00.000Z"
                            title="2018-07-06T18:24:00.000Z"
                          >
                            2018-07-06T18:24:00.000Z
>>>>>>> 0d588f2f
                          </time>
                        </div>
                      </div>
                    </div>
                    <div
                      className="HorizontalGutter-root HorizontalGutter-full"
                    >
                      <div
                        className="HTMLContent-root"
                        dangerouslySetInnerHTML={
                          Object {
                            "__html": "What's up?",
                          }
                        }
                      />
                      <div
                        className="Flex-root Flex-flex Flex-halfItemGutter Flex-directionRow"
                      >
                        <button
                          className="BaseButton-root Button-root Button-sizeSmall Button-colorRegular Button-variantGhost"
                          id="comments-commentContainer-replyButton-comment-1"
                          onBlur={[Function]}
                          onClick={[Function]}
                          onFocus={[Function]}
                          onMouseDown={[Function]}
                          onMouseOut={[Function]}
                          onMouseOver={[Function]}
                          onTouchEnd={[Function]}
                          type="button"
                        >
                          <span>
                            Reply
                          </span>
                        </button>
<<<<<<< HEAD
=======
                        <button
                          className="BaseButton-root Button-root Button-sizeSmall Button-colorRegular Button-variantGhost"
                          onBlur={[Function]}
                          onClick={[Function]}
                          onFocus={[Function]}
                          onMouseDown={[Function]}
                          onMouseOut={[Function]}
                          onMouseOver={[Function]}
                          onTouchEnd={[Function]}
                          type="button"
                        >
                          <span>
                            Respect
                          </span>
                        </button>
>>>>>>> 0d588f2f
                      </div>
                    </div>
                  </div>
                </div>
              </div>
            </div>
            <div
              className="Indent-root"
            >
              <div
                className="Indent-level1 Indent-noBorder"
              >
                <button
                  aria-controls="talk-comments-replyList-log--comment-0"
                  className="BaseButton-root Button-root Button-sizeRegular Button-colorRegular Button-variantOutlined Button-fullWidth"
                  disabled={false}
                  id="talk-comments-replyList-showAll--comment-0"
                  onBlur={[Function]}
                  onClick={[Function]}
                  onFocus={[Function]}
                  onMouseDown={[Function]}
                  onMouseOut={[Function]}
                  onMouseOver={[Function]}
                  onTouchEnd={[Function]}
                  type="button"
                >
                  Show All
                </button>
              </div>
            </div>
          </div>
        </div>
      </div>
    </div>
  </section>
</div>
`;

exports[`show all replies 1`] = `
<div
  className="HorizontalGutter-root App-root HorizontalGutter-full"
>
  <ul
    className="TabBar-root TabBar-primary"
    role="tablist"
  >
    <li
      className="Tab-root"
      id="tab-COMMENTS"
      role="presentation"
    >
      <button
        aria-controls="tabPane-COMMENTS"
        aria-selected={true}
        className="BaseButton-root Tab-button Tab-primary Tab-active"
        onBlur={[Function]}
        onClick={[Function]}
        onFocus={[Function]}
        onMouseDown={[Function]}
        onMouseOut={[Function]}
        onMouseOver={[Function]}
        onTouchEnd={[Function]}
        role="tab"
        type="button"
      >
        ⁨2⁩ Comments
      </button>
    </li>
  </ul>
  <section
    aria-labelledby="tab-COMMENTS"
    className="App-tabContent"
    id="tabPane-COMMENTS"
    role="tabpanel"
  >
    <div
      className="HorizontalGutter-root Stream-root HorizontalGutter-double"
    >
      <div
        className="HorizontalGutter-root HorizontalGutter-half"
      >
        <div
          className="Flex-root Flex-flex Flex-itemGutter Flex-alignCenter"
        >
          <button
            className="BaseButton-root Button-root Button-sizeSmall Button-colorPrimary Button-variantUnderlined"
            onBlur={[Function]}
            onClick={[Function]}
            onFocus={[Function]}
            onMouseDown={[Function]}
            onMouseOut={[Function]}
            onMouseOver={[Function]}
            onTouchEnd={[Function]}
            type="button"
          >
            Sign in
          </button>
          <button
            className="BaseButton-root Button-root Button-sizeSmall Button-colorPrimary Button-variantOutlined"
            onBlur={[Function]}
            onClick={[Function]}
            onFocus={[Function]}
            onMouseDown={[Function]}
            onMouseOut={[Function]}
            onMouseOver={[Function]}
            onTouchEnd={[Function]}
            type="button"
          >
            Register
          </button>
        </div>
        <div
          className="HorizontalGutter-root PostCommentFormFake-root HorizontalGutter-full"
        >
          <div
            aria-hidden="true"
          >
            <div>
              <div
<<<<<<< HEAD
                className="RTE-toolbar  RTE-toolbarDisabled Toolbar-toolbar"
=======
                className=""
>>>>>>> 0d588f2f
              >
                <div
                  className=" RTE-toolbarDisabled Toolbar-toolbar"
                >
                  <button
                    className="Button-button"
                    disabled={false}
                    onClick={[Function]}
                    title="Bold"
                    type="button"
                  >
                    <span
                      aria-hidden="true"
                      className="Icon-root Icon-md"
                    >
                      format_bold
                    </span>
                  </button>
                  <button
                    className="Button-button"
                    disabled={false}
                    onClick={[Function]}
                    title="Italic"
                    type="button"
                  >
                    <span
                      aria-hidden="true"
                      className="Icon-root Icon-md"
                    >
                      format_italic
                    </span>
                  </button>
                  <button
                    className="Button-button"
                    disabled={false}
                    onClick={[Function]}
                    title="Blockquote"
                    type="button"
                  >
                    <span
                      aria-hidden="true"
                      className="Icon-root Icon-md"
                    >
                      format_quote
                    </span>
                  </button>
                </div>
                <div
                  aria-hidden="true"
                  className="RTE-placeholder RTE-placeholder "
                >
                  Post a comment
                </div>
                <div
                  aria-placeholder="Post a comment"
                  className="RTE-contentEditable RTE-content  RTE-contentEditableDisabled"
                  contentEditable={false}
                  dangerouslySetInnerHTML={
                    Object {
                      "__html": "",
                    }
                  }
                  disabled={true}
                  onBlur={[Function]}
                  onChange={[Function]}
                  onCut={[Function]}
                  onFocus={[Function]}
                  onInput={[Function]}
                  onKeyDown={[Function]}
                  onPaste={[Function]}
                  onSelect={[Function]}
                />
              </div>
            </div>
          </div>
          <button
            className="BaseButton-root Button-root Button-sizeRegular Button-colorPrimary Button-variantFilled Button-fullWidth Button-disabled"
            disabled={true}
            onBlur={[Function]}
            onFocus={[Function]}
            onMouseDown={[Function]}
            onMouseOut={[Function]}
            onMouseOver={[Function]}
            onTouchEnd={[Function]}
            type="submit"
          >
            Sign in and Join the Conversation
          </button>
        </div>
      </div>
      <div
        aria-live="polite"
        className="HorizontalGutter-root HorizontalGutter-full"
        id="talk-comments-stream-log"
        role="log"
      >
        <div
          className="HorizontalGutter-root HorizontalGutter-full"
        >
          <div
            className="Indent-root"
          >
            <div
              className=""
            >
              <div
                className="Comment-root"
                role="article"
              >
                <div
                  className="Flex-root Comment-topBar Flex-flex Flex-justifySpaceBetween Flex-directionRow"
                  id="comment-comment-0"
                >
                  <div
                    className="Flex-root Flex-flex Flex-halfItemGutter Flex-alignBaseline Flex-directionColumn"
                  >
                    <span
                      className="Typography-root Typography-heading3 Typography-colorTextPrimary Username-root"
<<<<<<< HEAD
                    >
                      Markus
                    </span>
                    <div
                      className="Flex-root Flex-flex Flex-itemGutter Flex-alignBaseline Flex-directionRow"
                    >
=======
                    >
                      Markus
                    </span>
                    <div
                      className="Flex-root Flex-flex Flex-itemGutter Flex-alignBaseline Flex-directionRow"
                    >
>>>>>>> 0d588f2f
                      <time
                        className="Timestamp-root RelativeTime-root"
                        dateTime="2018-07-06T18:24:00.000Z"
                        title="2018-07-06T18:24:00.000Z"
                      >
                        2018-07-06T18:24:00.000Z
                      </time>
                    </div>
                  </div>
                </div>
                <div
                  className="HorizontalGutter-root HorizontalGutter-full"
                >
                  <div
                    className="HTMLContent-root"
                    dangerouslySetInnerHTML={
                      Object {
                        "__html": "Joining Too",
                      }
                    }
                  />
                  <div
                    className="Flex-root Flex-flex Flex-halfItemGutter Flex-directionRow"
                  >
                    <button
                      className="BaseButton-root Button-root Button-sizeSmall Button-colorRegular Button-variantGhost"
                      id="comments-commentContainer-replyButton-comment-0"
                      onBlur={[Function]}
                      onClick={[Function]}
                      onFocus={[Function]}
                      onMouseDown={[Function]}
                      onMouseOut={[Function]}
                      onMouseOver={[Function]}
                      onTouchEnd={[Function]}
                      type="button"
                    >
                      <span>
                        Reply
                      </span>
                    </button>
<<<<<<< HEAD
=======
                    <button
                      className="BaseButton-root Button-root Button-sizeSmall Button-colorRegular Button-variantGhost"
                      onBlur={[Function]}
                      onClick={[Function]}
                      onFocus={[Function]}
                      onMouseDown={[Function]}
                      onMouseOut={[Function]}
                      onMouseOver={[Function]}
                      onTouchEnd={[Function]}
                      type="button"
                    >
                      <span>
                        Respect
                      </span>
                    </button>
>>>>>>> 0d588f2f
                  </div>
                </div>
              </div>
            </div>
          </div>
          <div
            className="HorizontalGutter-root HorizontalGutter-full"
            id="talk-comments-replyList-log--comment-0"
            role="log"
          >
            <div
              className="HorizontalGutter-root HorizontalGutter-full"
            >
              <div
                className="Indent-root"
              >
                <div
                  className="Indent-level1"
                >
                  <div
                    className="Comment-root"
                    role="article"
                  >
                    <div
                      className="Flex-root Comment-topBar Flex-flex Flex-justifySpaceBetween Flex-directionRow"
                      id="comment-comment-1"
                    >
                      <div
                        className="Flex-root Flex-flex Flex-halfItemGutter Flex-alignBaseline Flex-directionColumn"
                      >
                        <span
                          className="Typography-root Typography-heading3 Typography-colorTextPrimary Username-root"
<<<<<<< HEAD
                        >
                          Lukas
                        </span>
                        <div
                          className="Flex-root Flex-flex Flex-itemGutter Flex-alignBaseline Flex-directionRow"
                        >
                          <time
                            className="Timestamp-root RelativeTime-root"
                            dateTime="2018-07-06T18:20:00.000Z"
                            title="2018-07-06T18:20:00.000Z"
                          >
                            2018-07-06T18:20:00.000Z
=======
                        >
                          Lukas
                        </span>
                        <div
                          className="Flex-root Flex-flex Flex-itemGutter Flex-alignBaseline Flex-directionRow"
                        >
                          <time
                            className="Timestamp-root RelativeTime-root"
                            dateTime="2018-07-06T18:24:00.000Z"
                            title="2018-07-06T18:24:00.000Z"
                          >
                            2018-07-06T18:24:00.000Z
>>>>>>> 0d588f2f
                          </time>
                        </div>
                      </div>
                    </div>
                    <div
                      className="HorizontalGutter-root HorizontalGutter-full"
                    >
                      <div
                        className="HTMLContent-root"
                        dangerouslySetInnerHTML={
                          Object {
                            "__html": "What's up?",
                          }
                        }
                      />
                      <div
                        className="Flex-root Flex-flex Flex-halfItemGutter Flex-directionRow"
                      >
                        <button
                          className="BaseButton-root Button-root Button-sizeSmall Button-colorRegular Button-variantGhost"
                          id="comments-commentContainer-replyButton-comment-1"
                          onBlur={[Function]}
                          onClick={[Function]}
                          onFocus={[Function]}
                          onMouseDown={[Function]}
                          onMouseOut={[Function]}
                          onMouseOver={[Function]}
                          onTouchEnd={[Function]}
                          type="button"
                        >
                          <span>
                            Reply
                          </span>
                        </button>
<<<<<<< HEAD
=======
                        <button
                          className="BaseButton-root Button-root Button-sizeSmall Button-colorRegular Button-variantGhost"
                          onBlur={[Function]}
                          onClick={[Function]}
                          onFocus={[Function]}
                          onMouseDown={[Function]}
                          onMouseOut={[Function]}
                          onMouseOver={[Function]}
                          onTouchEnd={[Function]}
                          type="button"
                        >
                          <span>
                            Respect
                          </span>
                        </button>
>>>>>>> 0d588f2f
                      </div>
                    </div>
                  </div>
                </div>
              </div>
            </div>
            <div
              className="HorizontalGutter-root HorizontalGutter-full"
            >
              <div
                className="Indent-root"
              >
                <div
                  className="Indent-level1"
                >
                  <div
                    className="Comment-root"
                    role="article"
                  >
                    <div
                      className="Flex-root Comment-topBar Flex-flex Flex-justifySpaceBetween Flex-directionRow"
                      id="comment-comment-2"
                    >
                      <div
                        className="Flex-root Flex-flex Flex-halfItemGutter Flex-alignBaseline Flex-directionColumn"
                      >
                        <span
                          className="Typography-root Typography-heading3 Typography-colorTextPrimary Username-root"
<<<<<<< HEAD
                        >
                          Isabelle
                        </span>
                        <div
                          className="Flex-root Flex-flex Flex-itemGutter Flex-alignBaseline Flex-directionRow"
                        >
                          <time
                            className="Timestamp-root RelativeTime-root"
                            dateTime="2018-07-06T18:14:00.000Z"
                            title="2018-07-06T18:14:00.000Z"
                          >
                            2018-07-06T18:14:00.000Z
=======
                        >
                          Isabelle
                        </span>
                        <div
                          className="Flex-root Flex-flex Flex-itemGutter Flex-alignBaseline Flex-directionRow"
                        >
                          <time
                            className="Timestamp-root RelativeTime-root"
                            dateTime="2018-07-06T18:24:00.000Z"
                            title="2018-07-06T18:24:00.000Z"
                          >
                            2018-07-06T18:24:00.000Z
>>>>>>> 0d588f2f
                          </time>
                        </div>
                      </div>
                    </div>
                    <div
                      className="HorizontalGutter-root HorizontalGutter-full"
                    >
                      <div
                        className="HTMLContent-root"
                        dangerouslySetInnerHTML={
                          Object {
                            "__html": "Hey!",
                          }
                        }
                      />
                      <div
                        className="Flex-root Flex-flex Flex-halfItemGutter Flex-directionRow"
                      >
                        <button
                          className="BaseButton-root Button-root Button-sizeSmall Button-colorRegular Button-variantGhost"
                          id="comments-commentContainer-replyButton-comment-2"
                          onBlur={[Function]}
                          onClick={[Function]}
                          onFocus={[Function]}
                          onMouseDown={[Function]}
                          onMouseOut={[Function]}
                          onMouseOver={[Function]}
                          onTouchEnd={[Function]}
                          type="button"
                        >
                          <span>
                            Reply
                          </span>
                        </button>
<<<<<<< HEAD
=======
                        <button
                          className="BaseButton-root Button-root Button-sizeSmall Button-colorRegular Button-variantGhost"
                          onBlur={[Function]}
                          onClick={[Function]}
                          onFocus={[Function]}
                          onMouseDown={[Function]}
                          onMouseOut={[Function]}
                          onMouseOver={[Function]}
                          onTouchEnd={[Function]}
                          type="button"
                        >
                          <span>
                            Respect
                          </span>
                        </button>
>>>>>>> 0d588f2f
                      </div>
                    </div>
                  </div>
                </div>
              </div>
            </div>
          </div>
        </div>
      </div>
    </div>
  </section>
</div>
`;<|MERGE_RESOLUTION|>--- conflicted
+++ resolved
@@ -81,14 +81,10 @@
           >
             <div>
               <div
-<<<<<<< HEAD
-                className="RTE-toolbar  RTE-toolbarDisabled Toolbar-toolbar"
-=======
                 className=""
->>>>>>> 0d588f2f
               >
                 <div
-                  className=" RTE-toolbarDisabled Toolbar-toolbar"
+                  className="RTE-toolbar  RTE-toolbarDisabled Toolbar-toolbar"
                 >
                   <button
                     className="Button-button"
@@ -186,88 +182,89 @@
           className="HorizontalGutter-root HorizontalGutter-full"
         >
           <div
-            className="Indent-root"
+            className="HorizontalGutter-root HorizontalGutter-full"
           >
             <div
-              className=""
+              className="Indent-root"
             >
               <div
-                className="Comment-root"
-                role="article"
+                className=""
               >
                 <div
-                  className="Flex-root Comment-topBar Flex-flex Flex-justifySpaceBetween Flex-directionRow"
-                  id="comment-comment-0"
+                  className="Comment-root"
+                  role="article"
                 >
                   <div
-                    className="Flex-root Flex-flex Flex-halfItemGutter Flex-alignBaseline Flex-directionColumn"
-                  >
-                    <span
-                      className="Typography-root Typography-heading3 Typography-colorTextPrimary Username-root"
-                    >
-                      Markus
-                    </span>
+                    className="Flex-root Comment-topBar Flex-flex Flex-justifySpaceBetween Flex-directionRow"
+                    id="comment-comment-0"
+                  >
                     <div
-                      className="Flex-root Flex-flex Flex-itemGutter Flex-alignBaseline Flex-directionRow"
-                    >
-                      <time
-                        className="Timestamp-root RelativeTime-root"
-                        dateTime="2018-07-06T18:24:00.000Z"
-                        title="2018-07-06T18:24:00.000Z"
-                      >
-                        2018-07-06T18:24:00.000Z
-                      </time>
+                      className="Flex-root Flex-flex Flex-halfItemGutter Flex-alignBaseline Flex-directionColumn"
+                    >
+                      <span
+                        className="Typography-root Typography-heading3 Typography-colorTextPrimary Username-root"
+                      >
+                        Markus
+                      </span>
+                      <div
+                        className="Flex-root Flex-flex Flex-itemGutter Flex-alignBaseline Flex-directionRow"
+                      >
+                        <time
+                          className="Timestamp-root RelativeTime-root"
+                          dateTime="2018-07-06T18:24:00.000Z"
+                          title="2018-07-06T18:24:00.000Z"
+                        >
+                          2018-07-06T18:24:00.000Z
+                        </time>
+                      </div>
                     </div>
                   </div>
-                </div>
-                <div
-                  className="HorizontalGutter-root HorizontalGutter-full"
-                >
                   <div
-                    className="HTMLContent-root"
-                    dangerouslySetInnerHTML={
-                      Object {
-                        "__html": "Joining Too",
+                    className="HorizontalGutter-root HorizontalGutter-full"
+                  >
+                    <div
+                      className="HTMLContent-root"
+                      dangerouslySetInnerHTML={
+                        Object {
+                          "__html": "Joining Too",
+                        }
                       }
-                    }
-                  />
-                  <div
-                    className="Flex-root Flex-flex Flex-halfItemGutter Flex-directionRow"
-                  >
-                    <button
-                      className="BaseButton-root Button-root Button-sizeSmall Button-colorRegular Button-variantGhost"
-                      id="comments-commentContainer-replyButton-comment-0"
-                      onBlur={[Function]}
-                      onClick={[Function]}
-                      onFocus={[Function]}
-                      onMouseDown={[Function]}
-                      onMouseOut={[Function]}
-                      onMouseOver={[Function]}
-                      onTouchEnd={[Function]}
-                      type="button"
-                    >
-                      <span>
-                        Reply
-                      </span>
-                    </button>
-<<<<<<< HEAD
-=======
-                    <button
-                      className="BaseButton-root Button-root Button-sizeSmall Button-colorRegular Button-variantGhost"
-                      onBlur={[Function]}
-                      onClick={[Function]}
-                      onFocus={[Function]}
-                      onMouseDown={[Function]}
-                      onMouseOut={[Function]}
-                      onMouseOver={[Function]}
-                      onTouchEnd={[Function]}
-                      type="button"
-                    >
-                      <span>
-                        Respect
-                      </span>
-                    </button>
->>>>>>> 0d588f2f
+                    />
+                    <div
+                      className="Flex-root Flex-flex Flex-halfItemGutter Flex-directionRow"
+                    >
+                      <button
+                        className="BaseButton-root Button-root Button-sizeSmall Button-colorRegular Button-variantGhost"
+                        id="comments-commentContainer-replyButton-comment-0"
+                        onBlur={[Function]}
+                        onClick={[Function]}
+                        onFocus={[Function]}
+                        onMouseDown={[Function]}
+                        onMouseOut={[Function]}
+                        onMouseOver={[Function]}
+                        onTouchEnd={[Function]}
+                        type="button"
+                      >
+                        <span>
+                          Reply
+                        </span>
+                      </button>
+                      <button
+                        className="BaseButton-root Button-root Button-sizeSmall Button-colorRegular Button-variantGhost"
+                        onBlur={[Function]}
+                        onClick={[Function]}
+                        onFocus={[Function]}
+                        onMouseDown={[Function]}
+                        onMouseOut={[Function]}
+                        onMouseOver={[Function]}
+                        onTouchEnd={[Function]}
+                        type="button"
+                      >
+                        <span>
+                          Respect
+                        </span>
+                      </button>
+                    </div>
                   </div>
                 </div>
               </div>
@@ -282,95 +279,89 @@
               className="HorizontalGutter-root HorizontalGutter-full"
             >
               <div
-                className="Indent-root"
+                className="HorizontalGutter-root HorizontalGutter-full"
               >
                 <div
-                  className="Indent-level1"
+                  className="Indent-root"
                 >
                   <div
-                    className="Comment-root"
-                    role="article"
+                    className="Indent-level1"
                   >
                     <div
-                      className="Flex-root Comment-topBar Flex-flex Flex-justifySpaceBetween Flex-directionRow"
-                      id="comment-comment-1"
+                      className="Comment-root"
+                      role="article"
                     >
                       <div
-                        className="Flex-root Flex-flex Flex-halfItemGutter Flex-alignBaseline Flex-directionColumn"
-                      >
-                        <span
-                          className="Typography-root Typography-heading3 Typography-colorTextPrimary Username-root"
+                        className="Flex-root Comment-topBar Flex-flex Flex-justifySpaceBetween Flex-directionRow"
+                        id="comment-comment-1"
+                      >
+                        <div
+                          className="Flex-root Flex-flex Flex-halfItemGutter Flex-alignBaseline Flex-directionColumn"
                         >
-                          Lukas
-                        </span>
-                        <div
-                          className="Flex-root Flex-flex Flex-itemGutter Flex-alignBaseline Flex-directionRow"
-                        >
-                          <time
-                            className="Timestamp-root RelativeTime-root"
-<<<<<<< HEAD
-                            dateTime="2018-07-06T18:20:00.000Z"
-                            title="2018-07-06T18:20:00.000Z"
-                          >
-                            2018-07-06T18:20:00.000Z
-=======
-                            dateTime="2018-07-06T18:24:00.000Z"
-                            title="2018-07-06T18:24:00.000Z"
-                          >
-                            2018-07-06T18:24:00.000Z
->>>>>>> 0d588f2f
-                          </time>
+                          <span
+                            className="Typography-root Typography-heading3 Typography-colorTextPrimary Username-root"
+                          >
+                            Lukas
+                          </span>
+                          <div
+                            className="Flex-root Flex-flex Flex-itemGutter Flex-alignBaseline Flex-directionRow"
+                          >
+                            <time
+                              className="Timestamp-root RelativeTime-root"
+                              dateTime="2018-07-06T18:24:00.000Z"
+                              title="2018-07-06T18:24:00.000Z"
+                            >
+                              2018-07-06T18:24:00.000Z
+                            </time>
+                          </div>
                         </div>
                       </div>
-                    </div>
-                    <div
-                      className="HorizontalGutter-root HorizontalGutter-full"
-                    >
                       <div
-                        className="HTMLContent-root"
-                        dangerouslySetInnerHTML={
-                          Object {
-                            "__html": "What's up?",
+                        className="HorizontalGutter-root HorizontalGutter-full"
+                      >
+                        <div
+                          className="HTMLContent-root"
+                          dangerouslySetInnerHTML={
+                            Object {
+                              "__html": "What's up?",
+                            }
                           }
-                        }
-                      />
-                      <div
-                        className="Flex-root Flex-flex Flex-halfItemGutter Flex-directionRow"
-                      >
-                        <button
-                          className="BaseButton-root Button-root Button-sizeSmall Button-colorRegular Button-variantGhost"
-                          id="comments-commentContainer-replyButton-comment-1"
-                          onBlur={[Function]}
-                          onClick={[Function]}
-                          onFocus={[Function]}
-                          onMouseDown={[Function]}
-                          onMouseOut={[Function]}
-                          onMouseOver={[Function]}
-                          onTouchEnd={[Function]}
-                          type="button"
+                        />
+                        <div
+                          className="Flex-root Flex-flex Flex-halfItemGutter Flex-directionRow"
                         >
-                          <span>
-                            Reply
-                          </span>
-                        </button>
-<<<<<<< HEAD
-=======
-                        <button
-                          className="BaseButton-root Button-root Button-sizeSmall Button-colorRegular Button-variantGhost"
-                          onBlur={[Function]}
-                          onClick={[Function]}
-                          onFocus={[Function]}
-                          onMouseDown={[Function]}
-                          onMouseOut={[Function]}
-                          onMouseOver={[Function]}
-                          onTouchEnd={[Function]}
-                          type="button"
-                        >
-                          <span>
-                            Respect
-                          </span>
-                        </button>
->>>>>>> 0d588f2f
+                          <button
+                            className="BaseButton-root Button-root Button-sizeSmall Button-colorRegular Button-variantGhost"
+                            id="comments-commentContainer-replyButton-comment-1"
+                            onBlur={[Function]}
+                            onClick={[Function]}
+                            onFocus={[Function]}
+                            onMouseDown={[Function]}
+                            onMouseOut={[Function]}
+                            onMouseOver={[Function]}
+                            onTouchEnd={[Function]}
+                            type="button"
+                          >
+                            <span>
+                              Reply
+                            </span>
+                          </button>
+                          <button
+                            className="BaseButton-root Button-root Button-sizeSmall Button-colorRegular Button-variantGhost"
+                            onBlur={[Function]}
+                            onClick={[Function]}
+                            onFocus={[Function]}
+                            onMouseDown={[Function]}
+                            onMouseOut={[Function]}
+                            onMouseOver={[Function]}
+                            onTouchEnd={[Function]}
+                            type="button"
+                          >
+                            <span>
+                              Respect
+                            </span>
+                          </button>
+                        </div>
                       </div>
                     </div>
                   </div>
@@ -490,14 +481,10 @@
           >
             <div>
               <div
-<<<<<<< HEAD
-                className="RTE-toolbar  RTE-toolbarDisabled Toolbar-toolbar"
-=======
                 className=""
->>>>>>> 0d588f2f
               >
                 <div
-                  className=" RTE-toolbarDisabled Toolbar-toolbar"
+                  className="RTE-toolbar  RTE-toolbarDisabled Toolbar-toolbar"
                 >
                   <button
                     className="Button-button"
@@ -595,97 +582,89 @@
           className="HorizontalGutter-root HorizontalGutter-full"
         >
           <div
-            className="Indent-root"
+            className="HorizontalGutter-root HorizontalGutter-full"
           >
             <div
-              className=""
+              className="Indent-root"
             >
               <div
-                className="Comment-root"
-                role="article"
+                className=""
               >
                 <div
-                  className="Flex-root Comment-topBar Flex-flex Flex-justifySpaceBetween Flex-directionRow"
-                  id="comment-comment-0"
+                  className="Comment-root"
+                  role="article"
                 >
                   <div
-                    className="Flex-root Flex-flex Flex-halfItemGutter Flex-alignBaseline Flex-directionColumn"
-                  >
-                    <span
-                      className="Typography-root Typography-heading3 Typography-colorTextPrimary Username-root"
-<<<<<<< HEAD
-                    >
-                      Markus
-                    </span>
+                    className="Flex-root Comment-topBar Flex-flex Flex-justifySpaceBetween Flex-directionRow"
+                    id="comment-comment-0"
+                  >
                     <div
-                      className="Flex-root Flex-flex Flex-itemGutter Flex-alignBaseline Flex-directionRow"
-                    >
-=======
-                    >
-                      Markus
-                    </span>
-                    <div
-                      className="Flex-root Flex-flex Flex-itemGutter Flex-alignBaseline Flex-directionRow"
-                    >
->>>>>>> 0d588f2f
-                      <time
-                        className="Timestamp-root RelativeTime-root"
-                        dateTime="2018-07-06T18:24:00.000Z"
-                        title="2018-07-06T18:24:00.000Z"
-                      >
-                        2018-07-06T18:24:00.000Z
-                      </time>
+                      className="Flex-root Flex-flex Flex-halfItemGutter Flex-alignBaseline Flex-directionColumn"
+                    >
+                      <span
+                        className="Typography-root Typography-heading3 Typography-colorTextPrimary Username-root"
+                      >
+                        Markus
+                      </span>
+                      <div
+                        className="Flex-root Flex-flex Flex-itemGutter Flex-alignBaseline Flex-directionRow"
+                      >
+                        <time
+                          className="Timestamp-root RelativeTime-root"
+                          dateTime="2018-07-06T18:24:00.000Z"
+                          title="2018-07-06T18:24:00.000Z"
+                        >
+                          2018-07-06T18:24:00.000Z
+                        </time>
+                      </div>
                     </div>
                   </div>
-                </div>
-                <div
-                  className="HorizontalGutter-root HorizontalGutter-full"
-                >
                   <div
-                    className="HTMLContent-root"
-                    dangerouslySetInnerHTML={
-                      Object {
-                        "__html": "Joining Too",
+                    className="HorizontalGutter-root HorizontalGutter-full"
+                  >
+                    <div
+                      className="HTMLContent-root"
+                      dangerouslySetInnerHTML={
+                        Object {
+                          "__html": "Joining Too",
+                        }
                       }
-                    }
-                  />
-                  <div
-                    className="Flex-root Flex-flex Flex-halfItemGutter Flex-directionRow"
-                  >
-                    <button
-                      className="BaseButton-root Button-root Button-sizeSmall Button-colorRegular Button-variantGhost"
-                      id="comments-commentContainer-replyButton-comment-0"
-                      onBlur={[Function]}
-                      onClick={[Function]}
-                      onFocus={[Function]}
-                      onMouseDown={[Function]}
-                      onMouseOut={[Function]}
-                      onMouseOver={[Function]}
-                      onTouchEnd={[Function]}
-                      type="button"
-                    >
-                      <span>
-                        Reply
-                      </span>
-                    </button>
-<<<<<<< HEAD
-=======
-                    <button
-                      className="BaseButton-root Button-root Button-sizeSmall Button-colorRegular Button-variantGhost"
-                      onBlur={[Function]}
-                      onClick={[Function]}
-                      onFocus={[Function]}
-                      onMouseDown={[Function]}
-                      onMouseOut={[Function]}
-                      onMouseOver={[Function]}
-                      onTouchEnd={[Function]}
-                      type="button"
-                    >
-                      <span>
-                        Respect
-                      </span>
-                    </button>
->>>>>>> 0d588f2f
+                    />
+                    <div
+                      className="Flex-root Flex-flex Flex-halfItemGutter Flex-directionRow"
+                    >
+                      <button
+                        className="BaseButton-root Button-root Button-sizeSmall Button-colorRegular Button-variantGhost"
+                        id="comments-commentContainer-replyButton-comment-0"
+                        onBlur={[Function]}
+                        onClick={[Function]}
+                        onFocus={[Function]}
+                        onMouseDown={[Function]}
+                        onMouseOut={[Function]}
+                        onMouseOver={[Function]}
+                        onTouchEnd={[Function]}
+                        type="button"
+                      >
+                        <span>
+                          Reply
+                        </span>
+                      </button>
+                      <button
+                        className="BaseButton-root Button-root Button-sizeSmall Button-colorRegular Button-variantGhost"
+                        onBlur={[Function]}
+                        onClick={[Function]}
+                        onFocus={[Function]}
+                        onMouseDown={[Function]}
+                        onMouseOut={[Function]}
+                        onMouseOver={[Function]}
+                        onTouchEnd={[Function]}
+                        type="button"
+                      >
+                        <span>
+                          Respect
+                        </span>
+                      </button>
+                    </div>
                   </div>
                 </div>
               </div>
@@ -700,103 +679,89 @@
               className="HorizontalGutter-root HorizontalGutter-full"
             >
               <div
-                className="Indent-root"
+                className="HorizontalGutter-root HorizontalGutter-full"
               >
                 <div
-                  className="Indent-level1"
+                  className="Indent-root"
                 >
                   <div
-                    className="Comment-root"
-                    role="article"
+                    className="Indent-level1"
                   >
                     <div
-                      className="Flex-root Comment-topBar Flex-flex Flex-justifySpaceBetween Flex-directionRow"
-                      id="comment-comment-1"
+                      className="Comment-root"
+                      role="article"
                     >
                       <div
-                        className="Flex-root Flex-flex Flex-halfItemGutter Flex-alignBaseline Flex-directionColumn"
-                      >
-                        <span
-                          className="Typography-root Typography-heading3 Typography-colorTextPrimary Username-root"
-<<<<<<< HEAD
+                        className="Flex-root Comment-topBar Flex-flex Flex-justifySpaceBetween Flex-directionRow"
+                        id="comment-comment-1"
+                      >
+                        <div
+                          className="Flex-root Flex-flex Flex-halfItemGutter Flex-alignBaseline Flex-directionColumn"
                         >
-                          Lukas
-                        </span>
-                        <div
-                          className="Flex-root Flex-flex Flex-itemGutter Flex-alignBaseline Flex-directionRow"
-                        >
-                          <time
-                            className="Timestamp-root RelativeTime-root"
-                            dateTime="2018-07-06T18:20:00.000Z"
-                            title="2018-07-06T18:20:00.000Z"
-                          >
-                            2018-07-06T18:20:00.000Z
-=======
-                        >
-                          Lukas
-                        </span>
-                        <div
-                          className="Flex-root Flex-flex Flex-itemGutter Flex-alignBaseline Flex-directionRow"
-                        >
-                          <time
-                            className="Timestamp-root RelativeTime-root"
-                            dateTime="2018-07-06T18:24:00.000Z"
-                            title="2018-07-06T18:24:00.000Z"
-                          >
-                            2018-07-06T18:24:00.000Z
->>>>>>> 0d588f2f
-                          </time>
+                          <span
+                            className="Typography-root Typography-heading3 Typography-colorTextPrimary Username-root"
+                          >
+                            Lukas
+                          </span>
+                          <div
+                            className="Flex-root Flex-flex Flex-itemGutter Flex-alignBaseline Flex-directionRow"
+                          >
+                            <time
+                              className="Timestamp-root RelativeTime-root"
+                              dateTime="2018-07-06T18:24:00.000Z"
+                              title="2018-07-06T18:24:00.000Z"
+                            >
+                              2018-07-06T18:24:00.000Z
+                            </time>
+                          </div>
                         </div>
                       </div>
-                    </div>
-                    <div
-                      className="HorizontalGutter-root HorizontalGutter-full"
-                    >
                       <div
-                        className="HTMLContent-root"
-                        dangerouslySetInnerHTML={
-                          Object {
-                            "__html": "What's up?",
+                        className="HorizontalGutter-root HorizontalGutter-full"
+                      >
+                        <div
+                          className="HTMLContent-root"
+                          dangerouslySetInnerHTML={
+                            Object {
+                              "__html": "What's up?",
+                            }
                           }
-                        }
-                      />
-                      <div
-                        className="Flex-root Flex-flex Flex-halfItemGutter Flex-directionRow"
-                      >
-                        <button
-                          className="BaseButton-root Button-root Button-sizeSmall Button-colorRegular Button-variantGhost"
-                          id="comments-commentContainer-replyButton-comment-1"
-                          onBlur={[Function]}
-                          onClick={[Function]}
-                          onFocus={[Function]}
-                          onMouseDown={[Function]}
-                          onMouseOut={[Function]}
-                          onMouseOver={[Function]}
-                          onTouchEnd={[Function]}
-                          type="button"
+                        />
+                        <div
+                          className="Flex-root Flex-flex Flex-halfItemGutter Flex-directionRow"
                         >
-                          <span>
-                            Reply
-                          </span>
-                        </button>
-<<<<<<< HEAD
-=======
-                        <button
-                          className="BaseButton-root Button-root Button-sizeSmall Button-colorRegular Button-variantGhost"
-                          onBlur={[Function]}
-                          onClick={[Function]}
-                          onFocus={[Function]}
-                          onMouseDown={[Function]}
-                          onMouseOut={[Function]}
-                          onMouseOver={[Function]}
-                          onTouchEnd={[Function]}
-                          type="button"
-                        >
-                          <span>
-                            Respect
-                          </span>
-                        </button>
->>>>>>> 0d588f2f
+                          <button
+                            className="BaseButton-root Button-root Button-sizeSmall Button-colorRegular Button-variantGhost"
+                            id="comments-commentContainer-replyButton-comment-1"
+                            onBlur={[Function]}
+                            onClick={[Function]}
+                            onFocus={[Function]}
+                            onMouseDown={[Function]}
+                            onMouseOut={[Function]}
+                            onMouseOver={[Function]}
+                            onTouchEnd={[Function]}
+                            type="button"
+                          >
+                            <span>
+                              Reply
+                            </span>
+                          </button>
+                          <button
+                            className="BaseButton-root Button-root Button-sizeSmall Button-colorRegular Button-variantGhost"
+                            onBlur={[Function]}
+                            onClick={[Function]}
+                            onFocus={[Function]}
+                            onMouseDown={[Function]}
+                            onMouseOut={[Function]}
+                            onMouseOver={[Function]}
+                            onTouchEnd={[Function]}
+                            type="button"
+                          >
+                            <span>
+                              Respect
+                            </span>
+                          </button>
+                        </div>
                       </div>
                     </div>
                   </div>
@@ -807,103 +772,89 @@
               className="HorizontalGutter-root HorizontalGutter-full"
             >
               <div
-                className="Indent-root"
+                className="HorizontalGutter-root HorizontalGutter-full"
               >
                 <div
-                  className="Indent-level1"
+                  className="Indent-root"
                 >
                   <div
-                    className="Comment-root"
-                    role="article"
+                    className="Indent-level1"
                   >
                     <div
-                      className="Flex-root Comment-topBar Flex-flex Flex-justifySpaceBetween Flex-directionRow"
-                      id="comment-comment-2"
+                      className="Comment-root"
+                      role="article"
                     >
                       <div
-                        className="Flex-root Flex-flex Flex-halfItemGutter Flex-alignBaseline Flex-directionColumn"
-                      >
-                        <span
-                          className="Typography-root Typography-heading3 Typography-colorTextPrimary Username-root"
-<<<<<<< HEAD
+                        className="Flex-root Comment-topBar Flex-flex Flex-justifySpaceBetween Flex-directionRow"
+                        id="comment-comment-2"
+                      >
+                        <div
+                          className="Flex-root Flex-flex Flex-halfItemGutter Flex-alignBaseline Flex-directionColumn"
                         >
-                          Isabelle
-                        </span>
-                        <div
-                          className="Flex-root Flex-flex Flex-itemGutter Flex-alignBaseline Flex-directionRow"
-                        >
-                          <time
-                            className="Timestamp-root RelativeTime-root"
-                            dateTime="2018-07-06T18:14:00.000Z"
-                            title="2018-07-06T18:14:00.000Z"
-                          >
-                            2018-07-06T18:14:00.000Z
-=======
-                        >
-                          Isabelle
-                        </span>
-                        <div
-                          className="Flex-root Flex-flex Flex-itemGutter Flex-alignBaseline Flex-directionRow"
-                        >
-                          <time
-                            className="Timestamp-root RelativeTime-root"
-                            dateTime="2018-07-06T18:24:00.000Z"
-                            title="2018-07-06T18:24:00.000Z"
-                          >
-                            2018-07-06T18:24:00.000Z
->>>>>>> 0d588f2f
-                          </time>
+                          <span
+                            className="Typography-root Typography-heading3 Typography-colorTextPrimary Username-root"
+                          >
+                            Isabelle
+                          </span>
+                          <div
+                            className="Flex-root Flex-flex Flex-itemGutter Flex-alignBaseline Flex-directionRow"
+                          >
+                            <time
+                              className="Timestamp-root RelativeTime-root"
+                              dateTime="2018-07-06T18:24:00.000Z"
+                              title="2018-07-06T18:24:00.000Z"
+                            >
+                              2018-07-06T18:24:00.000Z
+                            </time>
+                          </div>
                         </div>
                       </div>
-                    </div>
-                    <div
-                      className="HorizontalGutter-root HorizontalGutter-full"
-                    >
                       <div
-                        className="HTMLContent-root"
-                        dangerouslySetInnerHTML={
-                          Object {
-                            "__html": "Hey!",
+                        className="HorizontalGutter-root HorizontalGutter-full"
+                      >
+                        <div
+                          className="HTMLContent-root"
+                          dangerouslySetInnerHTML={
+                            Object {
+                              "__html": "Hey!",
+                            }
                           }
-                        }
-                      />
-                      <div
-                        className="Flex-root Flex-flex Flex-halfItemGutter Flex-directionRow"
-                      >
-                        <button
-                          className="BaseButton-root Button-root Button-sizeSmall Button-colorRegular Button-variantGhost"
-                          id="comments-commentContainer-replyButton-comment-2"
-                          onBlur={[Function]}
-                          onClick={[Function]}
-                          onFocus={[Function]}
-                          onMouseDown={[Function]}
-                          onMouseOut={[Function]}
-                          onMouseOver={[Function]}
-                          onTouchEnd={[Function]}
-                          type="button"
+                        />
+                        <div
+                          className="Flex-root Flex-flex Flex-halfItemGutter Flex-directionRow"
                         >
-                          <span>
-                            Reply
-                          </span>
-                        </button>
-<<<<<<< HEAD
-=======
-                        <button
-                          className="BaseButton-root Button-root Button-sizeSmall Button-colorRegular Button-variantGhost"
-                          onBlur={[Function]}
-                          onClick={[Function]}
-                          onFocus={[Function]}
-                          onMouseDown={[Function]}
-                          onMouseOut={[Function]}
-                          onMouseOver={[Function]}
-                          onTouchEnd={[Function]}
-                          type="button"
-                        >
-                          <span>
-                            Respect
-                          </span>
-                        </button>
->>>>>>> 0d588f2f
+                          <button
+                            className="BaseButton-root Button-root Button-sizeSmall Button-colorRegular Button-variantGhost"
+                            id="comments-commentContainer-replyButton-comment-2"
+                            onBlur={[Function]}
+                            onClick={[Function]}
+                            onFocus={[Function]}
+                            onMouseDown={[Function]}
+                            onMouseOut={[Function]}
+                            onMouseOver={[Function]}
+                            onTouchEnd={[Function]}
+                            type="button"
+                          >
+                            <span>
+                              Reply
+                            </span>
+                          </button>
+                          <button
+                            className="BaseButton-root Button-root Button-sizeSmall Button-colorRegular Button-variantGhost"
+                            onBlur={[Function]}
+                            onClick={[Function]}
+                            onFocus={[Function]}
+                            onMouseDown={[Function]}
+                            onMouseOut={[Function]}
+                            onMouseOver={[Function]}
+                            onTouchEnd={[Function]}
+                            type="button"
+                          >
+                            <span>
+                              Respect
+                            </span>
+                          </button>
+                        </div>
                       </div>
                     </div>
                   </div>
