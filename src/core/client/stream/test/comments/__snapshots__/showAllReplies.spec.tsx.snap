--- conflicted
+++ resolved
@@ -152,75 +152,7 @@
           className="Indent-root"
         >
           <div
-<<<<<<< HEAD
-            className="Comment-root"
-            role="article"
-          >
-            <div
-              className="Flex-root Comment-topBar Flex-flex Flex-justifySpaceBetween Flex-directionRow"
-              id="comment-comment-0"
-            >
-              <div
-                className="Flex-root Flex-flex Flex-halfItemGutter Flex-alignBaseline Flex-directionColumn"
-              >
-                <span
-                  className="Typography-root Typography-heading3 Typography-colorTextPrimary Username-root"
-                >
-                  Markus
-                </span>
-                <div
-                  className="Flex-root Flex-flex Flex-itemGutter Flex-alignBaseline Flex-directionRow"
-                >
-                  <time
-                    className="Timestamp-root RelativeTime-root"
-                    dateTime="2018-07-06T18:24:00.000Z"
-                    title="2018-07-06T18:24:00.000Z"
-                  >
-                    2018-07-06T18:24:00.000Z
-                  </time>
-                </div>
-              </div>
-            </div>
-            <div
-              className="HTMLContent-root"
-              dangerouslySetInnerHTML={
-                Object {
-                  "__html": "Joining Too",
-                }
-              }
-            />
-            <div
-              className="Flex-root Comment-footer Flex-flex Flex-halfItemGutter Flex-directionRow"
-            >
-              <button
-                className="BaseButton-root Button-root Button-sizeSmall Button-colorRegular Button-variantGhost"
-                id="comments-commentContainer-replyButton-comment-0"
-                onBlur={[Function]}
-                onClick={[Function]}
-                onFocus={[Function]}
-                onMouseDown={[Function]}
-                onMouseOut={[Function]}
-                onMouseOver={[Function]}
-                onTouchEnd={[Function]}
-                type="button"
-              >
-                <span>
-                  Reply
-                </span>
-              </button>
-            </div>
-          </div>
-        </div>
-        <div
-          className="HorizontalGutter-root HorizontalGutter-full"
-          id="talk-comments-replyList-log--comment-0"
-          role="log"
-        >
-          <div
-            className="Indent-root Indent-level1"
-=======
             className=""
->>>>>>> 18e66381
           >
             <div
               className="Comment-root"
@@ -228,7 +160,7 @@
             >
               <div
                 className="Flex-root Comment-topBar Flex-flex Flex-justifySpaceBetween Flex-directionRow"
-                id="comment-comment-1"
+                id="comment-comment-0"
               >
                 <div
                   className="Flex-root Flex-flex Flex-halfItemGutter Flex-alignBaseline Flex-directionColumn"
@@ -302,6 +234,7 @@
                 >
                   <div
                     className="Flex-root Comment-topBar Flex-flex Flex-justifySpaceBetween Flex-directionRow"
+                    id="comment-comment-1"
                   >
                     <div
                       className="Flex-root Flex-flex Flex-halfItemGutter Flex-alignBaseline Flex-directionColumn"
@@ -539,75 +472,7 @@
           className="Indent-root"
         >
           <div
-<<<<<<< HEAD
-            className="Comment-root"
-            role="article"
-          >
-            <div
-              className="Flex-root Comment-topBar Flex-flex Flex-justifySpaceBetween Flex-directionRow"
-              id="comment-comment-0"
-            >
-              <div
-                className="Flex-root Flex-flex Flex-halfItemGutter Flex-alignBaseline Flex-directionColumn"
-              >
-                <span
-                  className="Typography-root Typography-heading3 Typography-colorTextPrimary Username-root"
-                >
-                  Markus
-                </span>
-                <div
-                  className="Flex-root Flex-flex Flex-itemGutter Flex-alignBaseline Flex-directionRow"
-                >
-                  <time
-                    className="Timestamp-root RelativeTime-root"
-                    dateTime="2018-07-06T18:24:00.000Z"
-                    title="2018-07-06T18:24:00.000Z"
-                  >
-                    2018-07-06T18:24:00.000Z
-                  </time>
-                </div>
-              </div>
-            </div>
-            <div
-              className="HTMLContent-root"
-              dangerouslySetInnerHTML={
-                Object {
-                  "__html": "Joining Too",
-                }
-              }
-            />
-            <div
-              className="Flex-root Comment-footer Flex-flex Flex-halfItemGutter Flex-directionRow"
-            >
-              <button
-                className="BaseButton-root Button-root Button-sizeSmall Button-colorRegular Button-variantGhost"
-                id="comments-commentContainer-replyButton-comment-0"
-                onBlur={[Function]}
-                onClick={[Function]}
-                onFocus={[Function]}
-                onMouseDown={[Function]}
-                onMouseOut={[Function]}
-                onMouseOver={[Function]}
-                onTouchEnd={[Function]}
-                type="button"
-              >
-                <span>
-                  Reply
-                </span>
-              </button>
-            </div>
-          </div>
-        </div>
-        <div
-          className="HorizontalGutter-root HorizontalGutter-full"
-          id="talk-comments-replyList-log--comment-0"
-          role="log"
-        >
-          <div
-            className="Indent-root Indent-level1"
-=======
             className=""
->>>>>>> 18e66381
           >
             <div
               className="Comment-root"
@@ -615,7 +480,7 @@
             >
               <div
                 className="Flex-root Comment-topBar Flex-flex Flex-justifySpaceBetween Flex-directionRow"
-                id="comment-comment-1"
+                id="comment-comment-0"
               >
                 <div
                   className="Flex-root Flex-flex Flex-halfItemGutter Flex-alignBaseline Flex-directionColumn"
@@ -681,12 +546,7 @@
               className="Indent-root"
             >
               <div
-<<<<<<< HEAD
-                className="Flex-root Comment-topBar Flex-flex Flex-justifySpaceBetween Flex-directionRow"
-                id="comment-comment-2"
-=======
                 className="Indent-level1"
->>>>>>> 18e66381
               >
                 <div
                   className="Comment-root"
@@ -694,6 +554,7 @@
                 >
                   <div
                     className="Flex-root Comment-topBar Flex-flex Flex-justifySpaceBetween Flex-directionRow"
+                    id="comment-comment-1"
                   >
                     <div
                       className="Flex-root Flex-flex Flex-halfItemGutter Flex-alignBaseline Flex-directionColumn"
@@ -763,6 +624,7 @@
                 >
                   <div
                     className="Flex-root Comment-topBar Flex-flex Flex-justifySpaceBetween Flex-directionRow"
+                    id="comment-comment-2"
                   >
                     <div
                       className="Flex-root Flex-flex Flex-halfItemGutter Flex-alignBaseline Flex-directionColumn"
