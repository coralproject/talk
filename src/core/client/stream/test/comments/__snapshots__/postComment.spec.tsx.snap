// Jest Snapshot v1, https://goo.gl/fbAQLP

exports[`post a comment: optimistic response 1`] = `
<div
  className="HorizontalGutter-root App-root HorizontalGutter-full"
>
  <ul
    className="TabBar-root TabBar-primary"
    role="tablist"
  >
    <li
      className="Tab-root"
      id="tab-COMMENTS"
      role="presentation"
    >
      <button
        aria-controls="tabPane-COMMENTS"
        aria-selected={true}
        className="BaseButton-root Tab-button Tab-primary Tab-active"
        onBlur={[Function]}
        onClick={[Function]}
        onFocus={[Function]}
        onMouseDown={[Function]}
        onMouseOut={[Function]}
        onMouseOver={[Function]}
        onTouchEnd={[Function]}
        role="tab"
        type="button"
      >
        Comments
      </button>
    </li>
    <li
      className="Tab-root"
      id="tab-PROFILE"
      role="presentation"
    >
      <button
        aria-controls="tabPane-PROFILE"
        aria-selected={false}
        className="BaseButton-root Tab-button Tab-primary"
        onBlur={[Function]}
        onClick={[Function]}
        onFocus={[Function]}
        onMouseDown={[Function]}
        onMouseOut={[Function]}
        onMouseOver={[Function]}
        onTouchEnd={[Function]}
        role="tab"
        type="button"
      >
        My Profile
      </button>
    </li>
  </ul>
  <section
    aria-labelledby="tab-COMMENTS"
    className="App-tabContent"
    id="tabPane-COMMENTS"
    role="tabpanel"
  >
    <div
      className="HorizontalGutter-root Stream-root HorizontalGutter-double"
    >
      <div
        className="HorizontalGutter-root HorizontalGutter-half"
      >
        <div
          className="Flex-root"
        >
          <div
            className="Flex-flex Flex-halfItemGutter Flex-wrap"
          >
            <div
              className="Typography-root Typography-bodyCopy Typography-colorTextPrimary"
            >
              Signed in as 
              <span
                className="Typography-root Typography-bodyCopyBold Typography-colorTextPrimary"
              >
                Markus
              </span>
              .
            </div>
            <div
              className="Flex-root Typography-root Typography-bodyCopy Typography-colorTextPrimary Flex-flex"
            >
              <span>
                Not you? 
              </span>
              <button
                className="BaseButton-root Button-root Button-sizeSmall Button-colorPrimary Button-variantUnderlined"
                onBlur={[Function]}
                onClick={[Function]}
                onFocus={[Function]}
                onMouseDown={[Function]}
                onMouseOut={[Function]}
                onMouseOver={[Function]}
                onTouchEnd={[Function]}
                type="button"
              >
                Sign Out
              </button>
            </div>
          </div>
        </div>
        <form
          autoComplete="off"
          className="PostCommentForm-root"
          id="comments-postCommentForm-form"
          onSubmit={[Function]}
        >
          <div
            className="HorizontalGutter-root HorizontalGutter-full"
          >
            <div>
              <label
                className="AriaInfo-root"
                htmlFor="comments-postCommentForm-field"
              >
                Post a comment
              </label>
              <div>
                <div
                  className=""
                >
                  <div
                    className=" RTE-toolbarDisabled Toolbar-toolbar"
                  >
                    <button
                      className="Button-button"
                      disabled={false}
                      onClick={[Function]}
                      title="Bold"
                      type="button"
                    >
                      <span
                        aria-hidden="true"
                        className="Icon-root Icon-md"
                      >
                        format_bold
                      </span>
                    </button>
                    <button
                      className="Button-button"
                      disabled={false}
                      onClick={[Function]}
                      title="Italic"
                      type="button"
                    >
                      <span
                        aria-hidden="true"
                        className="Icon-root Icon-md"
                      >
                        format_italic
                      </span>
                    </button>
                    <button
                      className="Button-button"
                      disabled={false}
                      onClick={[Function]}
                      title="Blockquote"
                      type="button"
                    >
                      <span
                        aria-hidden="true"
                        className="Icon-root Icon-md"
                      >
                        format_quote
                      </span>
                    </button>
                  </div>
                  <div
                    aria-placeholder="Post a comment"
                    className="RTE-contentEditable RTE-content  RTE-contentEditableDisabled"
                    contentEditable={false}
                    dangerouslySetInnerHTML={
                      Object {
                        "__html": "<strong>Hello world!</strong>",
                      }
                    }
                    disabled={true}
                    id="comments-postCommentForm-field"
                    onBlur={[Function]}
                    onChange={[Function]}
                    onCut={[Function]}
                    onFocus={[Function]}
                    onInput={[Function]}
                    onKeyDown={[Function]}
                    onPaste={[Function]}
                    onSelect={[Function]}
                  />
                </div>
              </div>
            </div>
            <div
              className="Flex-root Flex-flex Flex-justifySpaceBetween Flex-alignFlexStart Flex-directionRow"
            >
              <div
                className="PostCommentForm-poweredBy"
              >
                <span
                  className="Typography-root Typography-detail Typography-colorTextSecondary"
                >
                  Powered by 
                  <span
                    className="Typography-root Typography-heading4 Typography-colorTextPrimary"
                  >
                    ⁨The Coral Project⁩
                  </span>
                </span>
              </div>
              <button
                className="BaseButton-root Button-root Button-sizeRegular Button-colorPrimary Button-variantFilled Button-disabled"
                disabled={true}
                onBlur={[Function]}
                onFocus={[Function]}
                onMouseDown={[Function]}
                onMouseOut={[Function]}
                onMouseOver={[Function]}
                onTouchEnd={[Function]}
                type="submit"
              >
                Submit
              </button>
            </div>
          </div>
        </form>
      </div>
      <div
        aria-live="polite"
        className="HorizontalGutter-root HorizontalGutter-full"
        id="talk-comments-stream-log"
        role="log"
      >
        <div
          className="HorizontalGutter-root HorizontalGutter-full"
        >
          <div
            className="IndentedComment-blur Indent-root"
          >
            <div
              className=""
            >
              <div
                className="Comment-root"
                role="article"
              >
                <div
                  className="Flex-root Comment-topBar Flex-flex Flex-justifySpaceBetween Flex-directionRow"
                  id="comment-uuid-0"
                >
                  <div
                    className="Flex-root Flex-flex Flex-halfItemGutter Flex-alignBaseline Flex-directionColumn"
                  >
                    <span
                      className="Typography-root Typography-heading3 Typography-colorTextPrimary Username-root"
                    >
                      Markus
                    </span>
                    <div
                      className="Flex-root Flex-flex Flex-itemGutter Flex-alignBaseline Flex-directionRow"
                    >
                      <time
                        className="Timestamp-root RelativeTime-root"
                        dateTime="2018-07-06T18:24:00.000Z"
                        title="2018-07-06T18:24:00.000Z"
                      >
                        2018-07-06T18:24:00.000Z
                      </time>
                    </div>
                  </div>
                  <div>
                    <button
                      className="BaseButton-root Button-root Button-sizeRegular Button-colorPrimary Button-variantUnderlined"
                      id="comments-commentContainer-editButton-uuid-0"
                      onBlur={[Function]}
                      onClick={[Function]}
                      onFocus={[Function]}
                      onMouseDown={[Function]}
                      onMouseOut={[Function]}
                      onMouseOver={[Function]}
                      onTouchEnd={[Function]}
                      type="button"
                    >
                      Edit
                    </button>
                  </div>
                </div>
                <div
                  className="HorizontalGutter-root HorizontalGutter-full"
                >
                  <div
                    className="HTMLContent-root"
                    dangerouslySetInnerHTML={
                      Object {
                        "__html": "<strong>Hello world!</strong>",
                      }
                    }
                  />
                  <div
                    className="Flex-root Flex-flex Flex-halfItemGutter Flex-directionRow"
                  >
                    <button
                      className="BaseButton-root Button-root Button-sizeSmall Button-colorRegular Button-variantGhost"
                      id="comments-commentContainer-replyButton-uuid-0"
                      onBlur={[Function]}
                      onClick={[Function]}
                      onFocus={[Function]}
                      onMouseDown={[Function]}
                      onMouseOut={[Function]}
                      onMouseOver={[Function]}
                      onTouchEnd={[Function]}
                      type="button"
                    >
                      <span>
                        Reply
                      </span>
                    </button>
                  </div>
                </div>
              </div>
<<<<<<< HEAD
              <div
                className="HTMLContent-root"
                dangerouslySetInnerHTML={
                  Object {
                    "__html": "<strong>Hello world!</strong>",
                  }
                }
              />
              <div
                className="Flex-root Comment-footer Flex-flex Flex-halfItemGutter Flex-directionRow"
              >
                <button
                  className="BaseButton-root Button-root Button-sizeSmall Button-colorRegular Button-variantGhost"
                  id="comments-commentContainer-replyButton-uuid-0"
                  onBlur={[Function]}
                  onClick={[Function]}
                  onFocus={[Function]}
                  onMouseDown={[Function]}
                  onMouseOut={[Function]}
                  onMouseOver={[Function]}
                  onTouchEnd={[Function]}
                  type="button"
                >
                  <span>
                    Reply
                  </span>
                </button>
                <button
                  className="BaseButton-root Button-root Button-sizeSmall Button-colorRegular Button-variantGhost"
                  onBlur={[Function]}
                  onClick={[Function]}
                  onFocus={[Function]}
                  onMouseDown={[Function]}
                  onMouseOut={[Function]}
                  onMouseOver={[Function]}
                  onTouchEnd={[Function]}
                  type="button"
                >
                  <span>
                    Respect
                  </span>
                </button>
              </div>
=======
>>>>>>> 929dfb99
            </div>
          </div>
        </div>
        <div
          className="HorizontalGutter-root HorizontalGutter-full"
        >
          <div
            className="Indent-root"
          >
            <div
              className=""
            >
              <div
                className="Comment-root"
                role="article"
              >
                <div
                  className="Flex-root Comment-topBar Flex-flex Flex-justifySpaceBetween Flex-directionRow"
                  id="comment-comment-0"
                >
                  <div
                    className="Flex-root Flex-flex Flex-halfItemGutter Flex-alignBaseline Flex-directionColumn"
                  >
                    <span
                      className="Typography-root Typography-heading3 Typography-colorTextPrimary Username-root"
                    >
                      Markus
                    </span>
                    <div
                      className="Flex-root Flex-flex Flex-itemGutter Flex-alignBaseline Flex-directionRow"
                    >
                      <time
                        className="Timestamp-root RelativeTime-root"
                        dateTime="2018-07-06T18:24:00.000Z"
                        title="2018-07-06T18:24:00.000Z"
                      >
                        2018-07-06T18:24:00.000Z
                      </time>
                    </div>
                  </div>
                </div>
                <div
                  className="HorizontalGutter-root HorizontalGutter-full"
                >
<<<<<<< HEAD
                  <span>
                    Reply
                  </span>
                </button>
                <button
                  className="BaseButton-root Button-root Button-sizeSmall Button-colorRegular Button-variantGhost"
                  onBlur={[Function]}
                  onClick={[Function]}
                  onFocus={[Function]}
                  onMouseDown={[Function]}
                  onMouseOut={[Function]}
                  onMouseOver={[Function]}
                  onTouchEnd={[Function]}
                  type="button"
                >
                  <span>
                    Respect
                  </span>
                </button>
=======
                  <div
                    className="HTMLContent-root"
                    dangerouslySetInnerHTML={
                      Object {
                        "__html": "Joining Too",
                      }
                    }
                  />
                  <div
                    className="Flex-root Flex-flex Flex-halfItemGutter Flex-directionRow"
                  >
                    <button
                      className="BaseButton-root Button-root Button-sizeSmall Button-colorRegular Button-variantGhost"
                      id="comments-commentContainer-replyButton-comment-0"
                      onBlur={[Function]}
                      onClick={[Function]}
                      onFocus={[Function]}
                      onMouseDown={[Function]}
                      onMouseOut={[Function]}
                      onMouseOver={[Function]}
                      onTouchEnd={[Function]}
                      type="button"
                    >
                      <span>
                        Reply
                      </span>
                    </button>
                  </div>
                </div>
>>>>>>> 929dfb99
              </div>
            </div>
          </div>
        </div>
        <div
          className="HorizontalGutter-root HorizontalGutter-full"
        >
          <div
            className="Indent-root"
          >
            <div
              className=""
            >
              <div
                className="Comment-root"
                role="article"
              >
                <div
                  className="Flex-root Comment-topBar Flex-flex Flex-justifySpaceBetween Flex-directionRow"
                  id="comment-comment-1"
                >
                  <div
                    className="Flex-root Flex-flex Flex-halfItemGutter Flex-alignBaseline Flex-directionColumn"
                  >
<<<<<<< HEAD
                    <time
                      className="Timestamp-root RelativeTime-root"
                      dateTime="2018-07-06T18:24:00.000Z"
                      title="2018-07-06T18:24:00.000Z"
                    >
                      2018-07-06T18:24:00.000Z
                    </time>
=======
                    <span
                      className="Typography-root Typography-heading3 Typography-colorTextPrimary Username-root"
                    >
                      Lukas
                    </span>
                    <div
                      className="Flex-root Flex-flex Flex-itemGutter Flex-alignBaseline Flex-directionRow"
                    >
                      <time
                        className="Timestamp-root RelativeTime-root"
                        dateTime="2018-07-06T18:20:00.000Z"
                        title="2018-07-06T18:20:00.000Z"
                      >
                        2018-07-06T18:20:00.000Z
                      </time>
                    </div>
>>>>>>> 929dfb99
                  </div>
                </div>
                <div
                  className="HorizontalGutter-root HorizontalGutter-full"
                >
<<<<<<< HEAD
                  <span>
                    Reply
                  </span>
                </button>
                <button
                  className="BaseButton-root Button-root Button-sizeSmall Button-colorRegular Button-variantGhost"
                  onBlur={[Function]}
                  onClick={[Function]}
                  onFocus={[Function]}
                  onMouseDown={[Function]}
                  onMouseOut={[Function]}
                  onMouseOver={[Function]}
                  onTouchEnd={[Function]}
                  type="button"
                >
                  <span>
                    Respect
                  </span>
                </button>
=======
                  <div
                    className="HTMLContent-root"
                    dangerouslySetInnerHTML={
                      Object {
                        "__html": "What's up?",
                      }
                    }
                  />
                  <div
                    className="Flex-root Flex-flex Flex-halfItemGutter Flex-directionRow"
                  >
                    <button
                      className="BaseButton-root Button-root Button-sizeSmall Button-colorRegular Button-variantGhost"
                      id="comments-commentContainer-replyButton-comment-1"
                      onBlur={[Function]}
                      onClick={[Function]}
                      onFocus={[Function]}
                      onMouseDown={[Function]}
                      onMouseOut={[Function]}
                      onMouseOver={[Function]}
                      onTouchEnd={[Function]}
                      type="button"
                    >
                      <span>
                        Reply
                      </span>
                    </button>
                  </div>
                </div>
>>>>>>> 929dfb99
              </div>
            </div>
          </div>
        </div>
      </div>
    </div>
  </section>
</div>
`;

exports[`post a comment: server response 1`] = `
<div
  className="HorizontalGutter-root App-root HorizontalGutter-full"
>
  <ul
    className="TabBar-root TabBar-primary"
    role="tablist"
  >
    <li
      className="Tab-root"
      id="tab-COMMENTS"
      role="presentation"
    >
      <button
        aria-controls="tabPane-COMMENTS"
        aria-selected={true}
        className="BaseButton-root Tab-button Tab-primary Tab-active"
        onBlur={[Function]}
        onClick={[Function]}
        onFocus={[Function]}
        onMouseDown={[Function]}
        onMouseOut={[Function]}
        onMouseOver={[Function]}
        onTouchEnd={[Function]}
        role="tab"
        type="button"
      >
        Comments
      </button>
    </li>
    <li
      className="Tab-root"
      id="tab-PROFILE"
      role="presentation"
    >
      <button
        aria-controls="tabPane-PROFILE"
        aria-selected={false}
        className="BaseButton-root Tab-button Tab-primary"
        onBlur={[Function]}
        onClick={[Function]}
        onFocus={[Function]}
        onMouseDown={[Function]}
        onMouseOut={[Function]}
        onMouseOver={[Function]}
        onTouchEnd={[Function]}
        role="tab"
        type="button"
      >
        My Profile
      </button>
    </li>
  </ul>
  <section
    aria-labelledby="tab-COMMENTS"
    className="App-tabContent"
    id="tabPane-COMMENTS"
    role="tabpanel"
  >
    <div
      className="HorizontalGutter-root Stream-root HorizontalGutter-double"
    >
      <div
        className="HorizontalGutter-root HorizontalGutter-half"
      >
        <div
          className="Flex-root"
        >
          <div
            className="Flex-flex Flex-halfItemGutter Flex-wrap"
          >
            <div
              className="Typography-root Typography-bodyCopy Typography-colorTextPrimary"
            >
              Signed in as 
              <span
                className="Typography-root Typography-bodyCopyBold Typography-colorTextPrimary"
              >
                Markus
              </span>
              .
            </div>
            <div
              className="Flex-root Typography-root Typography-bodyCopy Typography-colorTextPrimary Flex-flex"
            >
              <span>
                Not you? 
              </span>
              <button
                className="BaseButton-root Button-root Button-sizeSmall Button-colorPrimary Button-variantUnderlined"
                onBlur={[Function]}
                onClick={[Function]}
                onFocus={[Function]}
                onMouseDown={[Function]}
                onMouseOut={[Function]}
                onMouseOver={[Function]}
                onTouchEnd={[Function]}
                type="button"
              >
                Sign Out
              </button>
            </div>
          </div>
        </div>
        <form
          autoComplete="off"
          className="PostCommentForm-root"
          id="comments-postCommentForm-form"
          onSubmit={[Function]}
        >
          <div
            className="HorizontalGutter-root HorizontalGutter-full"
          >
            <div>
              <label
                className="AriaInfo-root"
                htmlFor="comments-postCommentForm-field"
              >
                Post a comment
              </label>
              <div>
                <div
                  className=""
                >
                  <div
                    className="Toolbar-toolbar"
                  >
                    <button
                      className="Button-button"
                      disabled={false}
                      onClick={[Function]}
                      title="Bold"
                      type="button"
                    >
                      <span
                        aria-hidden="true"
                        className="Icon-root Icon-md"
                      >
                        format_bold
                      </span>
                    </button>
                    <button
                      className="Button-button"
                      disabled={false}
                      onClick={[Function]}
                      title="Italic"
                      type="button"
                    >
                      <span
                        aria-hidden="true"
                        className="Icon-root Icon-md"
                      >
                        format_italic
                      </span>
                    </button>
                    <button
                      className="Button-button"
                      disabled={false}
                      onClick={[Function]}
                      title="Blockquote"
                      type="button"
                    >
                      <span
                        aria-hidden="true"
                        className="Icon-root Icon-md"
                      >
                        format_quote
                      </span>
                    </button>
                  </div>
                  <div
                    aria-hidden="true"
                    className="RTE-placeholder RTE-placeholder"
                  >
                    Post a comment
                  </div>
                  <div
                    aria-placeholder="Post a comment"
                    className="RTE-contentEditable RTE-content"
                    contentEditable={true}
                    dangerouslySetInnerHTML={
                      Object {
                        "__html": "",
                      }
                    }
                    disabled={false}
                    id="comments-postCommentForm-field"
                    onBlur={[Function]}
                    onChange={[Function]}
                    onCut={[Function]}
                    onFocus={[Function]}
                    onInput={[Function]}
                    onKeyDown={[Function]}
                    onPaste={[Function]}
                    onSelect={[Function]}
                  />
                </div>
              </div>
            </div>
            <div
              className="Flex-root Flex-flex Flex-justifySpaceBetween Flex-alignFlexStart Flex-directionRow"
            >
              <div
                className="PostCommentForm-poweredBy"
              >
                <span
                  className="Typography-root Typography-detail Typography-colorTextSecondary"
                >
                  Powered by 
                  <span
                    className="Typography-root Typography-heading4 Typography-colorTextPrimary"
                  >
                    ⁨The Coral Project⁩
                  </span>
                </span>
              </div>
              <button
                className="BaseButton-root Button-root Button-sizeRegular Button-colorPrimary Button-variantFilled Button-disabled"
                disabled={true}
                onBlur={[Function]}
                onFocus={[Function]}
                onMouseDown={[Function]}
                onMouseOut={[Function]}
                onMouseOver={[Function]}
                onTouchEnd={[Function]}
                type="submit"
              >
                Submit
              </button>
            </div>
          </div>
        </form>
      </div>
      <div
        aria-live="polite"
        className="HorizontalGutter-root HorizontalGutter-full"
        id="talk-comments-stream-log"
        role="log"
      >
        <div
          className="HorizontalGutter-root HorizontalGutter-full"
        >
          <div
            className="Indent-root"
          >
            <div
              className=""
            >
              <div
                className="Comment-root"
                role="article"
              >
                <div
                  className="Flex-root Comment-topBar Flex-flex Flex-justifySpaceBetween Flex-directionRow"
                  id="comment-comment-x"
                >
                  <div
                    className="Flex-root Flex-flex Flex-halfItemGutter Flex-alignBaseline Flex-directionColumn"
                  >
                    <span
                      className="Typography-root Typography-heading3 Typography-colorTextPrimary Username-root"
                    >
                      Markus
                    </span>
                    <div
                      className="Flex-root Flex-flex Flex-itemGutter Flex-alignBaseline Flex-directionRow"
                    >
                      <time
                        className="Timestamp-root RelativeTime-root"
                        dateTime="2018-07-06T18:24:00.000Z"
                        title="2018-07-06T18:24:00.000Z"
                      >
                        2018-07-06T18:24:00.000Z
                      </time>
                    </div>
                  </div>
                </div>
                <div
                  className="HorizontalGutter-root HorizontalGutter-full"
                >
<<<<<<< HEAD
                  <span>
                    Reply
                  </span>
                </button>
                <button
                  className="BaseButton-root Button-root Button-sizeSmall Button-colorRegular Button-variantGhost"
                  onBlur={[Function]}
                  onClick={[Function]}
                  onFocus={[Function]}
                  onMouseDown={[Function]}
                  onMouseOut={[Function]}
                  onMouseOver={[Function]}
                  onTouchEnd={[Function]}
                  type="button"
                >
                  <span>
                    Respect
                  </span>
                </button>
=======
                  <div
                    className="HTMLContent-root"
                    dangerouslySetInnerHTML={
                      Object {
                        "__html": "<strong>Hello world! (from server)</strong>",
                      }
                    }
                  />
                  <div
                    className="Flex-root Flex-flex Flex-halfItemGutter Flex-directionRow"
                  >
                    <button
                      className="BaseButton-root Button-root Button-sizeSmall Button-colorRegular Button-variantGhost"
                      id="comments-commentContainer-replyButton-comment-x"
                      onBlur={[Function]}
                      onClick={[Function]}
                      onFocus={[Function]}
                      onMouseDown={[Function]}
                      onMouseOut={[Function]}
                      onMouseOver={[Function]}
                      onTouchEnd={[Function]}
                      type="button"
                    >
                      <span>
                        Reply
                      </span>
                    </button>
                  </div>
                </div>
>>>>>>> 929dfb99
              </div>
            </div>
          </div>
        </div>
        <div
          className="HorizontalGutter-root HorizontalGutter-full"
        >
          <div
            className="Indent-root"
          >
            <div
              className=""
            >
              <div
                className="Comment-root"
                role="article"
              >
                <div
                  className="Flex-root Comment-topBar Flex-flex Flex-justifySpaceBetween Flex-directionRow"
                  id="comment-comment-0"
                >
                  <div
                    className="Flex-root Flex-flex Flex-halfItemGutter Flex-alignBaseline Flex-directionColumn"
                  >
                    <span
                      className="Typography-root Typography-heading3 Typography-colorTextPrimary Username-root"
                    >
                      Markus
                    </span>
                    <div
                      className="Flex-root Flex-flex Flex-itemGutter Flex-alignBaseline Flex-directionRow"
                    >
                      <time
                        className="Timestamp-root RelativeTime-root"
                        dateTime="2018-07-06T18:24:00.000Z"
                        title="2018-07-06T18:24:00.000Z"
                      >
                        2018-07-06T18:24:00.000Z
                      </time>
                    </div>
                  </div>
                </div>
                <div
                  className="HorizontalGutter-root HorizontalGutter-full"
                >
<<<<<<< HEAD
                  <span>
                    Reply
                  </span>
                </button>
                <button
                  className="BaseButton-root Button-root Button-sizeSmall Button-colorRegular Button-variantGhost"
                  onBlur={[Function]}
                  onClick={[Function]}
                  onFocus={[Function]}
                  onMouseDown={[Function]}
                  onMouseOut={[Function]}
                  onMouseOver={[Function]}
                  onTouchEnd={[Function]}
                  type="button"
                >
                  <span>
                    Respect
                  </span>
                </button>
=======
                  <div
                    className="HTMLContent-root"
                    dangerouslySetInnerHTML={
                      Object {
                        "__html": "Joining Too",
                      }
                    }
                  />
                  <div
                    className="Flex-root Flex-flex Flex-halfItemGutter Flex-directionRow"
                  >
                    <button
                      className="BaseButton-root Button-root Button-sizeSmall Button-colorRegular Button-variantGhost"
                      id="comments-commentContainer-replyButton-comment-0"
                      onBlur={[Function]}
                      onClick={[Function]}
                      onFocus={[Function]}
                      onMouseDown={[Function]}
                      onMouseOut={[Function]}
                      onMouseOver={[Function]}
                      onTouchEnd={[Function]}
                      type="button"
                    >
                      <span>
                        Reply
                      </span>
                    </button>
                  </div>
                </div>
>>>>>>> 929dfb99
              </div>
            </div>
          </div>
        </div>
        <div
          className="HorizontalGutter-root HorizontalGutter-full"
        >
          <div
            className="Indent-root"
          >
            <div
              className=""
            >
              <div
                className="Comment-root"
                role="article"
              >
                <div
                  className="Flex-root Comment-topBar Flex-flex Flex-justifySpaceBetween Flex-directionRow"
                  id="comment-comment-1"
                >
                  <div
                    className="Flex-root Flex-flex Flex-halfItemGutter Flex-alignBaseline Flex-directionColumn"
                  >
<<<<<<< HEAD
                    <time
                      className="Timestamp-root RelativeTime-root"
                      dateTime="2018-07-06T18:24:00.000Z"
                      title="2018-07-06T18:24:00.000Z"
                    >
                      2018-07-06T18:24:00.000Z
                    </time>
=======
                    <span
                      className="Typography-root Typography-heading3 Typography-colorTextPrimary Username-root"
                    >
                      Lukas
                    </span>
                    <div
                      className="Flex-root Flex-flex Flex-itemGutter Flex-alignBaseline Flex-directionRow"
                    >
                      <time
                        className="Timestamp-root RelativeTime-root"
                        dateTime="2018-07-06T18:20:00.000Z"
                        title="2018-07-06T18:20:00.000Z"
                      >
                        2018-07-06T18:20:00.000Z
                      </time>
                    </div>
>>>>>>> 929dfb99
                  </div>
                </div>
                <div
                  className="HorizontalGutter-root HorizontalGutter-full"
                >
<<<<<<< HEAD
                  <span>
                    Reply
                  </span>
                </button>
                <button
                  className="BaseButton-root Button-root Button-sizeSmall Button-colorRegular Button-variantGhost"
                  onBlur={[Function]}
                  onClick={[Function]}
                  onFocus={[Function]}
                  onMouseDown={[Function]}
                  onMouseOut={[Function]}
                  onMouseOver={[Function]}
                  onTouchEnd={[Function]}
                  type="button"
                >
                  <span>
                    Respect
                  </span>
                </button>
=======
                  <div
                    className="HTMLContent-root"
                    dangerouslySetInnerHTML={
                      Object {
                        "__html": "What's up?",
                      }
                    }
                  />
                  <div
                    className="Flex-root Flex-flex Flex-halfItemGutter Flex-directionRow"
                  >
                    <button
                      className="BaseButton-root Button-root Button-sizeSmall Button-colorRegular Button-variantGhost"
                      id="comments-commentContainer-replyButton-comment-1"
                      onBlur={[Function]}
                      onClick={[Function]}
                      onFocus={[Function]}
                      onMouseDown={[Function]}
                      onMouseOut={[Function]}
                      onMouseOver={[Function]}
                      onTouchEnd={[Function]}
                      type="button"
                    >
                      <span>
                        Reply
                      </span>
                    </button>
                  </div>
                </div>
>>>>>>> 929dfb99
              </div>
            </div>
          </div>
        </div>
      </div>
    </div>
  </section>
</div>
`;

exports[`renders comment stream 1`] = `
<div
  className="HorizontalGutter-root App-root HorizontalGutter-full"
>
  <ul
    className="TabBar-root TabBar-primary"
    role="tablist"
  >
    <li
      className="Tab-root"
      id="tab-COMMENTS"
      role="presentation"
    >
      <button
        aria-controls="tabPane-COMMENTS"
        aria-selected={true}
        className="BaseButton-root Tab-button Tab-primary Tab-active"
        onBlur={[Function]}
        onClick={[Function]}
        onFocus={[Function]}
        onMouseDown={[Function]}
        onMouseOut={[Function]}
        onMouseOver={[Function]}
        onTouchEnd={[Function]}
        role="tab"
        type="button"
      >
        Comments
      </button>
    </li>
    <li
      className="Tab-root"
      id="tab-PROFILE"
      role="presentation"
    >
      <button
        aria-controls="tabPane-PROFILE"
        aria-selected={false}
        className="BaseButton-root Tab-button Tab-primary"
        onBlur={[Function]}
        onClick={[Function]}
        onFocus={[Function]}
        onMouseDown={[Function]}
        onMouseOut={[Function]}
        onMouseOver={[Function]}
        onTouchEnd={[Function]}
        role="tab"
        type="button"
      >
        My Profile
      </button>
    </li>
  </ul>
  <section
    aria-labelledby="tab-COMMENTS"
    className="App-tabContent"
    id="tabPane-COMMENTS"
    role="tabpanel"
  >
    <div
      className="HorizontalGutter-root Stream-root HorizontalGutter-double"
    >
      <div
        className="HorizontalGutter-root HorizontalGutter-half"
      >
        <div
          className="Flex-root"
        >
          <div
            className="Flex-flex Flex-halfItemGutter Flex-wrap"
          >
            <div
              className="Typography-root Typography-bodyCopy Typography-colorTextPrimary"
            >
              Signed in as 
              <span
                className="Typography-root Typography-bodyCopyBold Typography-colorTextPrimary"
              >
                Markus
              </span>
              .
            </div>
            <div
              className="Flex-root Typography-root Typography-bodyCopy Typography-colorTextPrimary Flex-flex"
            >
              <span>
                Not you? 
              </span>
              <button
                className="BaseButton-root Button-root Button-sizeSmall Button-colorPrimary Button-variantUnderlined"
                onBlur={[Function]}
                onClick={[Function]}
                onFocus={[Function]}
                onMouseDown={[Function]}
                onMouseOut={[Function]}
                onMouseOver={[Function]}
                onTouchEnd={[Function]}
                type="button"
              >
                Sign Out
              </button>
            </div>
          </div>
        </div>
        <form
          autoComplete="off"
          className="PostCommentForm-root"
          id="comments-postCommentForm-form"
          onSubmit={[Function]}
        >
          <div
            className="HorizontalGutter-root HorizontalGutter-full"
          >
            <div>
              <label
                className="AriaInfo-root"
                htmlFor="comments-postCommentForm-field"
              >
                Post a comment
              </label>
              <div>
                <div
                  className=""
                >
                  <div
                    className="Toolbar-toolbar"
                  >
                    <button
                      className="Button-button"
                      disabled={false}
                      onClick={[Function]}
                      title="Bold"
                      type="button"
                    >
                      <span
                        aria-hidden="true"
                        className="Icon-root Icon-md"
                      >
                        format_bold
                      </span>
                    </button>
                    <button
                      className="Button-button"
                      disabled={false}
                      onClick={[Function]}
                      title="Italic"
                      type="button"
                    >
                      <span
                        aria-hidden="true"
                        className="Icon-root Icon-md"
                      >
                        format_italic
                      </span>
                    </button>
                    <button
                      className="Button-button"
                      disabled={false}
                      onClick={[Function]}
                      title="Blockquote"
                      type="button"
                    >
                      <span
                        aria-hidden="true"
                        className="Icon-root Icon-md"
                      >
                        format_quote
                      </span>
                    </button>
                  </div>
                  <div
                    aria-hidden="true"
                    className="RTE-placeholder RTE-placeholder"
                  >
                    Post a comment
                  </div>
                  <div
                    aria-placeholder="Post a comment"
                    className="RTE-contentEditable RTE-content"
                    contentEditable={true}
                    dangerouslySetInnerHTML={
                      Object {
                        "__html": "",
                      }
                    }
                    disabled={false}
                    id="comments-postCommentForm-field"
                    onBlur={[Function]}
                    onChange={[Function]}
                    onCut={[Function]}
                    onFocus={[Function]}
                    onInput={[Function]}
                    onKeyDown={[Function]}
                    onPaste={[Function]}
                    onSelect={[Function]}
                  />
                </div>
              </div>
            </div>
            <div
              className="Flex-root Flex-flex Flex-justifySpaceBetween Flex-alignFlexStart Flex-directionRow"
            >
              <div
                className="PostCommentForm-poweredBy"
              >
                <span
                  className="Typography-root Typography-detail Typography-colorTextSecondary"
                >
                  Powered by 
                  <span
                    className="Typography-root Typography-heading4 Typography-colorTextPrimary"
                  >
                    ⁨The Coral Project⁩
                  </span>
                </span>
              </div>
              <button
                className="BaseButton-root Button-root Button-sizeRegular Button-colorPrimary Button-variantFilled Button-disabled"
                disabled={true}
                onBlur={[Function]}
                onFocus={[Function]}
                onMouseDown={[Function]}
                onMouseOut={[Function]}
                onMouseOver={[Function]}
                onTouchEnd={[Function]}
                type="submit"
              >
                Submit
              </button>
            </div>
          </div>
        </form>
      </div>
      <div
        aria-live="polite"
        className="HorizontalGutter-root HorizontalGutter-full"
        id="talk-comments-stream-log"
        role="log"
      >
        <div
          className="HorizontalGutter-root HorizontalGutter-full"
        >
          <div
            className="Indent-root"
          >
            <div
              className=""
            >
              <div
                className="Comment-root"
                role="article"
              >
                <div
                  className="Flex-root Comment-topBar Flex-flex Flex-justifySpaceBetween Flex-directionRow"
                  id="comment-comment-0"
                >
                  <div
                    className="Flex-root Flex-flex Flex-halfItemGutter Flex-alignBaseline Flex-directionColumn"
                  >
                    <span
                      className="Typography-root Typography-heading3 Typography-colorTextPrimary Username-root"
                    >
                      Markus
                    </span>
                    <div
                      className="Flex-root Flex-flex Flex-itemGutter Flex-alignBaseline Flex-directionRow"
                    >
                      <time
                        className="Timestamp-root RelativeTime-root"
                        dateTime="2018-07-06T18:24:00.000Z"
                        title="2018-07-06T18:24:00.000Z"
                      >
                        2018-07-06T18:24:00.000Z
                      </time>
                    </div>
                  </div>
                </div>
                <div
                  className="HorizontalGutter-root HorizontalGutter-full"
                >
<<<<<<< HEAD
                  <span>
                    Reply
                  </span>
                </button>
                <button
                  className="BaseButton-root Button-root Button-sizeSmall Button-colorRegular Button-variantGhost"
                  onBlur={[Function]}
                  onClick={[Function]}
                  onFocus={[Function]}
                  onMouseDown={[Function]}
                  onMouseOut={[Function]}
                  onMouseOver={[Function]}
                  onTouchEnd={[Function]}
                  type="button"
                >
                  <span>
                    Respect
                  </span>
                </button>
=======
                  <div
                    className="HTMLContent-root"
                    dangerouslySetInnerHTML={
                      Object {
                        "__html": "Joining Too",
                      }
                    }
                  />
                  <div
                    className="Flex-root Flex-flex Flex-halfItemGutter Flex-directionRow"
                  >
                    <button
                      className="BaseButton-root Button-root Button-sizeSmall Button-colorRegular Button-variantGhost"
                      id="comments-commentContainer-replyButton-comment-0"
                      onBlur={[Function]}
                      onClick={[Function]}
                      onFocus={[Function]}
                      onMouseDown={[Function]}
                      onMouseOut={[Function]}
                      onMouseOver={[Function]}
                      onTouchEnd={[Function]}
                      type="button"
                    >
                      <span>
                        Reply
                      </span>
                    </button>
                  </div>
                </div>
>>>>>>> 929dfb99
              </div>
            </div>
          </div>
        </div>
        <div
          className="HorizontalGutter-root HorizontalGutter-full"
        >
          <div
            className="Indent-root"
          >
            <div
              className=""
            >
              <div
                className="Comment-root"
                role="article"
              >
                <div
                  className="Flex-root Comment-topBar Flex-flex Flex-justifySpaceBetween Flex-directionRow"
                  id="comment-comment-1"
                >
                  <div
                    className="Flex-root Flex-flex Flex-halfItemGutter Flex-alignBaseline Flex-directionColumn"
                  >
<<<<<<< HEAD
                    <time
                      className="Timestamp-root RelativeTime-root"
                      dateTime="2018-07-06T18:24:00.000Z"
                      title="2018-07-06T18:24:00.000Z"
                    >
                      2018-07-06T18:24:00.000Z
                    </time>
=======
                    <span
                      className="Typography-root Typography-heading3 Typography-colorTextPrimary Username-root"
                    >
                      Lukas
                    </span>
                    <div
                      className="Flex-root Flex-flex Flex-itemGutter Flex-alignBaseline Flex-directionRow"
                    >
                      <time
                        className="Timestamp-root RelativeTime-root"
                        dateTime="2018-07-06T18:20:00.000Z"
                        title="2018-07-06T18:20:00.000Z"
                      >
                        2018-07-06T18:20:00.000Z
                      </time>
                    </div>
>>>>>>> 929dfb99
                  </div>
                </div>
                <div
                  className="HorizontalGutter-root HorizontalGutter-full"
                >
<<<<<<< HEAD
                  <span>
                    Reply
                  </span>
                </button>
                <button
                  className="BaseButton-root Button-root Button-sizeSmall Button-colorRegular Button-variantGhost"
                  onBlur={[Function]}
                  onClick={[Function]}
                  onFocus={[Function]}
                  onMouseDown={[Function]}
                  onMouseOut={[Function]}
                  onMouseOver={[Function]}
                  onTouchEnd={[Function]}
                  type="button"
                >
                  <span>
                    Respect
                  </span>
                </button>
=======
                  <div
                    className="HTMLContent-root"
                    dangerouslySetInnerHTML={
                      Object {
                        "__html": "What's up?",
                      }
                    }
                  />
                  <div
                    className="Flex-root Flex-flex Flex-halfItemGutter Flex-directionRow"
                  >
                    <button
                      className="BaseButton-root Button-root Button-sizeSmall Button-colorRegular Button-variantGhost"
                      id="comments-commentContainer-replyButton-comment-1"
                      onBlur={[Function]}
                      onClick={[Function]}
                      onFocus={[Function]}
                      onMouseDown={[Function]}
                      onMouseOut={[Function]}
                      onMouseOver={[Function]}
                      onTouchEnd={[Function]}
                      type="button"
                    >
                      <span>
                        Reply
                      </span>
                    </button>
                  </div>
                </div>
>>>>>>> 929dfb99
              </div>
            </div>
          </div>
        </div>
      </div>
    </div>
  </section>
</div>
`;<|MERGE_RESOLUTION|>--- conflicted
+++ resolved
@@ -317,55 +317,24 @@
                         Reply
                       </span>
                     </button>
+                    <button
+                      className="BaseButton-root Button-root Button-sizeSmall Button-colorRegular Button-variantGhost"
+                      onBlur={[Function]}
+                      onClick={[Function]}
+                      onFocus={[Function]}
+                      onMouseDown={[Function]}
+                      onMouseOut={[Function]}
+                      onMouseOver={[Function]}
+                      onTouchEnd={[Function]}
+                      type="button"
+                    >
+                      <span>
+                        Respect
+                      </span>
+                    </button>
                   </div>
                 </div>
               </div>
-<<<<<<< HEAD
-              <div
-                className="HTMLContent-root"
-                dangerouslySetInnerHTML={
-                  Object {
-                    "__html": "<strong>Hello world!</strong>",
-                  }
-                }
-              />
-              <div
-                className="Flex-root Comment-footer Flex-flex Flex-halfItemGutter Flex-directionRow"
-              >
-                <button
-                  className="BaseButton-root Button-root Button-sizeSmall Button-colorRegular Button-variantGhost"
-                  id="comments-commentContainer-replyButton-uuid-0"
-                  onBlur={[Function]}
-                  onClick={[Function]}
-                  onFocus={[Function]}
-                  onMouseDown={[Function]}
-                  onMouseOut={[Function]}
-                  onMouseOver={[Function]}
-                  onTouchEnd={[Function]}
-                  type="button"
-                >
-                  <span>
-                    Reply
-                  </span>
-                </button>
-                <button
-                  className="BaseButton-root Button-root Button-sizeSmall Button-colorRegular Button-variantGhost"
-                  onBlur={[Function]}
-                  onClick={[Function]}
-                  onFocus={[Function]}
-                  onMouseDown={[Function]}
-                  onMouseOut={[Function]}
-                  onMouseOver={[Function]}
-                  onTouchEnd={[Function]}
-                  type="button"
-                >
-                  <span>
-                    Respect
-                  </span>
-                </button>
-              </div>
-=======
->>>>>>> 929dfb99
             </div>
           </div>
         </div>
@@ -410,27 +379,6 @@
                 <div
                   className="HorizontalGutter-root HorizontalGutter-full"
                 >
-<<<<<<< HEAD
-                  <span>
-                    Reply
-                  </span>
-                </button>
-                <button
-                  className="BaseButton-root Button-root Button-sizeSmall Button-colorRegular Button-variantGhost"
-                  onBlur={[Function]}
-                  onClick={[Function]}
-                  onFocus={[Function]}
-                  onMouseDown={[Function]}
-                  onMouseOut={[Function]}
-                  onMouseOver={[Function]}
-                  onTouchEnd={[Function]}
-                  type="button"
-                >
-                  <span>
-                    Respect
-                  </span>
-                </button>
-=======
                   <div
                     className="HTMLContent-root"
                     dangerouslySetInnerHTML={
@@ -458,9 +406,23 @@
                         Reply
                       </span>
                     </button>
-                  </div>
-                </div>
->>>>>>> 929dfb99
+                    <button
+                      className="BaseButton-root Button-root Button-sizeSmall Button-colorRegular Button-variantGhost"
+                      onBlur={[Function]}
+                      onClick={[Function]}
+                      onFocus={[Function]}
+                      onMouseDown={[Function]}
+                      onMouseOut={[Function]}
+                      onMouseOver={[Function]}
+                      onTouchEnd={[Function]}
+                      type="button"
+                    >
+                      <span>
+                        Respect
+                      </span>
+                    </button>
+                  </div>
+                </div>
               </div>
             </div>
           </div>
@@ -485,15 +447,6 @@
                   <div
                     className="Flex-root Flex-flex Flex-halfItemGutter Flex-alignBaseline Flex-directionColumn"
                   >
-<<<<<<< HEAD
-                    <time
-                      className="Timestamp-root RelativeTime-root"
-                      dateTime="2018-07-06T18:24:00.000Z"
-                      title="2018-07-06T18:24:00.000Z"
-                    >
-                      2018-07-06T18:24:00.000Z
-                    </time>
-=======
                     <span
                       className="Typography-root Typography-heading3 Typography-colorTextPrimary Username-root"
                     >
@@ -504,39 +457,17 @@
                     >
                       <time
                         className="Timestamp-root RelativeTime-root"
-                        dateTime="2018-07-06T18:20:00.000Z"
-                        title="2018-07-06T18:20:00.000Z"
-                      >
-                        2018-07-06T18:20:00.000Z
+                        dateTime="2018-07-06T18:24:00.000Z"
+                        title="2018-07-06T18:24:00.000Z"
+                      >
+                        2018-07-06T18:24:00.000Z
                       </time>
                     </div>
->>>>>>> 929dfb99
                   </div>
                 </div>
                 <div
                   className="HorizontalGutter-root HorizontalGutter-full"
                 >
-<<<<<<< HEAD
-                  <span>
-                    Reply
-                  </span>
-                </button>
-                <button
-                  className="BaseButton-root Button-root Button-sizeSmall Button-colorRegular Button-variantGhost"
-                  onBlur={[Function]}
-                  onClick={[Function]}
-                  onFocus={[Function]}
-                  onMouseDown={[Function]}
-                  onMouseOut={[Function]}
-                  onMouseOver={[Function]}
-                  onTouchEnd={[Function]}
-                  type="button"
-                >
-                  <span>
-                    Respect
-                  </span>
-                </button>
-=======
                   <div
                     className="HTMLContent-root"
                     dangerouslySetInnerHTML={
@@ -564,9 +495,23 @@
                         Reply
                       </span>
                     </button>
-                  </div>
-                </div>
->>>>>>> 929dfb99
+                    <button
+                      className="BaseButton-root Button-root Button-sizeSmall Button-colorRegular Button-variantGhost"
+                      onBlur={[Function]}
+                      onClick={[Function]}
+                      onFocus={[Function]}
+                      onMouseDown={[Function]}
+                      onMouseOut={[Function]}
+                      onMouseOver={[Function]}
+                      onTouchEnd={[Function]}
+                      type="button"
+                    >
+                      <span>
+                        Respect
+                      </span>
+                    </button>
+                  </div>
+                </div>
               </div>
             </div>
           </div>
@@ -857,27 +802,6 @@
                 <div
                   className="HorizontalGutter-root HorizontalGutter-full"
                 >
-<<<<<<< HEAD
-                  <span>
-                    Reply
-                  </span>
-                </button>
-                <button
-                  className="BaseButton-root Button-root Button-sizeSmall Button-colorRegular Button-variantGhost"
-                  onBlur={[Function]}
-                  onClick={[Function]}
-                  onFocus={[Function]}
-                  onMouseDown={[Function]}
-                  onMouseOut={[Function]}
-                  onMouseOver={[Function]}
-                  onTouchEnd={[Function]}
-                  type="button"
-                >
-                  <span>
-                    Respect
-                  </span>
-                </button>
-=======
                   <div
                     className="HTMLContent-root"
                     dangerouslySetInnerHTML={
@@ -905,9 +829,23 @@
                         Reply
                       </span>
                     </button>
-                  </div>
-                </div>
->>>>>>> 929dfb99
+                    <button
+                      className="BaseButton-root Button-root Button-sizeSmall Button-colorRegular Button-variantGhost"
+                      onBlur={[Function]}
+                      onClick={[Function]}
+                      onFocus={[Function]}
+                      onMouseDown={[Function]}
+                      onMouseOut={[Function]}
+                      onMouseOver={[Function]}
+                      onTouchEnd={[Function]}
+                      type="button"
+                    >
+                      <span>
+                        Respect
+                      </span>
+                    </button>
+                  </div>
+                </div>
               </div>
             </div>
           </div>
@@ -953,27 +891,6 @@
                 <div
                   className="HorizontalGutter-root HorizontalGutter-full"
                 >
-<<<<<<< HEAD
-                  <span>
-                    Reply
-                  </span>
-                </button>
-                <button
-                  className="BaseButton-root Button-root Button-sizeSmall Button-colorRegular Button-variantGhost"
-                  onBlur={[Function]}
-                  onClick={[Function]}
-                  onFocus={[Function]}
-                  onMouseDown={[Function]}
-                  onMouseOut={[Function]}
-                  onMouseOver={[Function]}
-                  onTouchEnd={[Function]}
-                  type="button"
-                >
-                  <span>
-                    Respect
-                  </span>
-                </button>
-=======
                   <div
                     className="HTMLContent-root"
                     dangerouslySetInnerHTML={
@@ -1001,9 +918,23 @@
                         Reply
                       </span>
                     </button>
-                  </div>
-                </div>
->>>>>>> 929dfb99
+                    <button
+                      className="BaseButton-root Button-root Button-sizeSmall Button-colorRegular Button-variantGhost"
+                      onBlur={[Function]}
+                      onClick={[Function]}
+                      onFocus={[Function]}
+                      onMouseDown={[Function]}
+                      onMouseOut={[Function]}
+                      onMouseOver={[Function]}
+                      onTouchEnd={[Function]}
+                      type="button"
+                    >
+                      <span>
+                        Respect
+                      </span>
+                    </button>
+                  </div>
+                </div>
               </div>
             </div>
           </div>
@@ -1028,15 +959,6 @@
                   <div
                     className="Flex-root Flex-flex Flex-halfItemGutter Flex-alignBaseline Flex-directionColumn"
                   >
-<<<<<<< HEAD
-                    <time
-                      className="Timestamp-root RelativeTime-root"
-                      dateTime="2018-07-06T18:24:00.000Z"
-                      title="2018-07-06T18:24:00.000Z"
-                    >
-                      2018-07-06T18:24:00.000Z
-                    </time>
-=======
                     <span
                       className="Typography-root Typography-heading3 Typography-colorTextPrimary Username-root"
                     >
@@ -1047,39 +969,17 @@
                     >
                       <time
                         className="Timestamp-root RelativeTime-root"
-                        dateTime="2018-07-06T18:20:00.000Z"
-                        title="2018-07-06T18:20:00.000Z"
-                      >
-                        2018-07-06T18:20:00.000Z
+                        dateTime="2018-07-06T18:24:00.000Z"
+                        title="2018-07-06T18:24:00.000Z"
+                      >
+                        2018-07-06T18:24:00.000Z
                       </time>
                     </div>
->>>>>>> 929dfb99
                   </div>
                 </div>
                 <div
                   className="HorizontalGutter-root HorizontalGutter-full"
                 >
-<<<<<<< HEAD
-                  <span>
-                    Reply
-                  </span>
-                </button>
-                <button
-                  className="BaseButton-root Button-root Button-sizeSmall Button-colorRegular Button-variantGhost"
-                  onBlur={[Function]}
-                  onClick={[Function]}
-                  onFocus={[Function]}
-                  onMouseDown={[Function]}
-                  onMouseOut={[Function]}
-                  onMouseOver={[Function]}
-                  onTouchEnd={[Function]}
-                  type="button"
-                >
-                  <span>
-                    Respect
-                  </span>
-                </button>
-=======
                   <div
                     className="HTMLContent-root"
                     dangerouslySetInnerHTML={
@@ -1107,9 +1007,23 @@
                         Reply
                       </span>
                     </button>
-                  </div>
-                </div>
->>>>>>> 929dfb99
+                    <button
+                      className="BaseButton-root Button-root Button-sizeSmall Button-colorRegular Button-variantGhost"
+                      onBlur={[Function]}
+                      onClick={[Function]}
+                      onFocus={[Function]}
+                      onMouseDown={[Function]}
+                      onMouseOut={[Function]}
+                      onMouseOver={[Function]}
+                      onTouchEnd={[Function]}
+                      type="button"
+                    >
+                      <span>
+                        Respect
+                      </span>
+                    </button>
+                  </div>
+                </div>
               </div>
             </div>
           </div>
@@ -1400,27 +1314,6 @@
                 <div
                   className="HorizontalGutter-root HorizontalGutter-full"
                 >
-<<<<<<< HEAD
-                  <span>
-                    Reply
-                  </span>
-                </button>
-                <button
-                  className="BaseButton-root Button-root Button-sizeSmall Button-colorRegular Button-variantGhost"
-                  onBlur={[Function]}
-                  onClick={[Function]}
-                  onFocus={[Function]}
-                  onMouseDown={[Function]}
-                  onMouseOut={[Function]}
-                  onMouseOver={[Function]}
-                  onTouchEnd={[Function]}
-                  type="button"
-                >
-                  <span>
-                    Respect
-                  </span>
-                </button>
-=======
                   <div
                     className="HTMLContent-root"
                     dangerouslySetInnerHTML={
@@ -1448,9 +1341,23 @@
                         Reply
                       </span>
                     </button>
-                  </div>
-                </div>
->>>>>>> 929dfb99
+                    <button
+                      className="BaseButton-root Button-root Button-sizeSmall Button-colorRegular Button-variantGhost"
+                      onBlur={[Function]}
+                      onClick={[Function]}
+                      onFocus={[Function]}
+                      onMouseDown={[Function]}
+                      onMouseOut={[Function]}
+                      onMouseOver={[Function]}
+                      onTouchEnd={[Function]}
+                      type="button"
+                    >
+                      <span>
+                        Respect
+                      </span>
+                    </button>
+                  </div>
+                </div>
               </div>
             </div>
           </div>
@@ -1475,15 +1382,6 @@
                   <div
                     className="Flex-root Flex-flex Flex-halfItemGutter Flex-alignBaseline Flex-directionColumn"
                   >
-<<<<<<< HEAD
-                    <time
-                      className="Timestamp-root RelativeTime-root"
-                      dateTime="2018-07-06T18:24:00.000Z"
-                      title="2018-07-06T18:24:00.000Z"
-                    >
-                      2018-07-06T18:24:00.000Z
-                    </time>
-=======
                     <span
                       className="Typography-root Typography-heading3 Typography-colorTextPrimary Username-root"
                     >
@@ -1494,39 +1392,17 @@
                     >
                       <time
                         className="Timestamp-root RelativeTime-root"
-                        dateTime="2018-07-06T18:20:00.000Z"
-                        title="2018-07-06T18:20:00.000Z"
-                      >
-                        2018-07-06T18:20:00.000Z
+                        dateTime="2018-07-06T18:24:00.000Z"
+                        title="2018-07-06T18:24:00.000Z"
+                      >
+                        2018-07-06T18:24:00.000Z
                       </time>
                     </div>
->>>>>>> 929dfb99
                   </div>
                 </div>
                 <div
                   className="HorizontalGutter-root HorizontalGutter-full"
                 >
-<<<<<<< HEAD
-                  <span>
-                    Reply
-                  </span>
-                </button>
-                <button
-                  className="BaseButton-root Button-root Button-sizeSmall Button-colorRegular Button-variantGhost"
-                  onBlur={[Function]}
-                  onClick={[Function]}
-                  onFocus={[Function]}
-                  onMouseDown={[Function]}
-                  onMouseOut={[Function]}
-                  onMouseOver={[Function]}
-                  onTouchEnd={[Function]}
-                  type="button"
-                >
-                  <span>
-                    Respect
-                  </span>
-                </button>
-=======
                   <div
                     className="HTMLContent-root"
                     dangerouslySetInnerHTML={
@@ -1554,9 +1430,23 @@
                         Reply
                       </span>
                     </button>
-                  </div>
-                </div>
->>>>>>> 929dfb99
+                    <button
+                      className="BaseButton-root Button-root Button-sizeSmall Button-colorRegular Button-variantGhost"
+                      onBlur={[Function]}
+                      onClick={[Function]}
+                      onFocus={[Function]}
+                      onMouseDown={[Function]}
+                      onMouseOut={[Function]}
+                      onMouseOver={[Function]}
+                      onTouchEnd={[Function]}
+                      type="button"
+                    >
+                      <span>
+                        Respect
+                      </span>
+                    </button>
+                  </div>
+                </div>
               </div>
             </div>
           </div>
