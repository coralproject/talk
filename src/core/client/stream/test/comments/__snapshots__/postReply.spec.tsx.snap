// Jest Snapshot v1, https://goo.gl/fbAQLP

exports[`post a reply: open reply form 1`] = `
<div
  className="HorizontalGutter-root App-root HorizontalGutter-full"
>
  <ul
    className="TabBar-root TabBar-primary"
    role="tablist"
  >
    <li
      className="Tab-root"
      id="tab-COMMENTS"
      role="presentation"
    >
      <button
        aria-controls="tabPane-COMMENTS"
        aria-selected={true}
        className="BaseButton-root Tab-button Tab-primary Tab-active"
        onBlur={[Function]}
        onClick={[Function]}
        onFocus={[Function]}
        onMouseDown={[Function]}
        onMouseOut={[Function]}
        onMouseOver={[Function]}
        onTouchEnd={[Function]}
        role="tab"
        type="button"
      >
        ⁨2⁩ Comments
      </button>
    </li>
    <li
      className="Tab-root"
      id="tab-PROFILE"
      role="presentation"
    >
      <button
        aria-controls="tabPane-PROFILE"
        aria-selected={false}
        className="BaseButton-root Tab-button Tab-primary"
        onBlur={[Function]}
        onClick={[Function]}
        onFocus={[Function]}
        onMouseDown={[Function]}
        onMouseOut={[Function]}
        onMouseOver={[Function]}
        onTouchEnd={[Function]}
        role="tab"
        type="button"
      >
        My Profile
      </button>
    </li>
  </ul>
  <section
    aria-labelledby="tab-COMMENTS"
    className="App-tabContent"
    id="tabPane-COMMENTS"
    role="tabpanel"
  >
    <div
      className="HorizontalGutter-root Stream-root HorizontalGutter-double"
    >
      <div
        className="HorizontalGutter-root HorizontalGutter-half"
      >
        <div
          className="Flex-root"
        >
<<<<<<< HEAD
          <div>
            <label
              className="AriaInfo-root"
              htmlFor="comments-postCommentForm-field"
            >
              Post a comment
            </label>
            <div>
              <div
                className=""
              >
                <div
                  className="RTE-toolbar Toolbar-toolbar"
                >
                  <button
                    className="Button-button"
                    disabled={false}
                    onClick={[Function]}
                    title="Bold"
                    type="button"
                  >
                    <span
                      aria-hidden="true"
                      className="Icon-root Icon-md"
                    >
                      format_bold
                    </span>
                  </button>
                  <button
                    className="Button-button"
                    disabled={false}
                    onClick={[Function]}
                    title="Italic"
                    type="button"
                  >
                    <span
                      aria-hidden="true"
                      className="Icon-root Icon-md"
                    >
                      format_italic
                    </span>
                  </button>
                  <button
                    className="Button-button"
                    disabled={false}
                    onClick={[Function]}
                    title="Blockquote"
                    type="button"
                  >
                    <span
                      aria-hidden="true"
                      className="Icon-root Icon-md"
                    >
                      format_quote
                    </span>
                  </button>
                </div>
                <div
                  aria-hidden="true"
                  className="RTE-placeholder RTE-placeholder"
                >
                  Post a comment
                </div>
                <div
                  aria-placeholder="Post a comment"
                  className="RTE-contentEditable RTE-content"
                  contentEditable={true}
                  dangerouslySetInnerHTML={
                    Object {
                      "__html": "",
                    }
                  }
                  disabled={false}
                  id="comments-postCommentForm-field"
                  onBlur={[Function]}
                  onChange={[Function]}
                  onCut={[Function]}
                  onFocus={[Function]}
                  onInput={[Function]}
                  onKeyDown={[Function]}
                  onPaste={[Function]}
                  onSelect={[Function]}
                />
              </div>
            </div>
          </div>
=======
>>>>>>> 0d588f2f
          <div
            className="Flex-flex Flex-halfItemGutter Flex-wrap"
          >
            <div
              className="Typography-root Typography-bodyCopy Typography-colorTextPrimary"
            >
              Signed in as 
              <span
                className="Typography-root Typography-bodyCopyBold Typography-colorTextPrimary"
              >
                Markus
              </span>
              .
            </div>
<<<<<<< HEAD
            <button
              className="BaseButton-root Button-root Button-sizeRegular Button-colorPrimary Button-variantFilled Button-disabled"
              disabled={true}
              onBlur={[Function]}
              onFocus={[Function]}
              onMouseDown={[Function]}
              onMouseOut={[Function]}
              onMouseOver={[Function]}
              onTouchEnd={[Function]}
              type="submit"
            >
              Submit
            </button>
          </div>
        </div>
      </form>
    </div>
    <div
      aria-live="polite"
      className="HorizontalGutter-root HorizontalGutter-full"
      id="talk-comments-stream-log"
      role="log"
    >
      <div
        className="HorizontalGutter-root HorizontalGutter-full"
      >
        <div
          className="HorizontalGutter-root HorizontalGutter-full"
        >
          <div
            className="Indent-root"
          >
            <div
              className=""
            >
              <div
                className="Comment-root"
                role="article"
              >
                <div
                  className="Flex-root Comment-topBar Flex-flex Flex-justifySpaceBetween Flex-directionRow"
                  id="comment-comment-0"
                >
                  <div
                    className="Flex-root Flex-flex Flex-halfItemGutter Flex-alignBaseline Flex-directionColumn"
                  >
                    <span
                      className="Typography-root Typography-heading3 Typography-colorTextPrimary Username-root"
                    >
                      Markus
                    </span>
                    <div
                      className="Flex-root Flex-flex Flex-itemGutter Flex-alignBaseline Flex-directionRow"
                    >
                      <time
                        className="Timestamp-root RelativeTime-root"
                        dateTime="2018-07-06T18:24:00.000Z"
                        title="2018-07-06T18:24:00.000Z"
                      >
                        2018-07-06T18:24:00.000Z
                      </time>
                    </div>
                  </div>
                </div>
                <div
                  className="HorizontalGutter-root HorizontalGutter-full"
                >
                  <div
                    className="HTMLContent-root"
                    dangerouslySetInnerHTML={
                      Object {
                        "__html": "Joining Too",
                      }
                    }
                  />
                  <div
                    className="Flex-root Flex-flex Flex-halfItemGutter Flex-directionRow"
                  >
                    <button
                      className="BaseButton-root Button-root Button-sizeSmall Button-colorRegular Button-variantGhost Button-active"
                      id="comments-commentContainer-replyButton-comment-0"
                      onBlur={[Function]}
                      onClick={[Function]}
                      onFocus={[Function]}
                      onMouseDown={[Function]}
                      onMouseOut={[Function]}
                      onMouseOver={[Function]}
                      onTouchEnd={[Function]}
                      type="button"
                    >
                      <span>
                        Reply
                      </span>
                    </button>
                  </div>
                </div>
              </div>
            </div>
          </div>
          <form
            autoComplete="off"
            id="comments-replyCommentForm-form-comment-0"
            onSubmit={[Function]}
          >
            <div
              className="HorizontalGutter-root HorizontalGutter-full"
            >
=======
            <div
              className="Flex-root Typography-root Typography-bodyCopy Typography-colorTextPrimary Flex-flex"
            >
              <span>
                Not you? 
              </span>
              <button
                className="BaseButton-root Button-root Button-sizeSmall Button-colorPrimary Button-variantUnderlined"
                onBlur={[Function]}
                onClick={[Function]}
                onFocus={[Function]}
                onMouseDown={[Function]}
                onMouseOut={[Function]}
                onMouseOver={[Function]}
                onTouchEnd={[Function]}
                type="button"
              >
                Sign Out
              </button>
            </div>
          </div>
        </div>
        <form
          autoComplete="off"
          className="PostCommentForm-root"
          id="comments-postCommentForm-form"
          onSubmit={[Function]}
        >
          <div
            className="HorizontalGutter-root HorizontalGutter-full"
          >
            <div>
              <label
                className="AriaInfo-root"
                htmlFor="comments-postCommentForm-field"
              >
                Post a comment
              </label>
>>>>>>> 0d588f2f
              <div>
                <label
                  className="AriaInfo-root"
                  htmlFor="comments-replyCommentForm-rte-comment-0"
                >
                  Write a reply
                </label>
                <div>
                  <div
                    className=""
                  >
                    <div
                      className="RTE-toolbar Toolbar-toolbar"
                    >
                      <button
                        className="Button-button"
                        disabled={false}
                        onClick={[Function]}
                        title="Bold"
                        type="button"
                      >
                        <span
                          aria-hidden="true"
                          className="Icon-root Icon-md"
                        >
                          format_bold
                        </span>
                      </button>
                      <button
                        className="Button-button"
                        disabled={false}
                        onClick={[Function]}
                        title="Italic"
                        type="button"
                      >
                        <span
                          aria-hidden="true"
                          className="Icon-root Icon-md"
                        >
                          format_italic
                        </span>
                      </button>
                      <button
                        className="Button-button"
                        disabled={false}
                        onClick={[Function]}
                        title="Blockquote"
                        type="button"
                      >
<<<<<<< HEAD
                        <span
                          aria-hidden="true"
                          className="Icon-root Icon-md"
                        >
                          format_quote
                        </span>
                      </button>
                    </div>
                    <div
                      aria-hidden="true"
                      className="RTE-placeholder RTE-placeholder"
                    >
                      Write a reply
                    </div>
                    <div
                      aria-placeholder="Write a reply"
                      className="RTE-contentEditable RTE-content"
                      contentEditable={true}
                      dangerouslySetInnerHTML={
                        Object {
                          "__html": "",
                        }
                      }
                      disabled={false}
                      id="comments-replyCommentForm-rte-comment-0"
                      onBlur={[Function]}
                      onChange={[Function]}
                      onCut={[Function]}
                      onFocus={[Function]}
                      onInput={[Function]}
                      onKeyDown={[Function]}
                      onPaste={[Function]}
                      onSelect={[Function]}
                    />
                  </div>
                </div>
              </div>
              <div
                className="Flex-root Flex-flex Flex-halfItemGutter Flex-justifyFlexEnd Flex-directionRow"
=======
                        format_quote
                      </span>
                    </button>
                  </div>
                  <div
                    aria-hidden="true"
                    className="RTE-placeholder RTE-placeholder"
                  >
                    Post a comment
                  </div>
                  <div
                    aria-placeholder="Post a comment"
                    className="RTE-contentEditable RTE-content"
                    contentEditable={true}
                    dangerouslySetInnerHTML={
                      Object {
                        "__html": "",
                      }
                    }
                    disabled={false}
                    id="comments-postCommentForm-field"
                    onBlur={[Function]}
                    onChange={[Function]}
                    onCut={[Function]}
                    onFocus={[Function]}
                    onInput={[Function]}
                    onKeyDown={[Function]}
                    onPaste={[Function]}
                    onSelect={[Function]}
                  />
                </div>
              </div>
            </div>
            <div
              className="Flex-root Flex-flex Flex-justifySpaceBetween Flex-alignFlexStart Flex-directionRow"
            >
              <div
                className="PostCommentForm-poweredBy"
              >
                <span
                  className="Typography-root Typography-detail Typography-colorTextSecondary"
                >
                  Powered by 
                  <span
                    className="Typography-root Typography-heading4 Typography-colorTextPrimary"
                  >
                    ⁨The Coral Project⁩
                  </span>
                </span>
              </div>
              <button
                className="BaseButton-root Button-root Button-sizeRegular Button-colorPrimary Button-variantFilled Button-disabled"
                disabled={true}
                onBlur={[Function]}
                onFocus={[Function]}
                onMouseDown={[Function]}
                onMouseOut={[Function]}
                onMouseOver={[Function]}
                onTouchEnd={[Function]}
                type="submit"
>>>>>>> 0d588f2f
              >
                <button
                  className="BaseButton-root Button-root Button-sizeRegular Button-colorRegular Button-variantOutlined"
                  disabled={false}
                  onBlur={[Function]}
                  onClick={[Function]}
                  onFocus={[Function]}
                  onMouseDown={[Function]}
                  onMouseOut={[Function]}
                  onMouseOver={[Function]}
                  onTouchEnd={[Function]}
                  type="button"
                >
                  Cancel
                </button>
                <button
                  className="BaseButton-root Button-root Button-sizeRegular Button-colorPrimary Button-variantFilled Button-disabled"
                  disabled={true}
                  onBlur={[Function]}
                  onFocus={[Function]}
                  onMouseDown={[Function]}
                  onMouseOut={[Function]}
                  onMouseOver={[Function]}
                  onTouchEnd={[Function]}
                  type="submit"
                >
                  Submit
                </button>
              </div>
            </div>
          </form>
        </div>
      </div>
      <div
        aria-live="polite"
        className="HorizontalGutter-root HorizontalGutter-full"
        id="talk-comments-stream-log"
        role="log"
      >
        <div
          className="HorizontalGutter-root HorizontalGutter-full"
        >
          <div
            className="Indent-root"
          >
            <div
              className=""
            >
              <div
                className="Comment-root"
                role="article"
              >
                <div
                  className="Flex-root Comment-topBar Flex-flex Flex-justifySpaceBetween Flex-directionRow"
<<<<<<< HEAD
                  id="comment-comment-1"
=======
                  id="comment-comment-0"
>>>>>>> 0d588f2f
                >
                  <div
                    className="Flex-root Flex-flex Flex-halfItemGutter Flex-alignBaseline Flex-directionColumn"
                  >
                    <span
                      className="Typography-root Typography-heading3 Typography-colorTextPrimary Username-root"
                    >
<<<<<<< HEAD
                      Lukas
=======
                      Markus
>>>>>>> 0d588f2f
                    </span>
                    <div
                      className="Flex-root Flex-flex Flex-itemGutter Flex-alignBaseline Flex-directionRow"
                    >
                      <time
                        className="Timestamp-root RelativeTime-root"
<<<<<<< HEAD
                        dateTime="2018-07-06T18:20:00.000Z"
                        title="2018-07-06T18:20:00.000Z"
                      >
                        2018-07-06T18:20:00.000Z
=======
                        dateTime="2018-07-06T18:24:00.000Z"
                        title="2018-07-06T18:24:00.000Z"
                      >
                        2018-07-06T18:24:00.000Z
>>>>>>> 0d588f2f
                      </time>
                    </div>
                  </div>
                </div>
                <div
                  className="HorizontalGutter-root HorizontalGutter-full"
                >
                  <div
                    className="HTMLContent-root"
                    dangerouslySetInnerHTML={
                      Object {
<<<<<<< HEAD
                        "__html": "What's up?",
=======
                        "__html": "Joining Too",
>>>>>>> 0d588f2f
                      }
                    }
                  />
                  <div
                    className="Flex-root Flex-flex Flex-halfItemGutter Flex-directionRow"
                  >
                    <button
<<<<<<< HEAD
                      className="BaseButton-root Button-root Button-sizeSmall Button-colorRegular Button-variantGhost"
                      id="comments-commentContainer-replyButton-comment-1"
=======
                      className="BaseButton-root Button-root Button-sizeSmall Button-colorRegular Button-variantGhost Button-active"
                      id="comments-commentContainer-replyButton-comment-0"
>>>>>>> 0d588f2f
                      onBlur={[Function]}
                      onClick={[Function]}
                      onFocus={[Function]}
                      onMouseDown={[Function]}
                      onMouseOut={[Function]}
                      onMouseOver={[Function]}
                      onTouchEnd={[Function]}
                      type="button"
                    >
                      <span>
                        Reply
                      </span>
                    </button>
<<<<<<< HEAD
=======
                    <button
                      className="BaseButton-root Button-root Button-sizeSmall Button-colorRegular Button-variantGhost"
                      onBlur={[Function]}
                      onClick={[Function]}
                      onFocus={[Function]}
                      onMouseDown={[Function]}
                      onMouseOut={[Function]}
                      onMouseOver={[Function]}
                      onTouchEnd={[Function]}
                      type="button"
                    >
                      <span>
                        Respect
                      </span>
                    </button>
>>>>>>> 0d588f2f
                  </div>
                </div>
              </div>
            </div>
          </div>
          <form
            autoComplete="off"
            id="comments-replyCommentForm-form-comment-0"
            onSubmit={[Function]}
          >
            <div
              className="HorizontalGutter-root HorizontalGutter-full"
            >
              <div>
                <label
                  className="AriaInfo-root"
                  htmlFor="comments-replyCommentForm-rte-comment-0"
                >
                  Write a reply
                </label>
                <div>
                  <div
                    className=""
                  >
                    <div
                      className="Toolbar-toolbar"
                    >
                      <button
                        className="Button-button"
                        disabled={false}
                        onClick={[Function]}
                        title="Bold"
                        type="button"
                      >
                        <span
                          aria-hidden="true"
                          className="Icon-root Icon-md"
                        >
                          format_bold
                        </span>
                      </button>
                      <button
                        className="Button-button"
                        disabled={false}
                        onClick={[Function]}
                        title="Italic"
                        type="button"
                      >
                        <span
                          aria-hidden="true"
                          className="Icon-root Icon-md"
                        >
                          format_italic
                        </span>
                      </button>
                      <button
                        className="Button-button"
                        disabled={false}
                        onClick={[Function]}
                        title="Blockquote"
                        type="button"
                      >
                        <span
                          aria-hidden="true"
                          className="Icon-root Icon-md"
                        >
                          format_quote
                        </span>
                      </button>
                    </div>
                    <div
                      aria-hidden="true"
                      className="RTE-placeholder RTE-placeholder"
                    >
                      Write a reply
                    </div>
                    <div
                      aria-placeholder="Write a reply"
                      className="RTE-contentEditable RTE-content"
                      contentEditable={true}
                      dangerouslySetInnerHTML={
                        Object {
                          "__html": "",
                        }
                      }
                      disabled={false}
                      id="comments-replyCommentForm-rte-comment-0"
                      onBlur={[Function]}
                      onChange={[Function]}
                      onCut={[Function]}
                      onFocus={[Function]}
                      onInput={[Function]}
                      onKeyDown={[Function]}
                      onPaste={[Function]}
                      onSelect={[Function]}
                    />
                  </div>
                </div>
              </div>
              <div
                className="Flex-root Flex-flex Flex-halfItemGutter Flex-justifyFlexEnd Flex-directionRow"
              >
                <button
                  className="BaseButton-root Button-root Button-sizeRegular Button-colorRegular Button-variantOutlined"
                  disabled={false}
                  onBlur={[Function]}
                  onClick={[Function]}
                  onFocus={[Function]}
                  onMouseDown={[Function]}
                  onMouseOut={[Function]}
                  onMouseOver={[Function]}
                  onTouchEnd={[Function]}
                  type="button"
                >
                  Cancel
                </button>
                <button
                  className="BaseButton-root Button-root Button-sizeRegular Button-colorPrimary Button-variantFilled Button-disabled"
                  disabled={true}
                  onBlur={[Function]}
                  onFocus={[Function]}
                  onMouseDown={[Function]}
                  onMouseOut={[Function]}
                  onMouseOver={[Function]}
                  onTouchEnd={[Function]}
                  type="submit"
                >
                  Submit
                </button>
              </div>
            </div>
          </form>
        </div>
        <div
          className="HorizontalGutter-root HorizontalGutter-full"
        >
          <div
            className="Indent-root"
          >
            <div
              className=""
            >
              <div
                className="Comment-root"
                role="article"
              >
                <div
<<<<<<< HEAD
                  className="RTE-toolbar Toolbar-toolbar"
=======
                  className="Flex-root Comment-topBar Flex-flex Flex-justifySpaceBetween Flex-directionRow"
                  id="comment-comment-1"
>>>>>>> 0d588f2f
                >
                  <div
                    className="Flex-root Flex-flex Flex-halfItemGutter Flex-alignBaseline Flex-directionColumn"
                  >
                    <span
                      className="Typography-root Typography-heading3 Typography-colorTextPrimary Username-root"
                    >
                      Lukas
                    </span>
                    <div
                      className="Flex-root Flex-flex Flex-itemGutter Flex-alignBaseline Flex-directionRow"
                    >
                      <time
                        className="Timestamp-root RelativeTime-root"
                        dateTime="2018-07-06T18:24:00.000Z"
                        title="2018-07-06T18:24:00.000Z"
                      >
                        2018-07-06T18:24:00.000Z
                      </time>
                    </div>
                  </div>
                </div>
                <div
                  className="HorizontalGutter-root HorizontalGutter-full"
                >
                  <div
                    className="HTMLContent-root"
                    dangerouslySetInnerHTML={
                      Object {
                        "__html": "What's up?",
                      }
                    }
                  />
                  <div
                    className="Flex-root Flex-flex Flex-halfItemGutter Flex-directionRow"
                  >
                    <button
                      className="BaseButton-root Button-root Button-sizeSmall Button-colorRegular Button-variantGhost"
                      id="comments-commentContainer-replyButton-comment-1"
                      onBlur={[Function]}
                      onClick={[Function]}
                      onFocus={[Function]}
                      onMouseDown={[Function]}
                      onMouseOut={[Function]}
                      onMouseOver={[Function]}
                      onTouchEnd={[Function]}
                      type="button"
                    >
                      <span>
                        Reply
                      </span>
                    </button>
                    <button
                      className="BaseButton-root Button-root Button-sizeSmall Button-colorRegular Button-variantGhost"
                      onBlur={[Function]}
                      onClick={[Function]}
                      onFocus={[Function]}
                      onMouseDown={[Function]}
                      onMouseOut={[Function]}
                      onMouseOver={[Function]}
                      onTouchEnd={[Function]}
                      type="button"
                    >
                      <span>
                        Respect
                      </span>
                    </button>
                  </div>
                </div>
              </div>
            </div>
          </div>
        </div>
      </div>
    </div>
  </section>
</div>
`;

exports[`post a reply: optimistic response 1`] = `
<div
  className="HorizontalGutter-root App-root HorizontalGutter-full"
>
  <ul
    className="TabBar-root TabBar-primary"
    role="tablist"
  >
    <li
      className="Tab-root"
      id="tab-COMMENTS"
      role="presentation"
    >
      <button
        aria-controls="tabPane-COMMENTS"
        aria-selected={true}
        className="BaseButton-root Tab-button Tab-primary Tab-active"
        onBlur={[Function]}
        onClick={[Function]}
        onFocus={[Function]}
        onMouseDown={[Function]}
        onMouseOut={[Function]}
        onMouseOver={[Function]}
        onTouchEnd={[Function]}
        role="tab"
        type="button"
      >
        ⁨3⁩ Comments
      </button>
    </li>
    <li
      className="Tab-root"
      id="tab-PROFILE"
      role="presentation"
    >
      <button
        aria-controls="tabPane-PROFILE"
        aria-selected={false}
        className="BaseButton-root Tab-button Tab-primary"
        onBlur={[Function]}
        onClick={[Function]}
        onFocus={[Function]}
        onMouseDown={[Function]}
        onMouseOut={[Function]}
        onMouseOver={[Function]}
        onTouchEnd={[Function]}
        role="tab"
        type="button"
      >
        My Profile
      </button>
    </li>
  </ul>
  <section
    aria-labelledby="tab-COMMENTS"
    className="App-tabContent"
    id="tabPane-COMMENTS"
    role="tabpanel"
  >
    <div
      className="HorizontalGutter-root Stream-root HorizontalGutter-double"
    >
      <div
        className="HorizontalGutter-root HorizontalGutter-half"
      >
        <div
<<<<<<< HEAD
          className="HorizontalGutter-root HorizontalGutter-full"
        >
          <div
            className="Indent-root"
          >
            <div
              className=""
            >
              <div
                className="Comment-root"
                role="article"
              >
                <div
                  className="Flex-root Comment-topBar Flex-flex Flex-justifySpaceBetween Flex-directionRow"
                  id="comment-comment-0"
                >
                  <div
                    className="Flex-root Flex-flex Flex-halfItemGutter Flex-alignBaseline Flex-directionColumn"
                  >
                    <span
                      className="Typography-root Typography-heading3 Typography-colorTextPrimary Username-root"
                    >
                      Markus
                    </span>
                    <div
                      className="Flex-root Flex-flex Flex-itemGutter Flex-alignBaseline Flex-directionRow"
                    >
                      <time
                        className="Timestamp-root RelativeTime-root"
                        dateTime="2018-07-06T18:24:00.000Z"
                        title="2018-07-06T18:24:00.000Z"
                      >
                        2018-07-06T18:24:00.000Z
                      </time>
                    </div>
                  </div>
                </div>
                <div
                  className="HorizontalGutter-root HorizontalGutter-full"
                >
                  <div
                    className="HTMLContent-root"
                    dangerouslySetInnerHTML={
                      Object {
                        "__html": "Joining Too",
                      }
                    }
                  />
                  <div
                    className="Flex-root Flex-flex Flex-halfItemGutter Flex-directionRow"
                  >
                    <button
                      className="BaseButton-root Button-root Button-sizeSmall Button-colorRegular Button-variantGhost Button-active"
                      id="comments-commentContainer-replyButton-comment-0"
                      onBlur={[Function]}
                      onClick={[Function]}
                      onFocus={[Function]}
                      onMouseDown={[Function]}
                      onMouseOut={[Function]}
                      onMouseOver={[Function]}
                      onTouchEnd={[Function]}
                      type="button"
                    >
                      <span>
                        Reply
                      </span>
                    </button>
                  </div>
                </div>
              </div>
            </div>
          </div>
          <form
            autoComplete="off"
            id="comments-replyCommentForm-form-comment-0"
            onSubmit={[Function]}
          >
            <div
              className="HorizontalGutter-root HorizontalGutter-full"
            >
=======
          className="Flex-root"
        >
          <div
            className="Flex-flex Flex-halfItemGutter Flex-wrap"
          >
            <div
              className="Typography-root Typography-bodyCopy Typography-colorTextPrimary"
            >
              Signed in as 
              <span
                className="Typography-root Typography-bodyCopyBold Typography-colorTextPrimary"
              >
                Markus
              </span>
              .
            </div>
            <div
              className="Flex-root Typography-root Typography-bodyCopy Typography-colorTextPrimary Flex-flex"
            >
              <span>
                Not you? 
              </span>
              <button
                className="BaseButton-root Button-root Button-sizeSmall Button-colorPrimary Button-variantUnderlined"
                onBlur={[Function]}
                onClick={[Function]}
                onFocus={[Function]}
                onMouseDown={[Function]}
                onMouseOut={[Function]}
                onMouseOver={[Function]}
                onTouchEnd={[Function]}
                type="button"
              >
                Sign Out
              </button>
            </div>
          </div>
        </div>
        <form
          autoComplete="off"
          className="PostCommentForm-root"
          id="comments-postCommentForm-form"
          onSubmit={[Function]}
        >
          <div
            className="HorizontalGutter-root HorizontalGutter-full"
          >
            <div>
              <label
                className="AriaInfo-root"
                htmlFor="comments-postCommentForm-field"
              >
                Post a comment
              </label>
>>>>>>> 0d588f2f
              <div>
                <label
                  className="AriaInfo-root"
                  htmlFor="comments-replyCommentForm-rte-comment-0"
                >
                  Write a reply
                </label>
                <div>
                  <div
<<<<<<< HEAD
                    className=""
=======
                    className="Toolbar-toolbar"
>>>>>>> 0d588f2f
                  >
                    <div
                      className="RTE-toolbar  RTE-toolbarDisabled Toolbar-toolbar"
                    >
                      <button
                        className="Button-button"
                        disabled={false}
                        onClick={[Function]}
                        title="Bold"
                        type="button"
                      >
                        <span
                          aria-hidden="true"
                          className="Icon-root Icon-md"
                        >
                          format_bold
                        </span>
                      </button>
                      <button
                        className="Button-button"
                        disabled={false}
                        onClick={[Function]}
                        title="Italic"
                        type="button"
                      >
                        <span
                          aria-hidden="true"
                          className="Icon-root Icon-md"
                        >
                          format_italic
                        </span>
                      </button>
                      <button
                        className="Button-button"
                        disabled={false}
                        onClick={[Function]}
                        title="Blockquote"
                        type="button"
                      >
<<<<<<< HEAD
                        <span
                          aria-hidden="true"
                          className="Icon-root Icon-md"
                        >
                          format_quote
                        </span>
                      </button>
                    </div>
                    <div
                      aria-placeholder="Write a reply"
                      className="RTE-contentEditable RTE-content  RTE-contentEditableDisabled"
                      contentEditable={false}
                      dangerouslySetInnerHTML={
                        Object {
                          "__html": "<strong>Hello world!</strong>",
                        }
                      }
                      disabled={true}
                      id="comments-replyCommentForm-rte-comment-0"
                      onBlur={[Function]}
                      onChange={[Function]}
                      onCut={[Function]}
                      onFocus={[Function]}
                      onInput={[Function]}
                      onKeyDown={[Function]}
                      onPaste={[Function]}
                      onSelect={[Function]}
                    />
                  </div>
                </div>
              </div>
              <div
                className="Flex-root Flex-flex Flex-halfItemGutter Flex-justifyFlexEnd Flex-directionRow"
=======
                        format_quote
                      </span>
                    </button>
                  </div>
                  <div
                    aria-hidden="true"
                    className="RTE-placeholder RTE-placeholder"
                  >
                    Post a comment
                  </div>
                  <div
                    aria-placeholder="Post a comment"
                    className="RTE-contentEditable RTE-content"
                    contentEditable={true}
                    dangerouslySetInnerHTML={
                      Object {
                        "__html": "",
                      }
                    }
                    disabled={false}
                    id="comments-postCommentForm-field"
                    onBlur={[Function]}
                    onChange={[Function]}
                    onCut={[Function]}
                    onFocus={[Function]}
                    onInput={[Function]}
                    onKeyDown={[Function]}
                    onPaste={[Function]}
                    onSelect={[Function]}
                  />
                </div>
              </div>
            </div>
            <div
              className="Flex-root Flex-flex Flex-justifySpaceBetween Flex-alignFlexStart Flex-directionRow"
            >
              <div
                className="PostCommentForm-poweredBy"
              >
                <span
                  className="Typography-root Typography-detail Typography-colorTextSecondary"
                >
                  Powered by 
                  <span
                    className="Typography-root Typography-heading4 Typography-colorTextPrimary"
                  >
                    ⁨The Coral Project⁩
                  </span>
                </span>
              </div>
              <button
                className="BaseButton-root Button-root Button-sizeRegular Button-colorPrimary Button-variantFilled Button-disabled"
                disabled={true}
                onBlur={[Function]}
                onFocus={[Function]}
                onMouseDown={[Function]}
                onMouseOut={[Function]}
                onMouseOver={[Function]}
                onTouchEnd={[Function]}
                type="submit"
>>>>>>> 0d588f2f
              >
                <button
                  className="BaseButton-root Button-root Button-sizeRegular Button-colorRegular Button-variantOutlined Button-disabled"
                  disabled={true}
                  onBlur={[Function]}
                  onClick={[Function]}
                  onFocus={[Function]}
                  onMouseDown={[Function]}
                  onMouseOut={[Function]}
                  onMouseOver={[Function]}
                  onTouchEnd={[Function]}
                  type="button"
                >
                  Cancel
                </button>
                <button
                  className="BaseButton-root Button-root Button-sizeRegular Button-colorPrimary Button-variantFilled Button-disabled"
                  disabled={true}
                  onBlur={[Function]}
                  onFocus={[Function]}
                  onMouseDown={[Function]}
                  onMouseOut={[Function]}
                  onMouseOver={[Function]}
                  onTouchEnd={[Function]}
                  type="submit"
                >
                  Submit
                </button>
              </div>
            </div>
<<<<<<< HEAD
          </form>
        </div>
=======
          </div>
        </form>
      </div>
      <div
        aria-live="polite"
        className="HorizontalGutter-root HorizontalGutter-full"
        id="talk-comments-stream-log"
        role="log"
      >
>>>>>>> 0d588f2f
        <div
          className="HorizontalGutter-root HorizontalGutter-full"
        >
          <div
            className="Indent-root"
          >
            <div
<<<<<<< HEAD
              className="HorizontalGutter-root HorizontalGutter-full"
            >
              <div
                className="IndentedComment-blur Indent-root"
              >
                <div
                  className="Indent-level1"
                >
                  <div
                    className="Comment-root"
                    role="article"
=======
              className=""
            >
              <div
                className="Comment-root"
                role="article"
              >
                <div
                  className="Flex-root Comment-topBar Flex-flex Flex-justifySpaceBetween Flex-directionRow"
                  id="comment-comment-0"
                >
                  <div
                    className="Flex-root Flex-flex Flex-halfItemGutter Flex-alignBaseline Flex-directionColumn"
>>>>>>> 0d588f2f
                  >
                    <span
                      className="Typography-root Typography-heading3 Typography-colorTextPrimary Username-root"
                    >
                      Markus
                    </span>
                    <div
<<<<<<< HEAD
                      className="Flex-root Comment-topBar Flex-flex Flex-justifySpaceBetween Flex-directionRow"
                      id="comment-uuid-0"
                    >
                      <div
                        className="Flex-root Flex-flex Flex-halfItemGutter Flex-alignBaseline Flex-directionColumn"
                      >
                        <span
                          className="Typography-root Typography-heading3 Typography-colorTextPrimary Username-root"
                        >
                          Markus
                        </span>
                        <div
                          className="Flex-root Flex-flex Flex-itemGutter Flex-alignBaseline Flex-directionRow"
                        >
                          <time
                            className="Timestamp-root RelativeTime-root"
                            dateTime="2018-07-06T18:24:00.000Z"
                            title="2018-07-06T18:24:00.000Z"
                          >
                            2018-07-06T18:24:00.000Z
                          </time>
                        </div>
                      </div>
                      <div>
                        <button
                          className="BaseButton-root Button-root Button-sizeRegular Button-colorPrimary Button-variantUnderlined"
                          id="comments-commentContainer-editButton-uuid-0"
                          onBlur={[Function]}
                          onClick={[Function]}
                          onFocus={[Function]}
                          onMouseDown={[Function]}
                          onMouseOut={[Function]}
                          onMouseOver={[Function]}
                          onTouchEnd={[Function]}
                          type="button"
                        >
                          Edit
                        </button>
                      </div>
                    </div>
                    <div
                      className="HorizontalGutter-root HorizontalGutter-full"
                    >
                      <div
                        className="HTMLContent-root"
                        dangerouslySetInnerHTML={
                          Object {
                            "__html": "<strong>Hello world!</strong>",
                          }
                        }
                      />
                      <div
                        className="Flex-root Flex-flex Flex-halfItemGutter Flex-directionRow"
                      >
=======
                      className="Flex-root Flex-flex Flex-itemGutter Flex-alignBaseline Flex-directionRow"
                    >
                      <time
                        className="Timestamp-root RelativeTime-root"
                        dateTime="2018-07-06T18:24:00.000Z"
                        title="2018-07-06T18:24:00.000Z"
                      >
                        2018-07-06T18:24:00.000Z
                      </time>
                    </div>
                  </div>
                </div>
                <div
                  className="HorizontalGutter-root HorizontalGutter-full"
                >
                  <div
                    className="HTMLContent-root"
                    dangerouslySetInnerHTML={
                      Object {
                        "__html": "Joining Too",
                      }
                    }
                  />
                  <div
                    className="Flex-root Flex-flex Flex-halfItemGutter Flex-directionRow"
                  >
                    <button
                      className="BaseButton-root Button-root Button-sizeSmall Button-colorRegular Button-variantGhost Button-active"
                      id="comments-commentContainer-replyButton-comment-0"
                      onBlur={[Function]}
                      onClick={[Function]}
                      onFocus={[Function]}
                      onMouseDown={[Function]}
                      onMouseOut={[Function]}
                      onMouseOver={[Function]}
                      onTouchEnd={[Function]}
                      type="button"
                    >
                      <span>
                        Reply
                      </span>
                    </button>
                    <button
                      className="BaseButton-root Button-root Button-sizeSmall Button-colorRegular Button-variantGhost"
                      onBlur={[Function]}
                      onClick={[Function]}
                      onFocus={[Function]}
                      onMouseDown={[Function]}
                      onMouseOut={[Function]}
                      onMouseOver={[Function]}
                      onTouchEnd={[Function]}
                      type="button"
                    >
                      <span>
                        Respect
                      </span>
                    </button>
                  </div>
                </div>
              </div>
            </div>
          </div>
          <form
            autoComplete="off"
            id="comments-replyCommentForm-form-comment-0"
            onSubmit={[Function]}
          >
            <div
              className="HorizontalGutter-root HorizontalGutter-full"
            >
              <div>
                <label
                  className="AriaInfo-root"
                  htmlFor="comments-replyCommentForm-rte-comment-0"
                >
                  Write a reply
                </label>
                <div>
                  <div
                    className=""
                  >
                    <div
                      className=" RTE-toolbarDisabled Toolbar-toolbar"
                    >
                      <button
                        className="Button-button"
                        disabled={false}
                        onClick={[Function]}
                        title="Bold"
                        type="button"
                      >
                        <span
                          aria-hidden="true"
                          className="Icon-root Icon-md"
                        >
                          format_bold
                        </span>
                      </button>
                      <button
                        className="Button-button"
                        disabled={false}
                        onClick={[Function]}
                        title="Italic"
                        type="button"
                      >
                        <span
                          aria-hidden="true"
                          className="Icon-root Icon-md"
                        >
                          format_italic
                        </span>
                      </button>
                      <button
                        className="Button-button"
                        disabled={false}
                        onClick={[Function]}
                        title="Blockquote"
                        type="button"
                      >
                        <span
                          aria-hidden="true"
                          className="Icon-root Icon-md"
                        >
                          format_quote
                        </span>
                      </button>
                    </div>
                    <div
                      aria-placeholder="Write a reply"
                      className="RTE-contentEditable RTE-content  RTE-contentEditableDisabled"
                      contentEditable={false}
                      dangerouslySetInnerHTML={
                        Object {
                          "__html": "<strong>Hello world!</strong>",
                        }
                      }
                      disabled={true}
                      id="comments-replyCommentForm-rte-comment-0"
                      onBlur={[Function]}
                      onChange={[Function]}
                      onCut={[Function]}
                      onFocus={[Function]}
                      onInput={[Function]}
                      onKeyDown={[Function]}
                      onPaste={[Function]}
                      onSelect={[Function]}
                    />
                  </div>
                </div>
              </div>
              <div
                className="Flex-root Flex-flex Flex-halfItemGutter Flex-justifyFlexEnd Flex-directionRow"
              >
                <button
                  className="BaseButton-root Button-root Button-sizeRegular Button-colorRegular Button-variantOutlined Button-disabled"
                  disabled={true}
                  onBlur={[Function]}
                  onClick={[Function]}
                  onFocus={[Function]}
                  onMouseDown={[Function]}
                  onMouseOut={[Function]}
                  onMouseOver={[Function]}
                  onTouchEnd={[Function]}
                  type="button"
                >
                  Cancel
                </button>
                <button
                  className="BaseButton-root Button-root Button-sizeRegular Button-colorPrimary Button-variantFilled Button-disabled"
                  disabled={true}
                  onBlur={[Function]}
                  onFocus={[Function]}
                  onMouseDown={[Function]}
                  onMouseOut={[Function]}
                  onMouseOver={[Function]}
                  onTouchEnd={[Function]}
                  type="submit"
                >
                  Submit
                </button>
              </div>
            </div>
          </form>
          <div
            className="HorizontalGutter-root HorizontalGutter-full"
            id="talk-comments-replyList-log--comment-0"
            role="log"
          >
            <div
              className="HorizontalGutter-root HorizontalGutter-full"
            >
              <div
                className="IndentedComment-blur Indent-root"
              >
                <div
                  className="Indent-level1"
                >
                  <div
                    className="Comment-root"
                    role="article"
                  >
                    <div
                      className="Flex-root Comment-topBar Flex-flex Flex-justifySpaceBetween Flex-directionRow"
                      id="comment-uuid-0"
                    >
                      <div
                        className="Flex-root Flex-flex Flex-halfItemGutter Flex-alignBaseline Flex-directionColumn"
                      >
                        <span
                          className="Typography-root Typography-heading3 Typography-colorTextPrimary Username-root"
                        >
                          Markus
                        </span>
                        <div
                          className="Flex-root Flex-flex Flex-itemGutter Flex-alignBaseline Flex-directionRow"
                        >
                          <time
                            className="Timestamp-root RelativeTime-root"
                            dateTime="2018-07-06T18:24:00.000Z"
                            title="2018-07-06T18:24:00.000Z"
                          >
                            2018-07-06T18:24:00.000Z
                          </time>
                        </div>
                      </div>
                      <div>
                        <button
                          className="BaseButton-root Button-root Button-sizeRegular Button-colorPrimary Button-variantUnderlined"
                          id="comments-commentContainer-editButton-uuid-0"
                          onBlur={[Function]}
                          onClick={[Function]}
                          onFocus={[Function]}
                          onMouseDown={[Function]}
                          onMouseOut={[Function]}
                          onMouseOver={[Function]}
                          onTouchEnd={[Function]}
                          type="button"
                        >
                          Edit
                        </button>
                      </div>
                    </div>
                    <div
                      className="HorizontalGutter-root HorizontalGutter-full"
                    >
                      <div
                        className="HTMLContent-root"
                        dangerouslySetInnerHTML={
                          Object {
                            "__html": "<strong>Hello world!</strong>",
                          }
                        }
                      />
                      <div
                        className="Flex-root Flex-flex Flex-halfItemGutter Flex-directionRow"
                      >
>>>>>>> 0d588f2f
                        <button
                          className="BaseButton-root Button-root Button-sizeSmall Button-colorRegular Button-variantGhost"
                          id="comments-commentContainer-replyButton-uuid-0"
                          onBlur={[Function]}
                          onClick={[Function]}
                          onFocus={[Function]}
                          onMouseDown={[Function]}
                          onMouseOut={[Function]}
                          onMouseOver={[Function]}
                          onTouchEnd={[Function]}
                          type="button"
                        >
                          <span>
                            Reply
                          </span>
                        </button>
<<<<<<< HEAD
=======
                        <button
                          className="BaseButton-root Button-root Button-sizeSmall Button-colorRegular Button-variantGhost"
                          onBlur={[Function]}
                          onClick={[Function]}
                          onFocus={[Function]}
                          onMouseDown={[Function]}
                          onMouseOut={[Function]}
                          onMouseOver={[Function]}
                          onTouchEnd={[Function]}
                          type="button"
                        >
                          <span>
                            Respect
                          </span>
                        </button>
>>>>>>> 0d588f2f
                      </div>
                    </div>
                  </div>
                </div>
              </div>
            </div>
          </div>
        </div>
        <div
          className="HorizontalGutter-root HorizontalGutter-full"
        >
          <div
            className="Indent-root"
          >
            <div
              className=""
            >
              <div
                className="Comment-root"
                role="article"
              >
                <div
                  className="Flex-root Comment-topBar Flex-flex Flex-justifySpaceBetween Flex-directionRow"
                  id="comment-comment-1"
                >
                  <div
                    className="Flex-root Flex-flex Flex-halfItemGutter Flex-alignBaseline Flex-directionColumn"
                  >
                    <span
                      className="Typography-root Typography-heading3 Typography-colorTextPrimary Username-root"
<<<<<<< HEAD
                    >
                      Lukas
                    </span>
                    <div
                      className="Flex-root Flex-flex Flex-itemGutter Flex-alignBaseline Flex-directionRow"
                    >
                      <time
                        className="Timestamp-root RelativeTime-root"
                        dateTime="2018-07-06T18:20:00.000Z"
                        title="2018-07-06T18:20:00.000Z"
                      >
                        2018-07-06T18:20:00.000Z
=======
                    >
                      Lukas
                    </span>
                    <div
                      className="Flex-root Flex-flex Flex-itemGutter Flex-alignBaseline Flex-directionRow"
                    >
                      <time
                        className="Timestamp-root RelativeTime-root"
                        dateTime="2018-07-06T18:24:00.000Z"
                        title="2018-07-06T18:24:00.000Z"
                      >
                        2018-07-06T18:24:00.000Z
>>>>>>> 0d588f2f
                      </time>
                    </div>
                  </div>
                </div>
                <div
                  className="HorizontalGutter-root HorizontalGutter-full"
                >
                  <div
                    className="HTMLContent-root"
                    dangerouslySetInnerHTML={
                      Object {
                        "__html": "What's up?",
                      }
                    }
                  />
                  <div
                    className="Flex-root Flex-flex Flex-halfItemGutter Flex-directionRow"
                  >
                    <button
                      className="BaseButton-root Button-root Button-sizeSmall Button-colorRegular Button-variantGhost"
                      id="comments-commentContainer-replyButton-comment-1"
                      onBlur={[Function]}
                      onClick={[Function]}
                      onFocus={[Function]}
                      onMouseDown={[Function]}
                      onMouseOut={[Function]}
                      onMouseOver={[Function]}
                      onTouchEnd={[Function]}
                      type="button"
                    >
                      <span>
                        Reply
                      </span>
                    </button>
<<<<<<< HEAD
=======
                    <button
                      className="BaseButton-root Button-root Button-sizeSmall Button-colorRegular Button-variantGhost"
                      onBlur={[Function]}
                      onClick={[Function]}
                      onFocus={[Function]}
                      onMouseDown={[Function]}
                      onMouseOut={[Function]}
                      onMouseOver={[Function]}
                      onTouchEnd={[Function]}
                      type="button"
                    >
                      <span>
                        Respect
                      </span>
                    </button>
>>>>>>> 0d588f2f
                  </div>
                </div>
              </div>
            </div>
          </div>
        </div>
      </div>
    </div>
  </section>
</div>
`;

exports[`post a reply: server response 1`] = `
<div
  className="HorizontalGutter-root App-root HorizontalGutter-full"
>
  <ul
    className="TabBar-root TabBar-primary"
    role="tablist"
  >
    <li
      className="Tab-root"
      id="tab-COMMENTS"
      role="presentation"
    >
      <button
        aria-controls="tabPane-COMMENTS"
        aria-selected={true}
        className="BaseButton-root Tab-button Tab-primary Tab-active"
        onBlur={[Function]}
        onClick={[Function]}
        onFocus={[Function]}
        onMouseDown={[Function]}
        onMouseOut={[Function]}
        onMouseOver={[Function]}
        onTouchEnd={[Function]}
        role="tab"
        type="button"
      >
        ⁨3⁩ Comments
      </button>
    </li>
    <li
      className="Tab-root"
      id="tab-PROFILE"
      role="presentation"
    >
      <button
        aria-controls="tabPane-PROFILE"
        aria-selected={false}
        className="BaseButton-root Tab-button Tab-primary"
        onBlur={[Function]}
        onClick={[Function]}
        onFocus={[Function]}
        onMouseDown={[Function]}
        onMouseOut={[Function]}
        onMouseOver={[Function]}
        onTouchEnd={[Function]}
        role="tab"
        type="button"
      >
        My Profile
      </button>
    </li>
  </ul>
  <section
    aria-labelledby="tab-COMMENTS"
    className="App-tabContent"
    id="tabPane-COMMENTS"
    role="tabpanel"
  >
    <div
      className="HorizontalGutter-root Stream-root HorizontalGutter-double"
    >
      <div
        className="HorizontalGutter-root HorizontalGutter-half"
      >
        <div
          className="Flex-root"
        >
          <div
            className="Flex-flex Flex-halfItemGutter Flex-wrap"
          >
            <div
              className="Typography-root Typography-bodyCopy Typography-colorTextPrimary"
            >
              Signed in as 
              <span
                className="Typography-root Typography-bodyCopyBold Typography-colorTextPrimary"
              >
                Markus
              </span>
              .
            </div>
            <div
              className="Flex-root Typography-root Typography-bodyCopy Typography-colorTextPrimary Flex-flex"
            >
              <span>
                Not you? 
              </span>
              <button
                className="BaseButton-root Button-root Button-sizeSmall Button-colorPrimary Button-variantUnderlined"
                onBlur={[Function]}
                onClick={[Function]}
                onFocus={[Function]}
                onMouseDown={[Function]}
                onMouseOut={[Function]}
                onMouseOver={[Function]}
                onTouchEnd={[Function]}
                type="button"
              >
                Sign Out
              </button>
            </div>
          </div>
        </div>
        <form
          autoComplete="off"
          className="PostCommentForm-root"
          id="comments-postCommentForm-form"
          onSubmit={[Function]}
        >
          <div
            className="HorizontalGutter-root HorizontalGutter-full"
          >
            <div>
              <label
                className="AriaInfo-root"
                htmlFor="comments-postCommentForm-field"
              >
                Post a comment
              </label>
              <div>
                <div
<<<<<<< HEAD
                  className="RTE-toolbar Toolbar-toolbar"
=======
                  className=""
>>>>>>> 0d588f2f
                >
                  <div
                    className="Toolbar-toolbar"
                  >
                    <button
                      className="Button-button"
                      disabled={false}
                      onClick={[Function]}
                      title="Bold"
                      type="button"
                    >
                      <span
                        aria-hidden="true"
                        className="Icon-root Icon-md"
                      >
                        format_bold
                      </span>
                    </button>
                    <button
                      className="Button-button"
                      disabled={false}
                      onClick={[Function]}
                      title="Italic"
                      type="button"
                    >
                      <span
                        aria-hidden="true"
                        className="Icon-root Icon-md"
                      >
                        format_italic
                      </span>
                    </button>
                    <button
                      className="Button-button"
                      disabled={false}
                      onClick={[Function]}
                      title="Blockquote"
                      type="button"
                    >
                      <span
                        aria-hidden="true"
                        className="Icon-root Icon-md"
                      >
                        format_quote
                      </span>
                    </button>
                  </div>
                  <div
                    aria-hidden="true"
                    className="RTE-placeholder RTE-placeholder"
                  >
                    Post a comment
                  </div>
                  <div
                    aria-placeholder="Post a comment"
                    className="RTE-contentEditable RTE-content"
                    contentEditable={true}
                    dangerouslySetInnerHTML={
                      Object {
                        "__html": "",
                      }
                    }
                    disabled={false}
                    id="comments-postCommentForm-field"
                    onBlur={[Function]}
                    onChange={[Function]}
                    onCut={[Function]}
                    onFocus={[Function]}
                    onInput={[Function]}
                    onKeyDown={[Function]}
                    onPaste={[Function]}
                    onSelect={[Function]}
                  />
                </div>
              </div>
            </div>
            <div
              className="Flex-root Flex-flex Flex-justifySpaceBetween Flex-alignFlexStart Flex-directionRow"
            >
              <div
                className="PostCommentForm-poweredBy"
              >
                <span
                  className="Typography-root Typography-detail Typography-colorTextSecondary"
                >
                  Powered by 
                  <span
                    className="Typography-root Typography-heading4 Typography-colorTextPrimary"
                  >
                    ⁨The Coral Project⁩
                  </span>
                </span>
              </div>
              <button
                className="BaseButton-root Button-root Button-sizeRegular Button-colorPrimary Button-variantFilled Button-disabled"
                disabled={true}
                onBlur={[Function]}
                onFocus={[Function]}
                onMouseDown={[Function]}
                onMouseOut={[Function]}
                onMouseOver={[Function]}
                onTouchEnd={[Function]}
                type="submit"
              >
                Submit
              </button>
            </div>
          </div>
        </form>
      </div>
      <div
        aria-live="polite"
        className="HorizontalGutter-root HorizontalGutter-full"
        id="talk-comments-stream-log"
        role="log"
      >
        <div
          className="HorizontalGutter-root HorizontalGutter-full"
        >
          <div
            className="Indent-root"
          >
            <div
              className=""
            >
              <div
                className="Comment-root"
                role="article"
              >
                <div
                  className="Flex-root Comment-topBar Flex-flex Flex-justifySpaceBetween Flex-directionRow"
                  id="comment-comment-0"
                >
                  <div
                    className="Flex-root Flex-flex Flex-halfItemGutter Flex-alignBaseline Flex-directionColumn"
                  >
                    <span
                      className="Typography-root Typography-heading3 Typography-colorTextPrimary Username-root"
                    >
                      Markus
                    </span>
                    <div
                      className="Flex-root Flex-flex Flex-itemGutter Flex-alignBaseline Flex-directionRow"
                    >
                      <time
                        className="Timestamp-root RelativeTime-root"
                        dateTime="2018-07-06T18:24:00.000Z"
                        title="2018-07-06T18:24:00.000Z"
                      >
                        2018-07-06T18:24:00.000Z
                      </time>
                    </div>
                  </div>
                </div>
                <div
                  className="HorizontalGutter-root HorizontalGutter-full"
                >
                  <div
                    className="HTMLContent-root"
                    dangerouslySetInnerHTML={
                      Object {
                        "__html": "Joining Too",
                      }
                    }
                  />
                  <div
                    className="Flex-root Flex-flex Flex-halfItemGutter Flex-directionRow"
                  >
                    <button
                      className="BaseButton-root Button-root Button-sizeSmall Button-colorRegular Button-variantGhost"
                      id="comments-commentContainer-replyButton-comment-0"
                      onBlur={[Function]}
                      onClick={[Function]}
                      onFocus={[Function]}
                      onMouseDown={[Function]}
                      onMouseOut={[Function]}
                      onMouseOver={[Function]}
                      onTouchEnd={[Function]}
                      type="button"
                    >
                      <span>
                        Reply
                      </span>
                    </button>
<<<<<<< HEAD
=======
                    <button
                      className="BaseButton-root Button-root Button-sizeSmall Button-colorRegular Button-variantGhost"
                      onBlur={[Function]}
                      onClick={[Function]}
                      onFocus={[Function]}
                      onMouseDown={[Function]}
                      onMouseOut={[Function]}
                      onMouseOver={[Function]}
                      onTouchEnd={[Function]}
                      type="button"
                    >
                      <span>
                        Respect
                      </span>
                    </button>
>>>>>>> 0d588f2f
                  </div>
                </div>
              </div>
            </div>
          </div>
          <div
            className="HorizontalGutter-root HorizontalGutter-full"
            id="talk-comments-replyList-log--comment-0"
            role="log"
          >
            <div
              className="HorizontalGutter-root HorizontalGutter-full"
            >
              <div
                className="Indent-root"
              >
                <div
                  className="Indent-level1"
                >
                  <div
                    className="Comment-root"
                    role="article"
                  >
                    <div
                      className="Flex-root Comment-topBar Flex-flex Flex-justifySpaceBetween Flex-directionRow"
                      id="comment-comment-x"
                    >
                      <div
                        className="Flex-root Flex-flex Flex-halfItemGutter Flex-alignBaseline Flex-directionColumn"
                      >
                        <span
                          className="Typography-root Typography-heading3 Typography-colorTextPrimary Username-root"
<<<<<<< HEAD
                        >
                          Markus
                        </span>
                        <div
                          className="Flex-root Flex-flex Flex-itemGutter Flex-alignBaseline Flex-directionRow"
                        >
=======
                        >
                          Markus
                        </span>
                        <div
                          className="Flex-root Flex-flex Flex-itemGutter Flex-alignBaseline Flex-directionRow"
                        >
>>>>>>> 0d588f2f
                          <time
                            className="Timestamp-root RelativeTime-root"
                            dateTime="2018-07-06T18:24:00.000Z"
                            title="2018-07-06T18:24:00.000Z"
                          >
                            2018-07-06T18:24:00.000Z
                          </time>
                        </div>
                      </div>
                    </div>
                    <div
                      className="HorizontalGutter-root HorizontalGutter-full"
                    >
                      <div
                        className="HTMLContent-root"
                        dangerouslySetInnerHTML={
                          Object {
                            "__html": "<strong>Hello world! (from server)</strong>",
                          }
                        }
                      />
                      <div
                        className="Flex-root Flex-flex Flex-halfItemGutter Flex-directionRow"
                      >
                        <button
                          className="BaseButton-root Button-root Button-sizeSmall Button-colorRegular Button-variantGhost"
                          id="comments-commentContainer-replyButton-comment-x"
                          onBlur={[Function]}
                          onClick={[Function]}
                          onFocus={[Function]}
                          onMouseDown={[Function]}
                          onMouseOut={[Function]}
                          onMouseOver={[Function]}
                          onTouchEnd={[Function]}
                          type="button"
                        >
                          <span>
                            Reply
                          </span>
                        </button>
<<<<<<< HEAD
=======
                        <button
                          className="BaseButton-root Button-root Button-sizeSmall Button-colorRegular Button-variantGhost"
                          onBlur={[Function]}
                          onClick={[Function]}
                          onFocus={[Function]}
                          onMouseDown={[Function]}
                          onMouseOut={[Function]}
                          onMouseOver={[Function]}
                          onTouchEnd={[Function]}
                          type="button"
                        >
                          <span>
                            Respect
                          </span>
                        </button>
>>>>>>> 0d588f2f
                      </div>
                    </div>
                  </div>
                </div>
              </div>
            </div>
          </div>
        </div>
        <div
          className="HorizontalGutter-root HorizontalGutter-full"
        >
          <div
            className="Indent-root"
          >
            <div
              className=""
            >
              <div
                className="Comment-root"
                role="article"
              >
                <div
                  className="Flex-root Comment-topBar Flex-flex Flex-justifySpaceBetween Flex-directionRow"
                  id="comment-comment-1"
                >
                  <div
                    className="Flex-root Flex-flex Flex-halfItemGutter Flex-alignBaseline Flex-directionColumn"
                  >
                    <span
                      className="Typography-root Typography-heading3 Typography-colorTextPrimary Username-root"
<<<<<<< HEAD
                    >
                      Lukas
                    </span>
                    <div
                      className="Flex-root Flex-flex Flex-itemGutter Flex-alignBaseline Flex-directionRow"
                    >
                      <time
                        className="Timestamp-root RelativeTime-root"
                        dateTime="2018-07-06T18:20:00.000Z"
                        title="2018-07-06T18:20:00.000Z"
                      >
                        2018-07-06T18:20:00.000Z
=======
                    >
                      Lukas
                    </span>
                    <div
                      className="Flex-root Flex-flex Flex-itemGutter Flex-alignBaseline Flex-directionRow"
                    >
                      <time
                        className="Timestamp-root RelativeTime-root"
                        dateTime="2018-07-06T18:24:00.000Z"
                        title="2018-07-06T18:24:00.000Z"
                      >
                        2018-07-06T18:24:00.000Z
>>>>>>> 0d588f2f
                      </time>
                    </div>
                  </div>
                </div>
                <div
                  className="HorizontalGutter-root HorizontalGutter-full"
                >
                  <div
                    className="HTMLContent-root"
                    dangerouslySetInnerHTML={
                      Object {
                        "__html": "What's up?",
                      }
                    }
                  />
                  <div
                    className="Flex-root Flex-flex Flex-halfItemGutter Flex-directionRow"
                  >
                    <button
                      className="BaseButton-root Button-root Button-sizeSmall Button-colorRegular Button-variantGhost"
                      id="comments-commentContainer-replyButton-comment-1"
                      onBlur={[Function]}
                      onClick={[Function]}
                      onFocus={[Function]}
                      onMouseDown={[Function]}
                      onMouseOut={[Function]}
                      onMouseOver={[Function]}
                      onTouchEnd={[Function]}
                      type="button"
                    >
                      <span>
                        Reply
                      </span>
                    </button>
<<<<<<< HEAD
=======
                    <button
                      className="BaseButton-root Button-root Button-sizeSmall Button-colorRegular Button-variantGhost"
                      onBlur={[Function]}
                      onClick={[Function]}
                      onFocus={[Function]}
                      onMouseDown={[Function]}
                      onMouseOut={[Function]}
                      onMouseOver={[Function]}
                      onTouchEnd={[Function]}
                      type="button"
                    >
                      <span>
                        Respect
                      </span>
                    </button>
>>>>>>> 0d588f2f
                  </div>
                </div>
              </div>
            </div>
          </div>
        </div>
      </div>
    </div>
  </section>
</div>
`;

exports[`renders comment stream 1`] = `
<div
  className="HorizontalGutter-root App-root HorizontalGutter-full"
>
  <ul
    className="TabBar-root TabBar-primary"
    role="tablist"
  >
    <li
      className="Tab-root"
      id="tab-COMMENTS"
      role="presentation"
    >
      <button
        aria-controls="tabPane-COMMENTS"
        aria-selected={true}
        className="BaseButton-root Tab-button Tab-primary Tab-active"
        onBlur={[Function]}
        onClick={[Function]}
        onFocus={[Function]}
        onMouseDown={[Function]}
        onMouseOut={[Function]}
        onMouseOver={[Function]}
        onTouchEnd={[Function]}
        role="tab"
        type="button"
      >
        ⁨2⁩ Comments
      </button>
    </li>
    <li
      className="Tab-root"
      id="tab-PROFILE"
      role="presentation"
    >
      <button
        aria-controls="tabPane-PROFILE"
        aria-selected={false}
        className="BaseButton-root Tab-button Tab-primary"
        onBlur={[Function]}
        onClick={[Function]}
        onFocus={[Function]}
        onMouseDown={[Function]}
        onMouseOut={[Function]}
        onMouseOver={[Function]}
        onTouchEnd={[Function]}
        role="tab"
        type="button"
      >
        My Profile
      </button>
    </li>
  </ul>
  <section
    aria-labelledby="tab-COMMENTS"
    className="App-tabContent"
    id="tabPane-COMMENTS"
    role="tabpanel"
  >
    <div
      className="HorizontalGutter-root Stream-root HorizontalGutter-double"
    >
      <div
        className="HorizontalGutter-root HorizontalGutter-half"
      >
        <div
          className="Flex-root"
        >
          <div
            className="Flex-flex Flex-halfItemGutter Flex-wrap"
          >
            <div
              className="Typography-root Typography-bodyCopy Typography-colorTextPrimary"
            >
              Signed in as 
              <span
                className="Typography-root Typography-bodyCopyBold Typography-colorTextPrimary"
              >
                Markus
              </span>
              .
            </div>
            <div
              className="Flex-root Typography-root Typography-bodyCopy Typography-colorTextPrimary Flex-flex"
            >
              <span>
                Not you? 
              </span>
              <button
                className="BaseButton-root Button-root Button-sizeSmall Button-colorPrimary Button-variantUnderlined"
                onBlur={[Function]}
                onClick={[Function]}
                onFocus={[Function]}
                onMouseDown={[Function]}
                onMouseOut={[Function]}
                onMouseOver={[Function]}
                onTouchEnd={[Function]}
                type="button"
              >
                Sign Out
              </button>
            </div>
          </div>
        </div>
        <form
          autoComplete="off"
          className="PostCommentForm-root"
          id="comments-postCommentForm-form"
          onSubmit={[Function]}
        >
          <div
            className="HorizontalGutter-root HorizontalGutter-full"
          >
            <div>
              <label
                className="AriaInfo-root"
                htmlFor="comments-postCommentForm-field"
              >
                Post a comment
              </label>
              <div>
                <div
<<<<<<< HEAD
                  className="RTE-toolbar Toolbar-toolbar"
=======
                  className=""
>>>>>>> 0d588f2f
                >
                  <div
                    className="Toolbar-toolbar"
                  >
                    <button
                      className="Button-button"
                      disabled={false}
                      onClick={[Function]}
                      title="Bold"
                      type="button"
                    >
                      <span
                        aria-hidden="true"
                        className="Icon-root Icon-md"
                      >
                        format_bold
                      </span>
                    </button>
                    <button
                      className="Button-button"
                      disabled={false}
                      onClick={[Function]}
                      title="Italic"
                      type="button"
                    >
                      <span
                        aria-hidden="true"
                        className="Icon-root Icon-md"
                      >
                        format_italic
                      </span>
                    </button>
                    <button
                      className="Button-button"
                      disabled={false}
                      onClick={[Function]}
                      title="Blockquote"
                      type="button"
                    >
                      <span
                        aria-hidden="true"
                        className="Icon-root Icon-md"
                      >
                        format_quote
                      </span>
                    </button>
                  </div>
                  <div
                    aria-hidden="true"
                    className="RTE-placeholder RTE-placeholder"
                  >
                    Post a comment
                  </div>
                  <div
                    aria-placeholder="Post a comment"
                    className="RTE-contentEditable RTE-content"
                    contentEditable={true}
                    dangerouslySetInnerHTML={
                      Object {
                        "__html": "",
                      }
                    }
                    disabled={false}
                    id="comments-postCommentForm-field"
                    onBlur={[Function]}
                    onChange={[Function]}
                    onCut={[Function]}
                    onFocus={[Function]}
                    onInput={[Function]}
                    onKeyDown={[Function]}
                    onPaste={[Function]}
                    onSelect={[Function]}
                  />
                </div>
              </div>
            </div>
            <div
              className="Flex-root Flex-flex Flex-justifySpaceBetween Flex-alignFlexStart Flex-directionRow"
            >
              <div
                className="PostCommentForm-poweredBy"
              >
                <span
                  className="Typography-root Typography-detail Typography-colorTextSecondary"
                >
                  Powered by 
                  <span
                    className="Typography-root Typography-heading4 Typography-colorTextPrimary"
                  >
                    ⁨The Coral Project⁩
                  </span>
                </span>
              </div>
              <button
                className="BaseButton-root Button-root Button-sizeRegular Button-colorPrimary Button-variantFilled Button-disabled"
                disabled={true}
                onBlur={[Function]}
                onFocus={[Function]}
                onMouseDown={[Function]}
                onMouseOut={[Function]}
                onMouseOver={[Function]}
                onTouchEnd={[Function]}
                type="submit"
              >
                Submit
              </button>
            </div>
          </div>
        </form>
      </div>
      <div
        aria-live="polite"
        className="HorizontalGutter-root HorizontalGutter-full"
        id="talk-comments-stream-log"
        role="log"
      >
        <div
          className="HorizontalGutter-root HorizontalGutter-full"
        >
          <div
            className="Indent-root"
          >
            <div
              className=""
            >
              <div
                className="Comment-root"
                role="article"
              >
                <div
                  className="Flex-root Comment-topBar Flex-flex Flex-justifySpaceBetween Flex-directionRow"
                  id="comment-comment-0"
                >
                  <div
                    className="Flex-root Flex-flex Flex-halfItemGutter Flex-alignBaseline Flex-directionColumn"
                  >
                    <span
                      className="Typography-root Typography-heading3 Typography-colorTextPrimary Username-root"
                    >
                      Markus
                    </span>
                    <div
                      className="Flex-root Flex-flex Flex-itemGutter Flex-alignBaseline Flex-directionRow"
                    >
                      <time
                        className="Timestamp-root RelativeTime-root"
                        dateTime="2018-07-06T18:24:00.000Z"
                        title="2018-07-06T18:24:00.000Z"
                      >
                        2018-07-06T18:24:00.000Z
                      </time>
                    </div>
                  </div>
                </div>
                <div
                  className="HorizontalGutter-root HorizontalGutter-full"
                >
                  <div
                    className="HTMLContent-root"
                    dangerouslySetInnerHTML={
                      Object {
                        "__html": "Joining Too",
                      }
                    }
                  />
                  <div
                    className="Flex-root Flex-flex Flex-halfItemGutter Flex-directionRow"
                  >
                    <button
                      className="BaseButton-root Button-root Button-sizeSmall Button-colorRegular Button-variantGhost"
                      id="comments-commentContainer-replyButton-comment-0"
                      onBlur={[Function]}
                      onClick={[Function]}
                      onFocus={[Function]}
                      onMouseDown={[Function]}
                      onMouseOut={[Function]}
                      onMouseOver={[Function]}
                      onTouchEnd={[Function]}
                      type="button"
                    >
                      <span>
                        Reply
                      </span>
                    </button>
<<<<<<< HEAD
=======
                    <button
                      className="BaseButton-root Button-root Button-sizeSmall Button-colorRegular Button-variantGhost"
                      onBlur={[Function]}
                      onClick={[Function]}
                      onFocus={[Function]}
                      onMouseDown={[Function]}
                      onMouseOut={[Function]}
                      onMouseOver={[Function]}
                      onTouchEnd={[Function]}
                      type="button"
                    >
                      <span>
                        Respect
                      </span>
                    </button>
>>>>>>> 0d588f2f
                  </div>
                </div>
              </div>
            </div>
          </div>
        </div>
        <div
          className="HorizontalGutter-root HorizontalGutter-full"
        >
          <div
            className="Indent-root"
          >
            <div
              className=""
            >
              <div
                className="Comment-root"
                role="article"
              >
                <div
                  className="Flex-root Comment-topBar Flex-flex Flex-justifySpaceBetween Flex-directionRow"
                  id="comment-comment-1"
                >
                  <div
                    className="Flex-root Flex-flex Flex-halfItemGutter Flex-alignBaseline Flex-directionColumn"
                  >
                    <span
                      className="Typography-root Typography-heading3 Typography-colorTextPrimary Username-root"
                    >
                      Lukas
                    </span>
                    <div
                      className="Flex-root Flex-flex Flex-itemGutter Flex-alignBaseline Flex-directionRow"
                    >
                      <time
                        className="Timestamp-root RelativeTime-root"
<<<<<<< HEAD
                        dateTime="2018-07-06T18:20:00.000Z"
                        title="2018-07-06T18:20:00.000Z"
                      >
                        2018-07-06T18:20:00.000Z
=======
                        dateTime="2018-07-06T18:24:00.000Z"
                        title="2018-07-06T18:24:00.000Z"
                      >
                        2018-07-06T18:24:00.000Z
>>>>>>> 0d588f2f
                      </time>
                    </div>
                  </div>
                </div>
                <div
                  className="HorizontalGutter-root HorizontalGutter-full"
                >
                  <div
                    className="HTMLContent-root"
                    dangerouslySetInnerHTML={
                      Object {
                        "__html": "What's up?",
                      }
                    }
                  />
                  <div
                    className="Flex-root Flex-flex Flex-halfItemGutter Flex-directionRow"
                  >
                    <button
                      className="BaseButton-root Button-root Button-sizeSmall Button-colorRegular Button-variantGhost"
                      id="comments-commentContainer-replyButton-comment-1"
                      onBlur={[Function]}
                      onClick={[Function]}
                      onFocus={[Function]}
                      onMouseDown={[Function]}
                      onMouseOut={[Function]}
                      onMouseOver={[Function]}
                      onTouchEnd={[Function]}
                      type="button"
                    >
                      <span>
                        Reply
                      </span>
                    </button>
<<<<<<< HEAD
=======
                    <button
                      className="BaseButton-root Button-root Button-sizeSmall Button-colorRegular Button-variantGhost"
                      onBlur={[Function]}
                      onClick={[Function]}
                      onFocus={[Function]}
                      onMouseDown={[Function]}
                      onMouseOut={[Function]}
                      onMouseOver={[Function]}
                      onTouchEnd={[Function]}
                      type="button"
                    >
                      <span>
                        Respect
                      </span>
                    </button>
>>>>>>> 0d588f2f
                  </div>
                </div>
              </div>
            </div>
          </div>
        </div>
      </div>
    </div>
  </section>
</div>
`;<|MERGE_RESOLUTION|>--- conflicted
+++ resolved
@@ -68,95 +68,6 @@
         <div
           className="Flex-root"
         >
-<<<<<<< HEAD
-          <div>
-            <label
-              className="AriaInfo-root"
-              htmlFor="comments-postCommentForm-field"
-            >
-              Post a comment
-            </label>
-            <div>
-              <div
-                className=""
-              >
-                <div
-                  className="RTE-toolbar Toolbar-toolbar"
-                >
-                  <button
-                    className="Button-button"
-                    disabled={false}
-                    onClick={[Function]}
-                    title="Bold"
-                    type="button"
-                  >
-                    <span
-                      aria-hidden="true"
-                      className="Icon-root Icon-md"
-                    >
-                      format_bold
-                    </span>
-                  </button>
-                  <button
-                    className="Button-button"
-                    disabled={false}
-                    onClick={[Function]}
-                    title="Italic"
-                    type="button"
-                  >
-                    <span
-                      aria-hidden="true"
-                      className="Icon-root Icon-md"
-                    >
-                      format_italic
-                    </span>
-                  </button>
-                  <button
-                    className="Button-button"
-                    disabled={false}
-                    onClick={[Function]}
-                    title="Blockquote"
-                    type="button"
-                  >
-                    <span
-                      aria-hidden="true"
-                      className="Icon-root Icon-md"
-                    >
-                      format_quote
-                    </span>
-                  </button>
-                </div>
-                <div
-                  aria-hidden="true"
-                  className="RTE-placeholder RTE-placeholder"
-                >
-                  Post a comment
-                </div>
-                <div
-                  aria-placeholder="Post a comment"
-                  className="RTE-contentEditable RTE-content"
-                  contentEditable={true}
-                  dangerouslySetInnerHTML={
-                    Object {
-                      "__html": "",
-                    }
-                  }
-                  disabled={false}
-                  id="comments-postCommentForm-field"
-                  onBlur={[Function]}
-                  onChange={[Function]}
-                  onCut={[Function]}
-                  onFocus={[Function]}
-                  onInput={[Function]}
-                  onKeyDown={[Function]}
-                  onPaste={[Function]}
-                  onSelect={[Function]}
-                />
-              </div>
-            </div>
-          </div>
-=======
->>>>>>> 0d588f2f
           <div
             className="Flex-flex Flex-halfItemGutter Flex-wrap"
           >
@@ -171,115 +82,6 @@
               </span>
               .
             </div>
-<<<<<<< HEAD
-            <button
-              className="BaseButton-root Button-root Button-sizeRegular Button-colorPrimary Button-variantFilled Button-disabled"
-              disabled={true}
-              onBlur={[Function]}
-              onFocus={[Function]}
-              onMouseDown={[Function]}
-              onMouseOut={[Function]}
-              onMouseOver={[Function]}
-              onTouchEnd={[Function]}
-              type="submit"
-            >
-              Submit
-            </button>
-          </div>
-        </div>
-      </form>
-    </div>
-    <div
-      aria-live="polite"
-      className="HorizontalGutter-root HorizontalGutter-full"
-      id="talk-comments-stream-log"
-      role="log"
-    >
-      <div
-        className="HorizontalGutter-root HorizontalGutter-full"
-      >
-        <div
-          className="HorizontalGutter-root HorizontalGutter-full"
-        >
-          <div
-            className="Indent-root"
-          >
-            <div
-              className=""
-            >
-              <div
-                className="Comment-root"
-                role="article"
-              >
-                <div
-                  className="Flex-root Comment-topBar Flex-flex Flex-justifySpaceBetween Flex-directionRow"
-                  id="comment-comment-0"
-                >
-                  <div
-                    className="Flex-root Flex-flex Flex-halfItemGutter Flex-alignBaseline Flex-directionColumn"
-                  >
-                    <span
-                      className="Typography-root Typography-heading3 Typography-colorTextPrimary Username-root"
-                    >
-                      Markus
-                    </span>
-                    <div
-                      className="Flex-root Flex-flex Flex-itemGutter Flex-alignBaseline Flex-directionRow"
-                    >
-                      <time
-                        className="Timestamp-root RelativeTime-root"
-                        dateTime="2018-07-06T18:24:00.000Z"
-                        title="2018-07-06T18:24:00.000Z"
-                      >
-                        2018-07-06T18:24:00.000Z
-                      </time>
-                    </div>
-                  </div>
-                </div>
-                <div
-                  className="HorizontalGutter-root HorizontalGutter-full"
-                >
-                  <div
-                    className="HTMLContent-root"
-                    dangerouslySetInnerHTML={
-                      Object {
-                        "__html": "Joining Too",
-                      }
-                    }
-                  />
-                  <div
-                    className="Flex-root Flex-flex Flex-halfItemGutter Flex-directionRow"
-                  >
-                    <button
-                      className="BaseButton-root Button-root Button-sizeSmall Button-colorRegular Button-variantGhost Button-active"
-                      id="comments-commentContainer-replyButton-comment-0"
-                      onBlur={[Function]}
-                      onClick={[Function]}
-                      onFocus={[Function]}
-                      onMouseDown={[Function]}
-                      onMouseOut={[Function]}
-                      onMouseOver={[Function]}
-                      onTouchEnd={[Function]}
-                      type="button"
-                    >
-                      <span>
-                        Reply
-                      </span>
-                    </button>
-                  </div>
-                </div>
-              </div>
-            </div>
-          </div>
-          <form
-            autoComplete="off"
-            id="comments-replyCommentForm-form-comment-0"
-            onSubmit={[Function]}
-          >
-            <div
-              className="HorizontalGutter-root HorizontalGutter-full"
-            >
-=======
             <div
               className="Flex-root Typography-root Typography-bodyCopy Typography-colorTextPrimary Flex-flex"
             >
@@ -318,97 +120,52 @@
               >
                 Post a comment
               </label>
->>>>>>> 0d588f2f
               <div>
-                <label
-                  className="AriaInfo-root"
-                  htmlFor="comments-replyCommentForm-rte-comment-0"
+                <div
+                  className=""
                 >
-                  Write a reply
-                </label>
-                <div>
-                  <div
-                    className=""
-                  >
-                    <div
-                      className="RTE-toolbar Toolbar-toolbar"
-                    >
-                      <button
-                        className="Button-button"
-                        disabled={false}
-                        onClick={[Function]}
-                        title="Bold"
-                        type="button"
-                      >
-                        <span
-                          aria-hidden="true"
-                          className="Icon-root Icon-md"
-                        >
-                          format_bold
-                        </span>
-                      </button>
-                      <button
-                        className="Button-button"
-                        disabled={false}
-                        onClick={[Function]}
-                        title="Italic"
-                        type="button"
-                      >
-                        <span
-                          aria-hidden="true"
-                          className="Icon-root Icon-md"
-                        >
-                          format_italic
-                        </span>
-                      </button>
-                      <button
-                        className="Button-button"
-                        disabled={false}
-                        onClick={[Function]}
-                        title="Blockquote"
-                        type="button"
-                      >
-<<<<<<< HEAD
-                        <span
-                          aria-hidden="true"
-                          className="Icon-root Icon-md"
-                        >
-                          format_quote
-                        </span>
-                      </button>
-                    </div>
-                    <div
-                      aria-hidden="true"
-                      className="RTE-placeholder RTE-placeholder"
-                    >
-                      Write a reply
-                    </div>
-                    <div
-                      aria-placeholder="Write a reply"
-                      className="RTE-contentEditable RTE-content"
-                      contentEditable={true}
-                      dangerouslySetInnerHTML={
-                        Object {
-                          "__html": "",
-                        }
-                      }
+                  <div
+                    className="RTE-toolbar Toolbar-toolbar"
+                  >
+                    <button
+                      className="Button-button"
                       disabled={false}
-                      id="comments-replyCommentForm-rte-comment-0"
-                      onBlur={[Function]}
-                      onChange={[Function]}
-                      onCut={[Function]}
-                      onFocus={[Function]}
-                      onInput={[Function]}
-                      onKeyDown={[Function]}
-                      onPaste={[Function]}
-                      onSelect={[Function]}
-                    />
-                  </div>
-                </div>
-              </div>
-              <div
-                className="Flex-root Flex-flex Flex-halfItemGutter Flex-justifyFlexEnd Flex-directionRow"
-=======
+                      onClick={[Function]}
+                      title="Bold"
+                      type="button"
+                    >
+                      <span
+                        aria-hidden="true"
+                        className="Icon-root Icon-md"
+                      >
+                        format_bold
+                      </span>
+                    </button>
+                    <button
+                      className="Button-button"
+                      disabled={false}
+                      onClick={[Function]}
+                      title="Italic"
+                      type="button"
+                    >
+                      <span
+                        aria-hidden="true"
+                        className="Icon-root Icon-md"
+                      >
+                        format_italic
+                      </span>
+                    </button>
+                    <button
+                      className="Button-button"
+                      disabled={false}
+                      onClick={[Function]}
+                      title="Blockquote"
+                      type="button"
+                    >
+                      <span
+                        aria-hidden="true"
+                        className="Icon-root Icon-md"
+                      >
                         format_quote
                       </span>
                     </button>
@@ -469,39 +226,12 @@
                 onMouseOver={[Function]}
                 onTouchEnd={[Function]}
                 type="submit"
->>>>>>> 0d588f2f
-              >
-                <button
-                  className="BaseButton-root Button-root Button-sizeRegular Button-colorRegular Button-variantOutlined"
-                  disabled={false}
-                  onBlur={[Function]}
-                  onClick={[Function]}
-                  onFocus={[Function]}
-                  onMouseDown={[Function]}
-                  onMouseOut={[Function]}
-                  onMouseOver={[Function]}
-                  onTouchEnd={[Function]}
-                  type="button"
-                >
-                  Cancel
-                </button>
-                <button
-                  className="BaseButton-root Button-root Button-sizeRegular Button-colorPrimary Button-variantFilled Button-disabled"
-                  disabled={true}
-                  onBlur={[Function]}
-                  onFocus={[Function]}
-                  onMouseDown={[Function]}
-                  onMouseOut={[Function]}
-                  onMouseOver={[Function]}
-                  onTouchEnd={[Function]}
-                  type="submit"
-                >
-                  Submit
-                </button>
-              </div>
-            </div>
-          </form>
-        </div>
+              >
+                Submit
+              </button>
+            </div>
+          </div>
+        </form>
       </div>
       <div
         aria-live="polite"
@@ -513,332 +243,309 @@
           className="HorizontalGutter-root HorizontalGutter-full"
         >
           <div
-            className="Indent-root"
+            className="HorizontalGutter-root HorizontalGutter-full"
           >
             <div
-              className=""
+              className="Indent-root"
             >
               <div
-                className="Comment-root"
-                role="article"
+                className=""
               >
                 <div
-                  className="Flex-root Comment-topBar Flex-flex Flex-justifySpaceBetween Flex-directionRow"
-<<<<<<< HEAD
-                  id="comment-comment-1"
-=======
-                  id="comment-comment-0"
->>>>>>> 0d588f2f
+                  className="Comment-root"
+                  role="article"
                 >
                   <div
-                    className="Flex-root Flex-flex Flex-halfItemGutter Flex-alignBaseline Flex-directionColumn"
-                  >
-                    <span
-                      className="Typography-root Typography-heading3 Typography-colorTextPrimary Username-root"
-                    >
-<<<<<<< HEAD
-                      Lukas
-=======
-                      Markus
->>>>>>> 0d588f2f
-                    </span>
-                    <div
-                      className="Flex-root Flex-flex Flex-itemGutter Flex-alignBaseline Flex-directionRow"
-                    >
-                      <time
-                        className="Timestamp-root RelativeTime-root"
-<<<<<<< HEAD
-                        dateTime="2018-07-06T18:20:00.000Z"
-                        title="2018-07-06T18:20:00.000Z"
-                      >
-                        2018-07-06T18:20:00.000Z
-=======
-                        dateTime="2018-07-06T18:24:00.000Z"
-                        title="2018-07-06T18:24:00.000Z"
-                      >
-                        2018-07-06T18:24:00.000Z
->>>>>>> 0d588f2f
-                      </time>
+                    className="Flex-root Comment-topBar Flex-flex Flex-justifySpaceBetween Flex-directionRow"
+                    id="comment-comment-0"
+                  >
+                    <div
+                      className="Flex-root Flex-flex Flex-halfItemGutter Flex-alignBaseline Flex-directionColumn"
+                    >
+                      <span
+                        className="Typography-root Typography-heading3 Typography-colorTextPrimary Username-root"
+                      >
+                        Markus
+                      </span>
+                      <div
+                        className="Flex-root Flex-flex Flex-itemGutter Flex-alignBaseline Flex-directionRow"
+                      >
+                        <time
+                          className="Timestamp-root RelativeTime-root"
+                          dateTime="2018-07-06T18:24:00.000Z"
+                          title="2018-07-06T18:24:00.000Z"
+                        >
+                          2018-07-06T18:24:00.000Z
+                        </time>
+                      </div>
                     </div>
                   </div>
-                </div>
-                <div
-                  className="HorizontalGutter-root HorizontalGutter-full"
-                >
-                  <div
-                    className="HTMLContent-root"
-                    dangerouslySetInnerHTML={
-                      Object {
-<<<<<<< HEAD
-                        "__html": "What's up?",
-=======
-                        "__html": "Joining Too",
->>>>>>> 0d588f2f
+                  <div
+                    className="HorizontalGutter-root HorizontalGutter-full"
+                  >
+                    <div
+                      className="HTMLContent-root"
+                      dangerouslySetInnerHTML={
+                        Object {
+                          "__html": "Joining Too",
+                        }
                       }
-                    }
-                  />
-                  <div
-                    className="Flex-root Flex-flex Flex-halfItemGutter Flex-directionRow"
-                  >
-                    <button
-<<<<<<< HEAD
-                      className="BaseButton-root Button-root Button-sizeSmall Button-colorRegular Button-variantGhost"
-                      id="comments-commentContainer-replyButton-comment-1"
-=======
-                      className="BaseButton-root Button-root Button-sizeSmall Button-colorRegular Button-variantGhost Button-active"
-                      id="comments-commentContainer-replyButton-comment-0"
->>>>>>> 0d588f2f
-                      onBlur={[Function]}
-                      onClick={[Function]}
-                      onFocus={[Function]}
-                      onMouseDown={[Function]}
-                      onMouseOut={[Function]}
-                      onMouseOver={[Function]}
-                      onTouchEnd={[Function]}
-                      type="button"
-                    >
-                      <span>
-                        Reply
-                      </span>
-                    </button>
-<<<<<<< HEAD
-=======
-                    <button
-                      className="BaseButton-root Button-root Button-sizeSmall Button-colorRegular Button-variantGhost"
-                      onBlur={[Function]}
-                      onClick={[Function]}
-                      onFocus={[Function]}
-                      onMouseDown={[Function]}
-                      onMouseOut={[Function]}
-                      onMouseOver={[Function]}
-                      onTouchEnd={[Function]}
-                      type="button"
-                    >
-                      <span>
-                        Respect
-                      </span>
-                    </button>
->>>>>>> 0d588f2f
-                  </div>
-                </div>
-              </div>
-            </div>
-          </div>
-          <form
-            autoComplete="off"
-            id="comments-replyCommentForm-form-comment-0"
-            onSubmit={[Function]}
-          >
-            <div
-              className="HorizontalGutter-root HorizontalGutter-full"
-            >
-              <div>
-                <label
-                  className="AriaInfo-root"
-                  htmlFor="comments-replyCommentForm-rte-comment-0"
-                >
-                  Write a reply
-                </label>
-                <div>
-                  <div
-                    className=""
-                  >
-                    <div
-                      className="Toolbar-toolbar"
+                    />
+                    <div
+                      className="Flex-root Flex-flex Flex-halfItemGutter Flex-directionRow"
                     >
                       <button
-                        className="Button-button"
-                        disabled={false}
+                        className="BaseButton-root Button-root Button-sizeSmall Button-colorRegular Button-variantGhost Button-active"
+                        id="comments-commentContainer-replyButton-comment-0"
+                        onBlur={[Function]}
                         onClick={[Function]}
-                        title="Bold"
+                        onFocus={[Function]}
+                        onMouseDown={[Function]}
+                        onMouseOut={[Function]}
+                        onMouseOver={[Function]}
+                        onTouchEnd={[Function]}
                         type="button"
                       >
-                        <span
-                          aria-hidden="true"
-                          className="Icon-root Icon-md"
-                        >
-                          format_bold
+                        <span>
+                          Reply
                         </span>
                       </button>
                       <button
-                        className="Button-button"
-                        disabled={false}
+                        className="BaseButton-root Button-root Button-sizeSmall Button-colorRegular Button-variantGhost"
+                        onBlur={[Function]}
                         onClick={[Function]}
-                        title="Italic"
+                        onFocus={[Function]}
+                        onMouseDown={[Function]}
+                        onMouseOut={[Function]}
+                        onMouseOver={[Function]}
+                        onTouchEnd={[Function]}
                         type="button"
                       >
-                        <span
-                          aria-hidden="true"
-                          className="Icon-root Icon-md"
-                        >
-                          format_italic
-                        </span>
-                      </button>
-                      <button
-                        className="Button-button"
-                        disabled={false}
-                        onClick={[Function]}
-                        title="Blockquote"
-                        type="button"
-                      >
-                        <span
-                          aria-hidden="true"
-                          className="Icon-root Icon-md"
-                        >
-                          format_quote
+                        <span>
+                          Respect
                         </span>
                       </button>
                     </div>
-                    <div
-                      aria-hidden="true"
-                      className="RTE-placeholder RTE-placeholder"
-                    >
-                      Write a reply
-                    </div>
-                    <div
-                      aria-placeholder="Write a reply"
-                      className="RTE-contentEditable RTE-content"
-                      contentEditable={true}
-                      dangerouslySetInnerHTML={
-                        Object {
-                          "__html": "",
-                        }
-                      }
-                      disabled={false}
-                      id="comments-replyCommentForm-rte-comment-0"
-                      onBlur={[Function]}
-                      onChange={[Function]}
-                      onCut={[Function]}
-                      onFocus={[Function]}
-                      onInput={[Function]}
-                      onKeyDown={[Function]}
-                      onPaste={[Function]}
-                      onSelect={[Function]}
-                    />
                   </div>
                 </div>
               </div>
+            </div>
+            <form
+              autoComplete="off"
+              id="comments-replyCommentForm-form-comment-0"
+              onSubmit={[Function]}
+            >
               <div
-                className="Flex-root Flex-flex Flex-halfItemGutter Flex-justifyFlexEnd Flex-directionRow"
-              >
-                <button
-                  className="BaseButton-root Button-root Button-sizeRegular Button-colorRegular Button-variantOutlined"
-                  disabled={false}
-                  onBlur={[Function]}
-                  onClick={[Function]}
-                  onFocus={[Function]}
-                  onMouseDown={[Function]}
-                  onMouseOut={[Function]}
-                  onMouseOver={[Function]}
-                  onTouchEnd={[Function]}
-                  type="button"
+                className="HorizontalGutter-root HorizontalGutter-full"
+              >
+                <div>
+                  <label
+                    className="AriaInfo-root"
+                    htmlFor="comments-replyCommentForm-rte-comment-0"
+                  >
+                    Write a reply
+                  </label>
+                  <div>
+                    <div
+                      className=""
+                    >
+                      <div
+                        className="RTE-toolbar Toolbar-toolbar"
+                      >
+                        <button
+                          className="Button-button"
+                          disabled={false}
+                          onClick={[Function]}
+                          title="Bold"
+                          type="button"
+                        >
+                          <span
+                            aria-hidden="true"
+                            className="Icon-root Icon-md"
+                          >
+                            format_bold
+                          </span>
+                        </button>
+                        <button
+                          className="Button-button"
+                          disabled={false}
+                          onClick={[Function]}
+                          title="Italic"
+                          type="button"
+                        >
+                          <span
+                            aria-hidden="true"
+                            className="Icon-root Icon-md"
+                          >
+                            format_italic
+                          </span>
+                        </button>
+                        <button
+                          className="Button-button"
+                          disabled={false}
+                          onClick={[Function]}
+                          title="Blockquote"
+                          type="button"
+                        >
+                          <span
+                            aria-hidden="true"
+                            className="Icon-root Icon-md"
+                          >
+                            format_quote
+                          </span>
+                        </button>
+                      </div>
+                      <div
+                        aria-hidden="true"
+                        className="RTE-placeholder RTE-placeholder"
+                      >
+                        Write a reply
+                      </div>
+                      <div
+                        aria-placeholder="Write a reply"
+                        className="RTE-contentEditable RTE-content"
+                        contentEditable={true}
+                        dangerouslySetInnerHTML={
+                          Object {
+                            "__html": "",
+                          }
+                        }
+                        disabled={false}
+                        id="comments-replyCommentForm-rte-comment-0"
+                        onBlur={[Function]}
+                        onChange={[Function]}
+                        onCut={[Function]}
+                        onFocus={[Function]}
+                        onInput={[Function]}
+                        onKeyDown={[Function]}
+                        onPaste={[Function]}
+                        onSelect={[Function]}
+                      />
+                    </div>
+                  </div>
+                </div>
+                <div
+                  className="Flex-root Flex-flex Flex-halfItemGutter Flex-justifyFlexEnd Flex-directionRow"
                 >
-                  Cancel
-                </button>
-                <button
-                  className="BaseButton-root Button-root Button-sizeRegular Button-colorPrimary Button-variantFilled Button-disabled"
-                  disabled={true}
-                  onBlur={[Function]}
-                  onFocus={[Function]}
-                  onMouseDown={[Function]}
-                  onMouseOut={[Function]}
-                  onMouseOver={[Function]}
-                  onTouchEnd={[Function]}
-                  type="submit"
-                >
-                  Submit
-                </button>
+                  <button
+                    className="BaseButton-root Button-root Button-sizeRegular Button-colorRegular Button-variantOutlined"
+                    disabled={false}
+                    onBlur={[Function]}
+                    onClick={[Function]}
+                    onFocus={[Function]}
+                    onMouseDown={[Function]}
+                    onMouseOut={[Function]}
+                    onMouseOver={[Function]}
+                    onTouchEnd={[Function]}
+                    type="button"
+                  >
+                    Cancel
+                  </button>
+                  <button
+                    className="BaseButton-root Button-root Button-sizeRegular Button-colorPrimary Button-variantFilled Button-disabled"
+                    disabled={true}
+                    onBlur={[Function]}
+                    onFocus={[Function]}
+                    onMouseDown={[Function]}
+                    onMouseOut={[Function]}
+                    onMouseOver={[Function]}
+                    onTouchEnd={[Function]}
+                    type="submit"
+                  >
+                    Submit
+                  </button>
+                </div>
               </div>
-            </div>
-          </form>
+            </form>
+          </div>
         </div>
         <div
           className="HorizontalGutter-root HorizontalGutter-full"
         >
           <div
-            className="Indent-root"
+            className="HorizontalGutter-root HorizontalGutter-full"
           >
             <div
-              className=""
+              className="Indent-root"
             >
               <div
-                className="Comment-root"
-                role="article"
+                className=""
               >
                 <div
-<<<<<<< HEAD
-                  className="RTE-toolbar Toolbar-toolbar"
-=======
-                  className="Flex-root Comment-topBar Flex-flex Flex-justifySpaceBetween Flex-directionRow"
-                  id="comment-comment-1"
->>>>>>> 0d588f2f
+                  className="Comment-root"
+                  role="article"
                 >
                   <div
-                    className="Flex-root Flex-flex Flex-halfItemGutter Flex-alignBaseline Flex-directionColumn"
-                  >
-                    <span
-                      className="Typography-root Typography-heading3 Typography-colorTextPrimary Username-root"
-                    >
-                      Lukas
-                    </span>
-                    <div
-                      className="Flex-root Flex-flex Flex-itemGutter Flex-alignBaseline Flex-directionRow"
-                    >
-                      <time
-                        className="Timestamp-root RelativeTime-root"
-                        dateTime="2018-07-06T18:24:00.000Z"
-                        title="2018-07-06T18:24:00.000Z"
-                      >
-                        2018-07-06T18:24:00.000Z
-                      </time>
+                    className="Flex-root Comment-topBar Flex-flex Flex-justifySpaceBetween Flex-directionRow"
+                    id="comment-comment-1"
+                  >
+                    <div
+                      className="Flex-root Flex-flex Flex-halfItemGutter Flex-alignBaseline Flex-directionColumn"
+                    >
+                      <span
+                        className="Typography-root Typography-heading3 Typography-colorTextPrimary Username-root"
+                      >
+                        Lukas
+                      </span>
+                      <div
+                        className="Flex-root Flex-flex Flex-itemGutter Flex-alignBaseline Flex-directionRow"
+                      >
+                        <time
+                          className="Timestamp-root RelativeTime-root"
+                          dateTime="2018-07-06T18:24:00.000Z"
+                          title="2018-07-06T18:24:00.000Z"
+                        >
+                          2018-07-06T18:24:00.000Z
+                        </time>
+                      </div>
                     </div>
                   </div>
-                </div>
-                <div
-                  className="HorizontalGutter-root HorizontalGutter-full"
-                >
-                  <div
-                    className="HTMLContent-root"
-                    dangerouslySetInnerHTML={
-                      Object {
-                        "__html": "What's up?",
+                  <div
+                    className="HorizontalGutter-root HorizontalGutter-full"
+                  >
+                    <div
+                      className="HTMLContent-root"
+                      dangerouslySetInnerHTML={
+                        Object {
+                          "__html": "What's up?",
+                        }
                       }
-                    }
-                  />
-                  <div
-                    className="Flex-root Flex-flex Flex-halfItemGutter Flex-directionRow"
-                  >
-                    <button
-                      className="BaseButton-root Button-root Button-sizeSmall Button-colorRegular Button-variantGhost"
-                      id="comments-commentContainer-replyButton-comment-1"
-                      onBlur={[Function]}
-                      onClick={[Function]}
-                      onFocus={[Function]}
-                      onMouseDown={[Function]}
-                      onMouseOut={[Function]}
-                      onMouseOver={[Function]}
-                      onTouchEnd={[Function]}
-                      type="button"
-                    >
-                      <span>
-                        Reply
-                      </span>
-                    </button>
-                    <button
-                      className="BaseButton-root Button-root Button-sizeSmall Button-colorRegular Button-variantGhost"
-                      onBlur={[Function]}
-                      onClick={[Function]}
-                      onFocus={[Function]}
-                      onMouseDown={[Function]}
-                      onMouseOut={[Function]}
-                      onMouseOver={[Function]}
-                      onTouchEnd={[Function]}
-                      type="button"
-                    >
-                      <span>
-                        Respect
-                      </span>
-                    </button>
+                    />
+                    <div
+                      className="Flex-root Flex-flex Flex-halfItemGutter Flex-directionRow"
+                    >
+                      <button
+                        className="BaseButton-root Button-root Button-sizeSmall Button-colorRegular Button-variantGhost"
+                        id="comments-commentContainer-replyButton-comment-1"
+                        onBlur={[Function]}
+                        onClick={[Function]}
+                        onFocus={[Function]}
+                        onMouseDown={[Function]}
+                        onMouseOut={[Function]}
+                        onMouseOver={[Function]}
+                        onTouchEnd={[Function]}
+                        type="button"
+                      >
+                        <span>
+                          Reply
+                        </span>
+                      </button>
+                      <button
+                        className="BaseButton-root Button-root Button-sizeSmall Button-colorRegular Button-variantGhost"
+                        onBlur={[Function]}
+                        onClick={[Function]}
+                        onFocus={[Function]}
+                        onMouseDown={[Function]}
+                        onMouseOut={[Function]}
+                        onMouseOver={[Function]}
+                        onTouchEnd={[Function]}
+                        type="button"
+                      >
+                        <span>
+                          Respect
+                        </span>
+                      </button>
+                    </div>
                   </div>
                 </div>
               </div>
@@ -917,88 +624,6 @@
         className="HorizontalGutter-root HorizontalGutter-half"
       >
         <div
-<<<<<<< HEAD
-          className="HorizontalGutter-root HorizontalGutter-full"
-        >
-          <div
-            className="Indent-root"
-          >
-            <div
-              className=""
-            >
-              <div
-                className="Comment-root"
-                role="article"
-              >
-                <div
-                  className="Flex-root Comment-topBar Flex-flex Flex-justifySpaceBetween Flex-directionRow"
-                  id="comment-comment-0"
-                >
-                  <div
-                    className="Flex-root Flex-flex Flex-halfItemGutter Flex-alignBaseline Flex-directionColumn"
-                  >
-                    <span
-                      className="Typography-root Typography-heading3 Typography-colorTextPrimary Username-root"
-                    >
-                      Markus
-                    </span>
-                    <div
-                      className="Flex-root Flex-flex Flex-itemGutter Flex-alignBaseline Flex-directionRow"
-                    >
-                      <time
-                        className="Timestamp-root RelativeTime-root"
-                        dateTime="2018-07-06T18:24:00.000Z"
-                        title="2018-07-06T18:24:00.000Z"
-                      >
-                        2018-07-06T18:24:00.000Z
-                      </time>
-                    </div>
-                  </div>
-                </div>
-                <div
-                  className="HorizontalGutter-root HorizontalGutter-full"
-                >
-                  <div
-                    className="HTMLContent-root"
-                    dangerouslySetInnerHTML={
-                      Object {
-                        "__html": "Joining Too",
-                      }
-                    }
-                  />
-                  <div
-                    className="Flex-root Flex-flex Flex-halfItemGutter Flex-directionRow"
-                  >
-                    <button
-                      className="BaseButton-root Button-root Button-sizeSmall Button-colorRegular Button-variantGhost Button-active"
-                      id="comments-commentContainer-replyButton-comment-0"
-                      onBlur={[Function]}
-                      onClick={[Function]}
-                      onFocus={[Function]}
-                      onMouseDown={[Function]}
-                      onMouseOut={[Function]}
-                      onMouseOver={[Function]}
-                      onTouchEnd={[Function]}
-                      type="button"
-                    >
-                      <span>
-                        Reply
-                      </span>
-                    </button>
-                  </div>
-                </div>
-              </div>
-            </div>
-          </div>
-          <form
-            autoComplete="off"
-            id="comments-replyCommentForm-form-comment-0"
-            onSubmit={[Function]}
-          >
-            <div
-              className="HorizontalGutter-root HorizontalGutter-full"
-            >
-=======
           className="Flex-root"
         >
           <div
@@ -1053,95 +678,52 @@
               >
                 Post a comment
               </label>
->>>>>>> 0d588f2f
               <div>
-                <label
-                  className="AriaInfo-root"
-                  htmlFor="comments-replyCommentForm-rte-comment-0"
+                <div
+                  className=""
                 >
-                  Write a reply
-                </label>
-                <div>
-                  <div
-<<<<<<< HEAD
-                    className=""
-=======
-                    className="Toolbar-toolbar"
->>>>>>> 0d588f2f
-                  >
-                    <div
-                      className="RTE-toolbar  RTE-toolbarDisabled Toolbar-toolbar"
-                    >
-                      <button
-                        className="Button-button"
-                        disabled={false}
-                        onClick={[Function]}
-                        title="Bold"
-                        type="button"
-                      >
-                        <span
-                          aria-hidden="true"
-                          className="Icon-root Icon-md"
-                        >
-                          format_bold
-                        </span>
-                      </button>
-                      <button
-                        className="Button-button"
-                        disabled={false}
-                        onClick={[Function]}
-                        title="Italic"
-                        type="button"
-                      >
-                        <span
-                          aria-hidden="true"
-                          className="Icon-root Icon-md"
-                        >
-                          format_italic
-                        </span>
-                      </button>
-                      <button
-                        className="Button-button"
-                        disabled={false}
-                        onClick={[Function]}
-                        title="Blockquote"
-                        type="button"
-                      >
-<<<<<<< HEAD
-                        <span
-                          aria-hidden="true"
-                          className="Icon-root Icon-md"
-                        >
-                          format_quote
-                        </span>
-                      </button>
-                    </div>
-                    <div
-                      aria-placeholder="Write a reply"
-                      className="RTE-contentEditable RTE-content  RTE-contentEditableDisabled"
-                      contentEditable={false}
-                      dangerouslySetInnerHTML={
-                        Object {
-                          "__html": "<strong>Hello world!</strong>",
-                        }
-                      }
-                      disabled={true}
-                      id="comments-replyCommentForm-rte-comment-0"
-                      onBlur={[Function]}
-                      onChange={[Function]}
-                      onCut={[Function]}
-                      onFocus={[Function]}
-                      onInput={[Function]}
-                      onKeyDown={[Function]}
-                      onPaste={[Function]}
-                      onSelect={[Function]}
-                    />
-                  </div>
-                </div>
-              </div>
-              <div
-                className="Flex-root Flex-flex Flex-halfItemGutter Flex-justifyFlexEnd Flex-directionRow"
-=======
+                  <div
+                    className="RTE-toolbar Toolbar-toolbar"
+                  >
+                    <button
+                      className="Button-button"
+                      disabled={false}
+                      onClick={[Function]}
+                      title="Bold"
+                      type="button"
+                    >
+                      <span
+                        aria-hidden="true"
+                        className="Icon-root Icon-md"
+                      >
+                        format_bold
+                      </span>
+                    </button>
+                    <button
+                      className="Button-button"
+                      disabled={false}
+                      onClick={[Function]}
+                      title="Italic"
+                      type="button"
+                    >
+                      <span
+                        aria-hidden="true"
+                        className="Icon-root Icon-md"
+                      >
+                        format_italic
+                      </span>
+                    </button>
+                    <button
+                      className="Button-button"
+                      disabled={false}
+                      onClick={[Function]}
+                      title="Blockquote"
+                      type="button"
+                    >
+                      <span
+                        aria-hidden="true"
+                        className="Icon-root Icon-md"
+                      >
                         format_quote
                       </span>
                     </button>
@@ -1202,41 +784,10 @@
                 onMouseOver={[Function]}
                 onTouchEnd={[Function]}
                 type="submit"
->>>>>>> 0d588f2f
-              >
-                <button
-                  className="BaseButton-root Button-root Button-sizeRegular Button-colorRegular Button-variantOutlined Button-disabled"
-                  disabled={true}
-                  onBlur={[Function]}
-                  onClick={[Function]}
-                  onFocus={[Function]}
-                  onMouseDown={[Function]}
-                  onMouseOut={[Function]}
-                  onMouseOver={[Function]}
-                  onTouchEnd={[Function]}
-                  type="button"
-                >
-                  Cancel
-                </button>
-                <button
-                  className="BaseButton-root Button-root Button-sizeRegular Button-colorPrimary Button-variantFilled Button-disabled"
-                  disabled={true}
-                  onBlur={[Function]}
-                  onFocus={[Function]}
-                  onMouseDown={[Function]}
-                  onMouseOut={[Function]}
-                  onMouseOver={[Function]}
-                  onTouchEnd={[Function]}
-                  type="submit"
-                >
-                  Submit
-                </button>
-              </div>
-            </div>
-<<<<<<< HEAD
-          </form>
-        </div>
-=======
+              >
+                Submit
+              </button>
+            </div>
           </div>
         </form>
       </div>
@@ -1246,286 +797,219 @@
         id="talk-comments-stream-log"
         role="log"
       >
->>>>>>> 0d588f2f
         <div
           className="HorizontalGutter-root HorizontalGutter-full"
         >
           <div
-            className="Indent-root"
+            className="HorizontalGutter-root HorizontalGutter-full"
           >
             <div
-<<<<<<< HEAD
-              className="HorizontalGutter-root HorizontalGutter-full"
+              className="Indent-root"
             >
               <div
-                className="IndentedComment-blur Indent-root"
+                className=""
               >
                 <div
-                  className="Indent-level1"
+                  className="Comment-root"
+                  role="article"
                 >
                   <div
-                    className="Comment-root"
-                    role="article"
-=======
-              className=""
+                    className="Flex-root Comment-topBar Flex-flex Flex-justifySpaceBetween Flex-directionRow"
+                    id="comment-comment-0"
+                  >
+                    <div
+                      className="Flex-root Flex-flex Flex-halfItemGutter Flex-alignBaseline Flex-directionColumn"
+                    >
+                      <span
+                        className="Typography-root Typography-heading3 Typography-colorTextPrimary Username-root"
+                      >
+                        Markus
+                      </span>
+                      <div
+                        className="Flex-root Flex-flex Flex-itemGutter Flex-alignBaseline Flex-directionRow"
+                      >
+                        <time
+                          className="Timestamp-root RelativeTime-root"
+                          dateTime="2018-07-06T18:24:00.000Z"
+                          title="2018-07-06T18:24:00.000Z"
+                        >
+                          2018-07-06T18:24:00.000Z
+                        </time>
+                      </div>
+                    </div>
+                  </div>
+                  <div
+                    className="HorizontalGutter-root HorizontalGutter-full"
+                  >
+                    <div
+                      className="HTMLContent-root"
+                      dangerouslySetInnerHTML={
+                        Object {
+                          "__html": "Joining Too",
+                        }
+                      }
+                    />
+                    <div
+                      className="Flex-root Flex-flex Flex-halfItemGutter Flex-directionRow"
+                    >
+                      <button
+                        className="BaseButton-root Button-root Button-sizeSmall Button-colorRegular Button-variantGhost Button-active"
+                        id="comments-commentContainer-replyButton-comment-0"
+                        onBlur={[Function]}
+                        onClick={[Function]}
+                        onFocus={[Function]}
+                        onMouseDown={[Function]}
+                        onMouseOut={[Function]}
+                        onMouseOver={[Function]}
+                        onTouchEnd={[Function]}
+                        type="button"
+                      >
+                        <span>
+                          Reply
+                        </span>
+                      </button>
+                      <button
+                        className="BaseButton-root Button-root Button-sizeSmall Button-colorRegular Button-variantGhost"
+                        onBlur={[Function]}
+                        onClick={[Function]}
+                        onFocus={[Function]}
+                        onMouseDown={[Function]}
+                        onMouseOut={[Function]}
+                        onMouseOver={[Function]}
+                        onTouchEnd={[Function]}
+                        type="button"
+                      >
+                        <span>
+                          Respect
+                        </span>
+                      </button>
+                    </div>
+                  </div>
+                </div>
+              </div>
+            </div>
+            <form
+              autoComplete="off"
+              id="comments-replyCommentForm-form-comment-0"
+              onSubmit={[Function]}
             >
               <div
-                className="Comment-root"
-                role="article"
-              >
-                <div
-                  className="Flex-root Comment-topBar Flex-flex Flex-justifySpaceBetween Flex-directionRow"
-                  id="comment-comment-0"
-                >
-                  <div
-                    className="Flex-root Flex-flex Flex-halfItemGutter Flex-alignBaseline Flex-directionColumn"
->>>>>>> 0d588f2f
-                  >
-                    <span
-                      className="Typography-root Typography-heading3 Typography-colorTextPrimary Username-root"
-                    >
-                      Markus
-                    </span>
-                    <div
-<<<<<<< HEAD
-                      className="Flex-root Comment-topBar Flex-flex Flex-justifySpaceBetween Flex-directionRow"
-                      id="comment-uuid-0"
+                className="HorizontalGutter-root HorizontalGutter-full"
+              >
+                <div>
+                  <label
+                    className="AriaInfo-root"
+                    htmlFor="comments-replyCommentForm-rte-comment-0"
+                  >
+                    Write a reply
+                  </label>
+                  <div>
+                    <div
+                      className=""
                     >
                       <div
-                        className="Flex-root Flex-flex Flex-halfItemGutter Flex-alignBaseline Flex-directionColumn"
-                      >
-                        <span
-                          className="Typography-root Typography-heading3 Typography-colorTextPrimary Username-root"
-                        >
-                          Markus
-                        </span>
-                        <div
-                          className="Flex-root Flex-flex Flex-itemGutter Flex-alignBaseline Flex-directionRow"
-                        >
-                          <time
-                            className="Timestamp-root RelativeTime-root"
-                            dateTime="2018-07-06T18:24:00.000Z"
-                            title="2018-07-06T18:24:00.000Z"
-                          >
-                            2018-07-06T18:24:00.000Z
-                          </time>
-                        </div>
-                      </div>
-                      <div>
+                        className="RTE-toolbar  RTE-toolbarDisabled Toolbar-toolbar"
+                      >
                         <button
-                          className="BaseButton-root Button-root Button-sizeRegular Button-colorPrimary Button-variantUnderlined"
-                          id="comments-commentContainer-editButton-uuid-0"
-                          onBlur={[Function]}
+                          className="Button-button"
+                          disabled={false}
                           onClick={[Function]}
-                          onFocus={[Function]}
-                          onMouseDown={[Function]}
-                          onMouseOut={[Function]}
-                          onMouseOver={[Function]}
-                          onTouchEnd={[Function]}
+                          title="Bold"
                           type="button"
                         >
-                          Edit
+                          <span
+                            aria-hidden="true"
+                            className="Icon-root Icon-md"
+                          >
+                            format_bold
+                          </span>
+                        </button>
+                        <button
+                          className="Button-button"
+                          disabled={false}
+                          onClick={[Function]}
+                          title="Italic"
+                          type="button"
+                        >
+                          <span
+                            aria-hidden="true"
+                            className="Icon-root Icon-md"
+                          >
+                            format_italic
+                          </span>
+                        </button>
+                        <button
+                          className="Button-button"
+                          disabled={false}
+                          onClick={[Function]}
+                          title="Blockquote"
+                          type="button"
+                        >
+                          <span
+                            aria-hidden="true"
+                            className="Icon-root Icon-md"
+                          >
+                            format_quote
+                          </span>
                         </button>
                       </div>
-                    </div>
-                    <div
-                      className="HorizontalGutter-root HorizontalGutter-full"
-                    >
                       <div
-                        className="HTMLContent-root"
+                        aria-placeholder="Write a reply"
+                        className="RTE-contentEditable RTE-content  RTE-contentEditableDisabled"
+                        contentEditable={false}
                         dangerouslySetInnerHTML={
                           Object {
                             "__html": "<strong>Hello world!</strong>",
                           }
                         }
+                        disabled={true}
+                        id="comments-replyCommentForm-rte-comment-0"
+                        onBlur={[Function]}
+                        onChange={[Function]}
+                        onCut={[Function]}
+                        onFocus={[Function]}
+                        onInput={[Function]}
+                        onKeyDown={[Function]}
+                        onPaste={[Function]}
+                        onSelect={[Function]}
                       />
-                      <div
-                        className="Flex-root Flex-flex Flex-halfItemGutter Flex-directionRow"
-                      >
-=======
-                      className="Flex-root Flex-flex Flex-itemGutter Flex-alignBaseline Flex-directionRow"
-                    >
-                      <time
-                        className="Timestamp-root RelativeTime-root"
-                        dateTime="2018-07-06T18:24:00.000Z"
-                        title="2018-07-06T18:24:00.000Z"
-                      >
-                        2018-07-06T18:24:00.000Z
-                      </time>
                     </div>
                   </div>
                 </div>
                 <div
-                  className="HorizontalGutter-root HorizontalGutter-full"
+                  className="Flex-root Flex-flex Flex-halfItemGutter Flex-justifyFlexEnd Flex-directionRow"
                 >
-                  <div
-                    className="HTMLContent-root"
-                    dangerouslySetInnerHTML={
-                      Object {
-                        "__html": "Joining Too",
-                      }
-                    }
-                  />
-                  <div
-                    className="Flex-root Flex-flex Flex-halfItemGutter Flex-directionRow"
-                  >
-                    <button
-                      className="BaseButton-root Button-root Button-sizeSmall Button-colorRegular Button-variantGhost Button-active"
-                      id="comments-commentContainer-replyButton-comment-0"
-                      onBlur={[Function]}
-                      onClick={[Function]}
-                      onFocus={[Function]}
-                      onMouseDown={[Function]}
-                      onMouseOut={[Function]}
-                      onMouseOver={[Function]}
-                      onTouchEnd={[Function]}
-                      type="button"
-                    >
-                      <span>
-                        Reply
-                      </span>
-                    </button>
-                    <button
-                      className="BaseButton-root Button-root Button-sizeSmall Button-colorRegular Button-variantGhost"
-                      onBlur={[Function]}
-                      onClick={[Function]}
-                      onFocus={[Function]}
-                      onMouseDown={[Function]}
-                      onMouseOut={[Function]}
-                      onMouseOver={[Function]}
-                      onTouchEnd={[Function]}
-                      type="button"
-                    >
-                      <span>
-                        Respect
-                      </span>
-                    </button>
-                  </div>
+                  <button
+                    className="BaseButton-root Button-root Button-sizeRegular Button-colorRegular Button-variantOutlined Button-disabled"
+                    disabled={true}
+                    onBlur={[Function]}
+                    onClick={[Function]}
+                    onFocus={[Function]}
+                    onMouseDown={[Function]}
+                    onMouseOut={[Function]}
+                    onMouseOver={[Function]}
+                    onTouchEnd={[Function]}
+                    type="button"
+                  >
+                    Cancel
+                  </button>
+                  <button
+                    className="BaseButton-root Button-root Button-sizeRegular Button-colorPrimary Button-variantFilled Button-disabled"
+                    disabled={true}
+                    onBlur={[Function]}
+                    onFocus={[Function]}
+                    onMouseDown={[Function]}
+                    onMouseOut={[Function]}
+                    onMouseOver={[Function]}
+                    onTouchEnd={[Function]}
+                    type="submit"
+                  >
+                    Submit
+                  </button>
                 </div>
               </div>
-            </div>
+            </form>
           </div>
-          <form
-            autoComplete="off"
-            id="comments-replyCommentForm-form-comment-0"
-            onSubmit={[Function]}
-          >
-            <div
-              className="HorizontalGutter-root HorizontalGutter-full"
-            >
-              <div>
-                <label
-                  className="AriaInfo-root"
-                  htmlFor="comments-replyCommentForm-rte-comment-0"
-                >
-                  Write a reply
-                </label>
-                <div>
-                  <div
-                    className=""
-                  >
-                    <div
-                      className=" RTE-toolbarDisabled Toolbar-toolbar"
-                    >
-                      <button
-                        className="Button-button"
-                        disabled={false}
-                        onClick={[Function]}
-                        title="Bold"
-                        type="button"
-                      >
-                        <span
-                          aria-hidden="true"
-                          className="Icon-root Icon-md"
-                        >
-                          format_bold
-                        </span>
-                      </button>
-                      <button
-                        className="Button-button"
-                        disabled={false}
-                        onClick={[Function]}
-                        title="Italic"
-                        type="button"
-                      >
-                        <span
-                          aria-hidden="true"
-                          className="Icon-root Icon-md"
-                        >
-                          format_italic
-                        </span>
-                      </button>
-                      <button
-                        className="Button-button"
-                        disabled={false}
-                        onClick={[Function]}
-                        title="Blockquote"
-                        type="button"
-                      >
-                        <span
-                          aria-hidden="true"
-                          className="Icon-root Icon-md"
-                        >
-                          format_quote
-                        </span>
-                      </button>
-                    </div>
-                    <div
-                      aria-placeholder="Write a reply"
-                      className="RTE-contentEditable RTE-content  RTE-contentEditableDisabled"
-                      contentEditable={false}
-                      dangerouslySetInnerHTML={
-                        Object {
-                          "__html": "<strong>Hello world!</strong>",
-                        }
-                      }
-                      disabled={true}
-                      id="comments-replyCommentForm-rte-comment-0"
-                      onBlur={[Function]}
-                      onChange={[Function]}
-                      onCut={[Function]}
-                      onFocus={[Function]}
-                      onInput={[Function]}
-                      onKeyDown={[Function]}
-                      onPaste={[Function]}
-                      onSelect={[Function]}
-                    />
-                  </div>
-                </div>
-              </div>
-              <div
-                className="Flex-root Flex-flex Flex-halfItemGutter Flex-justifyFlexEnd Flex-directionRow"
-              >
-                <button
-                  className="BaseButton-root Button-root Button-sizeRegular Button-colorRegular Button-variantOutlined Button-disabled"
-                  disabled={true}
-                  onBlur={[Function]}
-                  onClick={[Function]}
-                  onFocus={[Function]}
-                  onMouseDown={[Function]}
-                  onMouseOut={[Function]}
-                  onMouseOver={[Function]}
-                  onTouchEnd={[Function]}
-                  type="button"
-                >
-                  Cancel
-                </button>
-                <button
-                  className="BaseButton-root Button-root Button-sizeRegular Button-colorPrimary Button-variantFilled Button-disabled"
-                  disabled={true}
-                  onBlur={[Function]}
-                  onFocus={[Function]}
-                  onMouseDown={[Function]}
-                  onMouseOut={[Function]}
-                  onMouseOver={[Function]}
-                  onTouchEnd={[Function]}
-                  type="submit"
-                >
-                  Submit
-                </button>
-              </div>
-            </div>
-          </form>
           <div
             className="HorizontalGutter-root HorizontalGutter-full"
             id="talk-comments-replyList-log--comment-0"
@@ -1535,105 +1019,105 @@
               className="HorizontalGutter-root HorizontalGutter-full"
             >
               <div
-                className="IndentedComment-blur Indent-root"
+                className="HorizontalGutter-root HorizontalGutter-full"
               >
                 <div
-                  className="Indent-level1"
+                  className="IndentedComment-blur Indent-root"
                 >
                   <div
-                    className="Comment-root"
-                    role="article"
-                  >
-                    <div
-                      className="Flex-root Comment-topBar Flex-flex Flex-justifySpaceBetween Flex-directionRow"
-                      id="comment-uuid-0"
+                    className="Indent-level1"
+                  >
+                    <div
+                      className="Comment-root"
+                      role="article"
                     >
                       <div
-                        className="Flex-root Flex-flex Flex-halfItemGutter Flex-alignBaseline Flex-directionColumn"
-                      >
-                        <span
-                          className="Typography-root Typography-heading3 Typography-colorTextPrimary Username-root"
+                        className="Flex-root Comment-topBar Flex-flex Flex-justifySpaceBetween Flex-directionRow"
+                        id="comment-uuid-0"
+                      >
+                        <div
+                          className="Flex-root Flex-flex Flex-halfItemGutter Flex-alignBaseline Flex-directionColumn"
                         >
-                          Markus
-                        </span>
-                        <div
-                          className="Flex-root Flex-flex Flex-itemGutter Flex-alignBaseline Flex-directionRow"
-                        >
-                          <time
-                            className="Timestamp-root RelativeTime-root"
-                            dateTime="2018-07-06T18:24:00.000Z"
-                            title="2018-07-06T18:24:00.000Z"
+                          <span
+                            className="Typography-root Typography-heading3 Typography-colorTextPrimary Username-root"
                           >
-                            2018-07-06T18:24:00.000Z
-                          </time>
+                            Markus
+                          </span>
+                          <div
+                            className="Flex-root Flex-flex Flex-itemGutter Flex-alignBaseline Flex-directionRow"
+                          >
+                            <time
+                              className="Timestamp-root RelativeTime-root"
+                              dateTime="2018-07-06T18:24:00.000Z"
+                              title="2018-07-06T18:24:00.000Z"
+                            >
+                              2018-07-06T18:24:00.000Z
+                            </time>
+                          </div>
+                        </div>
+                        <div>
+                          <button
+                            className="BaseButton-root Button-root Button-sizeRegular Button-colorPrimary Button-variantUnderlined"
+                            id="comments-commentContainer-editButton-uuid-0"
+                            onBlur={[Function]}
+                            onClick={[Function]}
+                            onFocus={[Function]}
+                            onMouseDown={[Function]}
+                            onMouseOut={[Function]}
+                            onMouseOver={[Function]}
+                            onTouchEnd={[Function]}
+                            type="button"
+                          >
+                            Edit
+                          </button>
                         </div>
                       </div>
-                      <div>
-                        <button
-                          className="BaseButton-root Button-root Button-sizeRegular Button-colorPrimary Button-variantUnderlined"
-                          id="comments-commentContainer-editButton-uuid-0"
-                          onBlur={[Function]}
-                          onClick={[Function]}
-                          onFocus={[Function]}
-                          onMouseDown={[Function]}
-                          onMouseOut={[Function]}
-                          onMouseOver={[Function]}
-                          onTouchEnd={[Function]}
-                          type="button"
+                      <div
+                        className="HorizontalGutter-root HorizontalGutter-full"
+                      >
+                        <div
+                          className="HTMLContent-root"
+                          dangerouslySetInnerHTML={
+                            Object {
+                              "__html": "<strong>Hello world!</strong>",
+                            }
+                          }
+                        />
+                        <div
+                          className="Flex-root Flex-flex Flex-halfItemGutter Flex-directionRow"
                         >
-                          Edit
-                        </button>
-                      </div>
-                    </div>
-                    <div
-                      className="HorizontalGutter-root HorizontalGutter-full"
-                    >
-                      <div
-                        className="HTMLContent-root"
-                        dangerouslySetInnerHTML={
-                          Object {
-                            "__html": "<strong>Hello world!</strong>",
-                          }
-                        }
-                      />
-                      <div
-                        className="Flex-root Flex-flex Flex-halfItemGutter Flex-directionRow"
-                      >
->>>>>>> 0d588f2f
-                        <button
-                          className="BaseButton-root Button-root Button-sizeSmall Button-colorRegular Button-variantGhost"
-                          id="comments-commentContainer-replyButton-uuid-0"
-                          onBlur={[Function]}
-                          onClick={[Function]}
-                          onFocus={[Function]}
-                          onMouseDown={[Function]}
-                          onMouseOut={[Function]}
-                          onMouseOver={[Function]}
-                          onTouchEnd={[Function]}
-                          type="button"
-                        >
-                          <span>
-                            Reply
-                          </span>
-                        </button>
-<<<<<<< HEAD
-=======
-                        <button
-                          className="BaseButton-root Button-root Button-sizeSmall Button-colorRegular Button-variantGhost"
-                          onBlur={[Function]}
-                          onClick={[Function]}
-                          onFocus={[Function]}
-                          onMouseDown={[Function]}
-                          onMouseOut={[Function]}
-                          onMouseOver={[Function]}
-                          onTouchEnd={[Function]}
-                          type="button"
-                        >
-                          <span>
-                            Respect
-                          </span>
-                        </button>
->>>>>>> 0d588f2f
+                          <button
+                            className="BaseButton-root Button-root Button-sizeSmall Button-colorRegular Button-variantGhost"
+                            id="comments-commentContainer-replyButton-uuid-0"
+                            onBlur={[Function]}
+                            onClick={[Function]}
+                            onFocus={[Function]}
+                            onMouseDown={[Function]}
+                            onMouseOut={[Function]}
+                            onMouseOver={[Function]}
+                            onTouchEnd={[Function]}
+                            type="button"
+                          >
+                            <span>
+                              Reply
+                            </span>
+                          </button>
+                          <button
+                            className="BaseButton-root Button-root Button-sizeSmall Button-colorRegular Button-variantGhost"
+                            onBlur={[Function]}
+                            onClick={[Function]}
+                            onFocus={[Function]}
+                            onMouseDown={[Function]}
+                            onMouseOut={[Function]}
+                            onMouseOver={[Function]}
+                            onTouchEnd={[Function]}
+                            type="button"
+                          >
+                            <span>
+                              Respect
+                            </span>
+                          </button>
+                        </div>
                       </div>
                     </div>
                   </div>
@@ -1646,103 +1130,89 @@
           className="HorizontalGutter-root HorizontalGutter-full"
         >
           <div
-            className="Indent-root"
+            className="HorizontalGutter-root HorizontalGutter-full"
           >
             <div
-              className=""
+              className="Indent-root"
             >
               <div
-                className="Comment-root"
-                role="article"
+                className=""
               >
                 <div
-                  className="Flex-root Comment-topBar Flex-flex Flex-justifySpaceBetween Flex-directionRow"
-                  id="comment-comment-1"
+                  className="Comment-root"
+                  role="article"
                 >
                   <div
-                    className="Flex-root Flex-flex Flex-halfItemGutter Flex-alignBaseline Flex-directionColumn"
-                  >
-                    <span
-                      className="Typography-root Typography-heading3 Typography-colorTextPrimary Username-root"
-<<<<<<< HEAD
-                    >
-                      Lukas
-                    </span>
-                    <div
-                      className="Flex-root Flex-flex Flex-itemGutter Flex-alignBaseline Flex-directionRow"
-                    >
-                      <time
-                        className="Timestamp-root RelativeTime-root"
-                        dateTime="2018-07-06T18:20:00.000Z"
-                        title="2018-07-06T18:20:00.000Z"
-                      >
-                        2018-07-06T18:20:00.000Z
-=======
-                    >
-                      Lukas
-                    </span>
-                    <div
-                      className="Flex-root Flex-flex Flex-itemGutter Flex-alignBaseline Flex-directionRow"
-                    >
-                      <time
-                        className="Timestamp-root RelativeTime-root"
-                        dateTime="2018-07-06T18:24:00.000Z"
-                        title="2018-07-06T18:24:00.000Z"
-                      >
-                        2018-07-06T18:24:00.000Z
->>>>>>> 0d588f2f
-                      </time>
+                    className="Flex-root Comment-topBar Flex-flex Flex-justifySpaceBetween Flex-directionRow"
+                    id="comment-comment-1"
+                  >
+                    <div
+                      className="Flex-root Flex-flex Flex-halfItemGutter Flex-alignBaseline Flex-directionColumn"
+                    >
+                      <span
+                        className="Typography-root Typography-heading3 Typography-colorTextPrimary Username-root"
+                      >
+                        Lukas
+                      </span>
+                      <div
+                        className="Flex-root Flex-flex Flex-itemGutter Flex-alignBaseline Flex-directionRow"
+                      >
+                        <time
+                          className="Timestamp-root RelativeTime-root"
+                          dateTime="2018-07-06T18:24:00.000Z"
+                          title="2018-07-06T18:24:00.000Z"
+                        >
+                          2018-07-06T18:24:00.000Z
+                        </time>
+                      </div>
                     </div>
                   </div>
-                </div>
-                <div
-                  className="HorizontalGutter-root HorizontalGutter-full"
-                >
-                  <div
-                    className="HTMLContent-root"
-                    dangerouslySetInnerHTML={
-                      Object {
-                        "__html": "What's up?",
+                  <div
+                    className="HorizontalGutter-root HorizontalGutter-full"
+                  >
+                    <div
+                      className="HTMLContent-root"
+                      dangerouslySetInnerHTML={
+                        Object {
+                          "__html": "What's up?",
+                        }
                       }
-                    }
-                  />
-                  <div
-                    className="Flex-root Flex-flex Flex-halfItemGutter Flex-directionRow"
-                  >
-                    <button
-                      className="BaseButton-root Button-root Button-sizeSmall Button-colorRegular Button-variantGhost"
-                      id="comments-commentContainer-replyButton-comment-1"
-                      onBlur={[Function]}
-                      onClick={[Function]}
-                      onFocus={[Function]}
-                      onMouseDown={[Function]}
-                      onMouseOut={[Function]}
-                      onMouseOver={[Function]}
-                      onTouchEnd={[Function]}
-                      type="button"
-                    >
-                      <span>
-                        Reply
-                      </span>
-                    </button>
-<<<<<<< HEAD
-=======
-                    <button
-                      className="BaseButton-root Button-root Button-sizeSmall Button-colorRegular Button-variantGhost"
-                      onBlur={[Function]}
-                      onClick={[Function]}
-                      onFocus={[Function]}
-                      onMouseDown={[Function]}
-                      onMouseOut={[Function]}
-                      onMouseOver={[Function]}
-                      onTouchEnd={[Function]}
-                      type="button"
-                    >
-                      <span>
-                        Respect
-                      </span>
-                    </button>
->>>>>>> 0d588f2f
+                    />
+                    <div
+                      className="Flex-root Flex-flex Flex-halfItemGutter Flex-directionRow"
+                    >
+                      <button
+                        className="BaseButton-root Button-root Button-sizeSmall Button-colorRegular Button-variantGhost"
+                        id="comments-commentContainer-replyButton-comment-1"
+                        onBlur={[Function]}
+                        onClick={[Function]}
+                        onFocus={[Function]}
+                        onMouseDown={[Function]}
+                        onMouseOut={[Function]}
+                        onMouseOver={[Function]}
+                        onTouchEnd={[Function]}
+                        type="button"
+                      >
+                        <span>
+                          Reply
+                        </span>
+                      </button>
+                      <button
+                        className="BaseButton-root Button-root Button-sizeSmall Button-colorRegular Button-variantGhost"
+                        onBlur={[Function]}
+                        onClick={[Function]}
+                        onFocus={[Function]}
+                        onMouseDown={[Function]}
+                        onMouseOut={[Function]}
+                        onMouseOver={[Function]}
+                        onTouchEnd={[Function]}
+                        type="button"
+                      >
+                        <span>
+                          Respect
+                        </span>
+                      </button>
+                    </div>
                   </div>
                 </div>
               </div>
@@ -1877,14 +1347,10 @@
               </label>
               <div>
                 <div
-<<<<<<< HEAD
-                  className="RTE-toolbar Toolbar-toolbar"
-=======
                   className=""
->>>>>>> 0d588f2f
                 >
                   <div
-                    className="Toolbar-toolbar"
+                    className="RTE-toolbar Toolbar-toolbar"
                   >
                     <button
                       className="Button-button"
@@ -2002,88 +1468,89 @@
           className="HorizontalGutter-root HorizontalGutter-full"
         >
           <div
-            className="Indent-root"
+            className="HorizontalGutter-root HorizontalGutter-full"
           >
             <div
-              className=""
+              className="Indent-root"
             >
               <div
-                className="Comment-root"
-                role="article"
+                className=""
               >
                 <div
-                  className="Flex-root Comment-topBar Flex-flex Flex-justifySpaceBetween Flex-directionRow"
-                  id="comment-comment-0"
+                  className="Comment-root"
+                  role="article"
                 >
                   <div
-                    className="Flex-root Flex-flex Flex-halfItemGutter Flex-alignBaseline Flex-directionColumn"
-                  >
-                    <span
-                      className="Typography-root Typography-heading3 Typography-colorTextPrimary Username-root"
-                    >
-                      Markus
-                    </span>
-                    <div
-                      className="Flex-root Flex-flex Flex-itemGutter Flex-alignBaseline Flex-directionRow"
-                    >
-                      <time
-                        className="Timestamp-root RelativeTime-root"
-                        dateTime="2018-07-06T18:24:00.000Z"
-                        title="2018-07-06T18:24:00.000Z"
-                      >
-                        2018-07-06T18:24:00.000Z
-                      </time>
+                    className="Flex-root Comment-topBar Flex-flex Flex-justifySpaceBetween Flex-directionRow"
+                    id="comment-comment-0"
+                  >
+                    <div
+                      className="Flex-root Flex-flex Flex-halfItemGutter Flex-alignBaseline Flex-directionColumn"
+                    >
+                      <span
+                        className="Typography-root Typography-heading3 Typography-colorTextPrimary Username-root"
+                      >
+                        Markus
+                      </span>
+                      <div
+                        className="Flex-root Flex-flex Flex-itemGutter Flex-alignBaseline Flex-directionRow"
+                      >
+                        <time
+                          className="Timestamp-root RelativeTime-root"
+                          dateTime="2018-07-06T18:24:00.000Z"
+                          title="2018-07-06T18:24:00.000Z"
+                        >
+                          2018-07-06T18:24:00.000Z
+                        </time>
+                      </div>
                     </div>
                   </div>
-                </div>
-                <div
-                  className="HorizontalGutter-root HorizontalGutter-full"
-                >
-                  <div
-                    className="HTMLContent-root"
-                    dangerouslySetInnerHTML={
-                      Object {
-                        "__html": "Joining Too",
+                  <div
+                    className="HorizontalGutter-root HorizontalGutter-full"
+                  >
+                    <div
+                      className="HTMLContent-root"
+                      dangerouslySetInnerHTML={
+                        Object {
+                          "__html": "Joining Too",
+                        }
                       }
-                    }
-                  />
-                  <div
-                    className="Flex-root Flex-flex Flex-halfItemGutter Flex-directionRow"
-                  >
-                    <button
-                      className="BaseButton-root Button-root Button-sizeSmall Button-colorRegular Button-variantGhost"
-                      id="comments-commentContainer-replyButton-comment-0"
-                      onBlur={[Function]}
-                      onClick={[Function]}
-                      onFocus={[Function]}
-                      onMouseDown={[Function]}
-                      onMouseOut={[Function]}
-                      onMouseOver={[Function]}
-                      onTouchEnd={[Function]}
-                      type="button"
-                    >
-                      <span>
-                        Reply
-                      </span>
-                    </button>
-<<<<<<< HEAD
-=======
-                    <button
-                      className="BaseButton-root Button-root Button-sizeSmall Button-colorRegular Button-variantGhost"
-                      onBlur={[Function]}
-                      onClick={[Function]}
-                      onFocus={[Function]}
-                      onMouseDown={[Function]}
-                      onMouseOut={[Function]}
-                      onMouseOver={[Function]}
-                      onTouchEnd={[Function]}
-                      type="button"
-                    >
-                      <span>
-                        Respect
-                      </span>
-                    </button>
->>>>>>> 0d588f2f
+                    />
+                    <div
+                      className="Flex-root Flex-flex Flex-halfItemGutter Flex-directionRow"
+                    >
+                      <button
+                        className="BaseButton-root Button-root Button-sizeSmall Button-colorRegular Button-variantGhost"
+                        id="comments-commentContainer-replyButton-comment-0"
+                        onBlur={[Function]}
+                        onClick={[Function]}
+                        onFocus={[Function]}
+                        onMouseDown={[Function]}
+                        onMouseOut={[Function]}
+                        onMouseOver={[Function]}
+                        onTouchEnd={[Function]}
+                        type="button"
+                      >
+                        <span>
+                          Reply
+                        </span>
+                      </button>
+                      <button
+                        className="BaseButton-root Button-root Button-sizeSmall Button-colorRegular Button-variantGhost"
+                        onBlur={[Function]}
+                        onClick={[Function]}
+                        onFocus={[Function]}
+                        onMouseDown={[Function]}
+                        onMouseOut={[Function]}
+                        onMouseOver={[Function]}
+                        onTouchEnd={[Function]}
+                        type="button"
+                      >
+                        <span>
+                          Respect
+                        </span>
+                      </button>
+                    </div>
                   </div>
                 </div>
               </div>
@@ -2098,97 +1565,89 @@
               className="HorizontalGutter-root HorizontalGutter-full"
             >
               <div
-                className="Indent-root"
+                className="HorizontalGutter-root HorizontalGutter-full"
               >
                 <div
-                  className="Indent-level1"
+                  className="Indent-root"
                 >
                   <div
-                    className="Comment-root"
-                    role="article"
-                  >
-                    <div
-                      className="Flex-root Comment-topBar Flex-flex Flex-justifySpaceBetween Flex-directionRow"
-                      id="comment-comment-x"
+                    className="Indent-level1"
+                  >
+                    <div
+                      className="Comment-root"
+                      role="article"
                     >
                       <div
-                        className="Flex-root Flex-flex Flex-halfItemGutter Flex-alignBaseline Flex-directionColumn"
-                      >
-                        <span
-                          className="Typography-root Typography-heading3 Typography-colorTextPrimary Username-root"
-<<<<<<< HEAD
+                        className="Flex-root Comment-topBar Flex-flex Flex-justifySpaceBetween Flex-directionRow"
+                        id="comment-comment-x"
+                      >
+                        <div
+                          className="Flex-root Flex-flex Flex-halfItemGutter Flex-alignBaseline Flex-directionColumn"
                         >
-                          Markus
-                        </span>
-                        <div
-                          className="Flex-root Flex-flex Flex-itemGutter Flex-alignBaseline Flex-directionRow"
-                        >
-=======
-                        >
-                          Markus
-                        </span>
-                        <div
-                          className="Flex-root Flex-flex Flex-itemGutter Flex-alignBaseline Flex-directionRow"
-                        >
->>>>>>> 0d588f2f
-                          <time
-                            className="Timestamp-root RelativeTime-root"
-                            dateTime="2018-07-06T18:24:00.000Z"
-                            title="2018-07-06T18:24:00.000Z"
+                          <span
+                            className="Typography-root Typography-heading3 Typography-colorTextPrimary Username-root"
                           >
-                            2018-07-06T18:24:00.000Z
-                          </time>
+                            Markus
+                          </span>
+                          <div
+                            className="Flex-root Flex-flex Flex-itemGutter Flex-alignBaseline Flex-directionRow"
+                          >
+                            <time
+                              className="Timestamp-root RelativeTime-root"
+                              dateTime="2018-07-06T18:24:00.000Z"
+                              title="2018-07-06T18:24:00.000Z"
+                            >
+                              2018-07-06T18:24:00.000Z
+                            </time>
+                          </div>
                         </div>
                       </div>
-                    </div>
-                    <div
-                      className="HorizontalGutter-root HorizontalGutter-full"
-                    >
                       <div
-                        className="HTMLContent-root"
-                        dangerouslySetInnerHTML={
-                          Object {
-                            "__html": "<strong>Hello world! (from server)</strong>",
+                        className="HorizontalGutter-root HorizontalGutter-full"
+                      >
+                        <div
+                          className="HTMLContent-root"
+                          dangerouslySetInnerHTML={
+                            Object {
+                              "__html": "<strong>Hello world! (from server)</strong>",
+                            }
                           }
-                        }
-                      />
-                      <div
-                        className="Flex-root Flex-flex Flex-halfItemGutter Flex-directionRow"
-                      >
-                        <button
-                          className="BaseButton-root Button-root Button-sizeSmall Button-colorRegular Button-variantGhost"
-                          id="comments-commentContainer-replyButton-comment-x"
-                          onBlur={[Function]}
-                          onClick={[Function]}
-                          onFocus={[Function]}
-                          onMouseDown={[Function]}
-                          onMouseOut={[Function]}
-                          onMouseOver={[Function]}
-                          onTouchEnd={[Function]}
-                          type="button"
+                        />
+                        <div
+                          className="Flex-root Flex-flex Flex-halfItemGutter Flex-directionRow"
                         >
-                          <span>
-                            Reply
-                          </span>
-                        </button>
-<<<<<<< HEAD
-=======
-                        <button
-                          className="BaseButton-root Button-root Button-sizeSmall Button-colorRegular Button-variantGhost"
-                          onBlur={[Function]}
-                          onClick={[Function]}
-                          onFocus={[Function]}
-                          onMouseDown={[Function]}
-                          onMouseOut={[Function]}
-                          onMouseOver={[Function]}
-                          onTouchEnd={[Function]}
-                          type="button"
-                        >
-                          <span>
-                            Respect
-                          </span>
-                        </button>
->>>>>>> 0d588f2f
+                          <button
+                            className="BaseButton-root Button-root Button-sizeSmall Button-colorRegular Button-variantGhost"
+                            id="comments-commentContainer-replyButton-comment-x"
+                            onBlur={[Function]}
+                            onClick={[Function]}
+                            onFocus={[Function]}
+                            onMouseDown={[Function]}
+                            onMouseOut={[Function]}
+                            onMouseOver={[Function]}
+                            onTouchEnd={[Function]}
+                            type="button"
+                          >
+                            <span>
+                              Reply
+                            </span>
+                          </button>
+                          <button
+                            className="BaseButton-root Button-root Button-sizeSmall Button-colorRegular Button-variantGhost"
+                            onBlur={[Function]}
+                            onClick={[Function]}
+                            onFocus={[Function]}
+                            onMouseDown={[Function]}
+                            onMouseOut={[Function]}
+                            onMouseOver={[Function]}
+                            onTouchEnd={[Function]}
+                            type="button"
+                          >
+                            <span>
+                              Respect
+                            </span>
+                          </button>
+                        </div>
                       </div>
                     </div>
                   </div>
@@ -2201,103 +1660,89 @@
           className="HorizontalGutter-root HorizontalGutter-full"
         >
           <div
-            className="Indent-root"
+            className="HorizontalGutter-root HorizontalGutter-full"
           >
             <div
-              className=""
+              className="Indent-root"
             >
               <div
-                className="Comment-root"
-                role="article"
+                className=""
               >
                 <div
-                  className="Flex-root Comment-topBar Flex-flex Flex-justifySpaceBetween Flex-directionRow"
-                  id="comment-comment-1"
+                  className="Comment-root"
+                  role="article"
                 >
                   <div
-                    className="Flex-root Flex-flex Flex-halfItemGutter Flex-alignBaseline Flex-directionColumn"
-                  >
-                    <span
-                      className="Typography-root Typography-heading3 Typography-colorTextPrimary Username-root"
-<<<<<<< HEAD
-                    >
-                      Lukas
-                    </span>
-                    <div
-                      className="Flex-root Flex-flex Flex-itemGutter Flex-alignBaseline Flex-directionRow"
-                    >
-                      <time
-                        className="Timestamp-root RelativeTime-root"
-                        dateTime="2018-07-06T18:20:00.000Z"
-                        title="2018-07-06T18:20:00.000Z"
-                      >
-                        2018-07-06T18:20:00.000Z
-=======
-                    >
-                      Lukas
-                    </span>
-                    <div
-                      className="Flex-root Flex-flex Flex-itemGutter Flex-alignBaseline Flex-directionRow"
-                    >
-                      <time
-                        className="Timestamp-root RelativeTime-root"
-                        dateTime="2018-07-06T18:24:00.000Z"
-                        title="2018-07-06T18:24:00.000Z"
-                      >
-                        2018-07-06T18:24:00.000Z
->>>>>>> 0d588f2f
-                      </time>
+                    className="Flex-root Comment-topBar Flex-flex Flex-justifySpaceBetween Flex-directionRow"
+                    id="comment-comment-1"
+                  >
+                    <div
+                      className="Flex-root Flex-flex Flex-halfItemGutter Flex-alignBaseline Flex-directionColumn"
+                    >
+                      <span
+                        className="Typography-root Typography-heading3 Typography-colorTextPrimary Username-root"
+                      >
+                        Lukas
+                      </span>
+                      <div
+                        className="Flex-root Flex-flex Flex-itemGutter Flex-alignBaseline Flex-directionRow"
+                      >
+                        <time
+                          className="Timestamp-root RelativeTime-root"
+                          dateTime="2018-07-06T18:24:00.000Z"
+                          title="2018-07-06T18:24:00.000Z"
+                        >
+                          2018-07-06T18:24:00.000Z
+                        </time>
+                      </div>
                     </div>
                   </div>
-                </div>
-                <div
-                  className="HorizontalGutter-root HorizontalGutter-full"
-                >
-                  <div
-                    className="HTMLContent-root"
-                    dangerouslySetInnerHTML={
-                      Object {
-                        "__html": "What's up?",
+                  <div
+                    className="HorizontalGutter-root HorizontalGutter-full"
+                  >
+                    <div
+                      className="HTMLContent-root"
+                      dangerouslySetInnerHTML={
+                        Object {
+                          "__html": "What's up?",
+                        }
                       }
-                    }
-                  />
-                  <div
-                    className="Flex-root Flex-flex Flex-halfItemGutter Flex-directionRow"
-                  >
-                    <button
-                      className="BaseButton-root Button-root Button-sizeSmall Button-colorRegular Button-variantGhost"
-                      id="comments-commentContainer-replyButton-comment-1"
-                      onBlur={[Function]}
-                      onClick={[Function]}
-                      onFocus={[Function]}
-                      onMouseDown={[Function]}
-                      onMouseOut={[Function]}
-                      onMouseOver={[Function]}
-                      onTouchEnd={[Function]}
-                      type="button"
-                    >
-                      <span>
-                        Reply
-                      </span>
-                    </button>
-<<<<<<< HEAD
-=======
-                    <button
-                      className="BaseButton-root Button-root Button-sizeSmall Button-colorRegular Button-variantGhost"
-                      onBlur={[Function]}
-                      onClick={[Function]}
-                      onFocus={[Function]}
-                      onMouseDown={[Function]}
-                      onMouseOut={[Function]}
-                      onMouseOver={[Function]}
-                      onTouchEnd={[Function]}
-                      type="button"
-                    >
-                      <span>
-                        Respect
-                      </span>
-                    </button>
->>>>>>> 0d588f2f
+                    />
+                    <div
+                      className="Flex-root Flex-flex Flex-halfItemGutter Flex-directionRow"
+                    >
+                      <button
+                        className="BaseButton-root Button-root Button-sizeSmall Button-colorRegular Button-variantGhost"
+                        id="comments-commentContainer-replyButton-comment-1"
+                        onBlur={[Function]}
+                        onClick={[Function]}
+                        onFocus={[Function]}
+                        onMouseDown={[Function]}
+                        onMouseOut={[Function]}
+                        onMouseOver={[Function]}
+                        onTouchEnd={[Function]}
+                        type="button"
+                      >
+                        <span>
+                          Reply
+                        </span>
+                      </button>
+                      <button
+                        className="BaseButton-root Button-root Button-sizeSmall Button-colorRegular Button-variantGhost"
+                        onBlur={[Function]}
+                        onClick={[Function]}
+                        onFocus={[Function]}
+                        onMouseDown={[Function]}
+                        onMouseOut={[Function]}
+                        onMouseOver={[Function]}
+                        onTouchEnd={[Function]}
+                        type="button"
+                      >
+                        <span>
+                          Respect
+                        </span>
+                      </button>
+                    </div>
                   </div>
                 </div>
               </div>
@@ -2432,14 +1877,10 @@
               </label>
               <div>
                 <div
-<<<<<<< HEAD
-                  className="RTE-toolbar Toolbar-toolbar"
-=======
                   className=""
->>>>>>> 0d588f2f
                 >
                   <div
-                    className="Toolbar-toolbar"
+                    className="RTE-toolbar Toolbar-toolbar"
                   >
                     <button
                       className="Button-button"
@@ -2557,88 +1998,89 @@
           className="HorizontalGutter-root HorizontalGutter-full"
         >
           <div
-            className="Indent-root"
+            className="HorizontalGutter-root HorizontalGutter-full"
           >
             <div
-              className=""
+              className="Indent-root"
             >
               <div
-                className="Comment-root"
-                role="article"
+                className=""
               >
                 <div
-                  className="Flex-root Comment-topBar Flex-flex Flex-justifySpaceBetween Flex-directionRow"
-                  id="comment-comment-0"
+                  className="Comment-root"
+                  role="article"
                 >
                   <div
-                    className="Flex-root Flex-flex Flex-halfItemGutter Flex-alignBaseline Flex-directionColumn"
-                  >
-                    <span
-                      className="Typography-root Typography-heading3 Typography-colorTextPrimary Username-root"
-                    >
-                      Markus
-                    </span>
-                    <div
-                      className="Flex-root Flex-flex Flex-itemGutter Flex-alignBaseline Flex-directionRow"
-                    >
-                      <time
-                        className="Timestamp-root RelativeTime-root"
-                        dateTime="2018-07-06T18:24:00.000Z"
-                        title="2018-07-06T18:24:00.000Z"
-                      >
-                        2018-07-06T18:24:00.000Z
-                      </time>
+                    className="Flex-root Comment-topBar Flex-flex Flex-justifySpaceBetween Flex-directionRow"
+                    id="comment-comment-0"
+                  >
+                    <div
+                      className="Flex-root Flex-flex Flex-halfItemGutter Flex-alignBaseline Flex-directionColumn"
+                    >
+                      <span
+                        className="Typography-root Typography-heading3 Typography-colorTextPrimary Username-root"
+                      >
+                        Markus
+                      </span>
+                      <div
+                        className="Flex-root Flex-flex Flex-itemGutter Flex-alignBaseline Flex-directionRow"
+                      >
+                        <time
+                          className="Timestamp-root RelativeTime-root"
+                          dateTime="2018-07-06T18:24:00.000Z"
+                          title="2018-07-06T18:24:00.000Z"
+                        >
+                          2018-07-06T18:24:00.000Z
+                        </time>
+                      </div>
                     </div>
                   </div>
-                </div>
-                <div
-                  className="HorizontalGutter-root HorizontalGutter-full"
-                >
-                  <div
-                    className="HTMLContent-root"
-                    dangerouslySetInnerHTML={
-                      Object {
-                        "__html": "Joining Too",
+                  <div
+                    className="HorizontalGutter-root HorizontalGutter-full"
+                  >
+                    <div
+                      className="HTMLContent-root"
+                      dangerouslySetInnerHTML={
+                        Object {
+                          "__html": "Joining Too",
+                        }
                       }
-                    }
-                  />
-                  <div
-                    className="Flex-root Flex-flex Flex-halfItemGutter Flex-directionRow"
-                  >
-                    <button
-                      className="BaseButton-root Button-root Button-sizeSmall Button-colorRegular Button-variantGhost"
-                      id="comments-commentContainer-replyButton-comment-0"
-                      onBlur={[Function]}
-                      onClick={[Function]}
-                      onFocus={[Function]}
-                      onMouseDown={[Function]}
-                      onMouseOut={[Function]}
-                      onMouseOver={[Function]}
-                      onTouchEnd={[Function]}
-                      type="button"
-                    >
-                      <span>
-                        Reply
-                      </span>
-                    </button>
-<<<<<<< HEAD
-=======
-                    <button
-                      className="BaseButton-root Button-root Button-sizeSmall Button-colorRegular Button-variantGhost"
-                      onBlur={[Function]}
-                      onClick={[Function]}
-                      onFocus={[Function]}
-                      onMouseDown={[Function]}
-                      onMouseOut={[Function]}
-                      onMouseOver={[Function]}
-                      onTouchEnd={[Function]}
-                      type="button"
-                    >
-                      <span>
-                        Respect
-                      </span>
-                    </button>
->>>>>>> 0d588f2f
+                    />
+                    <div
+                      className="Flex-root Flex-flex Flex-halfItemGutter Flex-directionRow"
+                    >
+                      <button
+                        className="BaseButton-root Button-root Button-sizeSmall Button-colorRegular Button-variantGhost"
+                        id="comments-commentContainer-replyButton-comment-0"
+                        onBlur={[Function]}
+                        onClick={[Function]}
+                        onFocus={[Function]}
+                        onMouseDown={[Function]}
+                        onMouseOut={[Function]}
+                        onMouseOver={[Function]}
+                        onTouchEnd={[Function]}
+                        type="button"
+                      >
+                        <span>
+                          Reply
+                        </span>
+                      </button>
+                      <button
+                        className="BaseButton-root Button-root Button-sizeSmall Button-colorRegular Button-variantGhost"
+                        onBlur={[Function]}
+                        onClick={[Function]}
+                        onFocus={[Function]}
+                        onMouseDown={[Function]}
+                        onMouseOut={[Function]}
+                        onMouseOver={[Function]}
+                        onTouchEnd={[Function]}
+                        type="button"
+                      >
+                        <span>
+                          Respect
+                        </span>
+                      </button>
+                    </div>
                   </div>
                 </div>
               </div>
@@ -2649,95 +2091,89 @@
           className="HorizontalGutter-root HorizontalGutter-full"
         >
           <div
-            className="Indent-root"
+            className="HorizontalGutter-root HorizontalGutter-full"
           >
             <div
-              className=""
+              className="Indent-root"
             >
               <div
-                className="Comment-root"
-                role="article"
+                className=""
               >
                 <div
-                  className="Flex-root Comment-topBar Flex-flex Flex-justifySpaceBetween Flex-directionRow"
-                  id="comment-comment-1"
+                  className="Comment-root"
+                  role="article"
                 >
                   <div
-                    className="Flex-root Flex-flex Flex-halfItemGutter Flex-alignBaseline Flex-directionColumn"
-                  >
-                    <span
-                      className="Typography-root Typography-heading3 Typography-colorTextPrimary Username-root"
-                    >
-                      Lukas
-                    </span>
-                    <div
-                      className="Flex-root Flex-flex Flex-itemGutter Flex-alignBaseline Flex-directionRow"
-                    >
-                      <time
-                        className="Timestamp-root RelativeTime-root"
-<<<<<<< HEAD
-                        dateTime="2018-07-06T18:20:00.000Z"
-                        title="2018-07-06T18:20:00.000Z"
-                      >
-                        2018-07-06T18:20:00.000Z
-=======
-                        dateTime="2018-07-06T18:24:00.000Z"
-                        title="2018-07-06T18:24:00.000Z"
-                      >
-                        2018-07-06T18:24:00.000Z
->>>>>>> 0d588f2f
-                      </time>
+                    className="Flex-root Comment-topBar Flex-flex Flex-justifySpaceBetween Flex-directionRow"
+                    id="comment-comment-1"
+                  >
+                    <div
+                      className="Flex-root Flex-flex Flex-halfItemGutter Flex-alignBaseline Flex-directionColumn"
+                    >
+                      <span
+                        className="Typography-root Typography-heading3 Typography-colorTextPrimary Username-root"
+                      >
+                        Lukas
+                      </span>
+                      <div
+                        className="Flex-root Flex-flex Flex-itemGutter Flex-alignBaseline Flex-directionRow"
+                      >
+                        <time
+                          className="Timestamp-root RelativeTime-root"
+                          dateTime="2018-07-06T18:24:00.000Z"
+                          title="2018-07-06T18:24:00.000Z"
+                        >
+                          2018-07-06T18:24:00.000Z
+                        </time>
+                      </div>
                     </div>
                   </div>
-                </div>
-                <div
-                  className="HorizontalGutter-root HorizontalGutter-full"
-                >
-                  <div
-                    className="HTMLContent-root"
-                    dangerouslySetInnerHTML={
-                      Object {
-                        "__html": "What's up?",
+                  <div
+                    className="HorizontalGutter-root HorizontalGutter-full"
+                  >
+                    <div
+                      className="HTMLContent-root"
+                      dangerouslySetInnerHTML={
+                        Object {
+                          "__html": "What's up?",
+                        }
                       }
-                    }
-                  />
-                  <div
-                    className="Flex-root Flex-flex Flex-halfItemGutter Flex-directionRow"
-                  >
-                    <button
-                      className="BaseButton-root Button-root Button-sizeSmall Button-colorRegular Button-variantGhost"
-                      id="comments-commentContainer-replyButton-comment-1"
-                      onBlur={[Function]}
-                      onClick={[Function]}
-                      onFocus={[Function]}
-                      onMouseDown={[Function]}
-                      onMouseOut={[Function]}
-                      onMouseOver={[Function]}
-                      onTouchEnd={[Function]}
-                      type="button"
-                    >
-                      <span>
-                        Reply
-                      </span>
-                    </button>
-<<<<<<< HEAD
-=======
-                    <button
-                      className="BaseButton-root Button-root Button-sizeSmall Button-colorRegular Button-variantGhost"
-                      onBlur={[Function]}
-                      onClick={[Function]}
-                      onFocus={[Function]}
-                      onMouseDown={[Function]}
-                      onMouseOut={[Function]}
-                      onMouseOver={[Function]}
-                      onTouchEnd={[Function]}
-                      type="button"
-                    >
-                      <span>
-                        Respect
-                      </span>
-                    </button>
->>>>>>> 0d588f2f
+                    />
+                    <div
+                      className="Flex-root Flex-flex Flex-halfItemGutter Flex-directionRow"
+                    >
+                      <button
+                        className="BaseButton-root Button-root Button-sizeSmall Button-colorRegular Button-variantGhost"
+                        id="comments-commentContainer-replyButton-comment-1"
+                        onBlur={[Function]}
+                        onClick={[Function]}
+                        onFocus={[Function]}
+                        onMouseDown={[Function]}
+                        onMouseOut={[Function]}
+                        onMouseOver={[Function]}
+                        onTouchEnd={[Function]}
+                        type="button"
+                      >
+                        <span>
+                          Reply
+                        </span>
+                      </button>
+                      <button
+                        className="BaseButton-root Button-root Button-sizeSmall Button-colorRegular Button-variantGhost"
+                        onBlur={[Function]}
+                        onClick={[Function]}
+                        onFocus={[Function]}
+                        onMouseDown={[Function]}
+                        onMouseOut={[Function]}
+                        onMouseOver={[Function]}
+                        onTouchEnd={[Function]}
+                        type="button"
+                      >
+                        <span>
+                          Respect
+                        </span>
+                      </button>
+                    </div>
                   </div>
                 </div>
               </div>
