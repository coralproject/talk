// Jest Snapshot v1, https://goo.gl/fbAQLP

exports[`post a reply: open reply form 1`] = `
<div
  className="HorizontalGutter-root App-root HorizontalGutter-full"
>
  <ul
    className="TabBar-root TabBar-primary"
    role="tablist"
  >
    <li
      className="Tab-root"
      id="tab-COMMENTS"
      role="presentation"
    >
      <button
        aria-controls="tabPane-COMMENTS"
        aria-selected={true}
        className="BaseButton-root Tab-button Tab-primary Tab-active"
        onBlur={[Function]}
        onClick={[Function]}
        onFocus={[Function]}
        onMouseDown={[Function]}
        onMouseOut={[Function]}
        onMouseOver={[Function]}
        onTouchEnd={[Function]}
        role="tab"
        type="button"
      >
        Comments
      </button>
    </li>
    <li
      className="Tab-root"
      id="tab-PROFILE"
      role="presentation"
    >
      <button
        aria-controls="tabPane-PROFILE"
        aria-selected={false}
        className="BaseButton-root Tab-button Tab-primary"
        onBlur={[Function]}
        onClick={[Function]}
        onFocus={[Function]}
        onMouseDown={[Function]}
        onMouseOut={[Function]}
        onMouseOver={[Function]}
        onTouchEnd={[Function]}
        role="tab"
        type="button"
      >
        My Profile
      </button>
    </li>
  </ul>
  <section
    aria-labelledby="tab-COMMENTS"
    className="App-tabContent"
    id="tabPane-COMMENTS"
    role="tabpanel"
  >
    <div
      className="HorizontalGutter-root Stream-root HorizontalGutter-double"
    >
      <div
        className="HorizontalGutter-root HorizontalGutter-half"
      >
        <div
          className="Flex-root"
        >
          <div
            className="Flex-flex Flex-halfItemGutter Flex-wrap"
          >
            <div
              className="Typography-root Typography-bodyCopy Typography-colorTextPrimary"
            >
              Signed in as 
              <span
                className="Typography-root Typography-bodyCopyBold Typography-colorTextPrimary"
              >
                Markus
              </span>
              .
            </div>
            <div
              className="Flex-root Typography-root Typography-bodyCopy Typography-colorTextPrimary Flex-flex"
            >
              <span>
                Not you? 
              </span>
              <button
                className="BaseButton-root Button-root Button-sizeSmall Button-colorPrimary Button-variantUnderlined"
                onBlur={[Function]}
                onClick={[Function]}
                onFocus={[Function]}
                onMouseDown={[Function]}
                onMouseOut={[Function]}
                onMouseOver={[Function]}
                onTouchEnd={[Function]}
                type="button"
              >
<<<<<<< HEAD
                <button
                  className="BaseButton-root Button-root Button-sizeSmall Button-colorRegular Button-variantGhost Button-active"
                  id="comments-commentContainer-replyButton-comment-0"
                  onBlur={[Function]}
                  onClick={[Function]}
                  onFocus={[Function]}
                  onMouseDown={[Function]}
                  onMouseOut={[Function]}
                  onMouseOver={[Function]}
                  onTouchEnd={[Function]}
                  type="button"
                >
                  <span>
                    Reply
                  </span>
                </button>
                <button
                  className="BaseButton-root Button-root Button-sizeSmall Button-colorRegular Button-variantGhost"
                  onBlur={[Function]}
                  onClick={[Function]}
                  onFocus={[Function]}
                  onMouseDown={[Function]}
                  onMouseOut={[Function]}
                  onMouseOver={[Function]}
                  onTouchEnd={[Function]}
                  type="button"
                >
                  <span>
                    Respect
                  </span>
                </button>
              </div>
=======
                Sign Out
              </button>
>>>>>>> 929dfb99
            </div>
          </div>
        </div>
        <form
          autoComplete="off"
          className="PostCommentForm-root"
          id="comments-postCommentForm-form"
          onSubmit={[Function]}
        >
          <div
            className="HorizontalGutter-root HorizontalGutter-full"
          >
            <div>
              <label
                className="AriaInfo-root"
                htmlFor="comments-postCommentForm-field"
              >
                Post a comment
              </label>
              <div>
                <div
                  className=""
                >
                  <div
                    className="Toolbar-toolbar"
                  >
                    <button
                      className="Button-button"
                      disabled={false}
                      onClick={[Function]}
                      title="Bold"
                      type="button"
                    >
                      <span
                        aria-hidden="true"
                        className="Icon-root Icon-md"
                      >
                        format_bold
                      </span>
                    </button>
                    <button
                      className="Button-button"
                      disabled={false}
                      onClick={[Function]}
                      title="Italic"
                      type="button"
                    >
                      <span
                        aria-hidden="true"
                        className="Icon-root Icon-md"
                      >
                        format_italic
                      </span>
                    </button>
                    <button
                      className="Button-button"
                      disabled={false}
                      onClick={[Function]}
                      title="Blockquote"
                      type="button"
                    >
                      <span
                        aria-hidden="true"
                        className="Icon-root Icon-md"
                      >
                        format_quote
                      </span>
                    </button>
                  </div>
                  <div
                    aria-hidden="true"
                    className="RTE-placeholder RTE-placeholder"
                  >
                    Post a comment
                  </div>
                  <div
                    aria-placeholder="Post a comment"
                    className="RTE-contentEditable RTE-content"
                    contentEditable={true}
                    dangerouslySetInnerHTML={
                      Object {
                        "__html": "",
                      }
                    }
                    disabled={false}
                    id="comments-postCommentForm-field"
                    onBlur={[Function]}
                    onChange={[Function]}
                    onCut={[Function]}
                    onFocus={[Function]}
                    onInput={[Function]}
                    onKeyDown={[Function]}
                    onPaste={[Function]}
                    onSelect={[Function]}
                  />
                </div>
              </div>
            </div>
            <div
              className="Flex-root Flex-flex Flex-justifySpaceBetween Flex-alignFlexStart Flex-directionRow"
            >
              <div
                className="PostCommentForm-poweredBy"
              >
                <span
                  className="Typography-root Typography-detail Typography-colorTextSecondary"
                >
                  Powered by 
                  <span
                    className="Typography-root Typography-heading4 Typography-colorTextPrimary"
                  >
                    ⁨The Coral Project⁩
                  </span>
                </span>
              </div>
              <button
                className="BaseButton-root Button-root Button-sizeRegular Button-colorPrimary Button-variantFilled Button-disabled"
                disabled={true}
                onBlur={[Function]}
                onFocus={[Function]}
                onMouseDown={[Function]}
                onMouseOut={[Function]}
                onMouseOver={[Function]}
                onTouchEnd={[Function]}
                type="submit"
              >
                Submit
              </button>
            </div>
          </div>
        </form>
      </div>
      <div
        aria-live="polite"
        className="HorizontalGutter-root HorizontalGutter-full"
        id="talk-comments-stream-log"
        role="log"
      >
        <div
          className="HorizontalGutter-root HorizontalGutter-full"
        >
          <div
            className="Indent-root"
          >
            <div
              className=""
            >
              <div
                className="Comment-root"
                role="article"
              >
                <div
                  className="Flex-root Comment-topBar Flex-flex Flex-justifySpaceBetween Flex-directionRow"
                  id="comment-comment-0"
                >
                  <div
                    className="Flex-root Flex-flex Flex-halfItemGutter Flex-alignBaseline Flex-directionColumn"
                  >
                    <span
                      className="Typography-root Typography-heading3 Typography-colorTextPrimary Username-root"
                    >
                      Markus
                    </span>
                    <div
                      className="Flex-root Flex-flex Flex-itemGutter Flex-alignBaseline Flex-directionRow"
                    >
                      <time
                        className="Timestamp-root RelativeTime-root"
                        dateTime="2018-07-06T18:24:00.000Z"
                        title="2018-07-06T18:24:00.000Z"
                      >
                        2018-07-06T18:24:00.000Z
                      </time>
                    </div>
                  </div>
                </div>
                <div
                  className="HorizontalGutter-root HorizontalGutter-full"
                >
                  <div
                    className="HTMLContent-root"
                    dangerouslySetInnerHTML={
                      Object {
                        "__html": "Joining Too",
                      }
                    }
                  />
                  <div
                    className="Flex-root Flex-flex Flex-halfItemGutter Flex-directionRow"
                  >
<<<<<<< HEAD
                    <time
                      className="Timestamp-root RelativeTime-root"
                      dateTime="2018-07-06T18:24:00.000Z"
                      title="2018-07-06T18:24:00.000Z"
                    >
                      2018-07-06T18:24:00.000Z
                    </time>
=======
                    <button
                      className="BaseButton-root Button-root Button-sizeSmall Button-colorRegular Button-variantGhost Button-active"
                      id="comments-commentContainer-replyButton-comment-0"
                      onBlur={[Function]}
                      onClick={[Function]}
                      onFocus={[Function]}
                      onMouseDown={[Function]}
                      onMouseOut={[Function]}
                      onMouseOver={[Function]}
                      onTouchEnd={[Function]}
                      type="button"
                    >
                      <span>
                        Reply
                      </span>
                    </button>
                  </div>
                </div>
              </div>
            </div>
          </div>
          <form
            autoComplete="off"
            id="comments-replyCommentForm-form-comment-0"
            onSubmit={[Function]}
          >
            <div
              className="HorizontalGutter-root HorizontalGutter-full"
            >
              <div>
                <label
                  className="AriaInfo-root"
                  htmlFor="comments-replyCommentForm-rte-comment-0"
                >
                  Write a reply
                </label>
                <div>
                  <div
                    className=""
                  >
                    <div
                      className="Toolbar-toolbar"
                    >
                      <button
                        className="Button-button"
                        disabled={false}
                        onClick={[Function]}
                        title="Bold"
                        type="button"
                      >
                        <span
                          aria-hidden="true"
                          className="Icon-root Icon-md"
                        >
                          format_bold
                        </span>
                      </button>
                      <button
                        className="Button-button"
                        disabled={false}
                        onClick={[Function]}
                        title="Italic"
                        type="button"
                      >
                        <span
                          aria-hidden="true"
                          className="Icon-root Icon-md"
                        >
                          format_italic
                        </span>
                      </button>
                      <button
                        className="Button-button"
                        disabled={false}
                        onClick={[Function]}
                        title="Blockquote"
                        type="button"
                      >
                        <span
                          aria-hidden="true"
                          className="Icon-root Icon-md"
                        >
                          format_quote
                        </span>
                      </button>
                    </div>
                    <div
                      aria-hidden="true"
                      className="RTE-placeholder RTE-placeholder"
                    >
                      Write a reply
                    </div>
                    <div
                      aria-placeholder="Write a reply"
                      className="RTE-contentEditable RTE-content"
                      contentEditable={true}
                      dangerouslySetInnerHTML={
                        Object {
                          "__html": "",
                        }
                      }
                      disabled={false}
                      id="comments-replyCommentForm-rte-comment-0"
                      onBlur={[Function]}
                      onChange={[Function]}
                      onCut={[Function]}
                      onFocus={[Function]}
                      onInput={[Function]}
                      onKeyDown={[Function]}
                      onPaste={[Function]}
                      onSelect={[Function]}
                    />
>>>>>>> 929dfb99
                  </div>
                </div>
              </div>
              <div
                className="Flex-root Flex-flex Flex-halfItemGutter Flex-justifyFlexEnd Flex-directionRow"
              >
                <button
                  className="BaseButton-root Button-root Button-sizeRegular Button-colorRegular Button-variantOutlined"
                  disabled={false}
                  onBlur={[Function]}
                  onClick={[Function]}
                  onFocus={[Function]}
                  onMouseDown={[Function]}
                  onMouseOut={[Function]}
                  onMouseOver={[Function]}
                  onTouchEnd={[Function]}
                  type="button"
                >
                  Cancel
                </button>
                <button
                  className="BaseButton-root Button-root Button-sizeRegular Button-colorPrimary Button-variantFilled Button-disabled"
                  disabled={true}
                  onBlur={[Function]}
                  onFocus={[Function]}
                  onMouseDown={[Function]}
                  onMouseOut={[Function]}
                  onMouseOver={[Function]}
                  onTouchEnd={[Function]}
                  type="submit"
                >
                  Submit
                </button>
                <button
                  className="BaseButton-root Button-root Button-sizeSmall Button-colorRegular Button-variantGhost"
                  onBlur={[Function]}
                  onClick={[Function]}
                  onFocus={[Function]}
                  onMouseDown={[Function]}
                  onMouseOut={[Function]}
                  onMouseOver={[Function]}
                  onTouchEnd={[Function]}
                  type="button"
                >
                  <span>
                    Respect
                  </span>
                </button>
              </div>
            </div>
          </form>
        </div>
        <div
          className="HorizontalGutter-root HorizontalGutter-full"
        >
          <div
            className="Indent-root"
          >
            <div
              className=""
            >
              <div
                className="Comment-root"
                role="article"
              >
                <div
                  className="Flex-root Comment-topBar Flex-flex Flex-justifySpaceBetween Flex-directionRow"
                  id="comment-comment-1"
                >
                  <div
                    className="Flex-root Flex-flex Flex-halfItemGutter Flex-alignBaseline Flex-directionColumn"
                  >
                    <span
                      className="Typography-root Typography-heading3 Typography-colorTextPrimary Username-root"
                    >
                      Lukas
                    </span>
                    <div
                      className="Flex-root Flex-flex Flex-itemGutter Flex-alignBaseline Flex-directionRow"
                    >
                      <time
                        className="Timestamp-root RelativeTime-root"
                        dateTime="2018-07-06T18:20:00.000Z"
                        title="2018-07-06T18:20:00.000Z"
                      >
                        2018-07-06T18:20:00.000Z
                      </time>
                    </div>
                  </div>
                </div>
                <div
                  className="HorizontalGutter-root HorizontalGutter-full"
                >
                  <div
                    className="HTMLContent-root"
                    dangerouslySetInnerHTML={
                      Object {
                        "__html": "What's up?",
                      }
                    }
                  />
                  <div
                    className="Flex-root Flex-flex Flex-halfItemGutter Flex-directionRow"
                  >
                    <button
                      className="BaseButton-root Button-root Button-sizeSmall Button-colorRegular Button-variantGhost"
                      id="comments-commentContainer-replyButton-comment-1"
                      onBlur={[Function]}
                      onClick={[Function]}
                      onFocus={[Function]}
                      onMouseDown={[Function]}
                      onMouseOut={[Function]}
                      onMouseOver={[Function]}
                      onTouchEnd={[Function]}
                      type="button"
                    >
                      <span>
                        Reply
                      </span>
                    </button>
                  </div>
                </div>
              </div>
            </div>
          </div>
        </div>
      </div>
    </div>
  </section>
</div>
`;

exports[`post a reply: optimistic response 1`] = `
<div
  className="HorizontalGutter-root App-root HorizontalGutter-full"
>
  <ul
    className="TabBar-root TabBar-primary"
    role="tablist"
  >
    <li
      className="Tab-root"
      id="tab-COMMENTS"
      role="presentation"
    >
      <button
        aria-controls="tabPane-COMMENTS"
        aria-selected={true}
        className="BaseButton-root Tab-button Tab-primary Tab-active"
        onBlur={[Function]}
        onClick={[Function]}
        onFocus={[Function]}
        onMouseDown={[Function]}
        onMouseOut={[Function]}
        onMouseOver={[Function]}
        onTouchEnd={[Function]}
        role="tab"
        type="button"
      >
        Comments
      </button>
    </li>
    <li
      className="Tab-root"
      id="tab-PROFILE"
      role="presentation"
    >
      <button
        aria-controls="tabPane-PROFILE"
        aria-selected={false}
        className="BaseButton-root Tab-button Tab-primary"
        onBlur={[Function]}
        onClick={[Function]}
        onFocus={[Function]}
        onMouseDown={[Function]}
        onMouseOut={[Function]}
        onMouseOver={[Function]}
        onTouchEnd={[Function]}
        role="tab"
        type="button"
      >
        My Profile
      </button>
    </li>
  </ul>
  <section
    aria-labelledby="tab-COMMENTS"
    className="App-tabContent"
    id="tabPane-COMMENTS"
    role="tabpanel"
  >
    <div
      className="HorizontalGutter-root Stream-root HorizontalGutter-double"
    >
      <div
        className="HorizontalGutter-root HorizontalGutter-half"
      >
        <div
          className="Flex-root"
        >
          <div
            className="Flex-flex Flex-halfItemGutter Flex-wrap"
          >
            <div
              className="Typography-root Typography-bodyCopy Typography-colorTextPrimary"
            >
              Signed in as 
              <span
                className="Typography-root Typography-bodyCopyBold Typography-colorTextPrimary"
              >
                Markus
              </span>
              .
            </div>
            <div
              className="Flex-root Typography-root Typography-bodyCopy Typography-colorTextPrimary Flex-flex"
            >
              <span>
                Not you? 
              </span>
              <button
                className="BaseButton-root Button-root Button-sizeSmall Button-colorPrimary Button-variantUnderlined"
                onBlur={[Function]}
                onClick={[Function]}
                onFocus={[Function]}
                onMouseDown={[Function]}
                onMouseOut={[Function]}
                onMouseOver={[Function]}
                onTouchEnd={[Function]}
                type="button"
              >
<<<<<<< HEAD
                <button
                  className="BaseButton-root Button-root Button-sizeSmall Button-colorRegular Button-variantGhost Button-active"
                  id="comments-commentContainer-replyButton-comment-0"
                  onBlur={[Function]}
                  onClick={[Function]}
                  onFocus={[Function]}
                  onMouseDown={[Function]}
                  onMouseOut={[Function]}
                  onMouseOver={[Function]}
                  onTouchEnd={[Function]}
                  type="button"
                >
                  <span>
                    Reply
                  </span>
                </button>
                <button
                  className="BaseButton-root Button-root Button-sizeSmall Button-colorRegular Button-variantGhost"
                  onBlur={[Function]}
                  onClick={[Function]}
                  onFocus={[Function]}
                  onMouseDown={[Function]}
                  onMouseOut={[Function]}
                  onMouseOver={[Function]}
                  onTouchEnd={[Function]}
                  type="button"
                >
                  <span>
                    Respect
                  </span>
                </button>
              </div>
=======
                Sign Out
              </button>
>>>>>>> 929dfb99
            </div>
          </div>
        </div>
        <form
          autoComplete="off"
          className="PostCommentForm-root"
          id="comments-postCommentForm-form"
          onSubmit={[Function]}
        >
          <div
            className="HorizontalGutter-root HorizontalGutter-full"
          >
            <div>
              <label
                className="AriaInfo-root"
                htmlFor="comments-postCommentForm-field"
              >
                Post a comment
              </label>
              <div>
                <div
                  className=""
                >
                  <div
                    className="Toolbar-toolbar"
                  >
                    <button
                      className="Button-button"
                      disabled={false}
                      onClick={[Function]}
                      title="Bold"
                      type="button"
                    >
                      <span
                        aria-hidden="true"
                        className="Icon-root Icon-md"
                      >
                        format_bold
                      </span>
                    </button>
                    <button
                      className="Button-button"
                      disabled={false}
                      onClick={[Function]}
                      title="Italic"
                      type="button"
                    >
                      <span
                        aria-hidden="true"
                        className="Icon-root Icon-md"
                      >
                        format_italic
                      </span>
                    </button>
                    <button
                      className="Button-button"
                      disabled={false}
                      onClick={[Function]}
                      title="Blockquote"
                      type="button"
                    >
                      <span
                        aria-hidden="true"
                        className="Icon-root Icon-md"
                      >
                        format_quote
                      </span>
                    </button>
                  </div>
                  <div
                    aria-hidden="true"
                    className="RTE-placeholder RTE-placeholder"
                  >
                    Post a comment
                  </div>
                  <div
                    aria-placeholder="Post a comment"
                    className="RTE-contentEditable RTE-content"
                    contentEditable={true}
                    dangerouslySetInnerHTML={
                      Object {
                        "__html": "",
                      }
                    }
                    disabled={false}
                    id="comments-postCommentForm-field"
                    onBlur={[Function]}
                    onChange={[Function]}
                    onCut={[Function]}
                    onFocus={[Function]}
                    onInput={[Function]}
                    onKeyDown={[Function]}
                    onPaste={[Function]}
                    onSelect={[Function]}
                  />
                </div>
              </div>
            </div>
            <div
              className="Flex-root Flex-flex Flex-justifySpaceBetween Flex-alignFlexStart Flex-directionRow"
            >
              <div
                className="PostCommentForm-poweredBy"
              >
                <span
                  className="Typography-root Typography-detail Typography-colorTextSecondary"
                >
                  Powered by 
                  <span
                    className="Typography-root Typography-heading4 Typography-colorTextPrimary"
                  >
                    ⁨The Coral Project⁩
                  </span>
                </span>
              </div>
              <button
                className="BaseButton-root Button-root Button-sizeRegular Button-colorPrimary Button-variantFilled Button-disabled"
                disabled={true}
                onBlur={[Function]}
                onFocus={[Function]}
                onMouseDown={[Function]}
                onMouseOut={[Function]}
                onMouseOver={[Function]}
                onTouchEnd={[Function]}
                type="submit"
              >
                Submit
              </button>
            </div>
          </div>
        </form>
      </div>
      <div
        aria-live="polite"
        className="HorizontalGutter-root HorizontalGutter-full"
        id="talk-comments-stream-log"
        role="log"
      >
        <div
          className="HorizontalGutter-root HorizontalGutter-full"
        >
          <div
            className="Indent-root"
          >
            <div
              className=""
            >
              <div
                className="Comment-root"
                role="article"
              >
                <div
                  className="Flex-root Comment-topBar Flex-flex Flex-justifySpaceBetween Flex-directionRow"
                  id="comment-comment-0"
                >
                  <div
                    className="Flex-root Flex-flex Flex-halfItemGutter Flex-alignBaseline Flex-directionColumn"
                  >
                    <span
                      className="Typography-root Typography-heading3 Typography-colorTextPrimary Username-root"
                    >
                      Markus
                    </span>
                    <div
                      className="Flex-root Flex-flex Flex-itemGutter Flex-alignBaseline Flex-directionRow"
                    >
                      <time
                        className="Timestamp-root RelativeTime-root"
                        dateTime="2018-07-06T18:24:00.000Z"
                        title="2018-07-06T18:24:00.000Z"
                      >
                        2018-07-06T18:24:00.000Z
                      </time>
                    </div>
                  </div>
                </div>
                <div
                  className="HorizontalGutter-root HorizontalGutter-full"
                >
                  <div
                    className="HTMLContent-root"
                    dangerouslySetInnerHTML={
                      Object {
                        "__html": "Joining Too",
                      }
                    }
                  />
                  <div
                    className="Flex-root Flex-flex Flex-halfItemGutter Flex-directionRow"
                  >
                    <button
                      className="BaseButton-root Button-root Button-sizeSmall Button-colorRegular Button-variantGhost Button-active"
                      id="comments-commentContainer-replyButton-comment-0"
                      onBlur={[Function]}
                      onClick={[Function]}
                      onFocus={[Function]}
                      onMouseDown={[Function]}
                      onMouseOut={[Function]}
                      onMouseOver={[Function]}
                      onTouchEnd={[Function]}
                      type="button"
                    >
                      <span>
                        Reply
                      </span>
                    </button>
                    <button
                      className="BaseButton-root Button-root Button-sizeSmall Button-colorRegular Button-variantGhost"
                      onBlur={[Function]}
                      onClick={[Function]}
                      onFocus={[Function]}
                      onMouseDown={[Function]}
                      onMouseOut={[Function]}
                      onMouseOver={[Function]}
                      onTouchEnd={[Function]}
                      type="button"
                    >
                      <span>
                        Respect
                      </span>
                    </button>
                  </div>
                </div>
              </div>
            </div>
          </div>
          <form
            autoComplete="off"
            id="comments-replyCommentForm-form-comment-0"
            onSubmit={[Function]}
          >
            <div
              className="HorizontalGutter-root HorizontalGutter-full"
            >
              <div>
                <label
                  className="AriaInfo-root"
                  htmlFor="comments-replyCommentForm-rte-comment-0"
                >
                  Write a reply
                </label>
                <div>
                  <div
                    className=""
                  >
<<<<<<< HEAD
                    <time
                      className="Timestamp-root RelativeTime-root"
                      dateTime="2018-07-06T18:24:00.000Z"
                      title="2018-07-06T18:24:00.000Z"
                    >
                      2018-07-06T18:24:00.000Z
                    </time>
=======
                    <div
                      className=" RTE-toolbarDisabled Toolbar-toolbar"
                    >
                      <button
                        className="Button-button"
                        disabled={false}
                        onClick={[Function]}
                        title="Bold"
                        type="button"
                      >
                        <span
                          aria-hidden="true"
                          className="Icon-root Icon-md"
                        >
                          format_bold
                        </span>
                      </button>
                      <button
                        className="Button-button"
                        disabled={false}
                        onClick={[Function]}
                        title="Italic"
                        type="button"
                      >
                        <span
                          aria-hidden="true"
                          className="Icon-root Icon-md"
                        >
                          format_italic
                        </span>
                      </button>
                      <button
                        className="Button-button"
                        disabled={false}
                        onClick={[Function]}
                        title="Blockquote"
                        type="button"
                      >
                        <span
                          aria-hidden="true"
                          className="Icon-root Icon-md"
                        >
                          format_quote
                        </span>
                      </button>
                    </div>
                    <div
                      aria-placeholder="Write a reply"
                      className="RTE-contentEditable RTE-content  RTE-contentEditableDisabled"
                      contentEditable={false}
                      dangerouslySetInnerHTML={
                        Object {
                          "__html": "<strong>Hello world!</strong>",
                        }
                      }
                      disabled={true}
                      id="comments-replyCommentForm-rte-comment-0"
                      onBlur={[Function]}
                      onChange={[Function]}
                      onCut={[Function]}
                      onFocus={[Function]}
                      onInput={[Function]}
                      onKeyDown={[Function]}
                      onPaste={[Function]}
                      onSelect={[Function]}
                    />
>>>>>>> 929dfb99
                  </div>
                </div>
              </div>
              <div
                className="Flex-root Flex-flex Flex-halfItemGutter Flex-justifyFlexEnd Flex-directionRow"
              >
                <button
                  className="BaseButton-root Button-root Button-sizeRegular Button-colorRegular Button-variantOutlined Button-disabled"
                  disabled={true}
                  onBlur={[Function]}
                  onClick={[Function]}
                  onFocus={[Function]}
                  onMouseDown={[Function]}
                  onMouseOut={[Function]}
                  onMouseOver={[Function]}
                  onTouchEnd={[Function]}
                  type="button"
                >
                  Cancel
                </button>
                <button
                  className="BaseButton-root Button-root Button-sizeRegular Button-colorPrimary Button-variantFilled Button-disabled"
                  disabled={true}
                  onBlur={[Function]}
                  onFocus={[Function]}
                  onMouseDown={[Function]}
                  onMouseOut={[Function]}
                  onMouseOver={[Function]}
                  onTouchEnd={[Function]}
                  type="submit"
                >
                  Submit
                </button>
                <button
                  className="BaseButton-root Button-root Button-sizeSmall Button-colorRegular Button-variantGhost"
                  onBlur={[Function]}
                  onClick={[Function]}
                  onFocus={[Function]}
                  onMouseDown={[Function]}
                  onMouseOut={[Function]}
                  onMouseOver={[Function]}
                  onTouchEnd={[Function]}
                  type="button"
                >
                  <span>
                    Respect
                  </span>
                </button>
              </div>
            </div>
          </form>
          <div
            className="HorizontalGutter-root HorizontalGutter-full"
            id="talk-comments-replyList-log--comment-0"
            role="log"
          >
            <div
              className="HorizontalGutter-root HorizontalGutter-full"
            >
              <div
                className="IndentedComment-blur Indent-root"
              >
                <div
                  className="Indent-level1"
                >
                  <div
                    className="Comment-root"
                    role="article"
                  >
                    <div
                      className="Flex-root Comment-topBar Flex-flex Flex-justifySpaceBetween Flex-directionRow"
                      id="comment-uuid-0"
                    >
                      <div
                        className="Flex-root Flex-flex Flex-halfItemGutter Flex-alignBaseline Flex-directionColumn"
                      >
                        <span
                          className="Typography-root Typography-heading3 Typography-colorTextPrimary Username-root"
                        >
                          Markus
                        </span>
                        <div
                          className="Flex-root Flex-flex Flex-itemGutter Flex-alignBaseline Flex-directionRow"
                        >
                          <time
                            className="Timestamp-root RelativeTime-root"
                            dateTime="2018-07-06T18:24:00.000Z"
                            title="2018-07-06T18:24:00.000Z"
                          >
                            2018-07-06T18:24:00.000Z
                          </time>
                        </div>
                      </div>
                      <div>
                        <button
                          className="BaseButton-root Button-root Button-sizeRegular Button-colorPrimary Button-variantUnderlined"
                          id="comments-commentContainer-editButton-uuid-0"
                          onBlur={[Function]}
                          onClick={[Function]}
                          onFocus={[Function]}
                          onMouseDown={[Function]}
                          onMouseOut={[Function]}
                          onMouseOver={[Function]}
                          onTouchEnd={[Function]}
                          type="button"
                        >
                          Edit
                        </button>
                      </div>
                    </div>
                    <div
                      className="HorizontalGutter-root HorizontalGutter-full"
                    >
                      <div
                        className="HTMLContent-root"
                        dangerouslySetInnerHTML={
                          Object {
                            "__html": "<strong>Hello world!</strong>",
                          }
                        }
                      />
                      <div
                        className="Flex-root Flex-flex Flex-halfItemGutter Flex-directionRow"
                      >
                        <button
                          className="BaseButton-root Button-root Button-sizeSmall Button-colorRegular Button-variantGhost"
                          id="comments-commentContainer-replyButton-uuid-0"
                          onBlur={[Function]}
                          onClick={[Function]}
                          onFocus={[Function]}
                          onMouseDown={[Function]}
                          onMouseOut={[Function]}
                          onMouseOver={[Function]}
                          onTouchEnd={[Function]}
                          type="button"
                        >
                          <span>
                            Reply
                          </span>
                        </button>
                      </div>
                    </div>
                  </div>
                </div>
              </div>
            </div>
          </div>
        </div>
        <div
          className="HorizontalGutter-root HorizontalGutter-full"
        >
          <div
            className="Indent-root"
          >
            <div
              className=""
            >
              <div
                className="Comment-root"
                role="article"
              >
                <div
                  className="Flex-root Comment-topBar Flex-flex Flex-justifySpaceBetween Flex-directionRow"
                  id="comment-comment-1"
                >
                  <div
                    className="Flex-root Flex-flex Flex-halfItemGutter Flex-alignBaseline Flex-directionColumn"
                  >
                    <span
                      className="Typography-root Typography-heading3 Typography-colorTextPrimary Username-root"
                    >
                      Lukas
                    </span>
                    <div
                      className="Flex-root Flex-flex Flex-itemGutter Flex-alignBaseline Flex-directionRow"
                    >
                      <time
                        className="Timestamp-root RelativeTime-root"
                        dateTime="2018-07-06T18:20:00.000Z"
                        title="2018-07-06T18:20:00.000Z"
                      >
                        2018-07-06T18:20:00.000Z
                      </time>
                    </div>
                  </div>
                </div>
                <div
                  className="HorizontalGutter-root HorizontalGutter-full"
                >
                  <div
                    className="HTMLContent-root"
                    dangerouslySetInnerHTML={
                      Object {
                        "__html": "What's up?",
                      }
                    }
                  />
                  <div
                    className="Flex-root Flex-flex Flex-halfItemGutter Flex-directionRow"
                  >
                    <button
                      className="BaseButton-root Button-root Button-sizeSmall Button-colorRegular Button-variantGhost"
                      id="comments-commentContainer-replyButton-comment-1"
                      onBlur={[Function]}
                      onClick={[Function]}
                      onFocus={[Function]}
                      onMouseDown={[Function]}
                      onMouseOut={[Function]}
                      onMouseOver={[Function]}
                      onTouchEnd={[Function]}
                      type="button"
                    >
                      <span>
                        Reply
                      </span>
                    </button>
                  </div>
                </div>
              </div>
            </div>
          </div>
        </div>
      </div>
    </div>
  </section>
</div>
`;

exports[`post a reply: server response 1`] = `
<div
  className="HorizontalGutter-root App-root HorizontalGutter-full"
>
  <ul
    className="TabBar-root TabBar-primary"
    role="tablist"
  >
    <li
      className="Tab-root"
      id="tab-COMMENTS"
      role="presentation"
    >
      <button
        aria-controls="tabPane-COMMENTS"
        aria-selected={true}
        className="BaseButton-root Tab-button Tab-primary Tab-active"
        onBlur={[Function]}
        onClick={[Function]}
        onFocus={[Function]}
        onMouseDown={[Function]}
        onMouseOut={[Function]}
        onMouseOver={[Function]}
        onTouchEnd={[Function]}
        role="tab"
        type="button"
      >
        Comments
      </button>
    </li>
    <li
      className="Tab-root"
      id="tab-PROFILE"
      role="presentation"
    >
      <button
        aria-controls="tabPane-PROFILE"
        aria-selected={false}
        className="BaseButton-root Tab-button Tab-primary"
        onBlur={[Function]}
        onClick={[Function]}
        onFocus={[Function]}
        onMouseDown={[Function]}
        onMouseOut={[Function]}
        onMouseOver={[Function]}
        onTouchEnd={[Function]}
        role="tab"
        type="button"
      >
        My Profile
      </button>
    </li>
  </ul>
  <section
    aria-labelledby="tab-COMMENTS"
    className="App-tabContent"
    id="tabPane-COMMENTS"
    role="tabpanel"
  >
    <div
      className="HorizontalGutter-root Stream-root HorizontalGutter-double"
    >
      <div
        className="HorizontalGutter-root HorizontalGutter-half"
      >
        <div
          className="Flex-root"
        >
          <div
            className="Flex-flex Flex-halfItemGutter Flex-wrap"
          >
            <div
              className="Typography-root Typography-bodyCopy Typography-colorTextPrimary"
            >
              Signed in as 
              <span
                className="Typography-root Typography-bodyCopyBold Typography-colorTextPrimary"
              >
                Markus
              </span>
              .
            </div>
            <div
              className="Flex-root Typography-root Typography-bodyCopy Typography-colorTextPrimary Flex-flex"
            >
              <span>
                Not you? 
              </span>
              <button
                className="BaseButton-root Button-root Button-sizeSmall Button-colorPrimary Button-variantUnderlined"
                onBlur={[Function]}
                onClick={[Function]}
                onFocus={[Function]}
                onMouseDown={[Function]}
                onMouseOut={[Function]}
                onMouseOver={[Function]}
                onTouchEnd={[Function]}
                type="button"
              >
                Sign Out
              </button>
            </div>
          </div>
        </div>
        <form
          autoComplete="off"
          className="PostCommentForm-root"
          id="comments-postCommentForm-form"
          onSubmit={[Function]}
        >
          <div
            className="HorizontalGutter-root HorizontalGutter-full"
          >
            <div>
              <label
                className="AriaInfo-root"
                htmlFor="comments-postCommentForm-field"
              >
                Post a comment
              </label>
              <div>
                <div
                  className=""
                >
                  <div
                    className="Toolbar-toolbar"
                  >
                    <button
                      className="Button-button"
                      disabled={false}
                      onClick={[Function]}
                      title="Bold"
                      type="button"
                    >
                      <span
                        aria-hidden="true"
                        className="Icon-root Icon-md"
                      >
                        format_bold
                      </span>
                    </button>
                    <button
                      className="Button-button"
                      disabled={false}
                      onClick={[Function]}
                      title="Italic"
                      type="button"
                    >
                      <span
                        aria-hidden="true"
                        className="Icon-root Icon-md"
                      >
                        format_italic
                      </span>
                    </button>
                    <button
                      className="Button-button"
                      disabled={false}
                      onClick={[Function]}
                      title="Blockquote"
                      type="button"
                    >
                      <span
                        aria-hidden="true"
                        className="Icon-root Icon-md"
                      >
                        format_quote
                      </span>
                    </button>
                  </div>
                  <div
                    aria-hidden="true"
                    className="RTE-placeholder RTE-placeholder"
                  >
                    Post a comment
                  </div>
                  <div
                    aria-placeholder="Post a comment"
                    className="RTE-contentEditable RTE-content"
                    contentEditable={true}
                    dangerouslySetInnerHTML={
                      Object {
                        "__html": "",
                      }
                    }
                    disabled={false}
                    id="comments-postCommentForm-field"
                    onBlur={[Function]}
                    onChange={[Function]}
                    onCut={[Function]}
                    onFocus={[Function]}
                    onInput={[Function]}
                    onKeyDown={[Function]}
                    onPaste={[Function]}
                    onSelect={[Function]}
                  />
                </div>
              </div>
            </div>
            <div
              className="Flex-root Flex-flex Flex-justifySpaceBetween Flex-alignFlexStart Flex-directionRow"
            >
              <div
                className="PostCommentForm-poweredBy"
              >
                <span
                  className="Typography-root Typography-detail Typography-colorTextSecondary"
                >
                  Powered by 
                  <span
                    className="Typography-root Typography-heading4 Typography-colorTextPrimary"
                  >
                    ⁨The Coral Project⁩
                  </span>
<<<<<<< HEAD
                </button>
                <button
                  className="BaseButton-root Button-root Button-sizeSmall Button-colorRegular Button-variantGhost"
                  onBlur={[Function]}
                  onClick={[Function]}
                  onFocus={[Function]}
                  onMouseDown={[Function]}
                  onMouseOut={[Function]}
                  onMouseOver={[Function]}
                  onTouchEnd={[Function]}
                  type="button"
                >
                  <span>
                    Respect
                  </span>
                </button>
=======
                </span>
>>>>>>> 929dfb99
              </div>
              <button
                className="BaseButton-root Button-root Button-sizeRegular Button-colorPrimary Button-variantFilled Button-disabled"
                disabled={true}
                onBlur={[Function]}
                onFocus={[Function]}
                onMouseDown={[Function]}
                onMouseOut={[Function]}
                onMouseOver={[Function]}
                onTouchEnd={[Function]}
                type="submit"
              >
                Submit
              </button>
            </div>
          </div>
        </form>
      </div>
      <div
        aria-live="polite"
        className="HorizontalGutter-root HorizontalGutter-full"
        id="talk-comments-stream-log"
        role="log"
      >
        <div
          className="HorizontalGutter-root HorizontalGutter-full"
        >
          <div
            className="Indent-root"
          >
            <div
              className=""
            >
              <div
                className="Comment-root"
                role="article"
              >
                <div
                  className="Flex-root Comment-topBar Flex-flex Flex-justifySpaceBetween Flex-directionRow"
                  id="comment-comment-0"
                >
                  <div
                    className="Flex-root Flex-flex Flex-halfItemGutter Flex-alignBaseline Flex-directionColumn"
                  >
                    <span
                      className="Typography-root Typography-heading3 Typography-colorTextPrimary Username-root"
                    >
                      Markus
                    </span>
                    <div
                      className="Flex-root Flex-flex Flex-itemGutter Flex-alignBaseline Flex-directionRow"
                    >
                      <time
                        className="Timestamp-root RelativeTime-root"
                        dateTime="2018-07-06T18:24:00.000Z"
                        title="2018-07-06T18:24:00.000Z"
                      >
                        2018-07-06T18:24:00.000Z
                      </time>
                    </div>
                  </div>
                </div>
                <div
                  className="HorizontalGutter-root HorizontalGutter-full"
                >
                  <div
                    className="HTMLContent-root"
                    dangerouslySetInnerHTML={
                      Object {
                        "__html": "Joining Too",
                      }
                    }
                  />
                  <div
                    className="Flex-root Flex-flex Flex-halfItemGutter Flex-directionRow"
                  >
                    <button
                      className="BaseButton-root Button-root Button-sizeSmall Button-colorRegular Button-variantGhost"
                      id="comments-commentContainer-replyButton-comment-0"
                      onBlur={[Function]}
                      onClick={[Function]}
                      onFocus={[Function]}
                      onMouseDown={[Function]}
                      onMouseOut={[Function]}
                      onMouseOver={[Function]}
                      onTouchEnd={[Function]}
                      type="button"
                    >
                      <span>
                        Reply
                      </span>
                    </button>
                    <button
                      className="BaseButton-root Button-root Button-sizeSmall Button-colorRegular Button-variantGhost"
                      onBlur={[Function]}
                      onClick={[Function]}
                      onFocus={[Function]}
                      onMouseDown={[Function]}
                      onMouseOut={[Function]}
                      onMouseOver={[Function]}
                      onTouchEnd={[Function]}
                      type="button"
                    >
                      <span>
                        Respect
                      </span>
                    </button>
                  </div>
                </div>
              </div>
            </div>
          </div>
          <div
            className="HorizontalGutter-root HorizontalGutter-full"
            id="talk-comments-replyList-log--comment-0"
            role="log"
          >
            <div
              className="HorizontalGutter-root HorizontalGutter-full"
            >
              <div
                className="Indent-root"
              >
                <div
                  className="Indent-level1"
                >
                  <div
                    className="Comment-root"
                    role="article"
                  >
<<<<<<< HEAD
                    Lukas
                  </span>
                  <div
                    className="Flex-root Flex-flex Flex-itemGutter Flex-alignBaseline Flex-directionRow"
                  >
                    <time
                      className="Timestamp-root RelativeTime-root"
                      dateTime="2018-07-06T18:24:00.000Z"
                      title="2018-07-06T18:24:00.000Z"
                    >
                      2018-07-06T18:24:00.000Z
                    </time>
=======
                    <div
                      className="Flex-root Comment-topBar Flex-flex Flex-justifySpaceBetween Flex-directionRow"
                      id="comment-comment-x"
                    >
                      <div
                        className="Flex-root Flex-flex Flex-halfItemGutter Flex-alignBaseline Flex-directionColumn"
                      >
                        <span
                          className="Typography-root Typography-heading3 Typography-colorTextPrimary Username-root"
                        >
                          Markus
                        </span>
                        <div
                          className="Flex-root Flex-flex Flex-itemGutter Flex-alignBaseline Flex-directionRow"
                        >
                          <time
                            className="Timestamp-root RelativeTime-root"
                            dateTime="2018-07-06T18:24:00.000Z"
                            title="2018-07-06T18:24:00.000Z"
                          >
                            2018-07-06T18:24:00.000Z
                          </time>
                        </div>
                      </div>
                    </div>
                    <div
                      className="HorizontalGutter-root HorizontalGutter-full"
                    >
                      <div
                        className="HTMLContent-root"
                        dangerouslySetInnerHTML={
                          Object {
                            "__html": "<strong>Hello world! (from server)</strong>",
                          }
                        }
                      />
                      <div
                        className="Flex-root Flex-flex Flex-halfItemGutter Flex-directionRow"
                      >
                        <button
                          className="BaseButton-root Button-root Button-sizeSmall Button-colorRegular Button-variantGhost"
                          id="comments-commentContainer-replyButton-comment-x"
                          onBlur={[Function]}
                          onClick={[Function]}
                          onFocus={[Function]}
                          onMouseDown={[Function]}
                          onMouseOut={[Function]}
                          onMouseOver={[Function]}
                          onTouchEnd={[Function]}
                          type="button"
                        >
                          <span>
                            Reply
                          </span>
                        </button>
                      </div>
                    </div>
>>>>>>> 929dfb99
                  </div>
                </div>
              </div>
            </div>
          </div>
        </div>
        <div
          className="HorizontalGutter-root HorizontalGutter-full"
        >
          <div
            className="Indent-root"
          >
            <div
              className=""
            >
              <div
                className="Comment-root"
                role="article"
              >
                <div
                  className="Flex-root Comment-topBar Flex-flex Flex-justifySpaceBetween Flex-directionRow"
                  id="comment-comment-1"
                >
<<<<<<< HEAD
                  <span>
                    Reply
                  </span>
                </button>
                <button
                  className="BaseButton-root Button-root Button-sizeSmall Button-colorRegular Button-variantGhost"
                  onBlur={[Function]}
                  onClick={[Function]}
                  onFocus={[Function]}
                  onMouseDown={[Function]}
                  onMouseOut={[Function]}
                  onMouseOver={[Function]}
                  onTouchEnd={[Function]}
                  type="button"
                >
                  <span>
                    Respect
                  </span>
                </button>
=======
                  <div
                    className="Flex-root Flex-flex Flex-halfItemGutter Flex-alignBaseline Flex-directionColumn"
                  >
                    <span
                      className="Typography-root Typography-heading3 Typography-colorTextPrimary Username-root"
                    >
                      Lukas
                    </span>
                    <div
                      className="Flex-root Flex-flex Flex-itemGutter Flex-alignBaseline Flex-directionRow"
                    >
                      <time
                        className="Timestamp-root RelativeTime-root"
                        dateTime="2018-07-06T18:20:00.000Z"
                        title="2018-07-06T18:20:00.000Z"
                      >
                        2018-07-06T18:20:00.000Z
                      </time>
                    </div>
                  </div>
                </div>
                <div
                  className="HorizontalGutter-root HorizontalGutter-full"
                >
                  <div
                    className="HTMLContent-root"
                    dangerouslySetInnerHTML={
                      Object {
                        "__html": "What's up?",
                      }
                    }
                  />
                  <div
                    className="Flex-root Flex-flex Flex-halfItemGutter Flex-directionRow"
                  >
                    <button
                      className="BaseButton-root Button-root Button-sizeSmall Button-colorRegular Button-variantGhost"
                      id="comments-commentContainer-replyButton-comment-1"
                      onBlur={[Function]}
                      onClick={[Function]}
                      onFocus={[Function]}
                      onMouseDown={[Function]}
                      onMouseOut={[Function]}
                      onMouseOver={[Function]}
                      onTouchEnd={[Function]}
                      type="button"
                    >
                      <span>
                        Reply
                      </span>
                    </button>
                  </div>
                </div>
>>>>>>> 929dfb99
              </div>
            </div>
          </div>
        </div>
      </div>
    </div>
  </section>
</div>
`;

exports[`renders comment stream 1`] = `
<div
  className="HorizontalGutter-root App-root HorizontalGutter-full"
>
  <ul
    className="TabBar-root TabBar-primary"
    role="tablist"
  >
    <li
      className="Tab-root"
      id="tab-COMMENTS"
      role="presentation"
    >
      <button
        aria-controls="tabPane-COMMENTS"
        aria-selected={true}
        className="BaseButton-root Tab-button Tab-primary Tab-active"
        onBlur={[Function]}
        onClick={[Function]}
        onFocus={[Function]}
        onMouseDown={[Function]}
        onMouseOut={[Function]}
        onMouseOver={[Function]}
        onTouchEnd={[Function]}
        role="tab"
        type="button"
      >
        Comments
      </button>
    </li>
    <li
      className="Tab-root"
      id="tab-PROFILE"
      role="presentation"
    >
      <button
        aria-controls="tabPane-PROFILE"
        aria-selected={false}
        className="BaseButton-root Tab-button Tab-primary"
        onBlur={[Function]}
        onClick={[Function]}
        onFocus={[Function]}
        onMouseDown={[Function]}
        onMouseOut={[Function]}
        onMouseOver={[Function]}
        onTouchEnd={[Function]}
        role="tab"
        type="button"
      >
        My Profile
      </button>
    </li>
  </ul>
  <section
    aria-labelledby="tab-COMMENTS"
    className="App-tabContent"
    id="tabPane-COMMENTS"
    role="tabpanel"
  >
    <div
      className="HorizontalGutter-root Stream-root HorizontalGutter-double"
    >
      <div
        className="HorizontalGutter-root HorizontalGutter-half"
      >
        <div
          className="Flex-root"
        >
          <div
            className="Flex-flex Flex-halfItemGutter Flex-wrap"
          >
            <div
              className="Typography-root Typography-bodyCopy Typography-colorTextPrimary"
            >
              Signed in as 
              <span
                className="Typography-root Typography-bodyCopyBold Typography-colorTextPrimary"
              >
                Markus
              </span>
              .
            </div>
            <div
              className="Flex-root Typography-root Typography-bodyCopy Typography-colorTextPrimary Flex-flex"
            >
              <span>
                Not you? 
              </span>
              <button
                className="BaseButton-root Button-root Button-sizeSmall Button-colorPrimary Button-variantUnderlined"
                onBlur={[Function]}
                onClick={[Function]}
                onFocus={[Function]}
                onMouseDown={[Function]}
                onMouseOut={[Function]}
                onMouseOver={[Function]}
                onTouchEnd={[Function]}
                type="button"
              >
                Sign Out
              </button>
            </div>
          </div>
        </div>
        <form
          autoComplete="off"
          className="PostCommentForm-root"
          id="comments-postCommentForm-form"
          onSubmit={[Function]}
        >
          <div
            className="HorizontalGutter-root HorizontalGutter-full"
          >
            <div>
              <label
                className="AriaInfo-root"
                htmlFor="comments-postCommentForm-field"
              >
                Post a comment
              </label>
              <div>
                <div
                  className=""
                >
                  <div
                    className="Toolbar-toolbar"
                  >
                    <button
                      className="Button-button"
                      disabled={false}
                      onClick={[Function]}
                      title="Bold"
                      type="button"
                    >
                      <span
                        aria-hidden="true"
                        className="Icon-root Icon-md"
                      >
                        format_bold
                      </span>
                    </button>
                    <button
                      className="Button-button"
                      disabled={false}
                      onClick={[Function]}
                      title="Italic"
                      type="button"
                    >
                      <span
                        aria-hidden="true"
                        className="Icon-root Icon-md"
                      >
                        format_italic
                      </span>
                    </button>
                    <button
                      className="Button-button"
                      disabled={false}
                      onClick={[Function]}
                      title="Blockquote"
                      type="button"
                    >
                      <span
                        aria-hidden="true"
                        className="Icon-root Icon-md"
                      >
                        format_quote
                      </span>
                    </button>
                  </div>
                  <div
                    aria-hidden="true"
                    className="RTE-placeholder RTE-placeholder"
                  >
                    Post a comment
                  </div>
                  <div
                    aria-placeholder="Post a comment"
                    className="RTE-contentEditable RTE-content"
                    contentEditable={true}
                    dangerouslySetInnerHTML={
                      Object {
                        "__html": "",
                      }
                    }
                    disabled={false}
                    id="comments-postCommentForm-field"
                    onBlur={[Function]}
                    onChange={[Function]}
                    onCut={[Function]}
                    onFocus={[Function]}
                    onInput={[Function]}
                    onKeyDown={[Function]}
                    onPaste={[Function]}
                    onSelect={[Function]}
                  />
                </div>
              </div>
            </div>
            <div
              className="Flex-root Flex-flex Flex-justifySpaceBetween Flex-alignFlexStart Flex-directionRow"
            >
              <div
                className="PostCommentForm-poweredBy"
              >
                <span
                  className="Typography-root Typography-detail Typography-colorTextSecondary"
                >
                  Powered by 
                  <span
                    className="Typography-root Typography-heading4 Typography-colorTextPrimary"
                  >
                    ⁨The Coral Project⁩
                  </span>
                </span>
              </div>
              <button
                className="BaseButton-root Button-root Button-sizeRegular Button-colorPrimary Button-variantFilled Button-disabled"
                disabled={true}
                onBlur={[Function]}
                onFocus={[Function]}
                onMouseDown={[Function]}
                onMouseOut={[Function]}
                onMouseOver={[Function]}
                onTouchEnd={[Function]}
                type="submit"
              >
                Submit
              </button>
            </div>
          </div>
        </form>
      </div>
      <div
        aria-live="polite"
        className="HorizontalGutter-root HorizontalGutter-full"
        id="talk-comments-stream-log"
        role="log"
      >
        <div
          className="HorizontalGutter-root HorizontalGutter-full"
        >
          <div
            className="Indent-root"
          >
            <div
              className=""
            >
              <div
                className="Comment-root"
                role="article"
              >
                <div
                  className="Flex-root Comment-topBar Flex-flex Flex-justifySpaceBetween Flex-directionRow"
                  id="comment-comment-0"
                >
                  <div
                    className="Flex-root Flex-flex Flex-halfItemGutter Flex-alignBaseline Flex-directionColumn"
                  >
                    <span
                      className="Typography-root Typography-heading3 Typography-colorTextPrimary Username-root"
                    >
                      Markus
                    </span>
                    <div
                      className="Flex-root Flex-flex Flex-itemGutter Flex-alignBaseline Flex-directionRow"
                    >
                      <time
                        className="Timestamp-root RelativeTime-root"
                        dateTime="2018-07-06T18:24:00.000Z"
                        title="2018-07-06T18:24:00.000Z"
                      >
                        2018-07-06T18:24:00.000Z
                      </time>
                    </div>
                  </div>
                </div>
                <div
                  className="HorizontalGutter-root HorizontalGutter-full"
                >
<<<<<<< HEAD
                  <span>
                    Reply
                  </span>
                </button>
                <button
                  className="BaseButton-root Button-root Button-sizeSmall Button-colorRegular Button-variantGhost"
                  onBlur={[Function]}
                  onClick={[Function]}
                  onFocus={[Function]}
                  onMouseDown={[Function]}
                  onMouseOut={[Function]}
                  onMouseOver={[Function]}
                  onTouchEnd={[Function]}
                  type="button"
                >
                  <span>
                    Respect
                  </span>
                </button>
=======
                  <div
                    className="HTMLContent-root"
                    dangerouslySetInnerHTML={
                      Object {
                        "__html": "Joining Too",
                      }
                    }
                  />
                  <div
                    className="Flex-root Flex-flex Flex-halfItemGutter Flex-directionRow"
                  >
                    <button
                      className="BaseButton-root Button-root Button-sizeSmall Button-colorRegular Button-variantGhost"
                      id="comments-commentContainer-replyButton-comment-0"
                      onBlur={[Function]}
                      onClick={[Function]}
                      onFocus={[Function]}
                      onMouseDown={[Function]}
                      onMouseOut={[Function]}
                      onMouseOver={[Function]}
                      onTouchEnd={[Function]}
                      type="button"
                    >
                      <span>
                        Reply
                      </span>
                    </button>
                  </div>
                </div>
>>>>>>> 929dfb99
              </div>
            </div>
          </div>
        </div>
        <div
          className="HorizontalGutter-root HorizontalGutter-full"
        >
          <div
            className="Indent-root"
          >
            <div
              className=""
            >
              <div
                className="Comment-root"
                role="article"
              >
                <div
                  className="Flex-root Comment-topBar Flex-flex Flex-justifySpaceBetween Flex-directionRow"
                  id="comment-comment-1"
                >
                  <div
                    className="Flex-root Flex-flex Flex-halfItemGutter Flex-alignBaseline Flex-directionColumn"
                  >
<<<<<<< HEAD
                    <time
                      className="Timestamp-root RelativeTime-root"
                      dateTime="2018-07-06T18:24:00.000Z"
                      title="2018-07-06T18:24:00.000Z"
                    >
                      2018-07-06T18:24:00.000Z
                    </time>
=======
                    <span
                      className="Typography-root Typography-heading3 Typography-colorTextPrimary Username-root"
                    >
                      Lukas
                    </span>
                    <div
                      className="Flex-root Flex-flex Flex-itemGutter Flex-alignBaseline Flex-directionRow"
                    >
                      <time
                        className="Timestamp-root RelativeTime-root"
                        dateTime="2018-07-06T18:20:00.000Z"
                        title="2018-07-06T18:20:00.000Z"
                      >
                        2018-07-06T18:20:00.000Z
                      </time>
                    </div>
>>>>>>> 929dfb99
                  </div>
                </div>
                <div
                  className="HorizontalGutter-root HorizontalGutter-full"
                >
<<<<<<< HEAD
                  <span>
                    Reply
                  </span>
                </button>
                <button
                  className="BaseButton-root Button-root Button-sizeSmall Button-colorRegular Button-variantGhost"
                  onBlur={[Function]}
                  onClick={[Function]}
                  onFocus={[Function]}
                  onMouseDown={[Function]}
                  onMouseOut={[Function]}
                  onMouseOver={[Function]}
                  onTouchEnd={[Function]}
                  type="button"
                >
                  <span>
                    Respect
                  </span>
                </button>
=======
                  <div
                    className="HTMLContent-root"
                    dangerouslySetInnerHTML={
                      Object {
                        "__html": "What's up?",
                      }
                    }
                  />
                  <div
                    className="Flex-root Flex-flex Flex-halfItemGutter Flex-directionRow"
                  >
                    <button
                      className="BaseButton-root Button-root Button-sizeSmall Button-colorRegular Button-variantGhost"
                      id="comments-commentContainer-replyButton-comment-1"
                      onBlur={[Function]}
                      onClick={[Function]}
                      onFocus={[Function]}
                      onMouseDown={[Function]}
                      onMouseOut={[Function]}
                      onMouseOver={[Function]}
                      onTouchEnd={[Function]}
                      type="button"
                    >
                      <span>
                        Reply
                      </span>
                    </button>
                  </div>
                </div>
>>>>>>> 929dfb99
              </div>
            </div>
          </div>
        </div>
      </div>
    </div>
  </section>
</div>
`;<|MERGE_RESOLUTION|>--- conflicted
+++ resolved
@@ -99,43 +99,8 @@
                 onTouchEnd={[Function]}
                 type="button"
               >
-<<<<<<< HEAD
-                <button
-                  className="BaseButton-root Button-root Button-sizeSmall Button-colorRegular Button-variantGhost Button-active"
-                  id="comments-commentContainer-replyButton-comment-0"
-                  onBlur={[Function]}
-                  onClick={[Function]}
-                  onFocus={[Function]}
-                  onMouseDown={[Function]}
-                  onMouseOut={[Function]}
-                  onMouseOver={[Function]}
-                  onTouchEnd={[Function]}
-                  type="button"
-                >
-                  <span>
-                    Reply
-                  </span>
-                </button>
-                <button
-                  className="BaseButton-root Button-root Button-sizeSmall Button-colorRegular Button-variantGhost"
-                  onBlur={[Function]}
-                  onClick={[Function]}
-                  onFocus={[Function]}
-                  onMouseDown={[Function]}
-                  onMouseOut={[Function]}
-                  onMouseOver={[Function]}
-                  onTouchEnd={[Function]}
-                  type="button"
-                >
-                  <span>
-                    Respect
-                  </span>
-                </button>
-              </div>
-=======
                 Sign Out
               </button>
->>>>>>> 929dfb99
             </div>
           </div>
         </div>
@@ -326,15 +291,6 @@
                   <div
                     className="Flex-root Flex-flex Flex-halfItemGutter Flex-directionRow"
                   >
-<<<<<<< HEAD
-                    <time
-                      className="Timestamp-root RelativeTime-root"
-                      dateTime="2018-07-06T18:24:00.000Z"
-                      title="2018-07-06T18:24:00.000Z"
-                    >
-                      2018-07-06T18:24:00.000Z
-                    </time>
-=======
                     <button
                       className="BaseButton-root Button-root Button-sizeSmall Button-colorRegular Button-variantGhost Button-active"
                       id="comments-commentContainer-replyButton-comment-0"
@@ -349,6 +305,21 @@
                     >
                       <span>
                         Reply
+                      </span>
+                    </button>
+                    <button
+                      className="BaseButton-root Button-root Button-sizeSmall Button-colorRegular Button-variantGhost"
+                      onBlur={[Function]}
+                      onClick={[Function]}
+                      onFocus={[Function]}
+                      onMouseDown={[Function]}
+                      onMouseOut={[Function]}
+                      onMouseOver={[Function]}
+                      onTouchEnd={[Function]}
+                      type="button"
+                    >
+                      <span>
+                        Respect
                       </span>
                     </button>
                   </div>
@@ -447,7 +418,6 @@
                       onPaste={[Function]}
                       onSelect={[Function]}
                     />
->>>>>>> 929dfb99
                   </div>
                 </div>
               </div>
@@ -481,21 +451,6 @@
                 >
                   Submit
                 </button>
-                <button
-                  className="BaseButton-root Button-root Button-sizeSmall Button-colorRegular Button-variantGhost"
-                  onBlur={[Function]}
-                  onClick={[Function]}
-                  onFocus={[Function]}
-                  onMouseDown={[Function]}
-                  onMouseOut={[Function]}
-                  onMouseOver={[Function]}
-                  onTouchEnd={[Function]}
-                  type="button"
-                >
-                  <span>
-                    Respect
-                  </span>
-                </button>
               </div>
             </div>
           </form>
@@ -530,10 +485,10 @@
                     >
                       <time
                         className="Timestamp-root RelativeTime-root"
-                        dateTime="2018-07-06T18:20:00.000Z"
-                        title="2018-07-06T18:20:00.000Z"
-                      >
-                        2018-07-06T18:20:00.000Z
+                        dateTime="2018-07-06T18:24:00.000Z"
+                        title="2018-07-06T18:24:00.000Z"
+                      >
+                        2018-07-06T18:24:00.000Z
                       </time>
                     </div>
                   </div>
@@ -566,6 +521,21 @@
                     >
                       <span>
                         Reply
+                      </span>
+                    </button>
+                    <button
+                      className="BaseButton-root Button-root Button-sizeSmall Button-colorRegular Button-variantGhost"
+                      onBlur={[Function]}
+                      onClick={[Function]}
+                      onFocus={[Function]}
+                      onMouseDown={[Function]}
+                      onMouseOut={[Function]}
+                      onMouseOver={[Function]}
+                      onTouchEnd={[Function]}
+                      type="button"
+                    >
+                      <span>
+                        Respect
                       </span>
                     </button>
                   </div>
@@ -679,43 +649,8 @@
                 onTouchEnd={[Function]}
                 type="button"
               >
-<<<<<<< HEAD
-                <button
-                  className="BaseButton-root Button-root Button-sizeSmall Button-colorRegular Button-variantGhost Button-active"
-                  id="comments-commentContainer-replyButton-comment-0"
-                  onBlur={[Function]}
-                  onClick={[Function]}
-                  onFocus={[Function]}
-                  onMouseDown={[Function]}
-                  onMouseOut={[Function]}
-                  onMouseOver={[Function]}
-                  onTouchEnd={[Function]}
-                  type="button"
-                >
-                  <span>
-                    Reply
-                  </span>
-                </button>
-                <button
-                  className="BaseButton-root Button-root Button-sizeSmall Button-colorRegular Button-variantGhost"
-                  onBlur={[Function]}
-                  onClick={[Function]}
-                  onFocus={[Function]}
-                  onMouseDown={[Function]}
-                  onMouseOut={[Function]}
-                  onMouseOver={[Function]}
-                  onTouchEnd={[Function]}
-                  type="button"
-                >
-                  <span>
-                    Respect
-                  </span>
-                </button>
-              </div>
-=======
                 Sign Out
               </button>
->>>>>>> 929dfb99
             </div>
           </div>
         </div>
@@ -961,15 +896,6 @@
                   <div
                     className=""
                   >
-<<<<<<< HEAD
-                    <time
-                      className="Timestamp-root RelativeTime-root"
-                      dateTime="2018-07-06T18:24:00.000Z"
-                      title="2018-07-06T18:24:00.000Z"
-                    >
-                      2018-07-06T18:24:00.000Z
-                    </time>
-=======
                     <div
                       className=" RTE-toolbarDisabled Toolbar-toolbar"
                     >
@@ -1036,7 +962,6 @@
                       onPaste={[Function]}
                       onSelect={[Function]}
                     />
->>>>>>> 929dfb99
                   </div>
                 </div>
               </div>
@@ -1069,21 +994,6 @@
                   type="submit"
                 >
                   Submit
-                </button>
-                <button
-                  className="BaseButton-root Button-root Button-sizeSmall Button-colorRegular Button-variantGhost"
-                  onBlur={[Function]}
-                  onClick={[Function]}
-                  onFocus={[Function]}
-                  onMouseDown={[Function]}
-                  onMouseOut={[Function]}
-                  onMouseOver={[Function]}
-                  onTouchEnd={[Function]}
-                  type="button"
-                >
-                  <span>
-                    Respect
-                  </span>
                 </button>
               </div>
             </div>
@@ -1177,6 +1087,21 @@
                             Reply
                           </span>
                         </button>
+                        <button
+                          className="BaseButton-root Button-root Button-sizeSmall Button-colorRegular Button-variantGhost"
+                          onBlur={[Function]}
+                          onClick={[Function]}
+                          onFocus={[Function]}
+                          onMouseDown={[Function]}
+                          onMouseOut={[Function]}
+                          onMouseOver={[Function]}
+                          onTouchEnd={[Function]}
+                          type="button"
+                        >
+                          <span>
+                            Respect
+                          </span>
+                        </button>
                       </div>
                     </div>
                   </div>
@@ -1215,10 +1140,10 @@
                     >
                       <time
                         className="Timestamp-root RelativeTime-root"
-                        dateTime="2018-07-06T18:20:00.000Z"
-                        title="2018-07-06T18:20:00.000Z"
-                      >
-                        2018-07-06T18:20:00.000Z
+                        dateTime="2018-07-06T18:24:00.000Z"
+                        title="2018-07-06T18:24:00.000Z"
+                      >
+                        2018-07-06T18:24:00.000Z
                       </time>
                     </div>
                   </div>
@@ -1251,6 +1176,21 @@
                     >
                       <span>
                         Reply
+                      </span>
+                    </button>
+                    <button
+                      className="BaseButton-root Button-root Button-sizeSmall Button-colorRegular Button-variantGhost"
+                      onBlur={[Function]}
+                      onClick={[Function]}
+                      onFocus={[Function]}
+                      onMouseDown={[Function]}
+                      onMouseOut={[Function]}
+                      onMouseOver={[Function]}
+                      onTouchEnd={[Function]}
+                      type="button"
+                    >
+                      <span>
+                        Respect
                       </span>
                     </button>
                   </div>
@@ -1479,26 +1419,7 @@
                   >
                     ⁨The Coral Project⁩
                   </span>
-<<<<<<< HEAD
-                </button>
-                <button
-                  className="BaseButton-root Button-root Button-sizeSmall Button-colorRegular Button-variantGhost"
-                  onBlur={[Function]}
-                  onClick={[Function]}
-                  onFocus={[Function]}
-                  onMouseDown={[Function]}
-                  onMouseOut={[Function]}
-                  onMouseOver={[Function]}
-                  onTouchEnd={[Function]}
-                  type="button"
-                >
-                  <span>
-                    Respect
-                  </span>
-                </button>
-=======
                 </span>
->>>>>>> 929dfb99
               </div>
               <button
                 className="BaseButton-root Button-root Button-sizeRegular Button-colorPrimary Button-variantFilled Button-disabled"
@@ -1629,20 +1550,6 @@
                     className="Comment-root"
                     role="article"
                   >
-<<<<<<< HEAD
-                    Lukas
-                  </span>
-                  <div
-                    className="Flex-root Flex-flex Flex-itemGutter Flex-alignBaseline Flex-directionRow"
-                  >
-                    <time
-                      className="Timestamp-root RelativeTime-root"
-                      dateTime="2018-07-06T18:24:00.000Z"
-                      title="2018-07-06T18:24:00.000Z"
-                    >
-                      2018-07-06T18:24:00.000Z
-                    </time>
-=======
                     <div
                       className="Flex-root Comment-topBar Flex-flex Flex-justifySpaceBetween Flex-directionRow"
                       id="comment-comment-x"
@@ -1698,9 +1605,23 @@
                             Reply
                           </span>
                         </button>
+                        <button
+                          className="BaseButton-root Button-root Button-sizeSmall Button-colorRegular Button-variantGhost"
+                          onBlur={[Function]}
+                          onClick={[Function]}
+                          onFocus={[Function]}
+                          onMouseDown={[Function]}
+                          onMouseOut={[Function]}
+                          onMouseOver={[Function]}
+                          onTouchEnd={[Function]}
+                          type="button"
+                        >
+                          <span>
+                            Respect
+                          </span>
+                        </button>
                       </div>
                     </div>
->>>>>>> 929dfb99
                   </div>
                 </div>
               </div>
@@ -1724,27 +1645,6 @@
                   className="Flex-root Comment-topBar Flex-flex Flex-justifySpaceBetween Flex-directionRow"
                   id="comment-comment-1"
                 >
-<<<<<<< HEAD
-                  <span>
-                    Reply
-                  </span>
-                </button>
-                <button
-                  className="BaseButton-root Button-root Button-sizeSmall Button-colorRegular Button-variantGhost"
-                  onBlur={[Function]}
-                  onClick={[Function]}
-                  onFocus={[Function]}
-                  onMouseDown={[Function]}
-                  onMouseOut={[Function]}
-                  onMouseOver={[Function]}
-                  onTouchEnd={[Function]}
-                  type="button"
-                >
-                  <span>
-                    Respect
-                  </span>
-                </button>
-=======
                   <div
                     className="Flex-root Flex-flex Flex-halfItemGutter Flex-alignBaseline Flex-directionColumn"
                   >
@@ -1758,10 +1658,10 @@
                     >
                       <time
                         className="Timestamp-root RelativeTime-root"
-                        dateTime="2018-07-06T18:20:00.000Z"
-                        title="2018-07-06T18:20:00.000Z"
-                      >
-                        2018-07-06T18:20:00.000Z
+                        dateTime="2018-07-06T18:24:00.000Z"
+                        title="2018-07-06T18:24:00.000Z"
+                      >
+                        2018-07-06T18:24:00.000Z
                       </time>
                     </div>
                   </div>
@@ -1796,9 +1696,23 @@
                         Reply
                       </span>
                     </button>
-                  </div>
-                </div>
->>>>>>> 929dfb99
+                    <button
+                      className="BaseButton-root Button-root Button-sizeSmall Button-colorRegular Button-variantGhost"
+                      onBlur={[Function]}
+                      onClick={[Function]}
+                      onFocus={[Function]}
+                      onMouseDown={[Function]}
+                      onMouseOut={[Function]}
+                      onMouseOver={[Function]}
+                      onTouchEnd={[Function]}
+                      type="button"
+                    >
+                      <span>
+                        Respect
+                      </span>
+                    </button>
+                  </div>
+                </div>
               </div>
             </div>
           </div>
@@ -2089,27 +2003,6 @@
                 <div
                   className="HorizontalGutter-root HorizontalGutter-full"
                 >
-<<<<<<< HEAD
-                  <span>
-                    Reply
-                  </span>
-                </button>
-                <button
-                  className="BaseButton-root Button-root Button-sizeSmall Button-colorRegular Button-variantGhost"
-                  onBlur={[Function]}
-                  onClick={[Function]}
-                  onFocus={[Function]}
-                  onMouseDown={[Function]}
-                  onMouseOut={[Function]}
-                  onMouseOver={[Function]}
-                  onTouchEnd={[Function]}
-                  type="button"
-                >
-                  <span>
-                    Respect
-                  </span>
-                </button>
-=======
                   <div
                     className="HTMLContent-root"
                     dangerouslySetInnerHTML={
@@ -2137,9 +2030,23 @@
                         Reply
                       </span>
                     </button>
-                  </div>
-                </div>
->>>>>>> 929dfb99
+                    <button
+                      className="BaseButton-root Button-root Button-sizeSmall Button-colorRegular Button-variantGhost"
+                      onBlur={[Function]}
+                      onClick={[Function]}
+                      onFocus={[Function]}
+                      onMouseDown={[Function]}
+                      onMouseOut={[Function]}
+                      onMouseOver={[Function]}
+                      onTouchEnd={[Function]}
+                      type="button"
+                    >
+                      <span>
+                        Respect
+                      </span>
+                    </button>
+                  </div>
+                </div>
               </div>
             </div>
           </div>
@@ -2164,15 +2071,6 @@
                   <div
                     className="Flex-root Flex-flex Flex-halfItemGutter Flex-alignBaseline Flex-directionColumn"
                   >
-<<<<<<< HEAD
-                    <time
-                      className="Timestamp-root RelativeTime-root"
-                      dateTime="2018-07-06T18:24:00.000Z"
-                      title="2018-07-06T18:24:00.000Z"
-                    >
-                      2018-07-06T18:24:00.000Z
-                    </time>
-=======
                     <span
                       className="Typography-root Typography-heading3 Typography-colorTextPrimary Username-root"
                     >
@@ -2183,39 +2081,17 @@
                     >
                       <time
                         className="Timestamp-root RelativeTime-root"
-                        dateTime="2018-07-06T18:20:00.000Z"
-                        title="2018-07-06T18:20:00.000Z"
-                      >
-                        2018-07-06T18:20:00.000Z
+                        dateTime="2018-07-06T18:24:00.000Z"
+                        title="2018-07-06T18:24:00.000Z"
+                      >
+                        2018-07-06T18:24:00.000Z
                       </time>
                     </div>
->>>>>>> 929dfb99
                   </div>
                 </div>
                 <div
                   className="HorizontalGutter-root HorizontalGutter-full"
                 >
-<<<<<<< HEAD
-                  <span>
-                    Reply
-                  </span>
-                </button>
-                <button
-                  className="BaseButton-root Button-root Button-sizeSmall Button-colorRegular Button-variantGhost"
-                  onBlur={[Function]}
-                  onClick={[Function]}
-                  onFocus={[Function]}
-                  onMouseDown={[Function]}
-                  onMouseOut={[Function]}
-                  onMouseOver={[Function]}
-                  onTouchEnd={[Function]}
-                  type="button"
-                >
-                  <span>
-                    Respect
-                  </span>
-                </button>
-=======
                   <div
                     className="HTMLContent-root"
                     dangerouslySetInnerHTML={
@@ -2243,9 +2119,23 @@
                         Reply
                       </span>
                     </button>
-                  </div>
-                </div>
->>>>>>> 929dfb99
+                    <button
+                      className="BaseButton-root Button-root Button-sizeSmall Button-colorRegular Button-variantGhost"
+                      onBlur={[Function]}
+                      onClick={[Function]}
+                      onFocus={[Function]}
+                      onMouseDown={[Function]}
+                      onMouseOut={[Function]}
+                      onMouseOver={[Function]}
+                      onTouchEnd={[Function]}
+                      type="button"
+                    >
+                      <span>
+                        Respect
+                      </span>
+                    </button>
+                  </div>
+                </div>
               </div>
             </div>
           </div>
