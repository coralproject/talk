// Jest Snapshot v1, https://goo.gl/fbAQLP

exports[`cancel edit: edit canceled 1`] = `
<div
  className="HorizontalGutter-root App-root HorizontalGutter-full"
>
  <ul
    className="TabBar-root TabBar-primary"
    role="tablist"
  >
    <li
      className="Tab-root"
      id="tab-COMMENTS"
      role="presentation"
    >
      <button
        aria-controls="tabPane-COMMENTS"
        aria-selected={true}
        className="BaseButton-root Tab-button Tab-primary Tab-active"
        onBlur={[Function]}
        onClick={[Function]}
        onFocus={[Function]}
        onMouseDown={[Function]}
        onMouseOut={[Function]}
        onMouseOver={[Function]}
        onTouchEnd={[Function]}
        role="tab"
        type="button"
      >
<<<<<<< HEAD
        <div
          className="HorizontalGutter-root HorizontalGutter-full"
        >
          <div>
            <label
              className="AriaInfo-root"
              htmlFor="comments-postCommentForm-field"
            >
              Post a comment
            </label>
            <div>
              <div
                className=""
              >
                <div
                  className="RTE-toolbar Toolbar-toolbar"
                >
                  <button
                    className="Button-button"
                    disabled={false}
                    onClick={[Function]}
                    title="Bold"
                    type="button"
                  >
                    <span
                      aria-hidden="true"
                      className="Icon-root Icon-md"
                    >
                      format_bold
                    </span>
                  </button>
                  <button
                    className="Button-button"
                    disabled={false}
                    onClick={[Function]}
                    title="Italic"
                    type="button"
                  >
                    <span
                      aria-hidden="true"
                      className="Icon-root Icon-md"
                    >
                      format_italic
                    </span>
                  </button>
                  <button
                    className="Button-button"
                    disabled={false}
                    onClick={[Function]}
                    title="Blockquote"
                    type="button"
                  >
                    <span
                      aria-hidden="true"
                      className="Icon-root Icon-md"
                    >
                      format_quote
                    </span>
                  </button>
                </div>
                <div
                  aria-hidden="true"
                  className="RTE-placeholder RTE-placeholder"
                >
                  Post a comment
                </div>
                <div
                  aria-placeholder="Post a comment"
                  className="RTE-contentEditable RTE-content"
                  contentEditable={true}
                  dangerouslySetInnerHTML={
                    Object {
                      "__html": "",
                    }
                  }
                  disabled={false}
                  id="comments-postCommentForm-field"
                  onBlur={[Function]}
                  onChange={[Function]}
                  onCut={[Function]}
                  onFocus={[Function]}
                  onInput={[Function]}
                  onKeyDown={[Function]}
                  onPaste={[Function]}
                  onSelect={[Function]}
                />
              </div>
            </div>
          </div>
          <div
            className="Flex-root Flex-flex Flex-justifySpaceBetween Flex-alignFlexStart Flex-directionRow"
          >
            <div
              className="PostCommentForm-poweredBy"
            >
              <span
                className="Typography-root Typography-detail Typography-colorTextSecondary"
              >
                Powered by 
                <span
                  className="Typography-root Typography-heading4 Typography-colorTextPrimary"
                >
                  ⁨The Coral Project⁩
                </span>
              </span>
            </div>
            <button
              className="BaseButton-root Button-root Button-sizeRegular Button-colorPrimary Button-variantFilled Button-disabled"
              disabled={true}
              onBlur={[Function]}
              onFocus={[Function]}
              onMouseDown={[Function]}
              onMouseOut={[Function]}
              onMouseOver={[Function]}
              onTouchEnd={[Function]}
              type="submit"
            >
              Submit
            </button>
          </div>
        </div>
      </form>
    </div>
    <div
      aria-live="polite"
      className="HorizontalGutter-root HorizontalGutter-full"
      id="talk-comments-stream-log"
      role="log"
    >
      <div
        className="HorizontalGutter-root HorizontalGutter-full"
      >
        <div
          className="HorizontalGutter-root HorizontalGutter-full"
        >
          <div
            className="Indent-root"
          >
            <div
              className=""
            >
              <div
                className="Comment-root"
                role="article"
              >
                <div
                  className="Flex-root Comment-topBar Flex-flex Flex-justifySpaceBetween Flex-directionRow"
                  id="comment-comment-0"
                >
                  <div
                    className="Flex-root Flex-flex Flex-halfItemGutter Flex-alignBaseline Flex-directionColumn"
                  >
                    <span
                      className="Typography-root Typography-heading3 Typography-colorTextPrimary Username-root"
                    >
                      Markus
                    </span>
                    <div
                      className="Flex-root Flex-flex Flex-itemGutter Flex-alignBaseline Flex-directionRow"
                    >
                      <time
                        className="Timestamp-root RelativeTime-root"
                        dateTime="2018-07-06T18:24:00.000Z"
                        title="2018-07-06T18:24:00.000Z"
                      >
                        2018-07-06T18:24:00.000Z
                      </time>
                    </div>
                  </div>
                  <div>
                    <button
                      className="BaseButton-root Button-root Button-sizeRegular Button-colorPrimary Button-variantUnderlined"
                      id="comments-commentContainer-editButton-comment-0"
                      onBlur={[Function]}
                      onClick={[Function]}
                      onFocus={[Function]}
                      onMouseDown={[Function]}
                      onMouseOut={[Function]}
                      onMouseOver={[Function]}
                      onTouchEnd={[Function]}
                      type="button"
                    >
                      Edit
                    </button>
                  </div>
                </div>
                <div
                  className="HorizontalGutter-root HorizontalGutter-full"
                >
                  <div
                    className="HTMLContent-root"
                    dangerouslySetInnerHTML={
                      Object {
                        "__html": "Joining Too",
                      }
                    }
                  />
                  <div
                    className="Flex-root Flex-flex Flex-halfItemGutter Flex-directionRow"
                  >
                    <button
                      className="BaseButton-root Button-root Button-sizeSmall Button-colorRegular Button-variantGhost"
                      id="comments-commentContainer-replyButton-comment-0"
                      onBlur={[Function]}
                      onClick={[Function]}
                      onFocus={[Function]}
                      onMouseDown={[Function]}
                      onMouseOut={[Function]}
                      onMouseOver={[Function]}
                      onTouchEnd={[Function]}
                      type="button"
                    >
                      <span>
                        Reply
                      </span>
                    </button>
                  </div>
                </div>
              </div>
            </div>
          </div>
        </div>
      </div>
      <div
        className="HorizontalGutter-root HorizontalGutter-full"
      >
        <div
          className="HorizontalGutter-root HorizontalGutter-full"
        >
          <div
            className="Indent-root"
          >
            <div
              className=""
            >
              <div
                className="Comment-root"
                role="article"
              >
                <div
                  className="Flex-root Comment-topBar Flex-flex Flex-justifySpaceBetween Flex-directionRow"
                  id="comment-comment-1"
                >
                  <div
                    className="Flex-root Flex-flex Flex-halfItemGutter Flex-alignBaseline Flex-directionColumn"
                  >
                    <span
                      className="Typography-root Typography-heading3 Typography-colorTextPrimary Username-root"
                    >
                      Lukas
                    </span>
                    <div
                      className="Flex-root Flex-flex Flex-itemGutter Flex-alignBaseline Flex-directionRow"
                    >
                      <time
                        className="Timestamp-root RelativeTime-root"
                        dateTime="2018-07-06T18:20:00.000Z"
                        title="2018-07-06T18:20:00.000Z"
                      >
                        2018-07-06T18:20:00.000Z
                      </time>
                    </div>
                  </div>
                </div>
                <div
                  className="HorizontalGutter-root HorizontalGutter-full"
                >
                  <div
                    className="HTMLContent-root"
                    dangerouslySetInnerHTML={
                      Object {
                        "__html": "What's up?",
                      }
                    }
                  />
                  <div
                    className="Flex-root Flex-flex Flex-halfItemGutter Flex-directionRow"
                  >
                    <button
                      className="BaseButton-root Button-root Button-sizeSmall Button-colorRegular Button-variantGhost"
                      id="comments-commentContainer-replyButton-comment-1"
                      onBlur={[Function]}
                      onClick={[Function]}
                      onFocus={[Function]}
                      onMouseDown={[Function]}
                      onMouseOut={[Function]}
                      onMouseOver={[Function]}
                      onTouchEnd={[Function]}
                      type="button"
                    >
                      <span>
                        Reply
                      </span>
                    </button>
                  </div>
                </div>
              </div>
            </div>
          </div>
        </div>
      </div>
    </div>
  </div>
</div>
`;

exports[`edit a comment: edit form 1`] = `
<div
  className="Flex-root App-root Flex-flex Flex-justifyCenter"
>
  <div
    className="HorizontalGutter-root Stream-root HorizontalGutter-double"
=======
        ⁨2⁩ Comments
      </button>
    </li>
    <li
      className="Tab-root"
      id="tab-PROFILE"
      role="presentation"
    >
      <button
        aria-controls="tabPane-PROFILE"
        aria-selected={false}
        className="BaseButton-root Tab-button Tab-primary"
        onBlur={[Function]}
        onClick={[Function]}
        onFocus={[Function]}
        onMouseDown={[Function]}
        onMouseOut={[Function]}
        onMouseOver={[Function]}
        onTouchEnd={[Function]}
        role="tab"
        type="button"
      >
        My Profile
      </button>
    </li>
  </ul>
  <section
    aria-labelledby="tab-COMMENTS"
    className="App-tabContent"
    id="tabPane-COMMENTS"
    role="tabpanel"
>>>>>>> 0d588f2f
  >
    <div
      className="HorizontalGutter-root Stream-root HorizontalGutter-double"
    >
      <div
        className="HorizontalGutter-root HorizontalGutter-half"
      >
        <div
          className="Flex-root"
        >
          <div
<<<<<<< HEAD
            className="Typography-root Typography-bodyCopy Typography-colorTextPrimary"
          >
            Signed in as 
            <span
              className="Typography-root Typography-bodyCopyBold Typography-colorTextPrimary"
            >
              Markus
            </span>
            .
          </div>
          <div
            className="Flex-root Typography-root Typography-bodyCopy Typography-colorTextPrimary Flex-flex"
          >
            <span>
              Not you? 
            </span>
            <button
              className="BaseButton-root Button-root Button-sizeSmall Button-colorPrimary Button-variantUnderlined"
              onBlur={[Function]}
              onClick={[Function]}
              onFocus={[Function]}
              onMouseDown={[Function]}
              onMouseOut={[Function]}
              onMouseOver={[Function]}
              onTouchEnd={[Function]}
              type="button"
            >
              Sign Out
            </button>
          </div>
        </div>
      </div>
      <form
        autoComplete="off"
        className="PostCommentForm-root"
        id="comments-postCommentForm-form"
        onSubmit={[Function]}
      >
        <div
          className="HorizontalGutter-root HorizontalGutter-full"
        >
          <div>
            <label
              className="AriaInfo-root"
              htmlFor="comments-postCommentForm-field"
            >
              Post a comment
            </label>
            <div>
              <div
                className=""
              >
                <div
                  className="RTE-toolbar Toolbar-toolbar"
                >
                  <button
                    className="Button-button"
                    disabled={false}
                    onClick={[Function]}
                    title="Bold"
                    type="button"
                  >
                    <span
                      aria-hidden="true"
                      className="Icon-root Icon-md"
                    >
                      format_bold
                    </span>
                  </button>
                  <button
                    className="Button-button"
                    disabled={false}
                    onClick={[Function]}
                    title="Italic"
                    type="button"
                  >
                    <span
                      aria-hidden="true"
                      className="Icon-root Icon-md"
                    >
                      format_italic
                    </span>
                  </button>
                  <button
                    className="Button-button"
                    disabled={false}
                    onClick={[Function]}
                    title="Blockquote"
                    type="button"
                  >
                    <span
                      aria-hidden="true"
                      className="Icon-root Icon-md"
                    >
                      format_quote
                    </span>
                  </button>
                </div>
                <div
                  aria-hidden="true"
                  className="RTE-placeholder RTE-placeholder"
                >
                  Post a comment
                </div>
                <div
                  aria-placeholder="Post a comment"
                  className="RTE-contentEditable RTE-content"
                  contentEditable={true}
                  dangerouslySetInnerHTML={
                    Object {
                      "__html": "",
                    }
                  }
                  disabled={false}
                  id="comments-postCommentForm-field"
                  onBlur={[Function]}
                  onChange={[Function]}
                  onCut={[Function]}
                  onFocus={[Function]}
                  onInput={[Function]}
                  onKeyDown={[Function]}
                  onPaste={[Function]}
                  onSelect={[Function]}
                />
              </div>
            </div>
          </div>
          <div
            className="Flex-root Flex-flex Flex-justifySpaceBetween Flex-alignFlexStart Flex-directionRow"
=======
            className="Flex-flex Flex-halfItemGutter Flex-wrap"
>>>>>>> 0d588f2f
          >
            <div
              className="Typography-root Typography-bodyCopy Typography-colorTextPrimary"
            >
              Signed in as 
              <span
                className="Typography-root Typography-bodyCopyBold Typography-colorTextPrimary"
              >
                Markus
              </span>
              .
            </div>
            <div
              className="Flex-root Typography-root Typography-bodyCopy Typography-colorTextPrimary Flex-flex"
            >
              <span>
                Not you? 
              </span>
              <button
                className="BaseButton-root Button-root Button-sizeSmall Button-colorPrimary Button-variantUnderlined"
                onBlur={[Function]}
                onClick={[Function]}
                onFocus={[Function]}
                onMouseDown={[Function]}
                onMouseOut={[Function]}
                onMouseOver={[Function]}
                onTouchEnd={[Function]}
                type="button"
              >
                Sign Out
              </button>
            </div>
          </div>
        </div>
        <form
          autoComplete="off"
          className="PostCommentForm-root"
          id="comments-postCommentForm-form"
          onSubmit={[Function]}
        >
          <div
            className="HorizontalGutter-root HorizontalGutter-full"
          >
            <div>
              <label
                className="AriaInfo-root"
                htmlFor="comments-postCommentForm-field"
              >
                Post a comment
              </label>
              <div>
                <div
                  className=""
                >
                  <div
                    className="RTE-toolbar Toolbar-toolbar"
                  >
                    <button
                      className="Button-button"
                      disabled={false}
                      onClick={[Function]}
                      title="Bold"
                      type="button"
                    >
                      <span
                        aria-hidden="true"
                        className="Icon-root Icon-md"
                      >
                        format_bold
                      </span>
                    </button>
                    <button
                      className="Button-button"
                      disabled={false}
                      onClick={[Function]}
                      title="Italic"
                      type="button"
                    >
                      <span
                        aria-hidden="true"
                        className="Icon-root Icon-md"
                      >
                        format_italic
                      </span>
                    </button>
                    <button
                      className="Button-button"
                      disabled={false}
                      onClick={[Function]}
                      title="Blockquote"
                      type="button"
                    >
                      <span
                        aria-hidden="true"
                        className="Icon-root Icon-md"
                      >
                        format_quote
                      </span>
                    </button>
                  </div>
                  <div
                    aria-hidden="true"
                    className="RTE-placeholder RTE-placeholder"
                  >
                    Post a comment
                  </div>
                  <div
                    aria-placeholder="Post a comment"
                    className="RTE-contentEditable RTE-content"
                    contentEditable={true}
                    dangerouslySetInnerHTML={
                      Object {
                        "__html": "",
                      }
                    }
                    disabled={false}
                    id="comments-postCommentForm-field"
                    onBlur={[Function]}
                    onChange={[Function]}
                    onCut={[Function]}
                    onFocus={[Function]}
                    onInput={[Function]}
                    onKeyDown={[Function]}
                    onPaste={[Function]}
                    onSelect={[Function]}
                  />
                </div>
              </div>
            </div>
            <div
              className="Flex-root Flex-flex Flex-justifySpaceBetween Flex-alignFlexStart Flex-directionRow"
            >
              <div
                className="PostCommentForm-poweredBy"
              >
                <span
                  className="Typography-root Typography-detail Typography-colorTextSecondary"
                >
                  Powered by 
                  <span
                    className="Typography-root Typography-heading4 Typography-colorTextPrimary"
                  >
                    ⁨The Coral Project⁩
                  </span>
                </span>
              </div>
              <button
                className="BaseButton-root Button-root Button-sizeRegular Button-colorPrimary Button-variantFilled Button-disabled"
                disabled={true}
                onBlur={[Function]}
                onFocus={[Function]}
                onMouseDown={[Function]}
                onMouseOut={[Function]}
                onMouseOver={[Function]}
                onTouchEnd={[Function]}
                type="submit"
              >
                Submit
              </button>
            </div>
          </div>
        </form>
      </div>
      <div
        aria-live="polite"
        className="HorizontalGutter-root HorizontalGutter-full"
        id="talk-comments-stream-log"
        role="log"
      >
        <div
          className="HorizontalGutter-root HorizontalGutter-full"
        >
          <div
            className="Indent-root"
          >
            <div
              className=""
            >
              <div
                className="Comment-root"
                role="article"
              >
                <div
                  className="Flex-root Comment-topBar Flex-flex Flex-justifySpaceBetween Flex-directionRow"
<<<<<<< HEAD
                  id="comment-comment-1"
=======
                  id="comment-comment-0"
>>>>>>> 0d588f2f
                >
                  <div
                    className="Flex-root Flex-flex Flex-halfItemGutter Flex-alignBaseline Flex-directionColumn"
                  >
                    <span
                      className="Typography-root Typography-heading3 Typography-colorTextPrimary Username-root"
<<<<<<< HEAD
                    >
                      Lukas
                    </span>
                    <div
                      className="Flex-root Flex-flex Flex-itemGutter Flex-alignBaseline Flex-directionRow"
                    >
                      <time
                        className="Timestamp-root RelativeTime-root"
                        dateTime="2018-07-06T18:20:00.000Z"
                        title="2018-07-06T18:20:00.000Z"
                      >
                        2018-07-06T18:20:00.000Z
                      </time>
                    </div>
=======
                    >
                      Markus
                    </span>
                    <div
                      className="Flex-root Flex-flex Flex-itemGutter Flex-alignBaseline Flex-directionRow"
                    >
                      <time
                        className="Timestamp-root RelativeTime-root"
                        dateTime="2018-07-06T18:24:00.000Z"
                        title="2018-07-06T18:24:00.000Z"
                      >
                        2018-07-06T18:24:00.000Z
                      </time>
                    </div>
                  </div>
                  <div>
                    <button
                      className="BaseButton-root Button-root Button-sizeRegular Button-colorPrimary Button-variantUnderlined"
                      id="comments-commentContainer-editButton-comment-0"
                      onBlur={[Function]}
                      onClick={[Function]}
                      onFocus={[Function]}
                      onMouseDown={[Function]}
                      onMouseOut={[Function]}
                      onMouseOver={[Function]}
                      onTouchEnd={[Function]}
                      type="button"
                    >
                      Edit
                    </button>
>>>>>>> 0d588f2f
                  </div>
                </div>
                <div
                  className="HorizontalGutter-root HorizontalGutter-full"
                >
                  <div
                    className="HTMLContent-root"
                    dangerouslySetInnerHTML={
                      Object {
<<<<<<< HEAD
                        "__html": "What's up?",
=======
                        "__html": "Joining Too",
>>>>>>> 0d588f2f
                      }
                    }
                  />
                  <div
                    className="Flex-root Flex-flex Flex-halfItemGutter Flex-directionRow"
                  >
                    <button
                      className="BaseButton-root Button-root Button-sizeSmall Button-colorRegular Button-variantGhost"
<<<<<<< HEAD
                      id="comments-commentContainer-replyButton-comment-1"
=======
                      id="comments-commentContainer-replyButton-comment-0"
>>>>>>> 0d588f2f
                      onBlur={[Function]}
                      onClick={[Function]}
                      onFocus={[Function]}
                      onMouseDown={[Function]}
                      onMouseOut={[Function]}
                      onMouseOver={[Function]}
                      onTouchEnd={[Function]}
                      type="button"
                    >
                      <span>
                        Reply
                      </span>
                    </button>
<<<<<<< HEAD
=======
                    <button
                      className="BaseButton-root Button-root Button-sizeSmall Button-colorRegular Button-variantGhost"
                      onBlur={[Function]}
                      onClick={[Function]}
                      onFocus={[Function]}
                      onMouseDown={[Function]}
                      onMouseOut={[Function]}
                      onMouseOver={[Function]}
                      onTouchEnd={[Function]}
                      type="button"
                    >
                      <span>
                        Respect
                      </span>
                    </button>
>>>>>>> 0d588f2f
                  </div>
                </div>
              </div>
            </div>
          </div>
        </div>
        <div
          className="HorizontalGutter-root HorizontalGutter-full"
        >
          <div
            className="Indent-root"
          >
            <div
              className=""
            >
              <div
                className="Comment-root"
                role="article"
              >
                <div
<<<<<<< HEAD
                  className="RTE-toolbar Toolbar-toolbar"
=======
                  className="Flex-root Comment-topBar Flex-flex Flex-justifySpaceBetween Flex-directionRow"
                  id="comment-comment-1"
>>>>>>> 0d588f2f
                >
                  <div
                    className="Flex-root Flex-flex Flex-halfItemGutter Flex-alignBaseline Flex-directionColumn"
                  >
                    <span
                      className="Typography-root Typography-heading3 Typography-colorTextPrimary Username-root"
                    >
                      Lukas
                    </span>
                    <div
                      className="Flex-root Flex-flex Flex-itemGutter Flex-alignBaseline Flex-directionRow"
                    >
                      <time
                        className="Timestamp-root RelativeTime-root"
                        dateTime="2018-07-06T18:24:00.000Z"
                        title="2018-07-06T18:24:00.000Z"
                      >
                        2018-07-06T18:24:00.000Z
                      </time>
                    </div>
                  </div>
                </div>
                <div
                  className="HorizontalGutter-root HorizontalGutter-full"
                >
                  <div
                    className="HTMLContent-root"
                    dangerouslySetInnerHTML={
                      Object {
                        "__html": "What's up?",
                      }
                    }
                  />
                  <div
                    className="Flex-root Flex-flex Flex-halfItemGutter Flex-directionRow"
                  >
                    <button
                      className="BaseButton-root Button-root Button-sizeSmall Button-colorRegular Button-variantGhost"
                      id="comments-commentContainer-replyButton-comment-1"
                      onBlur={[Function]}
                      onClick={[Function]}
                      onFocus={[Function]}
                      onMouseDown={[Function]}
                      onMouseOut={[Function]}
                      onMouseOver={[Function]}
                      onTouchEnd={[Function]}
                      type="button"
                    >
                      <span>
                        Reply
                      </span>
                    </button>
                    <button
                      className="BaseButton-root Button-root Button-sizeSmall Button-colorRegular Button-variantGhost"
                      onBlur={[Function]}
                      onClick={[Function]}
                      onFocus={[Function]}
                      onMouseDown={[Function]}
                      onMouseOut={[Function]}
                      onMouseOver={[Function]}
                      onTouchEnd={[Function]}
                      type="button"
                    >
                      <span>
                        Respect
                      </span>
                    </button>
                  </div>
                </div>
              </div>
            </div>
          </div>
        </div>
      </div>
    </div>
  </section>
</div>
`;

exports[`edit a comment: edit form 1`] = `
<div
  className="HorizontalGutter-root App-root HorizontalGutter-full"
>
  <ul
    className="TabBar-root TabBar-primary"
    role="tablist"
  >
    <li
      className="Tab-root"
      id="tab-COMMENTS"
      role="presentation"
    >
      <button
        aria-controls="tabPane-COMMENTS"
        aria-selected={true}
        className="BaseButton-root Tab-button Tab-primary Tab-active"
        onBlur={[Function]}
        onClick={[Function]}
        onFocus={[Function]}
        onMouseDown={[Function]}
        onMouseOut={[Function]}
        onMouseOver={[Function]}
        onTouchEnd={[Function]}
        role="tab"
        type="button"
      >
        ⁨2⁩ Comments
      </button>
    </li>
    <li
      className="Tab-root"
      id="tab-PROFILE"
      role="presentation"
    >
      <button
        aria-controls="tabPane-PROFILE"
        aria-selected={false}
        className="BaseButton-root Tab-button Tab-primary"
        onBlur={[Function]}
        onClick={[Function]}
        onFocus={[Function]}
        onMouseDown={[Function]}
        onMouseOut={[Function]}
        onMouseOver={[Function]}
        onTouchEnd={[Function]}
        role="tab"
        type="button"
      >
        My Profile
      </button>
    </li>
  </ul>
  <section
    aria-labelledby="tab-COMMENTS"
    className="App-tabContent"
    id="tabPane-COMMENTS"
    role="tabpanel"
  >
    <div
      className="HorizontalGutter-root Stream-root HorizontalGutter-double"
    >
      <div
        className="HorizontalGutter-root HorizontalGutter-half"
      >
        <div
          className="Flex-root"
        >
          <div
            className="Flex-flex Flex-halfItemGutter Flex-wrap"
          >
            <div
              className="Typography-root Typography-bodyCopy Typography-colorTextPrimary"
            >
              Signed in as 
              <span
                className="Typography-root Typography-bodyCopyBold Typography-colorTextPrimary"
              >
                Markus
              </span>
              .
            </div>
            <div
              className="Flex-root Typography-root Typography-bodyCopy Typography-colorTextPrimary Flex-flex"
            >
              <span>
                Not you? 
              </span>
              <button
                className="BaseButton-root Button-root Button-sizeSmall Button-colorPrimary Button-variantUnderlined"
                onBlur={[Function]}
                onClick={[Function]}
                onFocus={[Function]}
                onMouseDown={[Function]}
                onMouseOut={[Function]}
                onMouseOver={[Function]}
                onTouchEnd={[Function]}
                type="button"
              >
                Sign Out
              </button>
            </div>
          </div>
        </div>
        <form
          autoComplete="off"
          className="PostCommentForm-root"
          id="comments-postCommentForm-form"
          onSubmit={[Function]}
        >
          <div
            className="HorizontalGutter-root HorizontalGutter-full"
          >
            <div>
              <label
                className="AriaInfo-root"
                htmlFor="comments-postCommentForm-field"
              >
                Post a comment
              </label>
              <div>
                <div
                  className=""
                >
                  <div
<<<<<<< HEAD
                    className="RTE-toolbar  RTE-toolbarDisabled Toolbar-toolbar"
=======
                    className="Toolbar-toolbar"
>>>>>>> 0d588f2f
                  >
                    <button
                      className="Button-button"
                      disabled={false}
                      onClick={[Function]}
                      title="Bold"
                      type="button"
                    >
                      <span
                        aria-hidden="true"
                        className="Icon-root Icon-md"
                      >
                        format_bold
                      </span>
                    </button>
                    <button
                      className="Button-button"
                      disabled={false}
                      onClick={[Function]}
                      title="Italic"
                      type="button"
                    >
                      <span
                        aria-hidden="true"
                        className="Icon-root Icon-md"
                      >
                        format_italic
                      </span>
                    </button>
                    <button
                      className="Button-button"
                      disabled={false}
                      onClick={[Function]}
                      title="Blockquote"
                      type="button"
                    >
                      <span
                        aria-hidden="true"
                        className="Icon-root Icon-md"
                      >
                        format_quote
                      </span>
                    </button>
                  </div>
                  <div
                    aria-hidden="true"
                    className="RTE-placeholder RTE-placeholder"
                  >
                    Post a comment
                  </div>
                  <div
                    aria-placeholder="Post a comment"
                    className="RTE-contentEditable RTE-content"
                    contentEditable={true}
                    dangerouslySetInnerHTML={
                      Object {
                        "__html": "",
                      }
                    }
                    disabled={false}
                    id="comments-postCommentForm-field"
                    onBlur={[Function]}
                    onChange={[Function]}
                    onCut={[Function]}
                    onFocus={[Function]}
                    onInput={[Function]}
                    onKeyDown={[Function]}
                    onPaste={[Function]}
                    onSelect={[Function]}
                  />
                </div>
              </div>
            </div>
            <div
              className="Flex-root Flex-flex Flex-justifySpaceBetween Flex-alignFlexStart Flex-directionRow"
            >
              <div
                className="PostCommentForm-poweredBy"
              >
                <span
                  className="Typography-root Typography-detail Typography-colorTextSecondary"
                >
                  Powered by 
                  <span
                    className="Typography-root Typography-heading4 Typography-colorTextPrimary"
                  >
                    ⁨The Coral Project⁩
                  </span>
                </span>
              </div>
              <button
                className="BaseButton-root Button-root Button-sizeRegular Button-colorPrimary Button-variantFilled Button-disabled"
                disabled={true}
                onBlur={[Function]}
                onFocus={[Function]}
                onMouseDown={[Function]}
                onMouseOut={[Function]}
                onMouseOver={[Function]}
                onTouchEnd={[Function]}
                type="submit"
              >
                Submit
              </button>
            </div>
          </div>
        </form>
      </div>
      <div
        aria-live="polite"
        className="HorizontalGutter-root HorizontalGutter-full"
        id="talk-comments-stream-log"
        role="log"
      >
        <div
          className="HorizontalGutter-root HorizontalGutter-full"
        >
<<<<<<< HEAD
          <div
            className="Indent-root"
          >
            <div
              className=""
            >
              <div
                className="Comment-root"
                role="article"
              >
=======
          <form
            autoComplete="off"
            id="comments-editCommentForm-form-comment-0"
            onSubmit={[Function]}
          >
            <div
              className="HorizontalGutter-root HorizontalGutter-full"
            >
              <div>
>>>>>>> 0d588f2f
                <div
                  className="Flex-root Comment-topBar Flex-flex Flex-justifySpaceBetween Flex-directionRow"
                  id="comment-comment-1"
                >
<<<<<<< HEAD
                  <div
                    className="Flex-root Flex-flex Flex-halfItemGutter Flex-alignBaseline Flex-directionColumn"
                  >
                    <span
                      className="Typography-root Typography-heading3 Typography-colorTextPrimary Username-root"
                    >
                      Lukas
                    </span>
                    <div
                      className="Flex-root Flex-flex Flex-itemGutter Flex-alignBaseline Flex-directionRow"
                    >
                      <time
                        className="Timestamp-root RelativeTime-root"
                        dateTime="2018-07-06T18:20:00.000Z"
                        title="2018-07-06T18:20:00.000Z"
                      >
                        2018-07-06T18:20:00.000Z
                      </time>
                    </div>
                  </div>
                </div>
                <div
                  className="HorizontalGutter-root HorizontalGutter-full"
                >
                  <div
                    className="HTMLContent-root"
                    dangerouslySetInnerHTML={
                      Object {
                        "__html": "What's up?",
                      }
                    }
                  />
                  <div
                    className="Flex-root Flex-flex Flex-halfItemGutter Flex-directionRow"
                  >
                    <button
                      className="BaseButton-root Button-root Button-sizeSmall Button-colorRegular Button-variantGhost"
                      id="comments-commentContainer-replyButton-comment-1"
                      onBlur={[Function]}
                      onClick={[Function]}
                      onFocus={[Function]}
                      onMouseDown={[Function]}
                      onMouseOut={[Function]}
                      onMouseOver={[Function]}
                      onTouchEnd={[Function]}
                      type="button"
                    >
                      <span>
                        Reply
                      </span>
                    </button>
                  </div>
                </div>
=======
                  <span
                    className="Typography-root Typography-heading3 Typography-colorTextPrimary Username-root"
                  >
                    Markus
                  </span>
                  <time
                    className="Timestamp-root RelativeTime-root"
                    dateTime="2018-07-06T18:24:00.000Z"
                    title="2018-07-06T18:24:00.000Z"
                  >
                    2018-07-06T18:24:00.000Z
                  </time>
                </div>
              </div>
              <div>
                <label
                  className="AriaInfo-root"
                  htmlFor="comments-editCommentForm-rte-comment-0"
                >
                  Edit comment
                </label>
                <div>
                  <div
                    className=""
                  >
                    <div
                      className="Toolbar-toolbar"
                    >
                      <button
                        className="Button-button"
                        disabled={false}
                        onClick={[Function]}
                        title="Bold"
                        type="button"
                      >
                        <span
                          aria-hidden="true"
                          className="Icon-root Icon-md"
                        >
                          format_bold
                        </span>
                      </button>
                      <button
                        className="Button-button"
                        disabled={false}
                        onClick={[Function]}
                        title="Italic"
                        type="button"
                      >
                        <span
                          aria-hidden="true"
                          className="Icon-root Icon-md"
                        >
                          format_italic
                        </span>
                      </button>
                      <button
                        className="Button-button"
                        disabled={false}
                        onClick={[Function]}
                        title="Blockquote"
                        type="button"
                      >
                        <span
                          aria-hidden="true"
                          className="Icon-root Icon-md"
                        >
                          format_quote
                        </span>
                      </button>
                    </div>
                    <div
                      aria-placeholder="Edit comment"
                      className="RTE-contentEditable RTE-content"
                      contentEditable={true}
                      dangerouslySetInnerHTML={
                        Object {
                          "__html": "Joining Too",
                        }
                      }
                      disabled={false}
                      id="comments-editCommentForm-rte-comment-0"
                      onBlur={[Function]}
                      onChange={[Function]}
                      onCut={[Function]}
                      onFocus={[Function]}
                      onInput={[Function]}
                      onKeyDown={[Function]}
                      onPaste={[Function]}
                      onSelect={[Function]}
                    />
                  </div>
                </div>
              </div>
              <div
                className="Message-root Message-colorGrey Message-fullWidth"
              >
                <span
                  aria-hidden="true"
                  className="Icon-root MessageIcon-root Icon-sm"
                >
                  alarm
                </span>
                <span>
                  Edit: 
                  <time
                    className="RelativeTime-root"
                    dateTime="2018-07-06T18:24:30.000Z"
                    title="2018-07-06T18:24:30.000Z"
                  >
                    2018-07-06T18:24:30.000Z
                  </time>
                   remaining
                </span>
>>>>>>> 0d588f2f
              </div>
              <div
                className="Flex-root Flex-flex Flex-halfItemGutter Flex-justifyFlexEnd Flex-directionRow"
              >
                <button
                  className="BaseButton-root Button-root Button-sizeRegular Button-colorRegular Button-variantOutlined"
                  disabled={false}
                  id="comments-editCommentForm-cancelButton-comment-0"
                  onBlur={[Function]}
                  onClick={[Function]}
                  onFocus={[Function]}
                  onMouseDown={[Function]}
                  onMouseOut={[Function]}
                  onMouseOver={[Function]}
                  onTouchEnd={[Function]}
                  type="button"
                >
                  Cancel
                </button>
                <button
                  className="BaseButton-root Button-root Button-sizeRegular Button-colorPrimary Button-variantFilled Button-disabled"
                  disabled={true}
                  onBlur={[Function]}
                  onFocus={[Function]}
                  onMouseDown={[Function]}
                  onMouseOut={[Function]}
                  onMouseOver={[Function]}
                  onTouchEnd={[Function]}
                  type="submit"
                >
                  Save Changes
                </button>
              </div>
            </div>
          </form>
        </div>
        <div
          className="HorizontalGutter-root HorizontalGutter-full"
        >
          <div
            className="Indent-root"
          >
            <div
              className=""
            >
              <div
                className="Comment-root"
                role="article"
              >
                <div
                  className="Flex-root Comment-topBar Flex-flex Flex-justifySpaceBetween Flex-directionRow"
                  id="comment-comment-1"
                >
                  <div
                    className="Flex-root Flex-flex Flex-halfItemGutter Flex-alignBaseline Flex-directionColumn"
                  >
                    <span
                      className="Typography-root Typography-heading3 Typography-colorTextPrimary Username-root"
                    >
                      Lukas
                    </span>
                    <div
                      className="Flex-root Flex-flex Flex-itemGutter Flex-alignBaseline Flex-directionRow"
                    >
                      <time
                        className="Timestamp-root RelativeTime-root"
                        dateTime="2018-07-06T18:24:00.000Z"
                        title="2018-07-06T18:24:00.000Z"
                      >
                        2018-07-06T18:24:00.000Z
                      </time>
                    </div>
                  </div>
                </div>
                <div
                  className="HorizontalGutter-root HorizontalGutter-full"
                >
                  <div
                    className="HTMLContent-root"
                    dangerouslySetInnerHTML={
                      Object {
                        "__html": "What's up?",
                      }
                    }
                  />
                  <div
                    className="Flex-root Flex-flex Flex-halfItemGutter Flex-directionRow"
                  >
                    <button
                      className="BaseButton-root Button-root Button-sizeSmall Button-colorRegular Button-variantGhost"
                      id="comments-commentContainer-replyButton-comment-1"
                      onBlur={[Function]}
                      onClick={[Function]}
                      onFocus={[Function]}
                      onMouseDown={[Function]}
                      onMouseOut={[Function]}
                      onMouseOver={[Function]}
                      onTouchEnd={[Function]}
                      type="button"
                    >
                      <span>
                        Reply
                      </span>
                    </button>
                    <button
                      className="BaseButton-root Button-root Button-sizeSmall Button-colorRegular Button-variantGhost"
                      onBlur={[Function]}
                      onClick={[Function]}
                      onFocus={[Function]}
                      onMouseDown={[Function]}
                      onMouseOut={[Function]}
                      onMouseOver={[Function]}
                      onTouchEnd={[Function]}
                      type="button"
                    >
                      <span>
                        Respect
                      </span>
                    </button>
                  </div>
                </div>
              </div>
            </div>
          </div>
        </div>
      </div>
    </div>
  </section>
</div>
`;

exports[`edit a comment: optimistic response 1`] = `
<div
  className="HorizontalGutter-root App-root HorizontalGutter-full"
>
  <ul
    className="TabBar-root TabBar-primary"
    role="tablist"
  >
    <li
      className="Tab-root"
      id="tab-COMMENTS"
      role="presentation"
    >
      <button
        aria-controls="tabPane-COMMENTS"
        aria-selected={true}
        className="BaseButton-root Tab-button Tab-primary Tab-active"
        onBlur={[Function]}
        onClick={[Function]}
        onFocus={[Function]}
        onMouseDown={[Function]}
        onMouseOut={[Function]}
        onMouseOver={[Function]}
        onTouchEnd={[Function]}
        role="tab"
        type="button"
      >
        ⁨2⁩ Comments
      </button>
    </li>
    <li
      className="Tab-root"
      id="tab-PROFILE"
      role="presentation"
    >
      <button
        aria-controls="tabPane-PROFILE"
        aria-selected={false}
        className="BaseButton-root Tab-button Tab-primary"
        onBlur={[Function]}
        onClick={[Function]}
        onFocus={[Function]}
        onMouseDown={[Function]}
        onMouseOut={[Function]}
        onMouseOver={[Function]}
        onTouchEnd={[Function]}
        role="tab"
        type="button"
      >
        My Profile
      </button>
    </li>
  </ul>
  <section
    aria-labelledby="tab-COMMENTS"
    className="App-tabContent"
    id="tabPane-COMMENTS"
    role="tabpanel"
  >
    <div
      className="HorizontalGutter-root Stream-root HorizontalGutter-double"
    >
      <div
        className="HorizontalGutter-root HorizontalGutter-half"
      >
        <div
          className="Flex-root"
        >
          <div
            className="Flex-flex Flex-halfItemGutter Flex-wrap"
          >
            <div
              className="Typography-root Typography-bodyCopy Typography-colorTextPrimary"
            >
              Signed in as 
              <span
                className="Typography-root Typography-bodyCopyBold Typography-colorTextPrimary"
              >
                Markus
              </span>
              .
            </div>
            <div
              className="Flex-root Typography-root Typography-bodyCopy Typography-colorTextPrimary Flex-flex"
            >
              <span>
                Not you? 
              </span>
              <button
                className="BaseButton-root Button-root Button-sizeSmall Button-colorPrimary Button-variantUnderlined"
                onBlur={[Function]}
                onClick={[Function]}
                onFocus={[Function]}
                onMouseDown={[Function]}
                onMouseOut={[Function]}
                onMouseOver={[Function]}
                onTouchEnd={[Function]}
                type="button"
              >
                Sign Out
              </button>
            </div>
          </div>
        </div>
        <form
          autoComplete="off"
          className="PostCommentForm-root"
          id="comments-postCommentForm-form"
          onSubmit={[Function]}
        >
          <div
            className="HorizontalGutter-root HorizontalGutter-full"
          >
            <div>
              <label
                className="AriaInfo-root"
                htmlFor="comments-postCommentForm-field"
              >
                Post a comment
              </label>
              <div>
                <div
                  className=""
                >
                  <div
                    className="Toolbar-toolbar"
                  >
                    <button
                      className="Button-button"
                      disabled={false}
                      onClick={[Function]}
                      title="Bold"
                      type="button"
                    >
                      <span
                        aria-hidden="true"
                        className="Icon-root Icon-md"
                      >
                        format_bold
                      </span>
                    </button>
                    <button
                      className="Button-button"
                      disabled={false}
                      onClick={[Function]}
                      title="Italic"
                      type="button"
                    >
                      <span
                        aria-hidden="true"
                        className="Icon-root Icon-md"
                      >
                        format_italic
                      </span>
                    </button>
                    <button
                      className="Button-button"
                      disabled={false}
                      onClick={[Function]}
                      title="Blockquote"
                      type="button"
                    >
                      <span
                        aria-hidden="true"
                        className="Icon-root Icon-md"
                      >
                        format_quote
                      </span>
                    </button>
                  </div>
                  <div
                    aria-hidden="true"
                    className="RTE-placeholder RTE-placeholder"
                  >
                    Post a comment
                  </div>
                  <div
                    aria-placeholder="Post a comment"
                    className="RTE-contentEditable RTE-content"
                    contentEditable={true}
                    dangerouslySetInnerHTML={
                      Object {
                        "__html": "",
                      }
                    }
                    disabled={false}
                    id="comments-postCommentForm-field"
                    onBlur={[Function]}
                    onChange={[Function]}
                    onCut={[Function]}
                    onFocus={[Function]}
                    onInput={[Function]}
                    onKeyDown={[Function]}
                    onPaste={[Function]}
                    onSelect={[Function]}
                  />
                </div>
              </div>
            </div>
            <div
              className="Flex-root Flex-flex Flex-justifySpaceBetween Flex-alignFlexStart Flex-directionRow"
            >
              <div
                className="PostCommentForm-poweredBy"
              >
                <span
                  className="Typography-root Typography-detail Typography-colorTextSecondary"
                >
                  Powered by 
                  <span
                    className="Typography-root Typography-heading4 Typography-colorTextPrimary"
                  >
                    ⁨The Coral Project⁩
                  </span>
                </span>
              </div>
              <button
                className="BaseButton-root Button-root Button-sizeRegular Button-colorPrimary Button-variantFilled Button-disabled"
                disabled={true}
                onBlur={[Function]}
                onFocus={[Function]}
                onMouseDown={[Function]}
                onMouseOut={[Function]}
                onMouseOver={[Function]}
                onTouchEnd={[Function]}
                type="submit"
              >
                Submit
              </button>
            </div>
          </div>
        </form>
      </div>
      <div
        aria-live="polite"
        className="HorizontalGutter-root HorizontalGutter-full"
        id="talk-comments-stream-log"
        role="log"
      >
        <div
          className="HorizontalGutter-root HorizontalGutter-full"
        >
          <form
            autoComplete="off"
            id="comments-editCommentForm-form-comment-0"
            onSubmit={[Function]}
          >
            <div
              className="HorizontalGutter-root HorizontalGutter-full"
            >
              <div>
                <div
<<<<<<< HEAD
                  className="RTE-toolbar Toolbar-toolbar"
=======
                  className="Flex-root Flex-flex Flex-halfItemGutter Flex-alignBaseline Flex-directionColumn"
>>>>>>> 0d588f2f
                >
                  <span
                    className="Typography-root Typography-heading3 Typography-colorTextPrimary Username-root"
                  >
                    Markus
                  </span>
                  <time
                    className="Timestamp-root RelativeTime-root"
                    dateTime="2018-07-06T18:24:00.000Z"
                    title="2018-07-06T18:24:00.000Z"
                  >
                    2018-07-06T18:24:00.000Z
                  </time>
                </div>
              </div>
              <div>
                <label
                  className="AriaInfo-root"
                  htmlFor="comments-editCommentForm-rte-comment-0"
                >
                  Edit comment
                </label>
                <div>
                  <div
                    className=""
                  >
                    <div
                      className=" RTE-toolbarDisabled Toolbar-toolbar"
                    >
                      <button
                        className="Button-button"
                        disabled={false}
                        onClick={[Function]}
                        title="Bold"
                        type="button"
                      >
                        <span
                          aria-hidden="true"
                          className="Icon-root Icon-md"
                        >
                          format_bold
                        </span>
                      </button>
                      <button
                        className="Button-button"
                        disabled={false}
                        onClick={[Function]}
                        title="Italic"
                        type="button"
                      >
                        <span
                          aria-hidden="true"
                          className="Icon-root Icon-md"
                        >
                          format_italic
                        </span>
                      </button>
                      <button
                        className="Button-button"
                        disabled={false}
                        onClick={[Function]}
                        title="Blockquote"
                        type="button"
                      >
                        <span
                          aria-hidden="true"
                          className="Icon-root Icon-md"
                        >
                          format_quote
                        </span>
                      </button>
                    </div>
                    <div
                      aria-placeholder="Edit comment"
                      className="RTE-contentEditable RTE-content  RTE-contentEditableDisabled"
                      contentEditable={false}
                      dangerouslySetInnerHTML={
                        Object {
                          "__html": "Edited!",
                        }
                      }
                      disabled={true}
                      id="comments-editCommentForm-rte-comment-0"
                      onBlur={[Function]}
                      onChange={[Function]}
                      onCut={[Function]}
                      onFocus={[Function]}
                      onInput={[Function]}
                      onKeyDown={[Function]}
                      onPaste={[Function]}
                      onSelect={[Function]}
                    />
                  </div>
                </div>
              </div>
              <div
                className="Message-root Message-colorGrey Message-fullWidth"
              >
                <span
                  aria-hidden="true"
                  className="Icon-root MessageIcon-root Icon-sm"
                >
                  alarm
                </span>
                <span>
                  Edit: 
                  <time
                    className="RelativeTime-root"
                    dateTime="2018-07-06T18:24:30.000Z"
                    title="2018-07-06T18:24:30.000Z"
                  >
                    2018-07-06T18:24:30.000Z
                  </time>
                   remaining
                </span>
              </div>
              <div
                className="Flex-root Flex-flex Flex-halfItemGutter Flex-justifyFlexEnd Flex-directionRow"
              >
                <button
                  className="BaseButton-root Button-root Button-sizeRegular Button-colorRegular Button-variantOutlined Button-disabled"
                  disabled={true}
                  id="comments-editCommentForm-cancelButton-comment-0"
                  onBlur={[Function]}
                  onClick={[Function]}
                  onFocus={[Function]}
                  onMouseDown={[Function]}
                  onMouseOut={[Function]}
                  onMouseOver={[Function]}
                  onTouchEnd={[Function]}
                  type="button"
                >
                  Cancel
                </button>
                <button
                  className="BaseButton-root Button-root Button-sizeRegular Button-colorPrimary Button-variantFilled Button-disabled"
                  disabled={true}
                  onBlur={[Function]}
                  onFocus={[Function]}
                  onMouseDown={[Function]}
                  onMouseOut={[Function]}
                  onMouseOver={[Function]}
                  onTouchEnd={[Function]}
                  type="submit"
                >
                  Save Changes
                </button>
              </div>
            </div>
          </form>
        </div>
        <div
          className="HorizontalGutter-root HorizontalGutter-full"
        >
          <div
            className="Indent-root"
          >
            <div
              className=""
            >
              <div
                className="Comment-root"
                role="article"
              >
                <div
                  className="Flex-root Comment-topBar Flex-flex Flex-justifySpaceBetween Flex-directionRow"
                  id="comment-comment-1"
                >
                  <div
                    className="Flex-root Flex-flex Flex-halfItemGutter Flex-alignBaseline Flex-directionColumn"
                  >
                    <span
                      className="Typography-root Typography-heading3 Typography-colorTextPrimary Username-root"
                    >
                      Lukas
                    </span>
                    <div
                      className="Flex-root Flex-flex Flex-itemGutter Flex-alignBaseline Flex-directionRow"
                    >
                      <time
                        className="Timestamp-root RelativeTime-root"
                        dateTime="2018-07-06T18:24:00.000Z"
                        title="2018-07-06T18:24:00.000Z"
                      >
                        2018-07-06T18:24:00.000Z
                      </time>
                    </div>
                  </div>
                </div>
                <div
                  className="HorizontalGutter-root HorizontalGutter-full"
                >
                  <div
                    className="HTMLContent-root"
                    dangerouslySetInnerHTML={
                      Object {
                        "__html": "What's up?",
                      }
                    }
                  />
                  <div
                    className="Flex-root Flex-flex Flex-halfItemGutter Flex-directionRow"
                  >
                    <button
                      className="BaseButton-root Button-root Button-sizeSmall Button-colorRegular Button-variantGhost"
                      id="comments-commentContainer-replyButton-comment-1"
                      onBlur={[Function]}
                      onClick={[Function]}
                      onFocus={[Function]}
                      onMouseDown={[Function]}
                      onMouseOut={[Function]}
                      onMouseOver={[Function]}
                      onTouchEnd={[Function]}
                      type="button"
                    >
                      <span>
                        Reply
                      </span>
                    </button>
                    <button
                      className="BaseButton-root Button-root Button-sizeSmall Button-colorRegular Button-variantGhost"
                      onBlur={[Function]}
                      onClick={[Function]}
                      onFocus={[Function]}
                      onMouseDown={[Function]}
                      onMouseOut={[Function]}
                      onMouseOver={[Function]}
                      onTouchEnd={[Function]}
                      type="button"
                    >
                      <span>
                        Respect
                      </span>
                    </button>
                  </div>
                </div>
              </div>
            </div>
          </div>
        </div>
      </div>
    </div>
  </section>
</div>
`;

exports[`edit a comment: render stream 1`] = `
<div
  className="HorizontalGutter-root App-root HorizontalGutter-full"
>
  <ul
    className="TabBar-root TabBar-primary"
    role="tablist"
  >
    <li
      className="Tab-root"
      id="tab-COMMENTS"
      role="presentation"
    >
      <button
        aria-controls="tabPane-COMMENTS"
        aria-selected={true}
        className="BaseButton-root Tab-button Tab-primary Tab-active"
        onBlur={[Function]}
        onClick={[Function]}
        onFocus={[Function]}
        onMouseDown={[Function]}
        onMouseOut={[Function]}
        onMouseOver={[Function]}
        onTouchEnd={[Function]}
        role="tab"
        type="button"
      >
        ⁨2⁩ Comments
      </button>
    </li>
    <li
      className="Tab-root"
      id="tab-PROFILE"
      role="presentation"
    >
      <button
        aria-controls="tabPane-PROFILE"
        aria-selected={false}
        className="BaseButton-root Tab-button Tab-primary"
        onBlur={[Function]}
        onClick={[Function]}
        onFocus={[Function]}
        onMouseDown={[Function]}
        onMouseOut={[Function]}
        onMouseOver={[Function]}
        onTouchEnd={[Function]}
        role="tab"
        type="button"
      >
        My Profile
      </button>
    </li>
  </ul>
  <section
    aria-labelledby="tab-COMMENTS"
    className="App-tabContent"
    id="tabPane-COMMENTS"
    role="tabpanel"
  >
    <div
      className="HorizontalGutter-root Stream-root HorizontalGutter-double"
    >
      <div
        className="HorizontalGutter-root HorizontalGutter-half"
      >
        <div
<<<<<<< HEAD
          className="HorizontalGutter-root HorizontalGutter-full"
        >
          <div
            className="Indent-root"
          >
            <div
              className=""
            >
              <div
                className="Comment-root"
                role="article"
=======
          className="Flex-root"
        >
          <div
            className="Flex-flex Flex-halfItemGutter Flex-wrap"
          >
            <div
              className="Typography-root Typography-bodyCopy Typography-colorTextPrimary"
            >
              Signed in as 
              <span
                className="Typography-root Typography-bodyCopyBold Typography-colorTextPrimary"
              >
                Markus
              </span>
              .
            </div>
            <div
              className="Flex-root Typography-root Typography-bodyCopy Typography-colorTextPrimary Flex-flex"
            >
              <span>
                Not you? 
              </span>
              <button
                className="BaseButton-root Button-root Button-sizeSmall Button-colorPrimary Button-variantUnderlined"
                onBlur={[Function]}
                onClick={[Function]}
                onFocus={[Function]}
                onMouseDown={[Function]}
                onMouseOut={[Function]}
                onMouseOver={[Function]}
                onTouchEnd={[Function]}
                type="button"
>>>>>>> 0d588f2f
              >
                Sign Out
              </button>
            </div>
          </div>
        </div>
        <form
          autoComplete="off"
          className="PostCommentForm-root"
          id="comments-postCommentForm-form"
          onSubmit={[Function]}
        >
          <div
            className="HorizontalGutter-root HorizontalGutter-full"
          >
            <div>
              <label
                className="AriaInfo-root"
                htmlFor="comments-postCommentForm-field"
              >
                Post a comment
              </label>
              <div>
                <div
<<<<<<< HEAD
                  className="Flex-root Comment-topBar Flex-flex Flex-justifySpaceBetween Flex-directionRow"
                  id="comment-comment-0"
                >
                  <div
                    className="Flex-root Flex-flex Flex-halfItemGutter Flex-alignBaseline Flex-directionColumn"
                  >
                    <span
                      className="Typography-root Typography-heading3 Typography-colorTextPrimary Username-root"
                    >
                      Markus
                    </span>
                    <div
                      className="Flex-root Flex-flex Flex-itemGutter Flex-alignBaseline Flex-directionRow"
                    >
                      <time
                        className="Timestamp-root RelativeTime-root"
                        dateTime="2018-07-06T18:24:00.000Z"
                        title="2018-07-06T18:24:00.000Z"
                      >
                        2018-07-06T18:24:00.000Z
                      </time>
                    </div>
                  </div>
                  <div>
                    <button
                      className="BaseButton-root Button-root Button-sizeRegular Button-colorPrimary Button-variantUnderlined"
                      id="comments-commentContainer-editButton-comment-0"
                      onBlur={[Function]}
                      onClick={[Function]}
                      onFocus={[Function]}
                      onMouseDown={[Function]}
                      onMouseOut={[Function]}
                      onMouseOver={[Function]}
                      onTouchEnd={[Function]}
                      type="button"
                    >
                      Edit
                    </button>
                  </div>
                </div>
                <div
=======
                  className=""
                >
                  <div
                    className="Toolbar-toolbar"
                  >
                    <button
                      className="Button-button"
                      disabled={false}
                      onClick={[Function]}
                      title="Bold"
                      type="button"
                    >
                      <span
                        aria-hidden="true"
                        className="Icon-root Icon-md"
                      >
                        format_bold
                      </span>
                    </button>
                    <button
                      className="Button-button"
                      disabled={false}
                      onClick={[Function]}
                      title="Italic"
                      type="button"
                    >
                      <span
                        aria-hidden="true"
                        className="Icon-root Icon-md"
                      >
                        format_italic
                      </span>
                    </button>
                    <button
                      className="Button-button"
                      disabled={false}
                      onClick={[Function]}
                      title="Blockquote"
                      type="button"
                    >
                      <span
                        aria-hidden="true"
                        className="Icon-root Icon-md"
                      >
                        format_quote
                      </span>
                    </button>
                  </div>
                  <div
                    aria-hidden="true"
                    className="RTE-placeholder RTE-placeholder"
                  >
                    Post a comment
                  </div>
                  <div
                    aria-placeholder="Post a comment"
                    className="RTE-contentEditable RTE-content"
                    contentEditable={true}
                    dangerouslySetInnerHTML={
                      Object {
                        "__html": "",
                      }
                    }
                    disabled={false}
                    id="comments-postCommentForm-field"
                    onBlur={[Function]}
                    onChange={[Function]}
                    onCut={[Function]}
                    onFocus={[Function]}
                    onInput={[Function]}
                    onKeyDown={[Function]}
                    onPaste={[Function]}
                    onSelect={[Function]}
                  />
                </div>
              </div>
            </div>
            <div
              className="Flex-root Flex-flex Flex-justifySpaceBetween Flex-alignFlexStart Flex-directionRow"
            >
              <div
                className="PostCommentForm-poweredBy"
              >
                <span
                  className="Typography-root Typography-detail Typography-colorTextSecondary"
                >
                  Powered by 
                  <span
                    className="Typography-root Typography-heading4 Typography-colorTextPrimary"
                  >
                    ⁨The Coral Project⁩
                  </span>
                </span>
              </div>
              <button
                className="BaseButton-root Button-root Button-sizeRegular Button-colorPrimary Button-variantFilled Button-disabled"
                disabled={true}
                onBlur={[Function]}
                onFocus={[Function]}
                onMouseDown={[Function]}
                onMouseOut={[Function]}
                onMouseOver={[Function]}
                onTouchEnd={[Function]}
                type="submit"
              >
                Submit
              </button>
            </div>
          </div>
        </form>
      </div>
      <div
        aria-live="polite"
        className="HorizontalGutter-root HorizontalGutter-full"
        id="talk-comments-stream-log"
        role="log"
      >
        <div
          className="HorizontalGutter-root HorizontalGutter-full"
        >
          <div
            className="Indent-root"
          >
            <div
              className=""
            >
              <div
                className="Comment-root"
                role="article"
              >
                <div
                  className="Flex-root Comment-topBar Flex-flex Flex-justifySpaceBetween Flex-directionRow"
                  id="comment-comment-0"
                >
                  <div
                    className="Flex-root Flex-flex Flex-halfItemGutter Flex-alignBaseline Flex-directionColumn"
                  >
                    <span
                      className="Typography-root Typography-heading3 Typography-colorTextPrimary Username-root"
                    >
                      Markus
                    </span>
                    <div
                      className="Flex-root Flex-flex Flex-itemGutter Flex-alignBaseline Flex-directionRow"
                    >
                      <time
                        className="Timestamp-root RelativeTime-root"
                        dateTime="2018-07-06T18:24:00.000Z"
                        title="2018-07-06T18:24:00.000Z"
                      >
                        2018-07-06T18:24:00.000Z
                      </time>
                    </div>
                  </div>
                  <div>
                    <button
                      className="BaseButton-root Button-root Button-sizeRegular Button-colorPrimary Button-variantUnderlined"
                      id="comments-commentContainer-editButton-comment-0"
                      onBlur={[Function]}
                      onClick={[Function]}
                      onFocus={[Function]}
                      onMouseDown={[Function]}
                      onMouseOut={[Function]}
                      onMouseOver={[Function]}
                      onTouchEnd={[Function]}
                      type="button"
                    >
                      Edit
                    </button>
                  </div>
                </div>
                <div
>>>>>>> 0d588f2f
                  className="HorizontalGutter-root HorizontalGutter-full"
                >
                  <div
                    className="HTMLContent-root"
                    dangerouslySetInnerHTML={
                      Object {
                        "__html": "Joining Too",
                      }
                    }
                  />
                  <div
                    className="Flex-root Flex-flex Flex-halfItemGutter Flex-directionRow"
                  >
                    <button
                      className="BaseButton-root Button-root Button-sizeSmall Button-colorRegular Button-variantGhost"
                      id="comments-commentContainer-replyButton-comment-0"
                      onBlur={[Function]}
                      onClick={[Function]}
                      onFocus={[Function]}
                      onMouseDown={[Function]}
                      onMouseOut={[Function]}
                      onMouseOver={[Function]}
                      onTouchEnd={[Function]}
                      type="button"
                    >
                      <span>
                        Reply
                      </span>
                    </button>
<<<<<<< HEAD
=======
                    <button
                      className="BaseButton-root Button-root Button-sizeSmall Button-colorRegular Button-variantGhost"
                      onBlur={[Function]}
                      onClick={[Function]}
                      onFocus={[Function]}
                      onMouseDown={[Function]}
                      onMouseOut={[Function]}
                      onMouseOver={[Function]}
                      onTouchEnd={[Function]}
                      type="button"
                    >
                      <span>
                        Respect
                      </span>
                    </button>
>>>>>>> 0d588f2f
                  </div>
                </div>
              </div>
            </div>
          </div>
        </div>
        <div
          className="HorizontalGutter-root HorizontalGutter-full"
        >
          <div
            className="Indent-root"
          >
            <div
              className=""
            >
              <div
                className="Comment-root"
                role="article"
              >
                <div
                  className="Flex-root Comment-topBar Flex-flex Flex-justifySpaceBetween Flex-directionRow"
                  id="comment-comment-1"
                >
                  <div
                    className="Flex-root Flex-flex Flex-halfItemGutter Flex-alignBaseline Flex-directionColumn"
                  >
                    <span
                      className="Typography-root Typography-heading3 Typography-colorTextPrimary Username-root"
<<<<<<< HEAD
                    >
                      Lukas
                    </span>
                    <div
                      className="Flex-root Flex-flex Flex-itemGutter Flex-alignBaseline Flex-directionRow"
                    >
                      <time
                        className="Timestamp-root RelativeTime-root"
                        dateTime="2018-07-06T18:20:00.000Z"
                        title="2018-07-06T18:20:00.000Z"
                      >
                        2018-07-06T18:20:00.000Z
=======
                    >
                      Lukas
                    </span>
                    <div
                      className="Flex-root Flex-flex Flex-itemGutter Flex-alignBaseline Flex-directionRow"
                    >
                      <time
                        className="Timestamp-root RelativeTime-root"
                        dateTime="2018-07-06T18:24:00.000Z"
                        title="2018-07-06T18:24:00.000Z"
                      >
                        2018-07-06T18:24:00.000Z
>>>>>>> 0d588f2f
                      </time>
                    </div>
                  </div>
                </div>
                <div
                  className="HorizontalGutter-root HorizontalGutter-full"
                >
                  <div
                    className="HTMLContent-root"
                    dangerouslySetInnerHTML={
                      Object {
                        "__html": "What's up?",
                      }
                    }
                  />
                  <div
                    className="Flex-root Flex-flex Flex-halfItemGutter Flex-directionRow"
                  >
                    <button
                      className="BaseButton-root Button-root Button-sizeSmall Button-colorRegular Button-variantGhost"
                      id="comments-commentContainer-replyButton-comment-1"
                      onBlur={[Function]}
                      onClick={[Function]}
                      onFocus={[Function]}
                      onMouseDown={[Function]}
                      onMouseOut={[Function]}
                      onMouseOver={[Function]}
                      onTouchEnd={[Function]}
                      type="button"
                    >
                      <span>
                        Reply
                      </span>
                    </button>
<<<<<<< HEAD
=======
                    <button
                      className="BaseButton-root Button-root Button-sizeSmall Button-colorRegular Button-variantGhost"
                      onBlur={[Function]}
                      onClick={[Function]}
                      onFocus={[Function]}
                      onMouseDown={[Function]}
                      onMouseOut={[Function]}
                      onMouseOver={[Function]}
                      onTouchEnd={[Function]}
                      type="button"
                    >
                      <span>
                        Respect
                      </span>
                    </button>
>>>>>>> 0d588f2f
                  </div>
                </div>
              </div>
            </div>
          </div>
        </div>
      </div>
    </div>
  </section>
</div>
`;

exports[`edit a comment: server response 1`] = `
<div
  className="HorizontalGutter-root App-root HorizontalGutter-full"
>
  <ul
    className="TabBar-root TabBar-primary"
    role="tablist"
  >
    <li
      className="Tab-root"
      id="tab-COMMENTS"
      role="presentation"
    >
      <button
        aria-controls="tabPane-COMMENTS"
        aria-selected={true}
        className="BaseButton-root Tab-button Tab-primary Tab-active"
        onBlur={[Function]}
        onClick={[Function]}
        onFocus={[Function]}
        onMouseDown={[Function]}
        onMouseOut={[Function]}
        onMouseOver={[Function]}
        onTouchEnd={[Function]}
        role="tab"
        type="button"
      >
        ⁨2⁩ Comments
      </button>
    </li>
    <li
      className="Tab-root"
      id="tab-PROFILE"
      role="presentation"
    >
      <button
        aria-controls="tabPane-PROFILE"
        aria-selected={false}
        className="BaseButton-root Tab-button Tab-primary"
        onBlur={[Function]}
        onClick={[Function]}
        onFocus={[Function]}
        onMouseDown={[Function]}
        onMouseOut={[Function]}
        onMouseOver={[Function]}
        onTouchEnd={[Function]}
        role="tab"
        type="button"
      >
        My Profile
      </button>
    </li>
  </ul>
  <section
    aria-labelledby="tab-COMMENTS"
    className="App-tabContent"
    id="tabPane-COMMENTS"
    role="tabpanel"
  >
    <div
      className="HorizontalGutter-root Stream-root HorizontalGutter-double"
    >
      <div
        className="HorizontalGutter-root HorizontalGutter-half"
      >
        <div
          className="Flex-root"
        >
          <div
            className="Flex-flex Flex-halfItemGutter Flex-wrap"
          >
            <div
              className="Typography-root Typography-bodyCopy Typography-colorTextPrimary"
            >
              Signed in as 
              <span
                className="Typography-root Typography-bodyCopyBold Typography-colorTextPrimary"
              >
                Markus
              </span>
              .
            </div>
            <div
              className="Flex-root Typography-root Typography-bodyCopy Typography-colorTextPrimary Flex-flex"
            >
              <span>
                Not you? 
              </span>
              <button
                className="BaseButton-root Button-root Button-sizeSmall Button-colorPrimary Button-variantUnderlined"
                onBlur={[Function]}
                onClick={[Function]}
                onFocus={[Function]}
                onMouseDown={[Function]}
                onMouseOut={[Function]}
                onMouseOver={[Function]}
                onTouchEnd={[Function]}
                type="button"
              >
                Sign Out
              </button>
            </div>
          </div>
        </div>
        <form
          autoComplete="off"
          className="PostCommentForm-root"
          id="comments-postCommentForm-form"
          onSubmit={[Function]}
        >
          <div
            className="HorizontalGutter-root HorizontalGutter-full"
          >
            <div>
              <label
                className="AriaInfo-root"
                htmlFor="comments-postCommentForm-field"
              >
                Post a comment
              </label>
              <div>
                <div
<<<<<<< HEAD
                  className="RTE-toolbar Toolbar-toolbar"
=======
                  className=""
>>>>>>> 0d588f2f
                >
                  <div
                    className="Toolbar-toolbar"
                  >
                    <button
                      className="Button-button"
                      disabled={false}
                      onClick={[Function]}
                      title="Bold"
                      type="button"
                    >
                      <span
                        aria-hidden="true"
                        className="Icon-root Icon-md"
                      >
                        format_bold
                      </span>
                    </button>
                    <button
                      className="Button-button"
                      disabled={false}
                      onClick={[Function]}
                      title="Italic"
                      type="button"
                    >
                      <span
                        aria-hidden="true"
                        className="Icon-root Icon-md"
                      >
                        format_italic
                      </span>
                    </button>
                    <button
                      className="Button-button"
                      disabled={false}
                      onClick={[Function]}
                      title="Blockquote"
                      type="button"
                    >
                      <span
                        aria-hidden="true"
                        className="Icon-root Icon-md"
                      >
                        format_quote
                      </span>
                    </button>
                  </div>
                  <div
                    aria-hidden="true"
                    className="RTE-placeholder RTE-placeholder"
                  >
                    Post a comment
                  </div>
                  <div
                    aria-placeholder="Post a comment"
                    className="RTE-contentEditable RTE-content"
                    contentEditable={true}
                    dangerouslySetInnerHTML={
                      Object {
                        "__html": "",
                      }
                    }
                    disabled={false}
                    id="comments-postCommentForm-field"
                    onBlur={[Function]}
                    onChange={[Function]}
                    onCut={[Function]}
                    onFocus={[Function]}
                    onInput={[Function]}
                    onKeyDown={[Function]}
                    onPaste={[Function]}
                    onSelect={[Function]}
                  />
                </div>
              </div>
            </div>
            <div
              className="Flex-root Flex-flex Flex-justifySpaceBetween Flex-alignFlexStart Flex-directionRow"
            >
              <div
                className="PostCommentForm-poweredBy"
              >
                <span
                  className="Typography-root Typography-detail Typography-colorTextSecondary"
                >
                  Powered by 
                  <span
                    className="Typography-root Typography-heading4 Typography-colorTextPrimary"
                  >
                    ⁨The Coral Project⁩
                  </span>
                </span>
              </div>
              <button
                className="BaseButton-root Button-root Button-sizeRegular Button-colorPrimary Button-variantFilled Button-disabled"
                disabled={true}
                onBlur={[Function]}
                onFocus={[Function]}
                onMouseDown={[Function]}
                onMouseOut={[Function]}
                onMouseOver={[Function]}
                onTouchEnd={[Function]}
                type="submit"
              >
                Submit
              </button>
            </div>
          </div>
        </form>
      </div>
      <div
        aria-live="polite"
        className="HorizontalGutter-root HorizontalGutter-full"
        id="talk-comments-stream-log"
        role="log"
      >
        <div
          className="HorizontalGutter-root HorizontalGutter-full"
        >
          <div
            className="Indent-root"
          >
            <div
              className=""
            >
              <div
                className="Comment-root"
                role="article"
              >
                <div
                  className="Flex-root Comment-topBar Flex-flex Flex-justifySpaceBetween Flex-directionRow"
                  id="comment-comment-0"
                >
                  <div
                    className="Flex-root Flex-flex Flex-halfItemGutter Flex-alignBaseline Flex-directionColumn"
                  >
                    <span
                      className="Typography-root Typography-heading3 Typography-colorTextPrimary Username-root"
                    >
                      Markus
                    </span>
                    <div
                      className="Flex-root Flex-flex Flex-itemGutter Flex-alignBaseline Flex-directionRow"
                    >
                      <time
                        className="Timestamp-root RelativeTime-root"
                        dateTime="2018-07-06T18:24:00.000Z"
                        title="2018-07-06T18:24:00.000Z"
                      >
                        2018-07-06T18:24:00.000Z
                      </time>
                      <div
                        className="EditedMarker-root"
                      >
                        (
                        <span>
                          Edited
                        </span>
                        )
                      </div>
                    </div>
                  </div>
                  <div>
                    <button
                      className="BaseButton-root Button-root Button-sizeRegular Button-colorPrimary Button-variantUnderlined"
                      id="comments-commentContainer-editButton-comment-0"
                      onBlur={[Function]}
                      onClick={[Function]}
                      onFocus={[Function]}
                      onMouseDown={[Function]}
                      onMouseOut={[Function]}
                      onMouseOver={[Function]}
                      onTouchEnd={[Function]}
                      type="button"
                    >
                      Edit
                    </button>
                  </div>
                </div>
                <div
                  className="HorizontalGutter-root HorizontalGutter-full"
                >
                  <div
                    className="HTMLContent-root"
                    dangerouslySetInnerHTML={
                      Object {
                        "__html": "Edited! (from server)",
                      }
                    }
                  />
                  <div
                    className="Flex-root Flex-flex Flex-halfItemGutter Flex-directionRow"
                  >
                    <button
                      className="BaseButton-root Button-root Button-sizeSmall Button-colorRegular Button-variantGhost"
                      id="comments-commentContainer-replyButton-comment-0"
                      onBlur={[Function]}
                      onClick={[Function]}
                      onFocus={[Function]}
                      onMouseDown={[Function]}
                      onMouseOut={[Function]}
                      onMouseOver={[Function]}
                      onTouchEnd={[Function]}
                      type="button"
                    >
                      <span>
                        Reply
                      </span>
                    </button>
<<<<<<< HEAD
=======
                    <button
                      className="BaseButton-root Button-root Button-sizeSmall Button-colorRegular Button-variantGhost"
                      onBlur={[Function]}
                      onClick={[Function]}
                      onFocus={[Function]}
                      onMouseDown={[Function]}
                      onMouseOut={[Function]}
                      onMouseOver={[Function]}
                      onTouchEnd={[Function]}
                      type="button"
                    >
                      <span>
                        Respect
                      </span>
                    </button>
>>>>>>> 0d588f2f
                  </div>
                </div>
              </div>
            </div>
          </div>
        </div>
        <div
          className="HorizontalGutter-root HorizontalGutter-full"
        >
          <div
            className="Indent-root"
          >
            <div
              className=""
            >
              <div
                className="Comment-root"
                role="article"
              >
                <div
                  className="Flex-root Comment-topBar Flex-flex Flex-justifySpaceBetween Flex-directionRow"
                  id="comment-comment-1"
                >
                  <div
                    className="Flex-root Flex-flex Flex-halfItemGutter Flex-alignBaseline Flex-directionColumn"
                  >
                    <span
                      className="Typography-root Typography-heading3 Typography-colorTextPrimary Username-root"
                    >
                      Lukas
                    </span>
                    <div
                      className="Flex-root Flex-flex Flex-itemGutter Flex-alignBaseline Flex-directionRow"
                    >
                      <time
                        className="Timestamp-root RelativeTime-root"
<<<<<<< HEAD
                        dateTime="2018-07-06T18:20:00.000Z"
                        title="2018-07-06T18:20:00.000Z"
                      >
                        2018-07-06T18:20:00.000Z
=======
                        dateTime="2018-07-06T18:24:00.000Z"
                        title="2018-07-06T18:24:00.000Z"
                      >
                        2018-07-06T18:24:00.000Z
>>>>>>> 0d588f2f
                      </time>
                    </div>
                  </div>
                </div>
                <div
                  className="HorizontalGutter-root HorizontalGutter-full"
                >
                  <div
                    className="HTMLContent-root"
                    dangerouslySetInnerHTML={
                      Object {
                        "__html": "What's up?",
                      }
                    }
                  />
                  <div
                    className="Flex-root Flex-flex Flex-halfItemGutter Flex-directionRow"
                  >
                    <button
                      className="BaseButton-root Button-root Button-sizeSmall Button-colorRegular Button-variantGhost"
                      id="comments-commentContainer-replyButton-comment-1"
                      onBlur={[Function]}
                      onClick={[Function]}
                      onFocus={[Function]}
                      onMouseDown={[Function]}
                      onMouseOut={[Function]}
                      onMouseOver={[Function]}
                      onTouchEnd={[Function]}
                      type="button"
                    >
                      <span>
                        Reply
                      </span>
                    </button>
<<<<<<< HEAD
=======
                    <button
                      className="BaseButton-root Button-root Button-sizeSmall Button-colorRegular Button-variantGhost"
                      onBlur={[Function]}
                      onClick={[Function]}
                      onFocus={[Function]}
                      onMouseDown={[Function]}
                      onMouseOut={[Function]}
                      onMouseOver={[Function]}
                      onTouchEnd={[Function]}
                      type="button"
                    >
                      <span>
                        Respect
                      </span>
                    </button>
>>>>>>> 0d588f2f
                  </div>
                </div>
              </div>
            </div>
          </div>
        </div>
      </div>
    </div>
  </section>
</div>
`;

exports[`shows expiry message: edit form closed 1`] = `
<div
  className="HorizontalGutter-root App-root HorizontalGutter-full"
>
  <ul
    className="TabBar-root TabBar-primary"
    role="tablist"
  >
    <li
      className="Tab-root"
      id="tab-COMMENTS"
      role="presentation"
    >
      <button
        aria-controls="tabPane-COMMENTS"
        aria-selected={true}
        className="BaseButton-root Tab-button Tab-primary Tab-active"
        onBlur={[Function]}
        onClick={[Function]}
        onFocus={[Function]}
        onMouseDown={[Function]}
        onMouseOut={[Function]}
        onMouseOver={[Function]}
        onTouchEnd={[Function]}
        role="tab"
        type="button"
      >
        ⁨2⁩ Comments
      </button>
    </li>
    <li
      className="Tab-root"
      id="tab-PROFILE"
      role="presentation"
    >
      <button
        aria-controls="tabPane-PROFILE"
        aria-selected={false}
        className="BaseButton-root Tab-button Tab-primary"
        onBlur={[Function]}
        onClick={[Function]}
        onFocus={[Function]}
        onMouseDown={[Function]}
        onMouseOut={[Function]}
        onMouseOver={[Function]}
        onTouchEnd={[Function]}
        role="tab"
        type="button"
      >
        My Profile
      </button>
    </li>
  </ul>
  <section
    aria-labelledby="tab-COMMENTS"
    className="App-tabContent"
    id="tabPane-COMMENTS"
    role="tabpanel"
  >
    <div
      className="HorizontalGutter-root Stream-root HorizontalGutter-double"
    >
      <div
        className="HorizontalGutter-root HorizontalGutter-half"
      >
        <div
          className="Flex-root"
        >
          <div
            className="Flex-flex Flex-halfItemGutter Flex-wrap"
          >
            <div
              className="Typography-root Typography-bodyCopy Typography-colorTextPrimary"
            >
              Signed in as 
              <span
                className="Typography-root Typography-bodyCopyBold Typography-colorTextPrimary"
              >
                Markus
              </span>
              .
            </div>
            <div
              className="Flex-root Typography-root Typography-bodyCopy Typography-colorTextPrimary Flex-flex"
            >
              <span>
                Not you? 
              </span>
              <button
                className="BaseButton-root Button-root Button-sizeSmall Button-colorPrimary Button-variantUnderlined"
                onBlur={[Function]}
                onClick={[Function]}
                onFocus={[Function]}
                onMouseDown={[Function]}
                onMouseOut={[Function]}
                onMouseOver={[Function]}
                onTouchEnd={[Function]}
                type="button"
              >
                Sign Out
              </button>
            </div>
          </div>
        </div>
        <form
          autoComplete="off"
          className="PostCommentForm-root"
          id="comments-postCommentForm-form"
          onSubmit={[Function]}
        >
          <div
            className="HorizontalGutter-root HorizontalGutter-full"
          >
            <div>
              <label
                className="AriaInfo-root"
                htmlFor="comments-postCommentForm-field"
              >
                Post a comment
              </label>
              <div>
                <div
<<<<<<< HEAD
                  className="RTE-toolbar Toolbar-toolbar"
=======
                  className=""
>>>>>>> 0d588f2f
                >
                  <div
                    className="Toolbar-toolbar"
                  >
                    <button
                      className="Button-button"
                      disabled={false}
                      onClick={[Function]}
                      title="Bold"
                      type="button"
                    >
                      <span
                        aria-hidden="true"
                        className="Icon-root Icon-md"
                      >
                        format_bold
                      </span>
                    </button>
                    <button
                      className="Button-button"
                      disabled={false}
                      onClick={[Function]}
                      title="Italic"
                      type="button"
                    >
                      <span
                        aria-hidden="true"
                        className="Icon-root Icon-md"
                      >
                        format_italic
                      </span>
                    </button>
                    <button
                      className="Button-button"
                      disabled={false}
                      onClick={[Function]}
                      title="Blockquote"
                      type="button"
                    >
                      <span
                        aria-hidden="true"
                        className="Icon-root Icon-md"
                      >
                        format_quote
                      </span>
                    </button>
                  </div>
                  <div
                    aria-hidden="true"
                    className="RTE-placeholder RTE-placeholder"
                  >
                    Post a comment
                  </div>
                  <div
                    aria-placeholder="Post a comment"
                    className="RTE-contentEditable RTE-content"
                    contentEditable={true}
                    dangerouslySetInnerHTML={
                      Object {
                        "__html": "",
                      }
                    }
                    disabled={false}
                    id="comments-postCommentForm-field"
                    onBlur={[Function]}
                    onChange={[Function]}
                    onCut={[Function]}
                    onFocus={[Function]}
                    onInput={[Function]}
                    onKeyDown={[Function]}
                    onPaste={[Function]}
                    onSelect={[Function]}
                  />
                </div>
              </div>
            </div>
            <div
              className="Flex-root Flex-flex Flex-justifySpaceBetween Flex-alignFlexStart Flex-directionRow"
            >
              <div
                className="PostCommentForm-poweredBy"
              >
                <span
                  className="Typography-root Typography-detail Typography-colorTextSecondary"
                >
                  Powered by 
                  <span
                    className="Typography-root Typography-heading4 Typography-colorTextPrimary"
                  >
                    ⁨The Coral Project⁩
                  </span>
                </span>
              </div>
              <button
                className="BaseButton-root Button-root Button-sizeRegular Button-colorPrimary Button-variantFilled Button-disabled"
                disabled={true}
                onBlur={[Function]}
                onFocus={[Function]}
                onMouseDown={[Function]}
                onMouseOut={[Function]}
                onMouseOver={[Function]}
                onTouchEnd={[Function]}
                type="submit"
              >
                Submit
              </button>
            </div>
          </div>
        </form>
      </div>
      <div
        aria-live="polite"
        className="HorizontalGutter-root HorizontalGutter-full"
        id="talk-comments-stream-log"
        role="log"
      >
        <div
          className="HorizontalGutter-root HorizontalGutter-full"
        >
          <div
            className="Indent-root"
          >
            <div
              className=""
            >
              <div
                className="Comment-root"
                role="article"
              >
                <div
                  className="Flex-root Comment-topBar Flex-flex Flex-justifySpaceBetween Flex-directionRow"
                  id="comment-comment-0"
                >
                  <div
                    className="Flex-root Flex-flex Flex-halfItemGutter Flex-alignBaseline Flex-directionColumn"
                  >
                    <span
                      className="Typography-root Typography-heading3 Typography-colorTextPrimary Username-root"
<<<<<<< HEAD
                    >
                      Markus
                    </span>
                    <div
                      className="Flex-root Flex-flex Flex-itemGutter Flex-alignBaseline Flex-directionRow"
                    >
=======
                    >
                      Markus
                    </span>
                    <div
                      className="Flex-root Flex-flex Flex-itemGutter Flex-alignBaseline Flex-directionRow"
                    >
>>>>>>> 0d588f2f
                      <time
                        className="Timestamp-root RelativeTime-root"
                        dateTime="2018-07-06T18:24:00.000Z"
                        title="2018-07-06T18:24:00.000Z"
                      >
                        2018-07-06T18:24:00.000Z
                      </time>
                    </div>
                  </div>
                  <div>
                    <button
                      className="BaseButton-root Button-root Button-sizeRegular Button-colorPrimary Button-variantUnderlined"
                      id="comments-commentContainer-editButton-comment-0"
                      onBlur={[Function]}
                      onClick={[Function]}
                      onFocus={[Function]}
                      onMouseDown={[Function]}
                      onMouseOut={[Function]}
                      onMouseOver={[Function]}
                      onTouchEnd={[Function]}
                      type="button"
                    >
                      Edit
                    </button>
                  </div>
                </div>
                <div
                  className="HorizontalGutter-root HorizontalGutter-full"
                >
                  <div
                    className="HTMLContent-root"
                    dangerouslySetInnerHTML={
                      Object {
                        "__html": "Joining Too",
                      }
                    }
                  />
                  <div
                    className="Flex-root Flex-flex Flex-halfItemGutter Flex-directionRow"
                  >
                    <button
                      className="BaseButton-root Button-root Button-sizeSmall Button-colorRegular Button-variantGhost"
                      id="comments-commentContainer-replyButton-comment-0"
                      onBlur={[Function]}
                      onClick={[Function]}
                      onFocus={[Function]}
                      onMouseDown={[Function]}
                      onMouseOut={[Function]}
                      onMouseOver={[Function]}
                      onTouchEnd={[Function]}
                      type="button"
                    >
                      <span>
                        Reply
                      </span>
                    </button>
<<<<<<< HEAD
=======
                    <button
                      className="BaseButton-root Button-root Button-sizeSmall Button-colorRegular Button-variantGhost"
                      onBlur={[Function]}
                      onClick={[Function]}
                      onFocus={[Function]}
                      onMouseDown={[Function]}
                      onMouseOut={[Function]}
                      onMouseOver={[Function]}
                      onTouchEnd={[Function]}
                      type="button"
                    >
                      <span>
                        Respect
                      </span>
                    </button>
>>>>>>> 0d588f2f
                  </div>
                </div>
              </div>
            </div>
          </div>
        </div>
        <div
          className="HorizontalGutter-root HorizontalGutter-full"
        >
          <div
            className="Indent-root"
          >
            <div
              className=""
            >
              <div
                className="Comment-root"
                role="article"
              >
                <div
                  className="Flex-root Comment-topBar Flex-flex Flex-justifySpaceBetween Flex-directionRow"
                  id="comment-comment-1"
                >
                  <div
                    className="Flex-root Flex-flex Flex-halfItemGutter Flex-alignBaseline Flex-directionColumn"
                  >
                    <span
                      className="Typography-root Typography-heading3 Typography-colorTextPrimary Username-root"
                    >
                      Lukas
                    </span>
                    <div
                      className="Flex-root Flex-flex Flex-itemGutter Flex-alignBaseline Flex-directionRow"
                    >
                      <time
                        className="Timestamp-root RelativeTime-root"
<<<<<<< HEAD
                        dateTime="2018-07-06T18:20:00.000Z"
                        title="2018-07-06T18:20:00.000Z"
                      >
                        2018-07-06T18:20:00.000Z
=======
                        dateTime="2018-07-06T18:24:00.000Z"
                        title="2018-07-06T18:24:00.000Z"
                      >
                        2018-07-06T18:24:00.000Z
>>>>>>> 0d588f2f
                      </time>
                    </div>
                  </div>
                </div>
                <div
                  className="HorizontalGutter-root HorizontalGutter-full"
                >
                  <div
                    className="HTMLContent-root"
                    dangerouslySetInnerHTML={
                      Object {
                        "__html": "What's up?",
                      }
                    }
                  />
                  <div
                    className="Flex-root Flex-flex Flex-halfItemGutter Flex-directionRow"
                  >
                    <button
                      className="BaseButton-root Button-root Button-sizeSmall Button-colorRegular Button-variantGhost"
                      id="comments-commentContainer-replyButton-comment-1"
                      onBlur={[Function]}
                      onClick={[Function]}
                      onFocus={[Function]}
                      onMouseDown={[Function]}
                      onMouseOut={[Function]}
                      onMouseOver={[Function]}
                      onTouchEnd={[Function]}
                      type="button"
                    >
                      <span>
                        Reply
                      </span>
                    </button>
<<<<<<< HEAD
=======
                    <button
                      className="BaseButton-root Button-root Button-sizeSmall Button-colorRegular Button-variantGhost"
                      onBlur={[Function]}
                      onClick={[Function]}
                      onFocus={[Function]}
                      onMouseDown={[Function]}
                      onMouseOut={[Function]}
                      onMouseOver={[Function]}
                      onTouchEnd={[Function]}
                      type="button"
                    >
                      <span>
                        Respect
                      </span>
                    </button>
>>>>>>> 0d588f2f
                  </div>
                </div>
              </div>
            </div>
          </div>
        </div>
      </div>
    </div>
  </section>
</div>
`;

exports[`shows expiry message: edit time expired 1`] = `
<div
  className="HorizontalGutter-root App-root HorizontalGutter-full"
>
  <ul
    className="TabBar-root TabBar-primary"
    role="tablist"
  >
    <li
      className="Tab-root"
      id="tab-COMMENTS"
      role="presentation"
    >
      <button
        aria-controls="tabPane-COMMENTS"
        aria-selected={true}
        className="BaseButton-root Tab-button Tab-primary Tab-active"
        onBlur={[Function]}
        onClick={[Function]}
        onFocus={[Function]}
        onMouseDown={[Function]}
        onMouseOut={[Function]}
        onMouseOver={[Function]}
        onTouchEnd={[Function]}
        role="tab"
        type="button"
      >
        ⁨2⁩ Comments
      </button>
    </li>
    <li
      className="Tab-root"
      id="tab-PROFILE"
      role="presentation"
    >
      <button
        aria-controls="tabPane-PROFILE"
        aria-selected={false}
        className="BaseButton-root Tab-button Tab-primary"
        onBlur={[Function]}
        onClick={[Function]}
        onFocus={[Function]}
        onMouseDown={[Function]}
        onMouseOut={[Function]}
        onMouseOver={[Function]}
        onTouchEnd={[Function]}
        role="tab"
        type="button"
      >
        My Profile
      </button>
    </li>
  </ul>
  <section
    aria-labelledby="tab-COMMENTS"
    className="App-tabContent"
    id="tabPane-COMMENTS"
    role="tabpanel"
  >
    <div
      className="HorizontalGutter-root Stream-root HorizontalGutter-double"
    >
      <div
        className="HorizontalGutter-root HorizontalGutter-half"
      >
        <div
          className="Flex-root"
        >
<<<<<<< HEAD
          <div>
            <label
              className="AriaInfo-root"
              htmlFor="comments-postCommentForm-field"
            >
              Post a comment
            </label>
            <div>
              <div
                className=""
              >
                <div
                  className="RTE-toolbar Toolbar-toolbar"
                >
                  <button
                    className="Button-button"
                    disabled={false}
                    onClick={[Function]}
                    title="Bold"
                    type="button"
                  >
                    <span
                      aria-hidden="true"
                      className="Icon-root Icon-md"
                    >
                      format_bold
                    </span>
                  </button>
                  <button
                    className="Button-button"
                    disabled={false}
                    onClick={[Function]}
                    title="Italic"
                    type="button"
                  >
                    <span
                      aria-hidden="true"
                      className="Icon-root Icon-md"
                    >
                      format_italic
                    </span>
                  </button>
                  <button
                    className="Button-button"
                    disabled={false}
                    onClick={[Function]}
                    title="Blockquote"
                    type="button"
                  >
                    <span
                      aria-hidden="true"
                      className="Icon-root Icon-md"
                    >
                      format_quote
                    </span>
                  </button>
                </div>
                <div
                  aria-hidden="true"
                  className="RTE-placeholder RTE-placeholder"
                >
                  Post a comment
                </div>
                <div
                  aria-placeholder="Post a comment"
                  className="RTE-contentEditable RTE-content"
                  contentEditable={true}
                  dangerouslySetInnerHTML={
                    Object {
                      "__html": "",
                    }
                  }
                  disabled={false}
                  id="comments-postCommentForm-field"
                  onBlur={[Function]}
                  onChange={[Function]}
                  onCut={[Function]}
                  onFocus={[Function]}
                  onInput={[Function]}
                  onKeyDown={[Function]}
                  onPaste={[Function]}
                  onSelect={[Function]}
                />
              </div>
            </div>
          </div>
=======
>>>>>>> 0d588f2f
          <div
            className="Flex-flex Flex-halfItemGutter Flex-wrap"
          >
            <div
              className="Typography-root Typography-bodyCopy Typography-colorTextPrimary"
            >
              Signed in as 
              <span
                className="Typography-root Typography-bodyCopyBold Typography-colorTextPrimary"
              >
                Markus
              </span>
              .
            </div>
            <div
              className="Flex-root Typography-root Typography-bodyCopy Typography-colorTextPrimary Flex-flex"
            >
              <span>
                Not you? 
              </span>
              <button
                className="BaseButton-root Button-root Button-sizeSmall Button-colorPrimary Button-variantUnderlined"
                onBlur={[Function]}
                onClick={[Function]}
                onFocus={[Function]}
                onMouseDown={[Function]}
                onMouseOut={[Function]}
                onMouseOver={[Function]}
                onTouchEnd={[Function]}
                type="button"
              >
                Sign Out
              </button>
            </div>
          </div>
        </div>
        <form
          autoComplete="off"
          className="PostCommentForm-root"
          id="comments-postCommentForm-form"
          onSubmit={[Function]}
        >
          <div
            className="HorizontalGutter-root HorizontalGutter-full"
          >
            <div>
              <label
                className="AriaInfo-root"
                htmlFor="comments-postCommentForm-field"
              >
                Post a comment
              </label>
              <div>
                <div
                  className=""
                >
                  <div
<<<<<<< HEAD
                    className="RTE-toolbar  RTE-toolbarDisabled Toolbar-toolbar"
=======
                    className="Toolbar-toolbar"
>>>>>>> 0d588f2f
                  >
                    <button
                      className="Button-button"
                      disabled={false}
                      onClick={[Function]}
                      title="Bold"
                      type="button"
                    >
                      <span
                        aria-hidden="true"
                        className="Icon-root Icon-md"
                      >
                        format_bold
                      </span>
                    </button>
                    <button
                      className="Button-button"
                      disabled={false}
                      onClick={[Function]}
                      title="Italic"
                      type="button"
                    >
                      <span
                        aria-hidden="true"
                        className="Icon-root Icon-md"
                      >
                        format_italic
                      </span>
                    </button>
                    <button
                      className="Button-button"
                      disabled={false}
                      onClick={[Function]}
                      title="Blockquote"
                      type="button"
                    >
                      <span
                        aria-hidden="true"
                        className="Icon-root Icon-md"
                      >
                        format_quote
                      </span>
                    </button>
                  </div>
                  <div
                    aria-hidden="true"
                    className="RTE-placeholder RTE-placeholder"
                  >
                    Post a comment
                  </div>
                  <div
                    aria-placeholder="Post a comment"
                    className="RTE-contentEditable RTE-content"
                    contentEditable={true}
                    dangerouslySetInnerHTML={
                      Object {
                        "__html": "",
                      }
                    }
                    disabled={false}
                    id="comments-postCommentForm-field"
                    onBlur={[Function]}
                    onChange={[Function]}
                    onCut={[Function]}
                    onFocus={[Function]}
                    onInput={[Function]}
                    onKeyDown={[Function]}
                    onPaste={[Function]}
                    onSelect={[Function]}
                  />
                </div>
              </div>
            </div>
            <div
              className="Flex-root Flex-flex Flex-justifySpaceBetween Flex-alignFlexStart Flex-directionRow"
            >
              <div
                className="PostCommentForm-poweredBy"
              >
                <span
                  className="Typography-root Typography-detail Typography-colorTextSecondary"
                >
                  Powered by 
                  <span
                    className="Typography-root Typography-heading4 Typography-colorTextPrimary"
                  >
                    ⁨The Coral Project⁩
                  </span>
                </span>
              </div>
              <button
                className="BaseButton-root Button-root Button-sizeRegular Button-colorPrimary Button-variantFilled Button-disabled"
                disabled={true}
                onBlur={[Function]}
                onFocus={[Function]}
                onMouseDown={[Function]}
                onMouseOut={[Function]}
                onMouseOver={[Function]}
                onTouchEnd={[Function]}
                type="submit"
              >
                Submit
              </button>
            </div>
          </div>
        </form>
      </div>
      <div
        aria-live="polite"
        className="HorizontalGutter-root HorizontalGutter-full"
        id="talk-comments-stream-log"
        role="log"
      >
        <div
          className="HorizontalGutter-root HorizontalGutter-full"
        >
<<<<<<< HEAD
          <div
            className="Indent-root"
          >
            <div
              className=""
            >
              <div
                className="Comment-root"
                role="article"
              >
=======
          <form
            autoComplete="off"
            id="comments-editCommentForm-form-comment-0"
            onSubmit={[Function]}
          >
            <div
              className="HorizontalGutter-root HorizontalGutter-full"
            >
              <div>
>>>>>>> 0d588f2f
                <div
                  className="Flex-root Comment-topBar Flex-flex Flex-justifySpaceBetween Flex-directionRow"
                  id="comment-comment-1"
                >
<<<<<<< HEAD
                  <div
                    className="Flex-root Flex-flex Flex-halfItemGutter Flex-alignBaseline Flex-directionColumn"
                  >
                    <span
                      className="Typography-root Typography-heading3 Typography-colorTextPrimary Username-root"
                    >
                      Lukas
                    </span>
                    <div
                      className="Flex-root Flex-flex Flex-itemGutter Flex-alignBaseline Flex-directionRow"
                    >
                      <time
                        className="Timestamp-root RelativeTime-root"
                        dateTime="2018-07-06T18:20:00.000Z"
                        title="2018-07-06T18:20:00.000Z"
                      >
                        2018-07-06T18:20:00.000Z
                      </time>
                    </div>
                  </div>
                </div>
                <div
                  className="HorizontalGutter-root HorizontalGutter-full"
                >
                  <div
                    className="HTMLContent-root"
                    dangerouslySetInnerHTML={
                      Object {
                        "__html": "What's up?",
                      }
                    }
                  />
                  <div
                    className="Flex-root Flex-flex Flex-halfItemGutter Flex-directionRow"
                  >
=======
                  <span
                    className="Typography-root Typography-heading3 Typography-colorTextPrimary Username-root"
                  >
                    Markus
                  </span>
                  <time
                    className="Timestamp-root RelativeTime-root"
                    dateTime="2018-07-06T18:24:00.000Z"
                    title="2018-07-06T18:24:00.000Z"
                  >
                    2018-07-06T18:24:00.000Z
                  </time>
                </div>
              </div>
              <div>
                <label
                  className="AriaInfo-root"
                  htmlFor="comments-editCommentForm-rte-comment-0"
                >
                  Edit comment
                </label>
                <div>
                  <div
                    className=""
                  >
                    <div
                      className=" RTE-toolbarDisabled Toolbar-toolbar"
                    >
                      <button
                        className="Button-button"
                        disabled={false}
                        onClick={[Function]}
                        title="Bold"
                        type="button"
                      >
                        <span
                          aria-hidden="true"
                          className="Icon-root Icon-md"
                        >
                          format_bold
                        </span>
                      </button>
                      <button
                        className="Button-button"
                        disabled={false}
                        onClick={[Function]}
                        title="Italic"
                        type="button"
                      >
                        <span
                          aria-hidden="true"
                          className="Icon-root Icon-md"
                        >
                          format_italic
                        </span>
                      </button>
                      <button
                        className="Button-button"
                        disabled={false}
                        onClick={[Function]}
                        title="Blockquote"
                        type="button"
                      >
                        <span
                          aria-hidden="true"
                          className="Icon-root Icon-md"
                        >
                          format_quote
                        </span>
                      </button>
                    </div>
                    <div
                      aria-placeholder="Edit comment"
                      className="RTE-contentEditable RTE-content  RTE-contentEditableDisabled"
                      contentEditable={false}
                      dangerouslySetInnerHTML={
                        Object {
                          "__html": "Joining Too",
                        }
                      }
                      disabled={true}
                      id="comments-editCommentForm-rte-comment-0"
                      onBlur={[Function]}
                      onChange={[Function]}
                      onCut={[Function]}
                      onFocus={[Function]}
                      onInput={[Function]}
                      onKeyDown={[Function]}
                      onPaste={[Function]}
                      onSelect={[Function]}
                    />
                  </div>
                </div>
              </div>
              <div
                className="Message-root Message-colorError Message-fullWidth"
              >
                <span
                  aria-hidden="true"
                  className="Icon-root MessageIcon-root Icon-sm"
                >
                  warning
                </span>
                Edit time has expired. You can no longer edit this comment. Why not post another one?
              </div>
              <div
                className="Flex-root Flex-flex Flex-halfItemGutter Flex-justifyFlexEnd Flex-directionRow"
              >
                <button
                  className="BaseButton-root Button-root Button-sizeRegular Button-colorRegular Button-variantOutlined"
                  disabled={false}
                  id="comments-editCommentForm-closeButton-comment-0"
                  onBlur={[Function]}
                  onClick={[Function]}
                  onFocus={[Function]}
                  onMouseDown={[Function]}
                  onMouseOut={[Function]}
                  onMouseOver={[Function]}
                  onTouchEnd={[Function]}
                  type="button"
                >
                  Close
                </button>
              </div>
            </div>
          </form>
        </div>
        <div
          className="HorizontalGutter-root HorizontalGutter-full"
        >
          <div
            className="Indent-root"
          >
            <div
              className=""
            >
              <div
                className="Comment-root"
                role="article"
              >
                <div
                  className="Flex-root Comment-topBar Flex-flex Flex-justifySpaceBetween Flex-directionRow"
                  id="comment-comment-1"
                >
                  <div
                    className="Flex-root Flex-flex Flex-halfItemGutter Flex-alignBaseline Flex-directionColumn"
                  >
                    <span
                      className="Typography-root Typography-heading3 Typography-colorTextPrimary Username-root"
                    >
                      Lukas
                    </span>
                    <div
                      className="Flex-root Flex-flex Flex-itemGutter Flex-alignBaseline Flex-directionRow"
                    >
                      <time
                        className="Timestamp-root RelativeTime-root"
                        dateTime="2018-07-06T18:24:00.000Z"
                        title="2018-07-06T18:24:00.000Z"
                      >
                        2018-07-06T18:24:00.000Z
                      </time>
                    </div>
                  </div>
                </div>
                <div
                  className="HorizontalGutter-root HorizontalGutter-full"
                >
                  <div
                    className="HTMLContent-root"
                    dangerouslySetInnerHTML={
                      Object {
                        "__html": "What's up?",
                      }
                    }
                  />
                  <div
                    className="Flex-root Flex-flex Flex-halfItemGutter Flex-directionRow"
                  >
>>>>>>> 0d588f2f
                    <button
                      className="BaseButton-root Button-root Button-sizeSmall Button-colorRegular Button-variantGhost"
                      id="comments-commentContainer-replyButton-comment-1"
                      onBlur={[Function]}
                      onClick={[Function]}
                      onFocus={[Function]}
                      onMouseDown={[Function]}
                      onMouseOut={[Function]}
                      onMouseOver={[Function]}
                      onTouchEnd={[Function]}
                      type="button"
                    >
                      <span>
                        Reply
                      </span>
                    </button>
<<<<<<< HEAD
=======
                    <button
                      className="BaseButton-root Button-root Button-sizeSmall Button-colorRegular Button-variantGhost"
                      onBlur={[Function]}
                      onClick={[Function]}
                      onFocus={[Function]}
                      onMouseDown={[Function]}
                      onMouseOut={[Function]}
                      onMouseOver={[Function]}
                      onTouchEnd={[Function]}
                      type="button"
                    >
                      <span>
                        Respect
                      </span>
                    </button>
>>>>>>> 0d588f2f
                  </div>
                </div>
              </div>
            </div>
          </div>
        </div>
      </div>
    </div>
  </section>
</div>
`;<|MERGE_RESOLUTION|>--- conflicted
+++ resolved
@@ -27,320 +27,6 @@
         role="tab"
         type="button"
       >
-<<<<<<< HEAD
-        <div
-          className="HorizontalGutter-root HorizontalGutter-full"
-        >
-          <div>
-            <label
-              className="AriaInfo-root"
-              htmlFor="comments-postCommentForm-field"
-            >
-              Post a comment
-            </label>
-            <div>
-              <div
-                className=""
-              >
-                <div
-                  className="RTE-toolbar Toolbar-toolbar"
-                >
-                  <button
-                    className="Button-button"
-                    disabled={false}
-                    onClick={[Function]}
-                    title="Bold"
-                    type="button"
-                  >
-                    <span
-                      aria-hidden="true"
-                      className="Icon-root Icon-md"
-                    >
-                      format_bold
-                    </span>
-                  </button>
-                  <button
-                    className="Button-button"
-                    disabled={false}
-                    onClick={[Function]}
-                    title="Italic"
-                    type="button"
-                  >
-                    <span
-                      aria-hidden="true"
-                      className="Icon-root Icon-md"
-                    >
-                      format_italic
-                    </span>
-                  </button>
-                  <button
-                    className="Button-button"
-                    disabled={false}
-                    onClick={[Function]}
-                    title="Blockquote"
-                    type="button"
-                  >
-                    <span
-                      aria-hidden="true"
-                      className="Icon-root Icon-md"
-                    >
-                      format_quote
-                    </span>
-                  </button>
-                </div>
-                <div
-                  aria-hidden="true"
-                  className="RTE-placeholder RTE-placeholder"
-                >
-                  Post a comment
-                </div>
-                <div
-                  aria-placeholder="Post a comment"
-                  className="RTE-contentEditable RTE-content"
-                  contentEditable={true}
-                  dangerouslySetInnerHTML={
-                    Object {
-                      "__html": "",
-                    }
-                  }
-                  disabled={false}
-                  id="comments-postCommentForm-field"
-                  onBlur={[Function]}
-                  onChange={[Function]}
-                  onCut={[Function]}
-                  onFocus={[Function]}
-                  onInput={[Function]}
-                  onKeyDown={[Function]}
-                  onPaste={[Function]}
-                  onSelect={[Function]}
-                />
-              </div>
-            </div>
-          </div>
-          <div
-            className="Flex-root Flex-flex Flex-justifySpaceBetween Flex-alignFlexStart Flex-directionRow"
-          >
-            <div
-              className="PostCommentForm-poweredBy"
-            >
-              <span
-                className="Typography-root Typography-detail Typography-colorTextSecondary"
-              >
-                Powered by 
-                <span
-                  className="Typography-root Typography-heading4 Typography-colorTextPrimary"
-                >
-                  ⁨The Coral Project⁩
-                </span>
-              </span>
-            </div>
-            <button
-              className="BaseButton-root Button-root Button-sizeRegular Button-colorPrimary Button-variantFilled Button-disabled"
-              disabled={true}
-              onBlur={[Function]}
-              onFocus={[Function]}
-              onMouseDown={[Function]}
-              onMouseOut={[Function]}
-              onMouseOver={[Function]}
-              onTouchEnd={[Function]}
-              type="submit"
-            >
-              Submit
-            </button>
-          </div>
-        </div>
-      </form>
-    </div>
-    <div
-      aria-live="polite"
-      className="HorizontalGutter-root HorizontalGutter-full"
-      id="talk-comments-stream-log"
-      role="log"
-    >
-      <div
-        className="HorizontalGutter-root HorizontalGutter-full"
-      >
-        <div
-          className="HorizontalGutter-root HorizontalGutter-full"
-        >
-          <div
-            className="Indent-root"
-          >
-            <div
-              className=""
-            >
-              <div
-                className="Comment-root"
-                role="article"
-              >
-                <div
-                  className="Flex-root Comment-topBar Flex-flex Flex-justifySpaceBetween Flex-directionRow"
-                  id="comment-comment-0"
-                >
-                  <div
-                    className="Flex-root Flex-flex Flex-halfItemGutter Flex-alignBaseline Flex-directionColumn"
-                  >
-                    <span
-                      className="Typography-root Typography-heading3 Typography-colorTextPrimary Username-root"
-                    >
-                      Markus
-                    </span>
-                    <div
-                      className="Flex-root Flex-flex Flex-itemGutter Flex-alignBaseline Flex-directionRow"
-                    >
-                      <time
-                        className="Timestamp-root RelativeTime-root"
-                        dateTime="2018-07-06T18:24:00.000Z"
-                        title="2018-07-06T18:24:00.000Z"
-                      >
-                        2018-07-06T18:24:00.000Z
-                      </time>
-                    </div>
-                  </div>
-                  <div>
-                    <button
-                      className="BaseButton-root Button-root Button-sizeRegular Button-colorPrimary Button-variantUnderlined"
-                      id="comments-commentContainer-editButton-comment-0"
-                      onBlur={[Function]}
-                      onClick={[Function]}
-                      onFocus={[Function]}
-                      onMouseDown={[Function]}
-                      onMouseOut={[Function]}
-                      onMouseOver={[Function]}
-                      onTouchEnd={[Function]}
-                      type="button"
-                    >
-                      Edit
-                    </button>
-                  </div>
-                </div>
-                <div
-                  className="HorizontalGutter-root HorizontalGutter-full"
-                >
-                  <div
-                    className="HTMLContent-root"
-                    dangerouslySetInnerHTML={
-                      Object {
-                        "__html": "Joining Too",
-                      }
-                    }
-                  />
-                  <div
-                    className="Flex-root Flex-flex Flex-halfItemGutter Flex-directionRow"
-                  >
-                    <button
-                      className="BaseButton-root Button-root Button-sizeSmall Button-colorRegular Button-variantGhost"
-                      id="comments-commentContainer-replyButton-comment-0"
-                      onBlur={[Function]}
-                      onClick={[Function]}
-                      onFocus={[Function]}
-                      onMouseDown={[Function]}
-                      onMouseOut={[Function]}
-                      onMouseOver={[Function]}
-                      onTouchEnd={[Function]}
-                      type="button"
-                    >
-                      <span>
-                        Reply
-                      </span>
-                    </button>
-                  </div>
-                </div>
-              </div>
-            </div>
-          </div>
-        </div>
-      </div>
-      <div
-        className="HorizontalGutter-root HorizontalGutter-full"
-      >
-        <div
-          className="HorizontalGutter-root HorizontalGutter-full"
-        >
-          <div
-            className="Indent-root"
-          >
-            <div
-              className=""
-            >
-              <div
-                className="Comment-root"
-                role="article"
-              >
-                <div
-                  className="Flex-root Comment-topBar Flex-flex Flex-justifySpaceBetween Flex-directionRow"
-                  id="comment-comment-1"
-                >
-                  <div
-                    className="Flex-root Flex-flex Flex-halfItemGutter Flex-alignBaseline Flex-directionColumn"
-                  >
-                    <span
-                      className="Typography-root Typography-heading3 Typography-colorTextPrimary Username-root"
-                    >
-                      Lukas
-                    </span>
-                    <div
-                      className="Flex-root Flex-flex Flex-itemGutter Flex-alignBaseline Flex-directionRow"
-                    >
-                      <time
-                        className="Timestamp-root RelativeTime-root"
-                        dateTime="2018-07-06T18:20:00.000Z"
-                        title="2018-07-06T18:20:00.000Z"
-                      >
-                        2018-07-06T18:20:00.000Z
-                      </time>
-                    </div>
-                  </div>
-                </div>
-                <div
-                  className="HorizontalGutter-root HorizontalGutter-full"
-                >
-                  <div
-                    className="HTMLContent-root"
-                    dangerouslySetInnerHTML={
-                      Object {
-                        "__html": "What's up?",
-                      }
-                    }
-                  />
-                  <div
-                    className="Flex-root Flex-flex Flex-halfItemGutter Flex-directionRow"
-                  >
-                    <button
-                      className="BaseButton-root Button-root Button-sizeSmall Button-colorRegular Button-variantGhost"
-                      id="comments-commentContainer-replyButton-comment-1"
-                      onBlur={[Function]}
-                      onClick={[Function]}
-                      onFocus={[Function]}
-                      onMouseDown={[Function]}
-                      onMouseOut={[Function]}
-                      onMouseOver={[Function]}
-                      onTouchEnd={[Function]}
-                      type="button"
-                    >
-                      <span>
-                        Reply
-                      </span>
-                    </button>
-                  </div>
-                </div>
-              </div>
-            </div>
-          </div>
-        </div>
-      </div>
-    </div>
-  </div>
-</div>
-`;
-
-exports[`edit a comment: edit form 1`] = `
-<div
-  className="Flex-root App-root Flex-flex Flex-justifyCenter"
->
-  <div
-    className="HorizontalGutter-root Stream-root HorizontalGutter-double"
-=======
         ⁨2⁩ Comments
       </button>
     </li>
@@ -372,7 +58,6 @@
     className="App-tabContent"
     id="tabPane-COMMENTS"
     role="tabpanel"
->>>>>>> 0d588f2f
   >
     <div
       className="HorizontalGutter-root Stream-root HorizontalGutter-double"
@@ -384,139 +69,7 @@
           className="Flex-root"
         >
           <div
-<<<<<<< HEAD
-            className="Typography-root Typography-bodyCopy Typography-colorTextPrimary"
-          >
-            Signed in as 
-            <span
-              className="Typography-root Typography-bodyCopyBold Typography-colorTextPrimary"
-            >
-              Markus
-            </span>
-            .
-          </div>
-          <div
-            className="Flex-root Typography-root Typography-bodyCopy Typography-colorTextPrimary Flex-flex"
-          >
-            <span>
-              Not you? 
-            </span>
-            <button
-              className="BaseButton-root Button-root Button-sizeSmall Button-colorPrimary Button-variantUnderlined"
-              onBlur={[Function]}
-              onClick={[Function]}
-              onFocus={[Function]}
-              onMouseDown={[Function]}
-              onMouseOut={[Function]}
-              onMouseOver={[Function]}
-              onTouchEnd={[Function]}
-              type="button"
-            >
-              Sign Out
-            </button>
-          </div>
-        </div>
-      </div>
-      <form
-        autoComplete="off"
-        className="PostCommentForm-root"
-        id="comments-postCommentForm-form"
-        onSubmit={[Function]}
-      >
-        <div
-          className="HorizontalGutter-root HorizontalGutter-full"
-        >
-          <div>
-            <label
-              className="AriaInfo-root"
-              htmlFor="comments-postCommentForm-field"
-            >
-              Post a comment
-            </label>
-            <div>
-              <div
-                className=""
-              >
-                <div
-                  className="RTE-toolbar Toolbar-toolbar"
-                >
-                  <button
-                    className="Button-button"
-                    disabled={false}
-                    onClick={[Function]}
-                    title="Bold"
-                    type="button"
-                  >
-                    <span
-                      aria-hidden="true"
-                      className="Icon-root Icon-md"
-                    >
-                      format_bold
-                    </span>
-                  </button>
-                  <button
-                    className="Button-button"
-                    disabled={false}
-                    onClick={[Function]}
-                    title="Italic"
-                    type="button"
-                  >
-                    <span
-                      aria-hidden="true"
-                      className="Icon-root Icon-md"
-                    >
-                      format_italic
-                    </span>
-                  </button>
-                  <button
-                    className="Button-button"
-                    disabled={false}
-                    onClick={[Function]}
-                    title="Blockquote"
-                    type="button"
-                  >
-                    <span
-                      aria-hidden="true"
-                      className="Icon-root Icon-md"
-                    >
-                      format_quote
-                    </span>
-                  </button>
-                </div>
-                <div
-                  aria-hidden="true"
-                  className="RTE-placeholder RTE-placeholder"
-                >
-                  Post a comment
-                </div>
-                <div
-                  aria-placeholder="Post a comment"
-                  className="RTE-contentEditable RTE-content"
-                  contentEditable={true}
-                  dangerouslySetInnerHTML={
-                    Object {
-                      "__html": "",
-                    }
-                  }
-                  disabled={false}
-                  id="comments-postCommentForm-field"
-                  onBlur={[Function]}
-                  onChange={[Function]}
-                  onCut={[Function]}
-                  onFocus={[Function]}
-                  onInput={[Function]}
-                  onKeyDown={[Function]}
-                  onPaste={[Function]}
-                  onSelect={[Function]}
-                />
-              </div>
-            </div>
-          </div>
-          <div
-            className="Flex-root Flex-flex Flex-justifySpaceBetween Flex-alignFlexStart Flex-directionRow"
-=======
             className="Flex-flex Flex-halfItemGutter Flex-wrap"
->>>>>>> 0d588f2f
           >
             <div
               className="Typography-root Typography-bodyCopy Typography-colorTextPrimary"
@@ -690,133 +243,105 @@
           className="HorizontalGutter-root HorizontalGutter-full"
         >
           <div
-            className="Indent-root"
+            className="HorizontalGutter-root HorizontalGutter-full"
           >
             <div
-              className=""
+              className="Indent-root"
             >
               <div
-                className="Comment-root"
-                role="article"
+                className=""
               >
                 <div
-                  className="Flex-root Comment-topBar Flex-flex Flex-justifySpaceBetween Flex-directionRow"
-<<<<<<< HEAD
-                  id="comment-comment-1"
-=======
-                  id="comment-comment-0"
->>>>>>> 0d588f2f
-                >
-                  <div
-                    className="Flex-root Flex-flex Flex-halfItemGutter Flex-alignBaseline Flex-directionColumn"
-                  >
-                    <span
-                      className="Typography-root Typography-heading3 Typography-colorTextPrimary Username-root"
-<<<<<<< HEAD
-                    >
-                      Lukas
-                    </span>
-                    <div
-                      className="Flex-root Flex-flex Flex-itemGutter Flex-alignBaseline Flex-directionRow"
-                    >
-                      <time
-                        className="Timestamp-root RelativeTime-root"
-                        dateTime="2018-07-06T18:20:00.000Z"
-                        title="2018-07-06T18:20:00.000Z"
-                      >
-                        2018-07-06T18:20:00.000Z
-                      </time>
+                  className="Comment-root"
+                  role="article"
+                >
+                  <div
+                    className="Flex-root Comment-topBar Flex-flex Flex-justifySpaceBetween Flex-directionRow"
+                    id="comment-comment-0"
+                  >
+                    <div
+                      className="Flex-root Flex-flex Flex-halfItemGutter Flex-alignBaseline Flex-directionColumn"
+                    >
+                      <span
+                        className="Typography-root Typography-heading3 Typography-colorTextPrimary Username-root"
+                      >
+                        Markus
+                      </span>
+                      <div
+                        className="Flex-root Flex-flex Flex-itemGutter Flex-alignBaseline Flex-directionRow"
+                      >
+                        <time
+                          className="Timestamp-root RelativeTime-root"
+                          dateTime="2018-07-06T18:24:00.000Z"
+                          title="2018-07-06T18:24:00.000Z"
+                        >
+                          2018-07-06T18:24:00.000Z
+                        </time>
+                      </div>
                     </div>
-=======
-                    >
-                      Markus
-                    </span>
-                    <div
-                      className="Flex-root Flex-flex Flex-itemGutter Flex-alignBaseline Flex-directionRow"
-                    >
-                      <time
-                        className="Timestamp-root RelativeTime-root"
-                        dateTime="2018-07-06T18:24:00.000Z"
-                        title="2018-07-06T18:24:00.000Z"
-                      >
-                        2018-07-06T18:24:00.000Z
-                      </time>
+                    <div>
+                      <button
+                        className="BaseButton-root Button-root Button-sizeRegular Button-colorPrimary Button-variantUnderlined"
+                        id="comments-commentContainer-editButton-comment-0"
+                        onBlur={[Function]}
+                        onClick={[Function]}
+                        onFocus={[Function]}
+                        onMouseDown={[Function]}
+                        onMouseOut={[Function]}
+                        onMouseOver={[Function]}
+                        onTouchEnd={[Function]}
+                        type="button"
+                      >
+                        Edit
+                      </button>
                     </div>
                   </div>
-                  <div>
-                    <button
-                      className="BaseButton-root Button-root Button-sizeRegular Button-colorPrimary Button-variantUnderlined"
-                      id="comments-commentContainer-editButton-comment-0"
-                      onBlur={[Function]}
-                      onClick={[Function]}
-                      onFocus={[Function]}
-                      onMouseDown={[Function]}
-                      onMouseOut={[Function]}
-                      onMouseOver={[Function]}
-                      onTouchEnd={[Function]}
-                      type="button"
-                    >
-                      Edit
-                    </button>
->>>>>>> 0d588f2f
-                  </div>
-                </div>
-                <div
-                  className="HorizontalGutter-root HorizontalGutter-full"
-                >
-                  <div
-                    className="HTMLContent-root"
-                    dangerouslySetInnerHTML={
-                      Object {
-<<<<<<< HEAD
-                        "__html": "What's up?",
-=======
-                        "__html": "Joining Too",
->>>>>>> 0d588f2f
+                  <div
+                    className="HorizontalGutter-root HorizontalGutter-full"
+                  >
+                    <div
+                      className="HTMLContent-root"
+                      dangerouslySetInnerHTML={
+                        Object {
+                          "__html": "Joining Too",
+                        }
                       }
-                    }
-                  />
-                  <div
-                    className="Flex-root Flex-flex Flex-halfItemGutter Flex-directionRow"
-                  >
-                    <button
-                      className="BaseButton-root Button-root Button-sizeSmall Button-colorRegular Button-variantGhost"
-<<<<<<< HEAD
-                      id="comments-commentContainer-replyButton-comment-1"
-=======
-                      id="comments-commentContainer-replyButton-comment-0"
->>>>>>> 0d588f2f
-                      onBlur={[Function]}
-                      onClick={[Function]}
-                      onFocus={[Function]}
-                      onMouseDown={[Function]}
-                      onMouseOut={[Function]}
-                      onMouseOver={[Function]}
-                      onTouchEnd={[Function]}
-                      type="button"
-                    >
-                      <span>
-                        Reply
-                      </span>
-                    </button>
-<<<<<<< HEAD
-=======
-                    <button
-                      className="BaseButton-root Button-root Button-sizeSmall Button-colorRegular Button-variantGhost"
-                      onBlur={[Function]}
-                      onClick={[Function]}
-                      onFocus={[Function]}
-                      onMouseDown={[Function]}
-                      onMouseOut={[Function]}
-                      onMouseOver={[Function]}
-                      onTouchEnd={[Function]}
-                      type="button"
-                    >
-                      <span>
-                        Respect
-                      </span>
-                    </button>
->>>>>>> 0d588f2f
+                    />
+                    <div
+                      className="Flex-root Flex-flex Flex-halfItemGutter Flex-directionRow"
+                    >
+                      <button
+                        className="BaseButton-root Button-root Button-sizeSmall Button-colorRegular Button-variantGhost"
+                        id="comments-commentContainer-replyButton-comment-0"
+                        onBlur={[Function]}
+                        onClick={[Function]}
+                        onFocus={[Function]}
+                        onMouseDown={[Function]}
+                        onMouseOut={[Function]}
+                        onMouseOver={[Function]}
+                        onTouchEnd={[Function]}
+                        type="button"
+                      >
+                        <span>
+                          Reply
+                        </span>
+                      </button>
+                      <button
+                        className="BaseButton-root Button-root Button-sizeSmall Button-colorRegular Button-variantGhost"
+                        onBlur={[Function]}
+                        onClick={[Function]}
+                        onFocus={[Function]}
+                        onMouseDown={[Function]}
+                        onMouseOut={[Function]}
+                        onMouseOver={[Function]}
+                        onTouchEnd={[Function]}
+                        type="button"
+                      >
+                        <span>
+                          Respect
+                        </span>
+                      </button>
+                    </div>
                   </div>
                 </div>
               </div>
@@ -827,89 +352,89 @@
           className="HorizontalGutter-root HorizontalGutter-full"
         >
           <div
-            className="Indent-root"
+            className="HorizontalGutter-root HorizontalGutter-full"
           >
             <div
-              className=""
+              className="Indent-root"
             >
               <div
-                className="Comment-root"
-                role="article"
+                className=""
               >
                 <div
-<<<<<<< HEAD
-                  className="RTE-toolbar Toolbar-toolbar"
-=======
-                  className="Flex-root Comment-topBar Flex-flex Flex-justifySpaceBetween Flex-directionRow"
-                  id="comment-comment-1"
->>>>>>> 0d588f2f
-                >
-                  <div
-                    className="Flex-root Flex-flex Flex-halfItemGutter Flex-alignBaseline Flex-directionColumn"
-                  >
-                    <span
-                      className="Typography-root Typography-heading3 Typography-colorTextPrimary Username-root"
-                    >
-                      Lukas
-                    </span>
-                    <div
-                      className="Flex-root Flex-flex Flex-itemGutter Flex-alignBaseline Flex-directionRow"
-                    >
-                      <time
-                        className="Timestamp-root RelativeTime-root"
-                        dateTime="2018-07-06T18:24:00.000Z"
-                        title="2018-07-06T18:24:00.000Z"
-                      >
-                        2018-07-06T18:24:00.000Z
-                      </time>
+                  className="Comment-root"
+                  role="article"
+                >
+                  <div
+                    className="Flex-root Comment-topBar Flex-flex Flex-justifySpaceBetween Flex-directionRow"
+                    id="comment-comment-1"
+                  >
+                    <div
+                      className="Flex-root Flex-flex Flex-halfItemGutter Flex-alignBaseline Flex-directionColumn"
+                    >
+                      <span
+                        className="Typography-root Typography-heading3 Typography-colorTextPrimary Username-root"
+                      >
+                        Lukas
+                      </span>
+                      <div
+                        className="Flex-root Flex-flex Flex-itemGutter Flex-alignBaseline Flex-directionRow"
+                      >
+                        <time
+                          className="Timestamp-root RelativeTime-root"
+                          dateTime="2018-07-06T18:24:00.000Z"
+                          title="2018-07-06T18:24:00.000Z"
+                        >
+                          2018-07-06T18:24:00.000Z
+                        </time>
+                      </div>
                     </div>
                   </div>
-                </div>
-                <div
-                  className="HorizontalGutter-root HorizontalGutter-full"
-                >
-                  <div
-                    className="HTMLContent-root"
-                    dangerouslySetInnerHTML={
-                      Object {
-                        "__html": "What's up?",
+                  <div
+                    className="HorizontalGutter-root HorizontalGutter-full"
+                  >
+                    <div
+                      className="HTMLContent-root"
+                      dangerouslySetInnerHTML={
+                        Object {
+                          "__html": "What's up?",
+                        }
                       }
-                    }
-                  />
-                  <div
-                    className="Flex-root Flex-flex Flex-halfItemGutter Flex-directionRow"
-                  >
-                    <button
-                      className="BaseButton-root Button-root Button-sizeSmall Button-colorRegular Button-variantGhost"
-                      id="comments-commentContainer-replyButton-comment-1"
-                      onBlur={[Function]}
-                      onClick={[Function]}
-                      onFocus={[Function]}
-                      onMouseDown={[Function]}
-                      onMouseOut={[Function]}
-                      onMouseOver={[Function]}
-                      onTouchEnd={[Function]}
-                      type="button"
-                    >
-                      <span>
-                        Reply
-                      </span>
-                    </button>
-                    <button
-                      className="BaseButton-root Button-root Button-sizeSmall Button-colorRegular Button-variantGhost"
-                      onBlur={[Function]}
-                      onClick={[Function]}
-                      onFocus={[Function]}
-                      onMouseDown={[Function]}
-                      onMouseOut={[Function]}
-                      onMouseOver={[Function]}
-                      onTouchEnd={[Function]}
-                      type="button"
-                    >
-                      <span>
-                        Respect
-                      </span>
-                    </button>
+                    />
+                    <div
+                      className="Flex-root Flex-flex Flex-halfItemGutter Flex-directionRow"
+                    >
+                      <button
+                        className="BaseButton-root Button-root Button-sizeSmall Button-colorRegular Button-variantGhost"
+                        id="comments-commentContainer-replyButton-comment-1"
+                        onBlur={[Function]}
+                        onClick={[Function]}
+                        onFocus={[Function]}
+                        onMouseDown={[Function]}
+                        onMouseOut={[Function]}
+                        onMouseOver={[Function]}
+                        onTouchEnd={[Function]}
+                        type="button"
+                      >
+                        <span>
+                          Reply
+                        </span>
+                      </button>
+                      <button
+                        className="BaseButton-root Button-root Button-sizeSmall Button-colorRegular Button-variantGhost"
+                        onBlur={[Function]}
+                        onClick={[Function]}
+                        onFocus={[Function]}
+                        onMouseDown={[Function]}
+                        onMouseOut={[Function]}
+                        onMouseOver={[Function]}
+                        onTouchEnd={[Function]}
+                        type="button"
+                      >
+                        <span>
+                          Respect
+                        </span>
+                      </button>
+                    </div>
                   </div>
                 </div>
               </div>
@@ -1047,11 +572,7 @@
                   className=""
                 >
                   <div
-<<<<<<< HEAD
-                    className="RTE-toolbar  RTE-toolbarDisabled Toolbar-toolbar"
-=======
-                    className="Toolbar-toolbar"
->>>>>>> 0d588f2f
+                    className="RTE-toolbar Toolbar-toolbar"
                   >
                     <button
                       className="Button-button"
@@ -1168,18 +689,6 @@
         <div
           className="HorizontalGutter-root HorizontalGutter-full"
         >
-<<<<<<< HEAD
-          <div
-            className="Indent-root"
-          >
-            <div
-              className=""
-            >
-              <div
-                className="Comment-root"
-                role="article"
-              >
-=======
           <form
             autoComplete="off"
             id="comments-editCommentForm-form-comment-0"
@@ -1189,66 +698,9 @@
               className="HorizontalGutter-root HorizontalGutter-full"
             >
               <div>
->>>>>>> 0d588f2f
                 <div
-                  className="Flex-root Comment-topBar Flex-flex Flex-justifySpaceBetween Flex-directionRow"
-                  id="comment-comment-1"
-                >
-<<<<<<< HEAD
-                  <div
-                    className="Flex-root Flex-flex Flex-halfItemGutter Flex-alignBaseline Flex-directionColumn"
-                  >
-                    <span
-                      className="Typography-root Typography-heading3 Typography-colorTextPrimary Username-root"
-                    >
-                      Lukas
-                    </span>
-                    <div
-                      className="Flex-root Flex-flex Flex-itemGutter Flex-alignBaseline Flex-directionRow"
-                    >
-                      <time
-                        className="Timestamp-root RelativeTime-root"
-                        dateTime="2018-07-06T18:20:00.000Z"
-                        title="2018-07-06T18:20:00.000Z"
-                      >
-                        2018-07-06T18:20:00.000Z
-                      </time>
-                    </div>
-                  </div>
-                </div>
-                <div
-                  className="HorizontalGutter-root HorizontalGutter-full"
-                >
-                  <div
-                    className="HTMLContent-root"
-                    dangerouslySetInnerHTML={
-                      Object {
-                        "__html": "What's up?",
-                      }
-                    }
-                  />
-                  <div
-                    className="Flex-root Flex-flex Flex-halfItemGutter Flex-directionRow"
-                  >
-                    <button
-                      className="BaseButton-root Button-root Button-sizeSmall Button-colorRegular Button-variantGhost"
-                      id="comments-commentContainer-replyButton-comment-1"
-                      onBlur={[Function]}
-                      onClick={[Function]}
-                      onFocus={[Function]}
-                      onMouseDown={[Function]}
-                      onMouseOut={[Function]}
-                      onMouseOver={[Function]}
-                      onTouchEnd={[Function]}
-                      type="button"
-                    >
-                      <span>
-                        Reply
-                      </span>
-                    </button>
-                  </div>
-                </div>
-=======
+                  className="Flex-root Flex-flex Flex-halfItemGutter Flex-alignBaseline Flex-directionColumn"
+                >
                   <span
                     className="Typography-root Typography-heading3 Typography-colorTextPrimary Username-root"
                   >
@@ -1275,7 +727,7 @@
                     className=""
                   >
                     <div
-                      className="Toolbar-toolbar"
+                      className="RTE-toolbar Toolbar-toolbar"
                     >
                       <button
                         className="Button-button"
@@ -1363,7 +815,6 @@
                   </time>
                    remaining
                 </span>
->>>>>>> 0d588f2f
               </div>
               <div
                 className="Flex-root Flex-flex Flex-halfItemGutter Flex-justifyFlexEnd Flex-directionRow"
@@ -1404,85 +855,89 @@
           className="HorizontalGutter-root HorizontalGutter-full"
         >
           <div
-            className="Indent-root"
+            className="HorizontalGutter-root HorizontalGutter-full"
           >
             <div
-              className=""
+              className="Indent-root"
             >
               <div
-                className="Comment-root"
-                role="article"
+                className=""
               >
                 <div
-                  className="Flex-root Comment-topBar Flex-flex Flex-justifySpaceBetween Flex-directionRow"
-                  id="comment-comment-1"
-                >
-                  <div
-                    className="Flex-root Flex-flex Flex-halfItemGutter Flex-alignBaseline Flex-directionColumn"
-                  >
-                    <span
-                      className="Typography-root Typography-heading3 Typography-colorTextPrimary Username-root"
-                    >
-                      Lukas
-                    </span>
-                    <div
-                      className="Flex-root Flex-flex Flex-itemGutter Flex-alignBaseline Flex-directionRow"
-                    >
-                      <time
-                        className="Timestamp-root RelativeTime-root"
-                        dateTime="2018-07-06T18:24:00.000Z"
-                        title="2018-07-06T18:24:00.000Z"
-                      >
-                        2018-07-06T18:24:00.000Z
-                      </time>
+                  className="Comment-root"
+                  role="article"
+                >
+                  <div
+                    className="Flex-root Comment-topBar Flex-flex Flex-justifySpaceBetween Flex-directionRow"
+                    id="comment-comment-1"
+                  >
+                    <div
+                      className="Flex-root Flex-flex Flex-halfItemGutter Flex-alignBaseline Flex-directionColumn"
+                    >
+                      <span
+                        className="Typography-root Typography-heading3 Typography-colorTextPrimary Username-root"
+                      >
+                        Lukas
+                      </span>
+                      <div
+                        className="Flex-root Flex-flex Flex-itemGutter Flex-alignBaseline Flex-directionRow"
+                      >
+                        <time
+                          className="Timestamp-root RelativeTime-root"
+                          dateTime="2018-07-06T18:24:00.000Z"
+                          title="2018-07-06T18:24:00.000Z"
+                        >
+                          2018-07-06T18:24:00.000Z
+                        </time>
+                      </div>
                     </div>
                   </div>
-                </div>
-                <div
-                  className="HorizontalGutter-root HorizontalGutter-full"
-                >
-                  <div
-                    className="HTMLContent-root"
-                    dangerouslySetInnerHTML={
-                      Object {
-                        "__html": "What's up?",
+                  <div
+                    className="HorizontalGutter-root HorizontalGutter-full"
+                  >
+                    <div
+                      className="HTMLContent-root"
+                      dangerouslySetInnerHTML={
+                        Object {
+                          "__html": "What's up?",
+                        }
                       }
-                    }
-                  />
-                  <div
-                    className="Flex-root Flex-flex Flex-halfItemGutter Flex-directionRow"
-                  >
-                    <button
-                      className="BaseButton-root Button-root Button-sizeSmall Button-colorRegular Button-variantGhost"
-                      id="comments-commentContainer-replyButton-comment-1"
-                      onBlur={[Function]}
-                      onClick={[Function]}
-                      onFocus={[Function]}
-                      onMouseDown={[Function]}
-                      onMouseOut={[Function]}
-                      onMouseOver={[Function]}
-                      onTouchEnd={[Function]}
-                      type="button"
-                    >
-                      <span>
-                        Reply
-                      </span>
-                    </button>
-                    <button
-                      className="BaseButton-root Button-root Button-sizeSmall Button-colorRegular Button-variantGhost"
-                      onBlur={[Function]}
-                      onClick={[Function]}
-                      onFocus={[Function]}
-                      onMouseDown={[Function]}
-                      onMouseOut={[Function]}
-                      onMouseOver={[Function]}
-                      onTouchEnd={[Function]}
-                      type="button"
-                    >
-                      <span>
-                        Respect
-                      </span>
-                    </button>
+                    />
+                    <div
+                      className="Flex-root Flex-flex Flex-halfItemGutter Flex-directionRow"
+                    >
+                      <button
+                        className="BaseButton-root Button-root Button-sizeSmall Button-colorRegular Button-variantGhost"
+                        id="comments-commentContainer-replyButton-comment-1"
+                        onBlur={[Function]}
+                        onClick={[Function]}
+                        onFocus={[Function]}
+                        onMouseDown={[Function]}
+                        onMouseOut={[Function]}
+                        onMouseOver={[Function]}
+                        onTouchEnd={[Function]}
+                        type="button"
+                      >
+                        <span>
+                          Reply
+                        </span>
+                      </button>
+                      <button
+                        className="BaseButton-root Button-root Button-sizeSmall Button-colorRegular Button-variantGhost"
+                        onBlur={[Function]}
+                        onClick={[Function]}
+                        onFocus={[Function]}
+                        onMouseDown={[Function]}
+                        onMouseOut={[Function]}
+                        onMouseOver={[Function]}
+                        onTouchEnd={[Function]}
+                        type="button"
+                      >
+                        <span>
+                          Respect
+                        </span>
+                      </button>
+                    </div>
                   </div>
                 </div>
               </div>
@@ -1620,7 +1075,7 @@
                   className=""
                 >
                   <div
-                    className="Toolbar-toolbar"
+                    className="RTE-toolbar Toolbar-toolbar"
                   >
                     <button
                       className="Button-button"
@@ -1747,11 +1202,7 @@
             >
               <div>
                 <div
-<<<<<<< HEAD
-                  className="RTE-toolbar Toolbar-toolbar"
-=======
                   className="Flex-root Flex-flex Flex-halfItemGutter Flex-alignBaseline Flex-directionColumn"
->>>>>>> 0d588f2f
                 >
                   <span
                     className="Typography-root Typography-heading3 Typography-colorTextPrimary Username-root"
@@ -1779,7 +1230,7 @@
                     className=""
                   >
                     <div
-                      className=" RTE-toolbarDisabled Toolbar-toolbar"
+                      className="RTE-toolbar  RTE-toolbarDisabled Toolbar-toolbar"
                     >
                       <button
                         className="Button-button"
@@ -1907,85 +1358,89 @@
           className="HorizontalGutter-root HorizontalGutter-full"
         >
           <div
-            className="Indent-root"
+            className="HorizontalGutter-root HorizontalGutter-full"
           >
             <div
-              className=""
+              className="Indent-root"
             >
               <div
-                className="Comment-root"
-                role="article"
+                className=""
               >
                 <div
-                  className="Flex-root Comment-topBar Flex-flex Flex-justifySpaceBetween Flex-directionRow"
-                  id="comment-comment-1"
-                >
-                  <div
-                    className="Flex-root Flex-flex Flex-halfItemGutter Flex-alignBaseline Flex-directionColumn"
-                  >
-                    <span
-                      className="Typography-root Typography-heading3 Typography-colorTextPrimary Username-root"
-                    >
-                      Lukas
-                    </span>
-                    <div
-                      className="Flex-root Flex-flex Flex-itemGutter Flex-alignBaseline Flex-directionRow"
-                    >
-                      <time
-                        className="Timestamp-root RelativeTime-root"
-                        dateTime="2018-07-06T18:24:00.000Z"
-                        title="2018-07-06T18:24:00.000Z"
-                      >
-                        2018-07-06T18:24:00.000Z
-                      </time>
+                  className="Comment-root"
+                  role="article"
+                >
+                  <div
+                    className="Flex-root Comment-topBar Flex-flex Flex-justifySpaceBetween Flex-directionRow"
+                    id="comment-comment-1"
+                  >
+                    <div
+                      className="Flex-root Flex-flex Flex-halfItemGutter Flex-alignBaseline Flex-directionColumn"
+                    >
+                      <span
+                        className="Typography-root Typography-heading3 Typography-colorTextPrimary Username-root"
+                      >
+                        Lukas
+                      </span>
+                      <div
+                        className="Flex-root Flex-flex Flex-itemGutter Flex-alignBaseline Flex-directionRow"
+                      >
+                        <time
+                          className="Timestamp-root RelativeTime-root"
+                          dateTime="2018-07-06T18:24:00.000Z"
+                          title="2018-07-06T18:24:00.000Z"
+                        >
+                          2018-07-06T18:24:00.000Z
+                        </time>
+                      </div>
                     </div>
                   </div>
-                </div>
-                <div
-                  className="HorizontalGutter-root HorizontalGutter-full"
-                >
-                  <div
-                    className="HTMLContent-root"
-                    dangerouslySetInnerHTML={
-                      Object {
-                        "__html": "What's up?",
+                  <div
+                    className="HorizontalGutter-root HorizontalGutter-full"
+                  >
+                    <div
+                      className="HTMLContent-root"
+                      dangerouslySetInnerHTML={
+                        Object {
+                          "__html": "What's up?",
+                        }
                       }
-                    }
-                  />
-                  <div
-                    className="Flex-root Flex-flex Flex-halfItemGutter Flex-directionRow"
-                  >
-                    <button
-                      className="BaseButton-root Button-root Button-sizeSmall Button-colorRegular Button-variantGhost"
-                      id="comments-commentContainer-replyButton-comment-1"
-                      onBlur={[Function]}
-                      onClick={[Function]}
-                      onFocus={[Function]}
-                      onMouseDown={[Function]}
-                      onMouseOut={[Function]}
-                      onMouseOver={[Function]}
-                      onTouchEnd={[Function]}
-                      type="button"
-                    >
-                      <span>
-                        Reply
-                      </span>
-                    </button>
-                    <button
-                      className="BaseButton-root Button-root Button-sizeSmall Button-colorRegular Button-variantGhost"
-                      onBlur={[Function]}
-                      onClick={[Function]}
-                      onFocus={[Function]}
-                      onMouseDown={[Function]}
-                      onMouseOut={[Function]}
-                      onMouseOver={[Function]}
-                      onTouchEnd={[Function]}
-                      type="button"
-                    >
-                      <span>
-                        Respect
-                      </span>
-                    </button>
+                    />
+                    <div
+                      className="Flex-root Flex-flex Flex-halfItemGutter Flex-directionRow"
+                    >
+                      <button
+                        className="BaseButton-root Button-root Button-sizeSmall Button-colorRegular Button-variantGhost"
+                        id="comments-commentContainer-replyButton-comment-1"
+                        onBlur={[Function]}
+                        onClick={[Function]}
+                        onFocus={[Function]}
+                        onMouseDown={[Function]}
+                        onMouseOut={[Function]}
+                        onMouseOver={[Function]}
+                        onTouchEnd={[Function]}
+                        type="button"
+                      >
+                        <span>
+                          Reply
+                        </span>
+                      </button>
+                      <button
+                        className="BaseButton-root Button-root Button-sizeSmall Button-colorRegular Button-variantGhost"
+                        onBlur={[Function]}
+                        onClick={[Function]}
+                        onFocus={[Function]}
+                        onMouseDown={[Function]}
+                        onMouseOut={[Function]}
+                        onMouseOver={[Function]}
+                        onTouchEnd={[Function]}
+                        type="button"
+                      >
+                        <span>
+                          Respect
+                        </span>
+                      </button>
+                    </div>
                   </div>
                 </div>
               </div>
@@ -2064,19 +1519,6 @@
         className="HorizontalGutter-root HorizontalGutter-half"
       >
         <div
-<<<<<<< HEAD
-          className="HorizontalGutter-root HorizontalGutter-full"
-        >
-          <div
-            className="Indent-root"
-          >
-            <div
-              className=""
-            >
-              <div
-                className="Comment-root"
-                role="article"
-=======
           className="Flex-root"
         >
           <div
@@ -2109,7 +1551,6 @@
                 onMouseOver={[Function]}
                 onTouchEnd={[Function]}
                 type="button"
->>>>>>> 0d588f2f
               >
                 Sign Out
               </button>
@@ -2134,53 +1575,10 @@
               </label>
               <div>
                 <div
-<<<<<<< HEAD
-                  className="Flex-root Comment-topBar Flex-flex Flex-justifySpaceBetween Flex-directionRow"
-                  id="comment-comment-0"
-                >
-                  <div
-                    className="Flex-root Flex-flex Flex-halfItemGutter Flex-alignBaseline Flex-directionColumn"
-                  >
-                    <span
-                      className="Typography-root Typography-heading3 Typography-colorTextPrimary Username-root"
-                    >
-                      Markus
-                    </span>
-                    <div
-                      className="Flex-root Flex-flex Flex-itemGutter Flex-alignBaseline Flex-directionRow"
-                    >
-                      <time
-                        className="Timestamp-root RelativeTime-root"
-                        dateTime="2018-07-06T18:24:00.000Z"
-                        title="2018-07-06T18:24:00.000Z"
-                      >
-                        2018-07-06T18:24:00.000Z
-                      </time>
-                    </div>
-                  </div>
-                  <div>
-                    <button
-                      className="BaseButton-root Button-root Button-sizeRegular Button-colorPrimary Button-variantUnderlined"
-                      id="comments-commentContainer-editButton-comment-0"
-                      onBlur={[Function]}
-                      onClick={[Function]}
-                      onFocus={[Function]}
-                      onMouseDown={[Function]}
-                      onMouseOut={[Function]}
-                      onMouseOver={[Function]}
-                      onTouchEnd={[Function]}
-                      type="button"
-                    >
-                      Edit
-                    </button>
-                  </div>
-                </div>
-                <div
-=======
                   className=""
                 >
                   <div
-                    className="Toolbar-toolbar"
+                    className="RTE-toolbar Toolbar-toolbar"
                   >
                     <button
                       className="Button-button"
@@ -2298,105 +1696,105 @@
           className="HorizontalGutter-root HorizontalGutter-full"
         >
           <div
-            className="Indent-root"
+            className="HorizontalGutter-root HorizontalGutter-full"
           >
             <div
-              className=""
+              className="Indent-root"
             >
               <div
-                className="Comment-root"
-                role="article"
+                className=""
               >
                 <div
-                  className="Flex-root Comment-topBar Flex-flex Flex-justifySpaceBetween Flex-directionRow"
-                  id="comment-comment-0"
-                >
-                  <div
-                    className="Flex-root Flex-flex Flex-halfItemGutter Flex-alignBaseline Flex-directionColumn"
-                  >
-                    <span
-                      className="Typography-root Typography-heading3 Typography-colorTextPrimary Username-root"
-                    >
-                      Markus
-                    </span>
-                    <div
-                      className="Flex-root Flex-flex Flex-itemGutter Flex-alignBaseline Flex-directionRow"
-                    >
-                      <time
-                        className="Timestamp-root RelativeTime-root"
-                        dateTime="2018-07-06T18:24:00.000Z"
-                        title="2018-07-06T18:24:00.000Z"
-                      >
-                        2018-07-06T18:24:00.000Z
-                      </time>
+                  className="Comment-root"
+                  role="article"
+                >
+                  <div
+                    className="Flex-root Comment-topBar Flex-flex Flex-justifySpaceBetween Flex-directionRow"
+                    id="comment-comment-0"
+                  >
+                    <div
+                      className="Flex-root Flex-flex Flex-halfItemGutter Flex-alignBaseline Flex-directionColumn"
+                    >
+                      <span
+                        className="Typography-root Typography-heading3 Typography-colorTextPrimary Username-root"
+                      >
+                        Markus
+                      </span>
+                      <div
+                        className="Flex-root Flex-flex Flex-itemGutter Flex-alignBaseline Flex-directionRow"
+                      >
+                        <time
+                          className="Timestamp-root RelativeTime-root"
+                          dateTime="2018-07-06T18:24:00.000Z"
+                          title="2018-07-06T18:24:00.000Z"
+                        >
+                          2018-07-06T18:24:00.000Z
+                        </time>
+                      </div>
                     </div>
-                  </div>
-                  <div>
-                    <button
-                      className="BaseButton-root Button-root Button-sizeRegular Button-colorPrimary Button-variantUnderlined"
-                      id="comments-commentContainer-editButton-comment-0"
-                      onBlur={[Function]}
-                      onClick={[Function]}
-                      onFocus={[Function]}
-                      onMouseDown={[Function]}
-                      onMouseOut={[Function]}
-                      onMouseOver={[Function]}
-                      onTouchEnd={[Function]}
-                      type="button"
-                    >
-                      Edit
-                    </button>
-                  </div>
-                </div>
-                <div
->>>>>>> 0d588f2f
-                  className="HorizontalGutter-root HorizontalGutter-full"
-                >
-                  <div
-                    className="HTMLContent-root"
-                    dangerouslySetInnerHTML={
-                      Object {
-                        "__html": "Joining Too",
+                    <div>
+                      <button
+                        className="BaseButton-root Button-root Button-sizeRegular Button-colorPrimary Button-variantUnderlined"
+                        id="comments-commentContainer-editButton-comment-0"
+                        onBlur={[Function]}
+                        onClick={[Function]}
+                        onFocus={[Function]}
+                        onMouseDown={[Function]}
+                        onMouseOut={[Function]}
+                        onMouseOver={[Function]}
+                        onTouchEnd={[Function]}
+                        type="button"
+                      >
+                        Edit
+                      </button>
+                    </div>
+                  </div>
+                  <div
+                    className="HorizontalGutter-root HorizontalGutter-full"
+                  >
+                    <div
+                      className="HTMLContent-root"
+                      dangerouslySetInnerHTML={
+                        Object {
+                          "__html": "Joining Too",
+                        }
                       }
-                    }
-                  />
-                  <div
-                    className="Flex-root Flex-flex Flex-halfItemGutter Flex-directionRow"
-                  >
-                    <button
-                      className="BaseButton-root Button-root Button-sizeSmall Button-colorRegular Button-variantGhost"
-                      id="comments-commentContainer-replyButton-comment-0"
-                      onBlur={[Function]}
-                      onClick={[Function]}
-                      onFocus={[Function]}
-                      onMouseDown={[Function]}
-                      onMouseOut={[Function]}
-                      onMouseOver={[Function]}
-                      onTouchEnd={[Function]}
-                      type="button"
-                    >
-                      <span>
-                        Reply
-                      </span>
-                    </button>
-<<<<<<< HEAD
-=======
-                    <button
-                      className="BaseButton-root Button-root Button-sizeSmall Button-colorRegular Button-variantGhost"
-                      onBlur={[Function]}
-                      onClick={[Function]}
-                      onFocus={[Function]}
-                      onMouseDown={[Function]}
-                      onMouseOut={[Function]}
-                      onMouseOver={[Function]}
-                      onTouchEnd={[Function]}
-                      type="button"
-                    >
-                      <span>
-                        Respect
-                      </span>
-                    </button>
->>>>>>> 0d588f2f
+                    />
+                    <div
+                      className="Flex-root Flex-flex Flex-halfItemGutter Flex-directionRow"
+                    >
+                      <button
+                        className="BaseButton-root Button-root Button-sizeSmall Button-colorRegular Button-variantGhost"
+                        id="comments-commentContainer-replyButton-comment-0"
+                        onBlur={[Function]}
+                        onClick={[Function]}
+                        onFocus={[Function]}
+                        onMouseDown={[Function]}
+                        onMouseOut={[Function]}
+                        onMouseOver={[Function]}
+                        onTouchEnd={[Function]}
+                        type="button"
+                      >
+                        <span>
+                          Reply
+                        </span>
+                      </button>
+                      <button
+                        className="BaseButton-root Button-root Button-sizeSmall Button-colorRegular Button-variantGhost"
+                        onBlur={[Function]}
+                        onClick={[Function]}
+                        onFocus={[Function]}
+                        onMouseDown={[Function]}
+                        onMouseOut={[Function]}
+                        onMouseOver={[Function]}
+                        onTouchEnd={[Function]}
+                        type="button"
+                      >
+                        <span>
+                          Respect
+                        </span>
+                      </button>
+                    </div>
                   </div>
                 </div>
               </div>
@@ -2407,103 +1805,89 @@
           className="HorizontalGutter-root HorizontalGutter-full"
         >
           <div
-            className="Indent-root"
+            className="HorizontalGutter-root HorizontalGutter-full"
           >
             <div
-              className=""
+              className="Indent-root"
             >
               <div
-                className="Comment-root"
-                role="article"
+                className=""
               >
                 <div
-                  className="Flex-root Comment-topBar Flex-flex Flex-justifySpaceBetween Flex-directionRow"
-                  id="comment-comment-1"
-                >
-                  <div
-                    className="Flex-root Flex-flex Flex-halfItemGutter Flex-alignBaseline Flex-directionColumn"
-                  >
-                    <span
-                      className="Typography-root Typography-heading3 Typography-colorTextPrimary Username-root"
-<<<<<<< HEAD
-                    >
-                      Lukas
-                    </span>
-                    <div
-                      className="Flex-root Flex-flex Flex-itemGutter Flex-alignBaseline Flex-directionRow"
-                    >
-                      <time
-                        className="Timestamp-root RelativeTime-root"
-                        dateTime="2018-07-06T18:20:00.000Z"
-                        title="2018-07-06T18:20:00.000Z"
-                      >
-                        2018-07-06T18:20:00.000Z
-=======
-                    >
-                      Lukas
-                    </span>
-                    <div
-                      className="Flex-root Flex-flex Flex-itemGutter Flex-alignBaseline Flex-directionRow"
-                    >
-                      <time
-                        className="Timestamp-root RelativeTime-root"
-                        dateTime="2018-07-06T18:24:00.000Z"
-                        title="2018-07-06T18:24:00.000Z"
-                      >
-                        2018-07-06T18:24:00.000Z
->>>>>>> 0d588f2f
-                      </time>
+                  className="Comment-root"
+                  role="article"
+                >
+                  <div
+                    className="Flex-root Comment-topBar Flex-flex Flex-justifySpaceBetween Flex-directionRow"
+                    id="comment-comment-1"
+                  >
+                    <div
+                      className="Flex-root Flex-flex Flex-halfItemGutter Flex-alignBaseline Flex-directionColumn"
+                    >
+                      <span
+                        className="Typography-root Typography-heading3 Typography-colorTextPrimary Username-root"
+                      >
+                        Lukas
+                      </span>
+                      <div
+                        className="Flex-root Flex-flex Flex-itemGutter Flex-alignBaseline Flex-directionRow"
+                      >
+                        <time
+                          className="Timestamp-root RelativeTime-root"
+                          dateTime="2018-07-06T18:24:00.000Z"
+                          title="2018-07-06T18:24:00.000Z"
+                        >
+                          2018-07-06T18:24:00.000Z
+                        </time>
+                      </div>
                     </div>
                   </div>
-                </div>
-                <div
-                  className="HorizontalGutter-root HorizontalGutter-full"
-                >
-                  <div
-                    className="HTMLContent-root"
-                    dangerouslySetInnerHTML={
-                      Object {
-                        "__html": "What's up?",
+                  <div
+                    className="HorizontalGutter-root HorizontalGutter-full"
+                  >
+                    <div
+                      className="HTMLContent-root"
+                      dangerouslySetInnerHTML={
+                        Object {
+                          "__html": "What's up?",
+                        }
                       }
-                    }
-                  />
-                  <div
-                    className="Flex-root Flex-flex Flex-halfItemGutter Flex-directionRow"
-                  >
-                    <button
-                      className="BaseButton-root Button-root Button-sizeSmall Button-colorRegular Button-variantGhost"
-                      id="comments-commentContainer-replyButton-comment-1"
-                      onBlur={[Function]}
-                      onClick={[Function]}
-                      onFocus={[Function]}
-                      onMouseDown={[Function]}
-                      onMouseOut={[Function]}
-                      onMouseOver={[Function]}
-                      onTouchEnd={[Function]}
-                      type="button"
-                    >
-                      <span>
-                        Reply
-                      </span>
-                    </button>
-<<<<<<< HEAD
-=======
-                    <button
-                      className="BaseButton-root Button-root Button-sizeSmall Button-colorRegular Button-variantGhost"
-                      onBlur={[Function]}
-                      onClick={[Function]}
-                      onFocus={[Function]}
-                      onMouseDown={[Function]}
-                      onMouseOut={[Function]}
-                      onMouseOver={[Function]}
-                      onTouchEnd={[Function]}
-                      type="button"
-                    >
-                      <span>
-                        Respect
-                      </span>
-                    </button>
->>>>>>> 0d588f2f
+                    />
+                    <div
+                      className="Flex-root Flex-flex Flex-halfItemGutter Flex-directionRow"
+                    >
+                      <button
+                        className="BaseButton-root Button-root Button-sizeSmall Button-colorRegular Button-variantGhost"
+                        id="comments-commentContainer-replyButton-comment-1"
+                        onBlur={[Function]}
+                        onClick={[Function]}
+                        onFocus={[Function]}
+                        onMouseDown={[Function]}
+                        onMouseOut={[Function]}
+                        onMouseOver={[Function]}
+                        onTouchEnd={[Function]}
+                        type="button"
+                      >
+                        <span>
+                          Reply
+                        </span>
+                      </button>
+                      <button
+                        className="BaseButton-root Button-root Button-sizeSmall Button-colorRegular Button-variantGhost"
+                        onBlur={[Function]}
+                        onClick={[Function]}
+                        onFocus={[Function]}
+                        onMouseDown={[Function]}
+                        onMouseOut={[Function]}
+                        onMouseOver={[Function]}
+                        onTouchEnd={[Function]}
+                        type="button"
+                      >
+                        <span>
+                          Respect
+                        </span>
+                      </button>
+                    </div>
                   </div>
                 </div>
               </div>
@@ -2638,14 +2022,10 @@
               </label>
               <div>
                 <div
-<<<<<<< HEAD
-                  className="RTE-toolbar Toolbar-toolbar"
-=======
                   className=""
->>>>>>> 0d588f2f
-                >
-                  <div
-                    className="Toolbar-toolbar"
+                >
+                  <div
+                    className="RTE-toolbar Toolbar-toolbar"
                   >
                     <button
                       className="Button-button"
@@ -2763,113 +2143,114 @@
           className="HorizontalGutter-root HorizontalGutter-full"
         >
           <div
-            className="Indent-root"
+            className="HorizontalGutter-root HorizontalGutter-full"
           >
             <div
-              className=""
+              className="Indent-root"
             >
               <div
-                className="Comment-root"
-                role="article"
+                className=""
               >
                 <div
-                  className="Flex-root Comment-topBar Flex-flex Flex-justifySpaceBetween Flex-directionRow"
-                  id="comment-comment-0"
-                >
-                  <div
-                    className="Flex-root Flex-flex Flex-halfItemGutter Flex-alignBaseline Flex-directionColumn"
-                  >
-                    <span
-                      className="Typography-root Typography-heading3 Typography-colorTextPrimary Username-root"
-                    >
-                      Markus
-                    </span>
-                    <div
-                      className="Flex-root Flex-flex Flex-itemGutter Flex-alignBaseline Flex-directionRow"
-                    >
-                      <time
-                        className="Timestamp-root RelativeTime-root"
-                        dateTime="2018-07-06T18:24:00.000Z"
-                        title="2018-07-06T18:24:00.000Z"
-                      >
-                        2018-07-06T18:24:00.000Z
-                      </time>
+                  className="Comment-root"
+                  role="article"
+                >
+                  <div
+                    className="Flex-root Comment-topBar Flex-flex Flex-justifySpaceBetween Flex-directionRow"
+                    id="comment-comment-0"
+                  >
+                    <div
+                      className="Flex-root Flex-flex Flex-halfItemGutter Flex-alignBaseline Flex-directionColumn"
+                    >
+                      <span
+                        className="Typography-root Typography-heading3 Typography-colorTextPrimary Username-root"
+                      >
+                        Markus
+                      </span>
                       <div
-                        className="EditedMarker-root"
-                      >
-                        (
-                        <span>
-                          Edited
-                        </span>
-                        )
+                        className="Flex-root Flex-flex Flex-itemGutter Flex-alignBaseline Flex-directionRow"
+                      >
+                        <time
+                          className="Timestamp-root RelativeTime-root"
+                          dateTime="2018-07-06T18:24:00.000Z"
+                          title="2018-07-06T18:24:00.000Z"
+                        >
+                          2018-07-06T18:24:00.000Z
+                        </time>
+                        <div
+                          className="EditedMarker-root"
+                        >
+                          (
+                          <span>
+                            Edited
+                          </span>
+                          )
+                        </div>
                       </div>
                     </div>
-                  </div>
-                  <div>
-                    <button
-                      className="BaseButton-root Button-root Button-sizeRegular Button-colorPrimary Button-variantUnderlined"
-                      id="comments-commentContainer-editButton-comment-0"
-                      onBlur={[Function]}
-                      onClick={[Function]}
-                      onFocus={[Function]}
-                      onMouseDown={[Function]}
-                      onMouseOut={[Function]}
-                      onMouseOver={[Function]}
-                      onTouchEnd={[Function]}
-                      type="button"
-                    >
-                      Edit
-                    </button>
-                  </div>
-                </div>
-                <div
-                  className="HorizontalGutter-root HorizontalGutter-full"
-                >
-                  <div
-                    className="HTMLContent-root"
-                    dangerouslySetInnerHTML={
-                      Object {
-                        "__html": "Edited! (from server)",
+                    <div>
+                      <button
+                        className="BaseButton-root Button-root Button-sizeRegular Button-colorPrimary Button-variantUnderlined"
+                        id="comments-commentContainer-editButton-comment-0"
+                        onBlur={[Function]}
+                        onClick={[Function]}
+                        onFocus={[Function]}
+                        onMouseDown={[Function]}
+                        onMouseOut={[Function]}
+                        onMouseOver={[Function]}
+                        onTouchEnd={[Function]}
+                        type="button"
+                      >
+                        Edit
+                      </button>
+                    </div>
+                  </div>
+                  <div
+                    className="HorizontalGutter-root HorizontalGutter-full"
+                  >
+                    <div
+                      className="HTMLContent-root"
+                      dangerouslySetInnerHTML={
+                        Object {
+                          "__html": "Edited! (from server)",
+                        }
                       }
-                    }
-                  />
-                  <div
-                    className="Flex-root Flex-flex Flex-halfItemGutter Flex-directionRow"
-                  >
-                    <button
-                      className="BaseButton-root Button-root Button-sizeSmall Button-colorRegular Button-variantGhost"
-                      id="comments-commentContainer-replyButton-comment-0"
-                      onBlur={[Function]}
-                      onClick={[Function]}
-                      onFocus={[Function]}
-                      onMouseDown={[Function]}
-                      onMouseOut={[Function]}
-                      onMouseOver={[Function]}
-                      onTouchEnd={[Function]}
-                      type="button"
-                    >
-                      <span>
-                        Reply
-                      </span>
-                    </button>
-<<<<<<< HEAD
-=======
-                    <button
-                      className="BaseButton-root Button-root Button-sizeSmall Button-colorRegular Button-variantGhost"
-                      onBlur={[Function]}
-                      onClick={[Function]}
-                      onFocus={[Function]}
-                      onMouseDown={[Function]}
-                      onMouseOut={[Function]}
-                      onMouseOver={[Function]}
-                      onTouchEnd={[Function]}
-                      type="button"
-                    >
-                      <span>
-                        Respect
-                      </span>
-                    </button>
->>>>>>> 0d588f2f
+                    />
+                    <div
+                      className="Flex-root Flex-flex Flex-halfItemGutter Flex-directionRow"
+                    >
+                      <button
+                        className="BaseButton-root Button-root Button-sizeSmall Button-colorRegular Button-variantGhost"
+                        id="comments-commentContainer-replyButton-comment-0"
+                        onBlur={[Function]}
+                        onClick={[Function]}
+                        onFocus={[Function]}
+                        onMouseDown={[Function]}
+                        onMouseOut={[Function]}
+                        onMouseOver={[Function]}
+                        onTouchEnd={[Function]}
+                        type="button"
+                      >
+                        <span>
+                          Reply
+                        </span>
+                      </button>
+                      <button
+                        className="BaseButton-root Button-root Button-sizeSmall Button-colorRegular Button-variantGhost"
+                        onBlur={[Function]}
+                        onClick={[Function]}
+                        onFocus={[Function]}
+                        onMouseDown={[Function]}
+                        onMouseOut={[Function]}
+                        onMouseOver={[Function]}
+                        onTouchEnd={[Function]}
+                        type="button"
+                      >
+                        <span>
+                          Respect
+                        </span>
+                      </button>
+                    </div>
                   </div>
                 </div>
               </div>
@@ -2880,95 +2261,89 @@
           className="HorizontalGutter-root HorizontalGutter-full"
         >
           <div
-            className="Indent-root"
+            className="HorizontalGutter-root HorizontalGutter-full"
           >
             <div
-              className=""
+              className="Indent-root"
             >
               <div
-                className="Comment-root"
-                role="article"
+                className=""
               >
                 <div
-                  className="Flex-root Comment-topBar Flex-flex Flex-justifySpaceBetween Flex-directionRow"
-                  id="comment-comment-1"
-                >
-                  <div
-                    className="Flex-root Flex-flex Flex-halfItemGutter Flex-alignBaseline Flex-directionColumn"
-                  >
-                    <span
-                      className="Typography-root Typography-heading3 Typography-colorTextPrimary Username-root"
-                    >
-                      Lukas
-                    </span>
-                    <div
-                      className="Flex-root Flex-flex Flex-itemGutter Flex-alignBaseline Flex-directionRow"
-                    >
-                      <time
-                        className="Timestamp-root RelativeTime-root"
-<<<<<<< HEAD
-                        dateTime="2018-07-06T18:20:00.000Z"
-                        title="2018-07-06T18:20:00.000Z"
-                      >
-                        2018-07-06T18:20:00.000Z
-=======
-                        dateTime="2018-07-06T18:24:00.000Z"
-                        title="2018-07-06T18:24:00.000Z"
-                      >
-                        2018-07-06T18:24:00.000Z
->>>>>>> 0d588f2f
-                      </time>
+                  className="Comment-root"
+                  role="article"
+                >
+                  <div
+                    className="Flex-root Comment-topBar Flex-flex Flex-justifySpaceBetween Flex-directionRow"
+                    id="comment-comment-1"
+                  >
+                    <div
+                      className="Flex-root Flex-flex Flex-halfItemGutter Flex-alignBaseline Flex-directionColumn"
+                    >
+                      <span
+                        className="Typography-root Typography-heading3 Typography-colorTextPrimary Username-root"
+                      >
+                        Lukas
+                      </span>
+                      <div
+                        className="Flex-root Flex-flex Flex-itemGutter Flex-alignBaseline Flex-directionRow"
+                      >
+                        <time
+                          className="Timestamp-root RelativeTime-root"
+                          dateTime="2018-07-06T18:24:00.000Z"
+                          title="2018-07-06T18:24:00.000Z"
+                        >
+                          2018-07-06T18:24:00.000Z
+                        </time>
+                      </div>
                     </div>
                   </div>
-                </div>
-                <div
-                  className="HorizontalGutter-root HorizontalGutter-full"
-                >
-                  <div
-                    className="HTMLContent-root"
-                    dangerouslySetInnerHTML={
-                      Object {
-                        "__html": "What's up?",
+                  <div
+                    className="HorizontalGutter-root HorizontalGutter-full"
+                  >
+                    <div
+                      className="HTMLContent-root"
+                      dangerouslySetInnerHTML={
+                        Object {
+                          "__html": "What's up?",
+                        }
                       }
-                    }
-                  />
-                  <div
-                    className="Flex-root Flex-flex Flex-halfItemGutter Flex-directionRow"
-                  >
-                    <button
-                      className="BaseButton-root Button-root Button-sizeSmall Button-colorRegular Button-variantGhost"
-                      id="comments-commentContainer-replyButton-comment-1"
-                      onBlur={[Function]}
-                      onClick={[Function]}
-                      onFocus={[Function]}
-                      onMouseDown={[Function]}
-                      onMouseOut={[Function]}
-                      onMouseOver={[Function]}
-                      onTouchEnd={[Function]}
-                      type="button"
-                    >
-                      <span>
-                        Reply
-                      </span>
-                    </button>
-<<<<<<< HEAD
-=======
-                    <button
-                      className="BaseButton-root Button-root Button-sizeSmall Button-colorRegular Button-variantGhost"
-                      onBlur={[Function]}
-                      onClick={[Function]}
-                      onFocus={[Function]}
-                      onMouseDown={[Function]}
-                      onMouseOut={[Function]}
-                      onMouseOver={[Function]}
-                      onTouchEnd={[Function]}
-                      type="button"
-                    >
-                      <span>
-                        Respect
-                      </span>
-                    </button>
->>>>>>> 0d588f2f
+                    />
+                    <div
+                      className="Flex-root Flex-flex Flex-halfItemGutter Flex-directionRow"
+                    >
+                      <button
+                        className="BaseButton-root Button-root Button-sizeSmall Button-colorRegular Button-variantGhost"
+                        id="comments-commentContainer-replyButton-comment-1"
+                        onBlur={[Function]}
+                        onClick={[Function]}
+                        onFocus={[Function]}
+                        onMouseDown={[Function]}
+                        onMouseOut={[Function]}
+                        onMouseOver={[Function]}
+                        onTouchEnd={[Function]}
+                        type="button"
+                      >
+                        <span>
+                          Reply
+                        </span>
+                      </button>
+                      <button
+                        className="BaseButton-root Button-root Button-sizeSmall Button-colorRegular Button-variantGhost"
+                        onBlur={[Function]}
+                        onClick={[Function]}
+                        onFocus={[Function]}
+                        onMouseDown={[Function]}
+                        onMouseOut={[Function]}
+                        onMouseOver={[Function]}
+                        onTouchEnd={[Function]}
+                        type="button"
+                      >
+                        <span>
+                          Respect
+                        </span>
+                      </button>
+                    </div>
                   </div>
                 </div>
               </div>
@@ -3103,14 +2478,10 @@
               </label>
               <div>
                 <div
-<<<<<<< HEAD
-                  className="RTE-toolbar Toolbar-toolbar"
-=======
                   className=""
->>>>>>> 0d588f2f
-                >
-                  <div
-                    className="Toolbar-toolbar"
+                >
+                  <div
+                    className="RTE-toolbar Toolbar-toolbar"
                   >
                     <button
                       className="Button-button"
@@ -3228,113 +2599,105 @@
           className="HorizontalGutter-root HorizontalGutter-full"
         >
           <div
-            className="Indent-root"
+            className="HorizontalGutter-root HorizontalGutter-full"
           >
             <div
-              className=""
+              className="Indent-root"
             >
               <div
-                className="Comment-root"
-                role="article"
+                className=""
               >
                 <div
-                  className="Flex-root Comment-topBar Flex-flex Flex-justifySpaceBetween Flex-directionRow"
-                  id="comment-comment-0"
-                >
-                  <div
-                    className="Flex-root Flex-flex Flex-halfItemGutter Flex-alignBaseline Flex-directionColumn"
-                  >
-                    <span
-                      className="Typography-root Typography-heading3 Typography-colorTextPrimary Username-root"
-<<<<<<< HEAD
-                    >
-                      Markus
-                    </span>
-                    <div
-                      className="Flex-root Flex-flex Flex-itemGutter Flex-alignBaseline Flex-directionRow"
-                    >
-=======
-                    >
-                      Markus
-                    </span>
-                    <div
-                      className="Flex-root Flex-flex Flex-itemGutter Flex-alignBaseline Flex-directionRow"
-                    >
->>>>>>> 0d588f2f
-                      <time
-                        className="Timestamp-root RelativeTime-root"
-                        dateTime="2018-07-06T18:24:00.000Z"
-                        title="2018-07-06T18:24:00.000Z"
-                      >
-                        2018-07-06T18:24:00.000Z
-                      </time>
+                  className="Comment-root"
+                  role="article"
+                >
+                  <div
+                    className="Flex-root Comment-topBar Flex-flex Flex-justifySpaceBetween Flex-directionRow"
+                    id="comment-comment-0"
+                  >
+                    <div
+                      className="Flex-root Flex-flex Flex-halfItemGutter Flex-alignBaseline Flex-directionColumn"
+                    >
+                      <span
+                        className="Typography-root Typography-heading3 Typography-colorTextPrimary Username-root"
+                      >
+                        Markus
+                      </span>
+                      <div
+                        className="Flex-root Flex-flex Flex-itemGutter Flex-alignBaseline Flex-directionRow"
+                      >
+                        <time
+                          className="Timestamp-root RelativeTime-root"
+                          dateTime="2018-07-06T18:24:00.000Z"
+                          title="2018-07-06T18:24:00.000Z"
+                        >
+                          2018-07-06T18:24:00.000Z
+                        </time>
+                      </div>
                     </div>
-                  </div>
-                  <div>
-                    <button
-                      className="BaseButton-root Button-root Button-sizeRegular Button-colorPrimary Button-variantUnderlined"
-                      id="comments-commentContainer-editButton-comment-0"
-                      onBlur={[Function]}
-                      onClick={[Function]}
-                      onFocus={[Function]}
-                      onMouseDown={[Function]}
-                      onMouseOut={[Function]}
-                      onMouseOver={[Function]}
-                      onTouchEnd={[Function]}
-                      type="button"
-                    >
-                      Edit
-                    </button>
-                  </div>
-                </div>
-                <div
-                  className="HorizontalGutter-root HorizontalGutter-full"
-                >
-                  <div
-                    className="HTMLContent-root"
-                    dangerouslySetInnerHTML={
-                      Object {
-                        "__html": "Joining Too",
+                    <div>
+                      <button
+                        className="BaseButton-root Button-root Button-sizeRegular Button-colorPrimary Button-variantUnderlined"
+                        id="comments-commentContainer-editButton-comment-0"
+                        onBlur={[Function]}
+                        onClick={[Function]}
+                        onFocus={[Function]}
+                        onMouseDown={[Function]}
+                        onMouseOut={[Function]}
+                        onMouseOver={[Function]}
+                        onTouchEnd={[Function]}
+                        type="button"
+                      >
+                        Edit
+                      </button>
+                    </div>
+                  </div>
+                  <div
+                    className="HorizontalGutter-root HorizontalGutter-full"
+                  >
+                    <div
+                      className="HTMLContent-root"
+                      dangerouslySetInnerHTML={
+                        Object {
+                          "__html": "Joining Too",
+                        }
                       }
-                    }
-                  />
-                  <div
-                    className="Flex-root Flex-flex Flex-halfItemGutter Flex-directionRow"
-                  >
-                    <button
-                      className="BaseButton-root Button-root Button-sizeSmall Button-colorRegular Button-variantGhost"
-                      id="comments-commentContainer-replyButton-comment-0"
-                      onBlur={[Function]}
-                      onClick={[Function]}
-                      onFocus={[Function]}
-                      onMouseDown={[Function]}
-                      onMouseOut={[Function]}
-                      onMouseOver={[Function]}
-                      onTouchEnd={[Function]}
-                      type="button"
-                    >
-                      <span>
-                        Reply
-                      </span>
-                    </button>
-<<<<<<< HEAD
-=======
-                    <button
-                      className="BaseButton-root Button-root Button-sizeSmall Button-colorRegular Button-variantGhost"
-                      onBlur={[Function]}
-                      onClick={[Function]}
-                      onFocus={[Function]}
-                      onMouseDown={[Function]}
-                      onMouseOut={[Function]}
-                      onMouseOver={[Function]}
-                      onTouchEnd={[Function]}
-                      type="button"
-                    >
-                      <span>
-                        Respect
-                      </span>
-                    </button>
->>>>>>> 0d588f2f
+                    />
+                    <div
+                      className="Flex-root Flex-flex Flex-halfItemGutter Flex-directionRow"
+                    >
+                      <button
+                        className="BaseButton-root Button-root Button-sizeSmall Button-colorRegular Button-variantGhost"
+                        id="comments-commentContainer-replyButton-comment-0"
+                        onBlur={[Function]}
+                        onClick={[Function]}
+                        onFocus={[Function]}
+                        onMouseDown={[Function]}
+                        onMouseOut={[Function]}
+                        onMouseOver={[Function]}
+                        onTouchEnd={[Function]}
+                        type="button"
+                      >
+                        <span>
+                          Reply
+                        </span>
+                      </button>
+                      <button
+                        className="BaseButton-root Button-root Button-sizeSmall Button-colorRegular Button-variantGhost"
+                        onBlur={[Function]}
+                        onClick={[Function]}
+                        onFocus={[Function]}
+                        onMouseDown={[Function]}
+                        onMouseOut={[Function]}
+                        onMouseOver={[Function]}
+                        onTouchEnd={[Function]}
+                        type="button"
+                      >
+                        <span>
+                          Respect
+                        </span>
+                      </button>
+                    </div>
                   </div>
                 </div>
               </div>
@@ -3345,95 +2708,89 @@
           className="HorizontalGutter-root HorizontalGutter-full"
         >
           <div
-            className="Indent-root"
+            className="HorizontalGutter-root HorizontalGutter-full"
           >
             <div
-              className=""
+              className="Indent-root"
             >
               <div
-                className="Comment-root"
-                role="article"
+                className=""
               >
                 <div
-                  className="Flex-root Comment-topBar Flex-flex Flex-justifySpaceBetween Flex-directionRow"
-                  id="comment-comment-1"
-                >
-                  <div
-                    className="Flex-root Flex-flex Flex-halfItemGutter Flex-alignBaseline Flex-directionColumn"
-                  >
-                    <span
-                      className="Typography-root Typography-heading3 Typography-colorTextPrimary Username-root"
-                    >
-                      Lukas
-                    </span>
-                    <div
-                      className="Flex-root Flex-flex Flex-itemGutter Flex-alignBaseline Flex-directionRow"
-                    >
-                      <time
-                        className="Timestamp-root RelativeTime-root"
-<<<<<<< HEAD
-                        dateTime="2018-07-06T18:20:00.000Z"
-                        title="2018-07-06T18:20:00.000Z"
-                      >
-                        2018-07-06T18:20:00.000Z
-=======
-                        dateTime="2018-07-06T18:24:00.000Z"
-                        title="2018-07-06T18:24:00.000Z"
-                      >
-                        2018-07-06T18:24:00.000Z
->>>>>>> 0d588f2f
-                      </time>
+                  className="Comment-root"
+                  role="article"
+                >
+                  <div
+                    className="Flex-root Comment-topBar Flex-flex Flex-justifySpaceBetween Flex-directionRow"
+                    id="comment-comment-1"
+                  >
+                    <div
+                      className="Flex-root Flex-flex Flex-halfItemGutter Flex-alignBaseline Flex-directionColumn"
+                    >
+                      <span
+                        className="Typography-root Typography-heading3 Typography-colorTextPrimary Username-root"
+                      >
+                        Lukas
+                      </span>
+                      <div
+                        className="Flex-root Flex-flex Flex-itemGutter Flex-alignBaseline Flex-directionRow"
+                      >
+                        <time
+                          className="Timestamp-root RelativeTime-root"
+                          dateTime="2018-07-06T18:24:00.000Z"
+                          title="2018-07-06T18:24:00.000Z"
+                        >
+                          2018-07-06T18:24:00.000Z
+                        </time>
+                      </div>
                     </div>
                   </div>
-                </div>
-                <div
-                  className="HorizontalGutter-root HorizontalGutter-full"
-                >
-                  <div
-                    className="HTMLContent-root"
-                    dangerouslySetInnerHTML={
-                      Object {
-                        "__html": "What's up?",
+                  <div
+                    className="HorizontalGutter-root HorizontalGutter-full"
+                  >
+                    <div
+                      className="HTMLContent-root"
+                      dangerouslySetInnerHTML={
+                        Object {
+                          "__html": "What's up?",
+                        }
                       }
-                    }
-                  />
-                  <div
-                    className="Flex-root Flex-flex Flex-halfItemGutter Flex-directionRow"
-                  >
-                    <button
-                      className="BaseButton-root Button-root Button-sizeSmall Button-colorRegular Button-variantGhost"
-                      id="comments-commentContainer-replyButton-comment-1"
-                      onBlur={[Function]}
-                      onClick={[Function]}
-                      onFocus={[Function]}
-                      onMouseDown={[Function]}
-                      onMouseOut={[Function]}
-                      onMouseOver={[Function]}
-                      onTouchEnd={[Function]}
-                      type="button"
-                    >
-                      <span>
-                        Reply
-                      </span>
-                    </button>
-<<<<<<< HEAD
-=======
-                    <button
-                      className="BaseButton-root Button-root Button-sizeSmall Button-colorRegular Button-variantGhost"
-                      onBlur={[Function]}
-                      onClick={[Function]}
-                      onFocus={[Function]}
-                      onMouseDown={[Function]}
-                      onMouseOut={[Function]}
-                      onMouseOver={[Function]}
-                      onTouchEnd={[Function]}
-                      type="button"
-                    >
-                      <span>
-                        Respect
-                      </span>
-                    </button>
->>>>>>> 0d588f2f
+                    />
+                    <div
+                      className="Flex-root Flex-flex Flex-halfItemGutter Flex-directionRow"
+                    >
+                      <button
+                        className="BaseButton-root Button-root Button-sizeSmall Button-colorRegular Button-variantGhost"
+                        id="comments-commentContainer-replyButton-comment-1"
+                        onBlur={[Function]}
+                        onClick={[Function]}
+                        onFocus={[Function]}
+                        onMouseDown={[Function]}
+                        onMouseOut={[Function]}
+                        onMouseOver={[Function]}
+                        onTouchEnd={[Function]}
+                        type="button"
+                      >
+                        <span>
+                          Reply
+                        </span>
+                      </button>
+                      <button
+                        className="BaseButton-root Button-root Button-sizeSmall Button-colorRegular Button-variantGhost"
+                        onBlur={[Function]}
+                        onClick={[Function]}
+                        onFocus={[Function]}
+                        onMouseDown={[Function]}
+                        onMouseOut={[Function]}
+                        onMouseOver={[Function]}
+                        onTouchEnd={[Function]}
+                        type="button"
+                      >
+                        <span>
+                          Respect
+                        </span>
+                      </button>
+                    </div>
                   </div>
                 </div>
               </div>
@@ -3514,95 +2871,6 @@
         <div
           className="Flex-root"
         >
-<<<<<<< HEAD
-          <div>
-            <label
-              className="AriaInfo-root"
-              htmlFor="comments-postCommentForm-field"
-            >
-              Post a comment
-            </label>
-            <div>
-              <div
-                className=""
-              >
-                <div
-                  className="RTE-toolbar Toolbar-toolbar"
-                >
-                  <button
-                    className="Button-button"
-                    disabled={false}
-                    onClick={[Function]}
-                    title="Bold"
-                    type="button"
-                  >
-                    <span
-                      aria-hidden="true"
-                      className="Icon-root Icon-md"
-                    >
-                      format_bold
-                    </span>
-                  </button>
-                  <button
-                    className="Button-button"
-                    disabled={false}
-                    onClick={[Function]}
-                    title="Italic"
-                    type="button"
-                  >
-                    <span
-                      aria-hidden="true"
-                      className="Icon-root Icon-md"
-                    >
-                      format_italic
-                    </span>
-                  </button>
-                  <button
-                    className="Button-button"
-                    disabled={false}
-                    onClick={[Function]}
-                    title="Blockquote"
-                    type="button"
-                  >
-                    <span
-                      aria-hidden="true"
-                      className="Icon-root Icon-md"
-                    >
-                      format_quote
-                    </span>
-                  </button>
-                </div>
-                <div
-                  aria-hidden="true"
-                  className="RTE-placeholder RTE-placeholder"
-                >
-                  Post a comment
-                </div>
-                <div
-                  aria-placeholder="Post a comment"
-                  className="RTE-contentEditable RTE-content"
-                  contentEditable={true}
-                  dangerouslySetInnerHTML={
-                    Object {
-                      "__html": "",
-                    }
-                  }
-                  disabled={false}
-                  id="comments-postCommentForm-field"
-                  onBlur={[Function]}
-                  onChange={[Function]}
-                  onCut={[Function]}
-                  onFocus={[Function]}
-                  onInput={[Function]}
-                  onKeyDown={[Function]}
-                  onPaste={[Function]}
-                  onSelect={[Function]}
-                />
-              </div>
-            </div>
-          </div>
-=======
->>>>>>> 0d588f2f
           <div
             className="Flex-flex Flex-halfItemGutter Flex-wrap"
           >
@@ -3660,11 +2928,7 @@
                   className=""
                 >
                   <div
-<<<<<<< HEAD
-                    className="RTE-toolbar  RTE-toolbarDisabled Toolbar-toolbar"
-=======
-                    className="Toolbar-toolbar"
->>>>>>> 0d588f2f
+                    className="RTE-toolbar Toolbar-toolbar"
                   >
                     <button
                       className="Button-button"
@@ -3781,18 +3045,6 @@
         <div
           className="HorizontalGutter-root HorizontalGutter-full"
         >
-<<<<<<< HEAD
-          <div
-            className="Indent-root"
-          >
-            <div
-              className=""
-            >
-              <div
-                className="Comment-root"
-                role="article"
-              >
-=======
           <form
             autoComplete="off"
             id="comments-editCommentForm-form-comment-0"
@@ -3802,48 +3054,9 @@
               className="HorizontalGutter-root HorizontalGutter-full"
             >
               <div>
->>>>>>> 0d588f2f
                 <div
-                  className="Flex-root Comment-topBar Flex-flex Flex-justifySpaceBetween Flex-directionRow"
-                  id="comment-comment-1"
-                >
-<<<<<<< HEAD
-                  <div
-                    className="Flex-root Flex-flex Flex-halfItemGutter Flex-alignBaseline Flex-directionColumn"
-                  >
-                    <span
-                      className="Typography-root Typography-heading3 Typography-colorTextPrimary Username-root"
-                    >
-                      Lukas
-                    </span>
-                    <div
-                      className="Flex-root Flex-flex Flex-itemGutter Flex-alignBaseline Flex-directionRow"
-                    >
-                      <time
-                        className="Timestamp-root RelativeTime-root"
-                        dateTime="2018-07-06T18:20:00.000Z"
-                        title="2018-07-06T18:20:00.000Z"
-                      >
-                        2018-07-06T18:20:00.000Z
-                      </time>
-                    </div>
-                  </div>
-                </div>
-                <div
-                  className="HorizontalGutter-root HorizontalGutter-full"
-                >
-                  <div
-                    className="HTMLContent-root"
-                    dangerouslySetInnerHTML={
-                      Object {
-                        "__html": "What's up?",
-                      }
-                    }
-                  />
-                  <div
-                    className="Flex-root Flex-flex Flex-halfItemGutter Flex-directionRow"
-                  >
-=======
+                  className="Flex-root Flex-flex Flex-halfItemGutter Flex-alignBaseline Flex-directionColumn"
+                >
                   <span
                     className="Typography-root Typography-heading3 Typography-colorTextPrimary Username-root"
                   >
@@ -3870,7 +3083,7 @@
                     className=""
                   >
                     <div
-                      className=" RTE-toolbarDisabled Toolbar-toolbar"
+                      className="RTE-toolbar  RTE-toolbarDisabled Toolbar-toolbar"
                     >
                       <button
                         className="Button-button"
@@ -3975,89 +3188,89 @@
           className="HorizontalGutter-root HorizontalGutter-full"
         >
           <div
-            className="Indent-root"
+            className="HorizontalGutter-root HorizontalGutter-full"
           >
             <div
-              className=""
+              className="Indent-root"
             >
               <div
-                className="Comment-root"
-                role="article"
+                className=""
               >
                 <div
-                  className="Flex-root Comment-topBar Flex-flex Flex-justifySpaceBetween Flex-directionRow"
-                  id="comment-comment-1"
-                >
-                  <div
-                    className="Flex-root Flex-flex Flex-halfItemGutter Flex-alignBaseline Flex-directionColumn"
-                  >
-                    <span
-                      className="Typography-root Typography-heading3 Typography-colorTextPrimary Username-root"
-                    >
-                      Lukas
-                    </span>
-                    <div
-                      className="Flex-root Flex-flex Flex-itemGutter Flex-alignBaseline Flex-directionRow"
-                    >
-                      <time
-                        className="Timestamp-root RelativeTime-root"
-                        dateTime="2018-07-06T18:24:00.000Z"
-                        title="2018-07-06T18:24:00.000Z"
-                      >
-                        2018-07-06T18:24:00.000Z
-                      </time>
+                  className="Comment-root"
+                  role="article"
+                >
+                  <div
+                    className="Flex-root Comment-topBar Flex-flex Flex-justifySpaceBetween Flex-directionRow"
+                    id="comment-comment-1"
+                  >
+                    <div
+                      className="Flex-root Flex-flex Flex-halfItemGutter Flex-alignBaseline Flex-directionColumn"
+                    >
+                      <span
+                        className="Typography-root Typography-heading3 Typography-colorTextPrimary Username-root"
+                      >
+                        Lukas
+                      </span>
+                      <div
+                        className="Flex-root Flex-flex Flex-itemGutter Flex-alignBaseline Flex-directionRow"
+                      >
+                        <time
+                          className="Timestamp-root RelativeTime-root"
+                          dateTime="2018-07-06T18:24:00.000Z"
+                          title="2018-07-06T18:24:00.000Z"
+                        >
+                          2018-07-06T18:24:00.000Z
+                        </time>
+                      </div>
                     </div>
                   </div>
-                </div>
-                <div
-                  className="HorizontalGutter-root HorizontalGutter-full"
-                >
-                  <div
-                    className="HTMLContent-root"
-                    dangerouslySetInnerHTML={
-                      Object {
-                        "__html": "What's up?",
+                  <div
+                    className="HorizontalGutter-root HorizontalGutter-full"
+                  >
+                    <div
+                      className="HTMLContent-root"
+                      dangerouslySetInnerHTML={
+                        Object {
+                          "__html": "What's up?",
+                        }
                       }
-                    }
-                  />
-                  <div
-                    className="Flex-root Flex-flex Flex-halfItemGutter Flex-directionRow"
-                  >
->>>>>>> 0d588f2f
-                    <button
-                      className="BaseButton-root Button-root Button-sizeSmall Button-colorRegular Button-variantGhost"
-                      id="comments-commentContainer-replyButton-comment-1"
-                      onBlur={[Function]}
-                      onClick={[Function]}
-                      onFocus={[Function]}
-                      onMouseDown={[Function]}
-                      onMouseOut={[Function]}
-                      onMouseOver={[Function]}
-                      onTouchEnd={[Function]}
-                      type="button"
-                    >
-                      <span>
-                        Reply
-                      </span>
-                    </button>
-<<<<<<< HEAD
-=======
-                    <button
-                      className="BaseButton-root Button-root Button-sizeSmall Button-colorRegular Button-variantGhost"
-                      onBlur={[Function]}
-                      onClick={[Function]}
-                      onFocus={[Function]}
-                      onMouseDown={[Function]}
-                      onMouseOut={[Function]}
-                      onMouseOver={[Function]}
-                      onTouchEnd={[Function]}
-                      type="button"
-                    >
-                      <span>
-                        Respect
-                      </span>
-                    </button>
->>>>>>> 0d588f2f
+                    />
+                    <div
+                      className="Flex-root Flex-flex Flex-halfItemGutter Flex-directionRow"
+                    >
+                      <button
+                        className="BaseButton-root Button-root Button-sizeSmall Button-colorRegular Button-variantGhost"
+                        id="comments-commentContainer-replyButton-comment-1"
+                        onBlur={[Function]}
+                        onClick={[Function]}
+                        onFocus={[Function]}
+                        onMouseDown={[Function]}
+                        onMouseOut={[Function]}
+                        onMouseOver={[Function]}
+                        onTouchEnd={[Function]}
+                        type="button"
+                      >
+                        <span>
+                          Reply
+                        </span>
+                      </button>
+                      <button
+                        className="BaseButton-root Button-root Button-sizeSmall Button-colorRegular Button-variantGhost"
+                        onBlur={[Function]}
+                        onClick={[Function]}
+                        onFocus={[Function]}
+                        onMouseDown={[Function]}
+                        onMouseOut={[Function]}
+                        onMouseOver={[Function]}
+                        onTouchEnd={[Function]}
+                        type="button"
+                      >
+                        <span>
+                          Respect
+                        </span>
+                      </button>
+                    </div>
                   </div>
                 </div>
               </div>
