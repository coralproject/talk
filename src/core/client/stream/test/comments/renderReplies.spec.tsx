import { ReactTestRenderer } from "react-test-renderer";

import { timeout } from "talk-common/utils";
import { createSinonStub } from "talk-framework/testHelpers";

import { assetWithDeepReplies } from "../fixtures";
import create from "./create";

let testRenderer: ReactTestRenderer;
beforeEach(() => {
  const resolvers = {
    Query: {
      asset: createSinonStub(
        s => s.throws(),
        s =>
          s
<<<<<<< HEAD
            .withArgs(undefined, { id: assetWithReplies.id, url: null })
            .returns(assetWithReplies)
=======
            .withArgs(undefined, { id: assetWithDeepReplies.id })
            .returns(assetWithDeepReplies)
>>>>>>> 18e66381
      ),
    },
  };

  ({ testRenderer } = create({
    // Set this to true, to see graphql responses.
    logNetwork: false,
    resolvers,
    initLocalState: localRecord => {
      localRecord.setValue(assetWithDeepReplies.id, "assetID");
    },
  }));
});

it("renders comment stream", async () => {
  // Wait for loading.
  await timeout();
  expect(testRenderer.toJSON()).toMatchSnapshot();
});<|MERGE_RESOLUTION|>--- conflicted
+++ resolved
@@ -14,13 +14,8 @@
         s => s.throws(),
         s =>
           s
-<<<<<<< HEAD
-            .withArgs(undefined, { id: assetWithReplies.id, url: null })
-            .returns(assetWithReplies)
-=======
-            .withArgs(undefined, { id: assetWithDeepReplies.id })
+            .withArgs(undefined, { id: assetWithDeepReplies.id, url: null })
             .returns(assetWithDeepReplies)
->>>>>>> 18e66381
       ),
     },
   };
