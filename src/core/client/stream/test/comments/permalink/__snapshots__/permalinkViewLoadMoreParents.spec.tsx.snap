// Jest Snapshot v1, https://goo.gl/fbAQLP

exports[`renders conversation thread 1`] = `
<div
  className="coral coral-conversationThread ConversationThreadContainer-root"
  data-testid="comments-permalinkView-conversationThread"
>
  <div
    aria-live="off"
    id="permaLinkParentLog"
    role="log"
  >
    <div
      className="ConversationThreadContainer-rootParent"
    >
      <div
        className="Line-root Box-root HorizontalGutter-root HorizontalGutter-full"
      >
        <div
          className="Circle-circleContainer"
        >
          <div
            className="Circle-circleSubContainer"
          >
            <svg
              className="Circle-circle"
              viewBox="0 0 100 100"
              xmlns="http://www.w3.org/2000/svg"
            >
              <circle
                cx="50"
                cy="50"
                r="50"
              />
            </svg>
          </div>
          <div
            aria-labelledby="comment-comment-from-staff-0-label"
            className="coral coral-comment coral coral-reacted-0"
            data-key-stop={true}
            data-testid="comment-comment-from-staff-0"
            id="comment-comment-from-staff-0"
            role="article"
          >
            <div
<<<<<<< HEAD
              className="Hidden-root"
              id="comment-comment-from-staff-0-label"
            >
              <span>
                Ancestor:
              </span>
               
              <span>
                Comment from Moderator 
                <time
                  className="RelativeTime-root"
                  dateTime="2018-07-06T18:24:00.000Z"
                  title="2018-07-06T18:24:00.000Z"
                >
                  2018-07-06T18:24:00.000Z
                </time>
              </span>
            </div>
            <div
              className="Box-root HorizontalGutter-root HorizontalGutter-full"
=======
              className="coral coral-comment-collapse-toggle-indent Indent-root"
>>>>>>> 2e7a36c1
            >
              <div
                className="IndentedComment-open coral coral-comment-collapse-toggle-indent Indent-root"
              >
                <div
<<<<<<< HEAD
                  className="coral coral-indent coral-indent-0 Indent-open"
=======
                  className="Box-root Flex-root Flex-flex Flex-alignFlexStart gutter Flex-spacing-1"
>>>>>>> 2e7a36c1
                >
                  <div
                    className="Box-root Flex-root Flex-flex Flex-alignBaseline gutter Flex-spacing-1"
                  >
                    <div
                      className="Box-root HorizontalGutter-root Comment-root HorizontalGutter-half"
                    >
                      <div
                        className="Box-root Flex-root coral coral-comment-topBar Flex-flex Flex-justifySpaceBetween Flex-alignFlexStart Flex-directionRow"
                      >
                        <div
                          className="Box-root Flex-root Flex-flex Flex-wrap Flex-alignCenter"
                        >
                          <div
                            className="Comment-username"
                          >
                            <div
                              className="Popover-root"
                            >
                              <button
                                aria-controls="username-popover-comment-from-staff-0"
                                className="BaseButton-root CommentContainer-usernameButton coral coral-username coral-comment-username"
                                onBlur={[Function]}
                                onClick={[Function]}
                                onFocus={[Function]}
                                onMouseOut={[Function]}
                                onMouseOver={[Function]}
                                onTouchEnd={[Function]}
                                type="button"
                              >
                                <span
                                  className="Username-root"
                                >
                                  Moderator
                                </span>
                              </button>
                              <div
                                aria-hidden={true}
                                aria-label="A popover with more user information"
                                id="username-popover-comment-from-staff-0"
                                role="dialog"
                              />
                            </div>
                          </div>
                          <div
                            className="Box-root Flex-root Flex-flex Flex-wrap Flex-alignCenter Flex-directionRow"
                          >
                            <div
                              className="Box-root Flex-root Comment-tags Flex-flex Flex-alignCenter"
                            >
                              <div
                                className="Box-root Flex-root Flex-flex Flex-alignCenter"
                              >
                                <span
                                  className="Tag-root coral coral-userTag coral-comment-userTag StaffTagContainer-tag Tag-colorGrey Tag-uppercase"
                                >
                                  Staff
                                </span>
                              </div>
                            </div>
                            <button
                              className="BaseButton-root Timestamp-root"
                              onBlur={[Function]}
                              onClick={[Function]}
                              onFocus={[Function]}
                              onMouseOut={[Function]}
                              onMouseOver={[Function]}
                              onTouchEnd={[Function]}
                              type="button"
                            >
                              <time
                                className="RelativeTime-root Timestamp-text Comment-timestamp coral coral-timestamp coral-comment-timestamp"
                                dateTime="2018-07-06T18:24:00.000Z"
                                title="2018-07-06T18:24:00.000Z"
                              >
                                2018-07-06T18:24:00.000Z
                              </time>
                            </button>
                          </div>
                        </div>
                        <div
                          className="Box-root Flex-root Flex-flex Flex-wrap Flex-justifyFlexEnd"
                        >
                          <div
                            className="Box-root Flex-root Flex-flex Flex-itemGutter Flex-justifyFlexEnd Flex-alignCenter gutter"
                          />
                        </div>
                      </div>
                      <div
                        className="Box-root HorizontalGutter-root HorizontalGutter-oneAndAHalf"
                      >
                        <div
                          className="HTMLContent-root coral coral-content coral-comment-content"
                          dangerouslySetInnerHTML={
                            Object {
                              "__html": "Joining Too",
                            }
                          }
                        />
                        <div
                          className="Box-root Flex-root coral coral-comment-actionBar Flex-flex Flex-justifySpaceBetween"
                        >
                          <div
                            className="Box-root Flex-root CommentContainer-actionBar Flex-flex Flex-halfItemGutter Flex-justifySpaceBetween Flex-alignCenter Flex-directionRow gutter"
                          >
                            <button
                              aria-label="Respect comment by Moderator"
                              aria-pressed={false}
                              className="BaseButton-root Button-base Button-flat Button-fontSizeSmall Button-textAlignCenter Button-fontFamilyPrimary Button-fontWeightPrimarySemiBold Button-paddingSizeExtraSmall Button-colorSecondary CommentContainer-actionButton coral coral-reactButton coral-comment-reactButton ReactionButton-button"
                              data-testid="comment-reaction-button"
                              data-variant="flat"
                              disabled={false}
                              onBlur={[Function]}
                              onClick={[Function]}
                              onFocus={[Function]}
                              onMouseOut={[Function]}
                              onMouseOver={[Function]}
                              onTouchEnd={[Function]}
                              type="button"
                            >
                              <span
                                className="Box-root Flex-root Flex-flex Flex-alignCenter"
                              >
                                <i
                                  aria-hidden="true"
                                  className="Icon-root Icon-sm ReactionButton-icon"
                                >
                                  thumb_up
                                </i>
                              </span>
                            </button>
                            <button
                              aria-label="Reply to comment by Moderator"
                              aria-pressed={false}
                              className="BaseButton-root Button-base Button-flat Button-fontSizeSmall Button-textAlignCenter Button-fontFamilyPrimary Button-fontWeightPrimarySemiBold Button-paddingSizeExtraSmall Button-colorSecondary CommentContainer-actionButton coral coral-comment-replyButton"
                              data-testid="comment-reply-button"
                              data-variant="flat"
                              disabled={false}
                              id="comments-commentContainer-replyButton-comment-from-staff-0"
                              onBlur={[Function]}
                              onClick={[Function]}
                              onFocus={[Function]}
                              onMouseOut={[Function]}
                              onMouseOver={[Function]}
                              onTouchEnd={[Function]}
                              type="button"
                            >
                              <span
                                className="Box-root Flex-root Flex-flex Flex-alignCenter"
                              >
                                <i
                                  aria-hidden="true"
                                  className="Icon-root Icon-sm ReplyButton-icon"
                                >
                                  reply
                                </i>
                              </span>
                            </button>
                            <div
                              className="Popover-root"
                            >
<<<<<<< HEAD
                              <button
                                aria-controls="permalink-popover-comment-from-staff-0"
                                aria-label="Share comment by Moderator"
                                aria-pressed={false}
                                className="BaseButton-root Button-base Button-flat Button-fontSizeSmall Button-textAlignCenter Button-fontFamilyPrimary Button-fontWeightPrimarySemiBold Button-paddingSizeExtraSmall Button-colorSecondary coral coral-comment-shareButton"
                                data-variant="flat"
                                disabled={false}
                                onBlur={[Function]}
                                onClick={[Function]}
                                onFocus={[Function]}
                                onMouseOut={[Function]}
                                onMouseOver={[Function]}
                                onTouchEnd={[Function]}
                                type="button"
=======
                              <div
                                className="AriaInfo-root"
                                id="permalink-popover-comment-from-staff-0-ariainfo"
                              >
                                A dialog showing a permalink to the comment
                              </div>
                            </div>
                          </div>
                        </div>
                        <div
                          className="Box-root Flex-root Flex-flex Flex-halfItemGutter Flex-justifySpaceBetween Flex-alignCenter Flex-directionRow gutter"
                        >
                          <button
                            aria-label="Report comment by Moderator"
                            aria-pressed={false}
                            className="BaseButton-root Button-base Button-flat Button-fontSizeSmall Button-textAlignCenter Button-fontFamilyPrimary Button-fontWeightPrimarySemiBold Button-paddingSizeExtraSmall Button-colorSecondary coral coral-reportButton coral-comment-reportButton"
                            data-testid="comment-report-button"
                            data-variant="flat"
                            disabled={false}
                            onBlur={[Function]}
                            onClick={[Function]}
                            onFocus={[Function]}
                            onMouseOut={[Function]}
                            onMouseOver={[Function]}
                            onTouchEnd={[Function]}
                            type="button"
                          >
                            <span
                              className="Box-root Flex-root Flex-flex Flex-alignCenter"
                            >
                              <i
                                aria-hidden="true"
                                className="Icon-root Icon-sm ReportButton-icon"
                              >
                                flag
                              </i>
                            </span>
                          </button>
                        </div>
                      </div>
                    </div>
                  </div>
                </div>
              </div>
            </div>
          </div>
        </div>
      </div>
    </div>
  </div>
  <div
    className="Box-root Flex-root ConversationThreadContainer-showMoreContainer Flex-flex Flex-alignCenter"
  >
    <i
      aria-hidden="true"
      className="Icon-root Icon-lg ConversationThreadContainer-showMoreIcon"
    >
      more_vert
    </i>
    <button
      className="BaseButton-root Button-base Button-flat Button-fontSizeSmall Button-textAlignCenter Button-fontFamilyPrimary Button-fontWeightPrimaryBold Button-paddingSizeSmall Button-colorSecondary Button-upperCase coral coral-conversationThread-showMore"
      data-variant="flat"
      disabled={false}
      onBlur={[Function]}
      onClick={[Function]}
      onFocus={[Function]}
      onMouseOut={[Function]}
      onMouseOver={[Function]}
      onTouchEnd={[Function]}
      type="button"
    >
      Show More of This Conversation
    </button>
  </div>
  <div
    className="ConversationThreadContainer-parentList"
  >
    <div
      className="ConversationThreadContainer-targetComment"
    >
      <div
        className="Circle-circleContainer"
      >
        <div
          className="Circle-circleSubContainer Circle-end"
        >
          <svg
            className="Circle-circle"
            viewBox="0 0 100 100"
            xmlns="http://www.w3.org/2000/svg"
          >
            <circle
              cx="50"
              cy="50"
              r="50"
            />
          </svg>
        </div>
        <div
          className="coral coral-comment coral coral-reacted-0"
          data-key-stop={true}
          data-testid="comment-comment-0"
          id="comment-comment-0"
        >
          <div
            className="Box-root HorizontalGutter-root HorizontalGutter-full"
          >
            <div
              className="coral coral-comment-collapse-toggle-indent Indent-root"
            >
              <div
                className="coral coral-indent coral-indent-0 Indent-open"
              >
                <div
                  className="Box-root Flex-root Flex-flex Flex-alignFlexStart gutter Flex-spacing-1"
                >
                  <div
                    className="Box-root HorizontalGutter-root Comment-root Comment-highlight coral coral-comment-highlight HorizontalGutter-half"
                    role="article"
                  >
                    <div
                      className="Box-root Flex-root coral coral-comment-topBar Flex-flex Flex-justifySpaceBetween Flex-alignFlexStart Flex-directionRow"
                    >
                      <div
                        className="Box-root Flex-root Flex-flex Flex-wrap Flex-alignCenter"
                      >
                        <div
                          className="Comment-username"
                        >
                          <div
                            className="Popover-root"
                          >
                            <button
                              aria-controls="username-popover-comment-0"
                              className="BaseButton-root CommentContainer-usernameButton coral coral-username coral-comment-username"
                              onBlur={[Function]}
                              onClick={[Function]}
                              onFocus={[Function]}
                              onMouseOut={[Function]}
                              onMouseOver={[Function]}
                              onTouchEnd={[Function]}
                              type="button"
                            >
                              <span
                                className="Username-root"
>>>>>>> 2e7a36c1
                              >
                                <span
                                  className="Box-root Flex-root Flex-flex Flex-alignCenter"
                                >
                                  <i
                                    aria-hidden="true"
                                    className="Icon-root Icon-sm PermalinkButton-icon"
                                  >
                                    share
                                  </i>
                                </span>
                              </button>
                              <div
                                aria-hidden={true}
                                aria-label="A dialog showing a permalink to the comment"
                                id="permalink-popover-comment-from-staff-0"
                                role="dialog"
                              />
                            </div>
                          </div>
                          <div
                            className="Box-root Flex-root Flex-flex Flex-halfItemGutter Flex-justifySpaceBetween Flex-alignCenter Flex-directionRow gutter"
                          >
                            <button
                              aria-label="Report comment by Moderator"
                              aria-pressed={false}
                              className="BaseButton-root Button-base Button-flat Button-fontSizeSmall Button-textAlignCenter Button-fontFamilyPrimary Button-fontWeightPrimarySemiBold Button-paddingSizeExtraSmall Button-colorSecondary coral coral-reportButton coral-comment-reportButton"
                              data-testid="comment-report-button"
                              data-variant="flat"
                              disabled={false}
                              onBlur={[Function]}
                              onClick={[Function]}
                              onFocus={[Function]}
                              onMouseOut={[Function]}
                              onMouseOver={[Function]}
                              onTouchEnd={[Function]}
                              type="button"
                            >
                              <span
                                className="Box-root Flex-root Flex-flex Flex-alignCenter"
                              >
                                <i
                                  aria-hidden="true"
                                  className="Icon-root Icon-sm ReportButton-icon"
                                >
                                  flag
                                </i>
                              </span>
                            </button>
                          </div>
                        </div>
                      </div>
                    </div>
                  </div>
                </div>
              </div>
            </div>
          </div>
        </div>
      </div>
    </div>
    <div
      className="Box-root Flex-root ConversationThreadContainer-showMoreContainer Flex-flex Flex-alignCenter"
    >
      <i
        aria-hidden="true"
        className="Icon-root Icon-lg ConversationThreadContainer-showMoreIcon"
      >
        more_vert
      </i>
      <button
        aria-controls="permaLinkParentLog"
        className="BaseButton-root Button-base Button-flat Button-fontSizeSmall Button-textAlignCenter Button-fontFamilyPrimary Button-fontWeightPrimaryBold Button-paddingSizeSmall Button-colorSecondary Button-upperCase coral coral-conversationThread-showMore"
        data-variant="flat"
        disabled={false}
        onBlur={[Function]}
        onClick={[Function]}
        onFocus={[Function]}
        onMouseOut={[Function]}
        onMouseOver={[Function]}
        onTouchEnd={[Function]}
        type="button"
      >
        Show More of This Conversation
      </button>
    </div>
    <div
      className="ConversationThreadContainer-parentList"
    />
    <div
      className="ConversationThreadContainer-targetComment"
    >
      <div
        className="Circle-circleContainer"
      >
        <div
          className="Circle-circleSubContainer Circle-end"
        >
          <svg
            className="Circle-circle"
            viewBox="0 0 100 100"
            xmlns="http://www.w3.org/2000/svg"
          >
            <circle
              cx="50"
              cy="50"
              r="50"
            />
          </svg>
        </div>
        <div
          aria-labelledby="comment-comment-0-label"
          className="coral coral-comment coral coral-reacted-0 coral coral-conversationThread-highlighted"
          data-key-stop={true}
          data-testid="comment-comment-0"
          id="comment-comment-0"
          role="article"
        >
          <div
            className="Hidden-root"
            id="comment-comment-0-label"
          >
            <span>
              Highlighted:
            </span>
             
            <span>
              Comment from Markus 
              <time
                className="RelativeTime-root"
                dateTime="2018-07-06T18:24:00.000Z"
                title="2018-07-06T18:24:00.000Z"
              >
                2018-07-06T18:24:00.000Z
              </time>
            </span>
          </div>
          <div
            className="Box-root HorizontalGutter-root HorizontalGutter-full"
          >
            <div
              className="coral coral-comment-collapse-toggle-indent Indent-root"
            >
              <div
                className="coral coral-indent coral-indent-0 Indent-open"
              >
                <div
                  className="Box-root Flex-root Flex-flex Flex-alignFlexStart gutter Flex-spacing-1"
                >
                  <div
                    className="Box-root HorizontalGutter-root Comment-root Comment-highlight coral coral-comment-highlight HorizontalGutter-half"
                  >
                    <div
                      className="Box-root Flex-root coral coral-comment-topBar Flex-flex Flex-justifySpaceBetween Flex-alignFlexStart Flex-directionRow"
                    >
                      <div
                        className="Box-root Flex-root Flex-flex Flex-wrap Flex-alignCenter"
                      >
                        <div
                          className="Comment-username"
                        >
                          <div
                            className="Popover-root"
                          >
                            <button
                              aria-controls="username-popover-comment-0"
                              className="BaseButton-root CommentContainer-usernameButton coral coral-username coral-comment-username"
                              onBlur={[Function]}
                              onClick={[Function]}
                              onFocus={[Function]}
                              onMouseOut={[Function]}
                              onMouseOver={[Function]}
                              onTouchEnd={[Function]}
                              type="button"
                            >
                              <span
                                className="Username-root"
                              >
                                Markus
                              </span>
                            </button>
                            <div
                              aria-hidden={true}
                              aria-label="A popover with more user information"
                              id="username-popover-comment-0"
                              role="dialog"
                            />
                          </div>
                        </div>
                        <div
                          className="Box-root Flex-root Flex-flex Flex-wrap Flex-alignCenter Flex-directionRow"
                        >
                          <button
                            className="BaseButton-root Timestamp-root"
                            onBlur={[Function]}
                            onClick={[Function]}
                            onFocus={[Function]}
                            onMouseOut={[Function]}
                            onMouseOver={[Function]}
                            onTouchEnd={[Function]}
                            type="button"
                          >
                            <time
                              className="RelativeTime-root Timestamp-text Comment-timestamp coral coral-timestamp coral-comment-timestamp"
                              dateTime="2018-07-06T18:24:00.000Z"
                              title="2018-07-06T18:24:00.000Z"
                            >
                              2018-07-06T18:24:00.000Z
                            </time>
                          </button>
                        </div>
                      </div>
                      <div
                        className="Box-root Flex-root Flex-flex Flex-wrap Flex-justifyFlexEnd"
                      >
                        <div
                          className="Box-root Flex-root Flex-flex Flex-itemGutter Flex-justifyFlexEnd Flex-alignCenter gutter"
                        />
                      </div>
                    </div>
                    <div
                      className="Box-root HorizontalGutter-root HorizontalGutter-oneAndAHalf"
                    >
                      <div
                        className="HTMLContent-root coral coral-content coral-comment-content"
                        dangerouslySetInnerHTML={
                          Object {
                            "__html": "Joining Too",
                          }
                        }
                      />
                      <div
                        className="Box-root Flex-root coral coral-comment-actionBar Flex-flex Flex-justifySpaceBetween"
                      >
                        <div
                          className="Box-root Flex-root CommentContainer-actionBar Flex-flex Flex-halfItemGutter Flex-justifySpaceBetween Flex-alignCenter Flex-directionRow gutter"
                        >
                          <button
                            aria-label="Respect comment by Markus"
                            aria-pressed={false}
                            className="BaseButton-root Button-base Button-flat Button-fontSizeSmall Button-textAlignCenter Button-fontFamilyPrimary Button-fontWeightPrimarySemiBold Button-paddingSizeExtraSmall Button-colorSecondary CommentContainer-actionButton coral coral-reactButton coral-comment-reactButton ReactionButton-button"
                            data-testid="comment-reaction-button"
                            data-variant="flat"
                            disabled={false}
                            onBlur={[Function]}
                            onClick={[Function]}
                            onFocus={[Function]}
                            onMouseOut={[Function]}
                            onMouseOver={[Function]}
                            onTouchEnd={[Function]}
                            type="button"
                          >
                            <span
                              className="Box-root Flex-root Flex-flex Flex-alignCenter"
                            >
                              <i
                                aria-hidden="true"
                                className="Icon-root Icon-sm ReactionButton-icon"
                              >
                                thumb_up
                              </i>
                            </span>
                          </button>
                          <button
                            aria-label="Reply to comment by Markus"
                            aria-pressed={false}
                            className="BaseButton-root Button-base Button-flat Button-fontSizeSmall Button-textAlignCenter Button-fontFamilyPrimary Button-fontWeightPrimarySemiBold Button-paddingSizeExtraSmall Button-colorSecondary CommentContainer-actionButton coral coral-comment-replyButton"
                            data-testid="comment-reply-button"
                            data-variant="flat"
                            disabled={false}
                            id="comments-commentContainer-replyButton-comment-0"
                            onBlur={[Function]}
                            onClick={[Function]}
                            onFocus={[Function]}
                            onMouseOut={[Function]}
                            onMouseOver={[Function]}
                            onTouchEnd={[Function]}
                            type="button"
                          >
                            <span
                              className="Box-root Flex-root Flex-flex Flex-alignCenter"
                            >
                              <i
                                aria-hidden="true"
                                className="Icon-root Icon-sm ReplyButton-icon"
                              >
                                reply
                              </i>
                            </span>
                          </button>
                          <div
                            className="Popover-root"
                          >
                            <button
                              aria-controls="permalink-popover-comment-0"
                              aria-label="Share comment by Markus"
                              aria-pressed={false}
                              className="BaseButton-root Button-base Button-flat Button-fontSizeSmall Button-textAlignCenter Button-fontFamilyPrimary Button-fontWeightPrimarySemiBold Button-paddingSizeExtraSmall Button-colorSecondary coral coral-comment-shareButton"
                              data-variant="flat"
                              disabled={false}
                              onBlur={[Function]}
                              onClick={[Function]}
                              onFocus={[Function]}
                              onMouseOut={[Function]}
                              onMouseOver={[Function]}
                              onTouchEnd={[Function]}
                              type="button"
                            >
                              <span
                                className="Box-root Flex-root Flex-flex Flex-alignCenter"
                              >
                                <i
                                  aria-hidden="true"
                                  className="Icon-root Icon-sm PermalinkButton-icon"
                                >
                                  share
                                </i>
                              </span>
                            </button>
                            <div
                              aria-hidden={true}
                              aria-label="A dialog showing a permalink to the comment"
                              id="permalink-popover-comment-0"
                              role="dialog"
                            />
                          </div>
                        </div>
                        <div
                          className="Box-root Flex-root Flex-flex Flex-halfItemGutter Flex-justifySpaceBetween Flex-alignCenter Flex-directionRow gutter"
                        >
                          <button
                            aria-label="Report comment by Markus"
                            aria-pressed={false}
                            className="BaseButton-root Button-base Button-flat Button-fontSizeSmall Button-textAlignCenter Button-fontFamilyPrimary Button-fontWeightPrimarySemiBold Button-paddingSizeExtraSmall Button-colorSecondary coral coral-reportButton coral-comment-reportButton"
                            data-testid="comment-report-button"
                            data-variant="flat"
                            disabled={false}
                            onBlur={[Function]}
                            onClick={[Function]}
                            onFocus={[Function]}
                            onMouseOut={[Function]}
                            onMouseOver={[Function]}
                            onTouchEnd={[Function]}
                            type="button"
                          >
                            <span
                              className="Box-root Flex-root Flex-flex Flex-alignCenter"
                            >
                              <i
                                aria-hidden="true"
                                className="Icon-root Icon-sm ReportButton-icon"
                              >
                                flag
                              </i>
                            </span>
                          </button>
                        </div>
                      </div>
                    </div>
                  </div>
                </div>
              </div>
            </div>
          </div>
        </div>
      </div>
    </div>
  </div>
</div>
`;

exports[`shows more of this conversation 1`] = `
<div
  className="coral coral-conversationThread ConversationThreadContainer-root"
  data-testid="comments-permalinkView-conversationThread"
>
  <div
    aria-live="off"
    id="permaLinkParentLog"
    role="log"
  >
    <div
      className="ConversationThreadContainer-rootParent"
    >
      <div
        className="Line-root Box-root HorizontalGutter-root HorizontalGutter-full"
      >
        <div
          className="Circle-circleContainer"
        >
          <div
            className="Circle-circleSubContainer"
          >
            <svg
              className="Circle-circle"
              viewBox="0 0 100 100"
              xmlns="http://www.w3.org/2000/svg"
            >
              <circle
                cx="50"
                cy="50"
                r="50"
              />
            </svg>
          </div>
          <div
            aria-labelledby="comment-comment-from-staff-0-label"
            className="coral coral-comment coral coral-reacted-0"
            data-key-stop={true}
            data-testid="comment-comment-from-staff-0"
            id="comment-comment-from-staff-0"
            role="article"
          >
            <div
              className="Hidden-root"
              id="comment-comment-from-staff-0-label"
            >
              <span>
                Ancestor:
              </span>
               
              <span>
                Comment from Moderator 
                <time
                  className="RelativeTime-root"
                  dateTime="2018-07-06T18:24:00.000Z"
                  title="2018-07-06T18:24:00.000Z"
                >
                  2018-07-06T18:24:00.000Z
                </time>
              </span>
            </div>
            <div
              className="Box-root HorizontalGutter-root HorizontalGutter-full"
            >
              <div
                className="coral coral-comment-collapse-toggle-indent Indent-root"
              >
                <div
                  className="coral coral-indent coral-indent-0 Indent-open"
                >
                  <div
                    className="Box-root Flex-root Flex-flex Flex-alignFlexStart gutter Flex-spacing-1"
                  >
                    <div
                      className="Box-root HorizontalGutter-root Comment-root HorizontalGutter-half"
                    >
                      <div
                        className="Box-root Flex-root coral coral-comment-topBar Flex-flex Flex-justifySpaceBetween Flex-alignFlexStart Flex-directionRow"
                      >
                        <div
                          className="Box-root Flex-root Flex-flex Flex-wrap Flex-alignCenter"
                        >
                          <div
                            className="Comment-username"
                          >
                            <div
                              className="Popover-root"
                            >
                              <button
                                aria-controls="username-popover-comment-from-staff-0"
                                className="BaseButton-root CommentContainer-usernameButton coral coral-username coral-comment-username"
                                onBlur={[Function]}
                                onClick={[Function]}
                                onFocus={[Function]}
                                onMouseOut={[Function]}
                                onMouseOver={[Function]}
                                onTouchEnd={[Function]}
                                type="button"
                              >
                                <span
                                  className="Username-root"
                                >
                                  Moderator
                                </span>
                              </button>
                              <div
                                aria-hidden={true}
                                aria-label="A popover with more user information"
                                id="username-popover-comment-from-staff-0"
                                role="dialog"
                              />
                            </div>
                          </div>
                          <div
                            className="Box-root Flex-root Flex-flex Flex-wrap Flex-alignCenter Flex-directionRow"
                          >
                            <div
                              className="Box-root Flex-root Comment-tags Flex-flex Flex-alignCenter"
                            >
                              <div
                                className="Box-root Flex-root Flex-flex Flex-alignCenter"
                              >
                                <span
                                  className="Tag-root coral coral-userTag coral-comment-userTag StaffTagContainer-tag Tag-colorGrey Tag-uppercase"
                                >
                                  Staff
                                </span>
                              </div>
                            </div>
                            <button
                              className="BaseButton-root Timestamp-root"
                              onBlur={[Function]}
                              onClick={[Function]}
                              onFocus={[Function]}
                              onMouseOut={[Function]}
                              onMouseOver={[Function]}
                              onTouchEnd={[Function]}
                              type="button"
                            >
                              <time
                                className="RelativeTime-root Timestamp-text Comment-timestamp coral coral-timestamp coral-comment-timestamp"
                                dateTime="2018-07-06T18:24:00.000Z"
                                title="2018-07-06T18:24:00.000Z"
                              >
                                2018-07-06T18:24:00.000Z
                              </time>
                            </button>
                          </div>
                        </div>
                        <div
                          className="Box-root Flex-root Flex-flex Flex-wrap Flex-justifyFlexEnd"
                        >
                          <div
                            className="Box-root Flex-root Flex-flex Flex-itemGutter Flex-justifyFlexEnd Flex-alignCenter gutter"
                          />
                        </div>
                      </div>
                      <div
                        className="Box-root HorizontalGutter-root HorizontalGutter-oneAndAHalf"
                      >
                        <div
                          className="HTMLContent-root coral coral-content coral-comment-content"
                          dangerouslySetInnerHTML={
                            Object {
                              "__html": "Joining Too",
                            }
                          }
                        />
                        <div
                          className="Box-root Flex-root coral coral-comment-actionBar Flex-flex Flex-justifySpaceBetween"
                        >
                          <div
                            className="Box-root Flex-root CommentContainer-actionBar Flex-flex Flex-halfItemGutter Flex-justifySpaceBetween Flex-alignCenter Flex-directionRow gutter"
                          >
                            <button
                              aria-label="Respect comment by Moderator"
                              aria-pressed={false}
                              className="BaseButton-root Button-base Button-flat Button-fontSizeSmall Button-textAlignCenter Button-fontFamilyPrimary Button-fontWeightPrimarySemiBold Button-paddingSizeExtraSmall Button-colorSecondary CommentContainer-actionButton coral coral-reactButton coral-comment-reactButton ReactionButton-button"
                              data-testid="comment-reaction-button"
                              data-variant="flat"
                              disabled={false}
                              onBlur={[Function]}
                              onClick={[Function]}
                              onFocus={[Function]}
                              onMouseOut={[Function]}
                              onMouseOver={[Function]}
                              onTouchEnd={[Function]}
                              type="button"
                            >
                              <span
                                className="Box-root Flex-root Flex-flex Flex-alignCenter"
                              >
                                <i
                                  aria-hidden="true"
                                  className="Icon-root Icon-sm ReactionButton-icon"
                                >
                                  thumb_up
                                </i>
                              </span>
                            </button>
                            <button
                              aria-label="Reply to comment by Moderator"
                              aria-pressed={false}
                              className="BaseButton-root Button-base Button-flat Button-fontSizeSmall Button-textAlignCenter Button-fontFamilyPrimary Button-fontWeightPrimarySemiBold Button-paddingSizeExtraSmall Button-colorSecondary CommentContainer-actionButton coral coral-comment-replyButton"
                              data-testid="comment-reply-button"
                              data-variant="flat"
                              disabled={false}
                              id="comments-commentContainer-replyButton-comment-from-staff-0"
                              onBlur={[Function]}
                              onClick={[Function]}
                              onFocus={[Function]}
                              onMouseOut={[Function]}
                              onMouseOver={[Function]}
                              onTouchEnd={[Function]}
                              type="button"
                            >
                              <span
                                className="Box-root Flex-root Flex-flex Flex-alignCenter"
                              >
                                <i
                                  aria-hidden="true"
                                  className="Icon-root Icon-sm ReplyButton-icon"
                                >
                                  reply
                                </i>
                              </span>
                            </button>
                            <div
                              className="Popover-root"
                            >
                              <button
                                aria-controls="permalink-popover-comment-from-staff-0"
                                aria-label="Share comment by Moderator"
                                aria-pressed={false}
                                className="BaseButton-root Button-base Button-flat Button-fontSizeSmall Button-textAlignCenter Button-fontFamilyPrimary Button-fontWeightPrimarySemiBold Button-paddingSizeExtraSmall Button-colorSecondary coral coral-comment-shareButton"
                                data-variant="flat"
                                disabled={false}
                                onBlur={[Function]}
                                onClick={[Function]}
                                onFocus={[Function]}
                                onMouseOut={[Function]}
                                onMouseOver={[Function]}
                                onTouchEnd={[Function]}
                                type="button"
                              >
                                <span
                                  className="Box-root Flex-root Flex-flex Flex-alignCenter"
                                >
                                  <i
                                    aria-hidden="true"
                                    className="Icon-root Icon-sm PermalinkButton-icon"
                                  >
                                    share
                                  </i>
                                </span>
                              </button>
                              <div
                                aria-hidden={true}
                                aria-label="A dialog showing a permalink to the comment"
                                id="permalink-popover-comment-from-staff-0"
                                role="dialog"
                              />
                            </div>
                          </div>
                          <div
                            className="Box-root Flex-root Flex-flex Flex-halfItemGutter Flex-justifySpaceBetween Flex-alignCenter Flex-directionRow gutter"
                          >
                            <button
                              aria-label="Report comment by Moderator"
                              aria-pressed={false}
                              className="BaseButton-root Button-base Button-flat Button-fontSizeSmall Button-textAlignCenter Button-fontFamilyPrimary Button-fontWeightPrimarySemiBold Button-paddingSizeExtraSmall Button-colorSecondary coral coral-reportButton coral-comment-reportButton"
                              data-testid="comment-report-button"
                              data-variant="flat"
                              disabled={false}
                              onBlur={[Function]}
                              onClick={[Function]}
                              onFocus={[Function]}
                              onMouseOut={[Function]}
                              onMouseOver={[Function]}
                              onTouchEnd={[Function]}
                              type="button"
                            >
                              <span
                                className="Box-root Flex-root Flex-flex Flex-alignCenter"
                              >
                                <i
                                  aria-hidden="true"
                                  className="Icon-root Icon-sm ReportButton-icon"
                                >
                                  flag
                                </i>
                              </span>
                            </button>
                          </div>
                        </div>
                      </div>
                    </div>
                  </div>
                </div>
              </div>
            </div>
          </div>
        </div>
      </div>
    </div>
    <div
      className="ConversationThreadContainer-parentList"
    >
      <div
        className="ConversationThreadContainer-parentContainer"
      >
        <div
          className="Line-root"
        >
          <div
            className="Circle-circleContainer"
          >
            <div
              className="Circle-circleSubContainer"
            >
              <svg
                className="Circle-circle"
                viewBox="0 0 100 100"
                xmlns="http://www.w3.org/2000/svg"
              >
                <circle
                  cx="50"
                  cy="50"
                  r="50"
                />
              </svg>
            </div>
            <div
              aria-labelledby="comment-comment-1-label"
              className="coral coral-comment coral coral-reacted-0"
              data-key-stop={true}
              data-testid="comment-comment-1"
              id="comment-comment-1"
              role="article"
            >
              <div
                className="Hidden-root"
                id="comment-comment-1-label"
              >
                <span>
                  Ancestor:
                </span>
                 
                <span>
                  Comment from Lukas 
                  <time
                    className="RelativeTime-root"
                    dateTime="2018-07-06T18:24:00.000Z"
                    title="2018-07-06T18:24:00.000Z"
                  >
                    2018-07-06T18:24:00.000Z
                  </time>
                </span>
              </div>
              <div
                className="Box-root HorizontalGutter-root HorizontalGutter-full"
              >
                <div
                  className="IndentedComment-open coral coral-comment-collapse-toggle-indent Indent-root"
                >
                  <div
                    className="coral coral-indent coral-indent-0 Indent-open"
                  >
                    <div
                      className="Box-root Flex-root Flex-flex Flex-alignBaseline gutter Flex-spacing-1"
                    >
                      <div
                        className="Box-root HorizontalGutter-root Comment-root HorizontalGutter-half"
                      >
                        <div
                          className="Box-root Flex-root coral coral-comment-topBar Flex-flex Flex-justifySpaceBetween Flex-alignFlexStart Flex-directionRow"
                        >
                          <div
                            className="Box-root Flex-root Flex-flex Flex-wrap Flex-alignCenter"
                          >
                            <div
                              className="Comment-username"
                            >
                              <div
                                className="Popover-root"
                              >
                                <button
                                  aria-controls="username-popover-comment-1"
                                  className="BaseButton-root CommentContainer-usernameButton coral coral-username coral-comment-username"
                                  onBlur={[Function]}
                                  onClick={[Function]}
                                  onFocus={[Function]}
                                  onMouseOut={[Function]}
                                  onMouseOver={[Function]}
                                  onTouchEnd={[Function]}
                                  type="button"
                                >
                                  <span
                                    className="Username-root"
                                  >
                                    Lukas
                                  </span>
                                </button>
                                <div
                                  aria-hidden={true}
                                  aria-label="A popover with more user information"
                                  id="username-popover-comment-1"
                                  role="dialog"
                                />
                              </div>
                            </div>
                            <div
                              className="Box-root Flex-root Flex-flex Flex-wrap Flex-alignCenter Flex-directionRow"
                            >
                              <button
                                className="BaseButton-root Timestamp-root"
                                onBlur={[Function]}
                                onClick={[Function]}
                                onFocus={[Function]}
                                onMouseOut={[Function]}
                                onMouseOver={[Function]}
                                onTouchEnd={[Function]}
                                type="button"
                              >
                                <time
                                  className="RelativeTime-root Timestamp-text Comment-timestamp coral coral-timestamp coral-comment-timestamp"
                                  dateTime="2018-07-06T18:24:00.000Z"
                                  title="2018-07-06T18:24:00.000Z"
                                >
                                  2018-07-06T18:24:00.000Z
                                </time>
                              </button>
                            </div>
                          </div>
                          <div
                            className="Box-root Flex-root Flex-flex Flex-wrap Flex-justifyFlexEnd"
                          >
                            <div
                              className="Box-root Flex-root Flex-flex Flex-itemGutter Flex-justifyFlexEnd Flex-alignCenter gutter"
                            />
                          </div>
                        </div>
                        <div
                          className="Box-root HorizontalGutter-root HorizontalGutter-oneAndAHalf"
                        >
                          <div
                            className="HTMLContent-root coral coral-content coral-comment-content"
                            dangerouslySetInnerHTML={
                              Object {
                                "__html": "What's up?",
                              }
                            }
                          />
                          <div
                            className="Box-root Flex-root coral coral-comment-actionBar Flex-flex Flex-justifySpaceBetween"
                          >
                            <div
                              className="Box-root Flex-root CommentContainer-actionBar Flex-flex Flex-halfItemGutter Flex-justifySpaceBetween Flex-alignCenter Flex-directionRow gutter"
                            >
                              <button
                                aria-label="Respect comment by Lukas"
                                aria-pressed={false}
                                className="BaseButton-root Button-base Button-flat Button-fontSizeSmall Button-textAlignCenter Button-fontFamilyPrimary Button-fontWeightPrimarySemiBold Button-paddingSizeExtraSmall Button-colorSecondary CommentContainer-actionButton coral coral-reactButton coral-comment-reactButton ReactionButton-button"
                                data-testid="comment-reaction-button"
                                data-variant="flat"
                                disabled={false}
                                onBlur={[Function]}
                                onClick={[Function]}
                                onFocus={[Function]}
                                onMouseOut={[Function]}
                                onMouseOver={[Function]}
                                onTouchEnd={[Function]}
                                type="button"
                              >
                                <span
                                  className="Box-root Flex-root Flex-flex Flex-alignCenter"
                                >
                                  <i
                                    aria-hidden="true"
                                    className="Icon-root Icon-sm ReactionButton-icon"
                                  >
                                    thumb_up
                                  </i>
                                </span>
                              </button>
                              <button
                                aria-label="Reply to comment by Lukas"
                                aria-pressed={false}
                                className="BaseButton-root Button-base Button-flat Button-fontSizeSmall Button-textAlignCenter Button-fontFamilyPrimary Button-fontWeightPrimarySemiBold Button-paddingSizeExtraSmall Button-colorSecondary CommentContainer-actionButton coral coral-comment-replyButton"
                                data-testid="comment-reply-button"
                                data-variant="flat"
                                disabled={false}
                                id="comments-commentContainer-replyButton-comment-1"
                                onBlur={[Function]}
                                onClick={[Function]}
                                onFocus={[Function]}
                                onMouseOut={[Function]}
                                onMouseOver={[Function]}
                                onTouchEnd={[Function]}
                                type="button"
                              >
                                <span
                                  className="Box-root Flex-root Flex-flex Flex-alignCenter"
                                >
                                  <i
                                    aria-hidden="true"
                                    className="Icon-root Icon-sm ReplyButton-icon"
                                  >
                                    reply
                                  </i>
                                </span>
                              </button>
                              <div
                                className="Popover-root"
                              >
                                <button
                                  aria-controls="permalink-popover-comment-1"
                                  aria-label="Share comment by Lukas"
                                  aria-pressed={false}
                                  className="BaseButton-root Button-base Button-flat Button-fontSizeSmall Button-textAlignCenter Button-fontFamilyPrimary Button-fontWeightPrimarySemiBold Button-paddingSizeExtraSmall Button-colorSecondary coral coral-comment-shareButton"
                                  data-variant="flat"
                                  disabled={false}
                                  onBlur={[Function]}
                                  onClick={[Function]}
                                  onFocus={[Function]}
                                  onMouseOut={[Function]}
                                  onMouseOver={[Function]}
                                  onTouchEnd={[Function]}
                                  type="button"
                                >
                                  <span
                                    className="Box-root Flex-root Flex-flex Flex-alignCenter"
                                  >
                                    <i
                                      aria-hidden="true"
                                      className="Icon-root Icon-sm PermalinkButton-icon"
                                    >
                                      share
                                    </i>
                                  </span>
                                </button>
                                <div
                                  aria-hidden={true}
                                  aria-label="A dialog showing a permalink to the comment"
                                  id="permalink-popover-comment-1"
                                  role="dialog"
                                />
                              </div>
                            </div>
                            <div
                              className="Box-root Flex-root Flex-flex Flex-halfItemGutter Flex-justifySpaceBetween Flex-alignCenter Flex-directionRow gutter"
                            >
                              <button
                                aria-label="Report comment by Lukas"
                                aria-pressed={false}
                                className="BaseButton-root Button-base Button-flat Button-fontSizeSmall Button-textAlignCenter Button-fontFamilyPrimary Button-fontWeightPrimarySemiBold Button-paddingSizeExtraSmall Button-colorSecondary coral coral-reportButton coral-comment-reportButton"
                                data-testid="comment-report-button"
                                data-variant="flat"
                                disabled={false}
                                onBlur={[Function]}
                                onClick={[Function]}
                                onFocus={[Function]}
                                onMouseOut={[Function]}
                                onMouseOver={[Function]}
                                onTouchEnd={[Function]}
                                type="button"
                              >
                                <span
                                  className="Box-root Flex-root Flex-flex Flex-alignCenter"
                                >
                                  <i
                                    aria-hidden="true"
                                    className="Icon-root Icon-sm ReportButton-icon"
                                  >
                                    flag
                                  </i>
                                </span>
                              </button>
                            </div>
                          </div>
                        </div>
                      </div>
                    </div>
                  </div>
                </div>
              </div>
            </div>
          </div>
        </div>
      </div>
    </div>
    <div
      className="ConversationThreadContainer-targetComment"
    >
      <div
        className="Circle-circleContainer"
      >
        <div
          className="Circle-circleSubContainer Circle-end"
        >
          <svg
            className="Circle-circle"
            viewBox="0 0 100 100"
            xmlns="http://www.w3.org/2000/svg"
          >
            <circle
              cx="50"
              cy="50"
              r="50"
            />
          </svg>
        </div>
        <div
<<<<<<< HEAD
          aria-labelledby="comment-comment-0-label"
          className="coral coral-comment coral coral-reacted-0 coral coral-conversationThread-highlighted"
=======
          className="coral coral-comment coral coral-reacted-0"
>>>>>>> 2e7a36c1
          data-key-stop={true}
          data-testid="comment-comment-0"
          id="comment-comment-0"
          role="article"
        >
          <div
            className="Hidden-root"
            id="comment-comment-0-label"
          >
            <span>
              Highlighted:
            </span>
             
            <span>
              Comment from Markus 
              <time
                className="RelativeTime-root"
                dateTime="2018-07-06T18:24:00.000Z"
                title="2018-07-06T18:24:00.000Z"
              >
                2018-07-06T18:24:00.000Z
              </time>
            </span>
          </div>
          <div
            className="Box-root HorizontalGutter-root HorizontalGutter-full"
          >
            <div
              className="coral coral-comment-collapse-toggle-indent Indent-root"
            >
              <div
                className="coral coral-indent coral-indent-0 Indent-open"
              >
                <div
                  className="Box-root Flex-root Flex-flex Flex-alignFlexStart gutter Flex-spacing-1"
                >
                  <div
                    className="Box-root HorizontalGutter-root Comment-root Comment-highlight coral coral-comment-highlight HorizontalGutter-half"
                  >
                    <div
                      className="Box-root Flex-root coral coral-comment-topBar Flex-flex Flex-justifySpaceBetween Flex-alignFlexStart Flex-directionRow"
                    >
                      <div
                        className="Box-root Flex-root Flex-flex Flex-wrap Flex-alignCenter"
                      >
                        <div
                          className="Comment-username"
                        >
                          <div
                            className="Popover-root"
                          >
                            <button
                              aria-controls="username-popover-comment-0"
                              className="BaseButton-root CommentContainer-usernameButton coral coral-username coral-comment-username"
                              onBlur={[Function]}
                              onClick={[Function]}
                              onFocus={[Function]}
                              onMouseOut={[Function]}
                              onMouseOver={[Function]}
                              onTouchEnd={[Function]}
                              type="button"
                            >
                              <span
                                className="Username-root"
                              >
                                Markus
                              </span>
                            </button>
                            <div
                              aria-hidden={true}
                              aria-label="A popover with more user information"
                              id="username-popover-comment-0"
                              role="dialog"
                            />
                          </div>
                        </div>
                        <div
                          className="Box-root Flex-root Flex-flex Flex-wrap Flex-alignCenter Flex-directionRow"
                        >
                          <button
                            className="BaseButton-root Timestamp-root"
                            onBlur={[Function]}
                            onClick={[Function]}
                            onFocus={[Function]}
                            onMouseOut={[Function]}
                            onMouseOver={[Function]}
                            onTouchEnd={[Function]}
                            type="button"
                          >
                            <time
                              className="RelativeTime-root Timestamp-text Comment-timestamp coral coral-timestamp coral-comment-timestamp"
                              dateTime="2018-07-06T18:24:00.000Z"
                              title="2018-07-06T18:24:00.000Z"
                            >
                              2018-07-06T18:24:00.000Z
                            </time>
                          </button>
                        </div>
                      </div>
                      <div
                        className="Box-root Flex-root Flex-flex Flex-wrap Flex-justifyFlexEnd"
                      >
                        <div
                          className="Box-root Flex-root Flex-flex Flex-itemGutter Flex-justifyFlexEnd Flex-alignCenter gutter"
                        />
                      </div>
                    </div>
                    <div
                      className="Box-root HorizontalGutter-root HorizontalGutter-oneAndAHalf"
                    >
                      <div
                        className="HTMLContent-root coral coral-content coral-comment-content"
                        dangerouslySetInnerHTML={
                          Object {
                            "__html": "Joining Too",
                          }
                        }
                      />
                      <div
                        className="Box-root Flex-root coral coral-comment-actionBar Flex-flex Flex-justifySpaceBetween"
                      >
                        <div
                          className="Box-root Flex-root CommentContainer-actionBar Flex-flex Flex-halfItemGutter Flex-justifySpaceBetween Flex-alignCenter Flex-directionRow gutter"
                        >
                          <button
                            aria-label="Respect comment by Markus"
                            aria-pressed={false}
                            className="BaseButton-root Button-base Button-flat Button-fontSizeSmall Button-textAlignCenter Button-fontFamilyPrimary Button-fontWeightPrimarySemiBold Button-paddingSizeExtraSmall Button-colorSecondary CommentContainer-actionButton coral coral-reactButton coral-comment-reactButton ReactionButton-button"
                            data-testid="comment-reaction-button"
                            data-variant="flat"
                            disabled={false}
                            onBlur={[Function]}
                            onClick={[Function]}
                            onFocus={[Function]}
                            onMouseOut={[Function]}
                            onMouseOver={[Function]}
                            onTouchEnd={[Function]}
                            type="button"
                          >
                            <span
                              className="Box-root Flex-root Flex-flex Flex-alignCenter"
                            >
                              <i
                                aria-hidden="true"
                                className="Icon-root Icon-sm ReactionButton-icon"
                              >
                                thumb_up
                              </i>
                            </span>
                          </button>
                          <button
                            aria-label="Reply to comment by Markus"
                            aria-pressed={false}
                            className="BaseButton-root Button-base Button-flat Button-fontSizeSmall Button-textAlignCenter Button-fontFamilyPrimary Button-fontWeightPrimarySemiBold Button-paddingSizeExtraSmall Button-colorSecondary CommentContainer-actionButton coral coral-comment-replyButton"
                            data-testid="comment-reply-button"
                            data-variant="flat"
                            disabled={false}
                            id="comments-commentContainer-replyButton-comment-0"
                            onBlur={[Function]}
                            onClick={[Function]}
                            onFocus={[Function]}
                            onMouseOut={[Function]}
                            onMouseOver={[Function]}
                            onTouchEnd={[Function]}
                            type="button"
                          >
                            <span
                              className="Box-root Flex-root Flex-flex Flex-alignCenter"
                            >
                              <i
                                aria-hidden="true"
                                className="Icon-root Icon-sm ReplyButton-icon"
                              >
                                reply
                              </i>
                            </span>
                          </button>
                          <div
                            className="Popover-root"
                          >
                            <button
                              aria-controls="permalink-popover-comment-0"
                              aria-label="Share comment by Markus"
                              aria-pressed={false}
                              className="BaseButton-root Button-base Button-flat Button-fontSizeSmall Button-textAlignCenter Button-fontFamilyPrimary Button-fontWeightPrimarySemiBold Button-paddingSizeExtraSmall Button-colorSecondary coral coral-comment-shareButton"
                              data-variant="flat"
                              disabled={false}
                              onBlur={[Function]}
                              onClick={[Function]}
                              onFocus={[Function]}
                              onMouseOut={[Function]}
                              onMouseOver={[Function]}
                              onTouchEnd={[Function]}
                              type="button"
                            >
                              <span
                                className="Box-root Flex-root Flex-flex Flex-alignCenter"
                              >
                                <i
                                  aria-hidden="true"
                                  className="Icon-root Icon-sm PermalinkButton-icon"
                                >
                                  share
                                </i>
                              </span>
                            </button>
                            <div
                              aria-hidden={true}
                              aria-label="A dialog showing a permalink to the comment"
                              id="permalink-popover-comment-0"
                              role="dialog"
                            />
                          </div>
                        </div>
                        <div
                          className="Box-root Flex-root Flex-flex Flex-halfItemGutter Flex-justifySpaceBetween Flex-alignCenter Flex-directionRow gutter"
                        >
                          <button
                            aria-label="Report comment by Markus"
                            aria-pressed={false}
                            className="BaseButton-root Button-base Button-flat Button-fontSizeSmall Button-textAlignCenter Button-fontFamilyPrimary Button-fontWeightPrimarySemiBold Button-paddingSizeExtraSmall Button-colorSecondary coral coral-reportButton coral-comment-reportButton"
                            data-testid="comment-report-button"
                            data-variant="flat"
                            disabled={false}
                            onBlur={[Function]}
                            onClick={[Function]}
                            onFocus={[Function]}
                            onMouseOut={[Function]}
                            onMouseOver={[Function]}
                            onTouchEnd={[Function]}
                            type="button"
                          >
                            <span
                              className="Box-root Flex-root Flex-flex Flex-alignCenter"
                            >
                              <i
                                aria-hidden="true"
                                className="Icon-root Icon-sm ReportButton-icon"
                              >
                                flag
                              </i>
                            </span>
                          </button>
                        </div>
                      </div>
                    </div>
                  </div>
                </div>
              </div>
            </div>
          </div>
        </div>
      </div>
    </div>
  </div>
</div>
`;<|MERGE_RESOLUTION|>--- conflicted
+++ resolved
@@ -43,7 +43,6 @@
             role="article"
           >
             <div
-<<<<<<< HEAD
               className="Hidden-root"
               id="comment-comment-from-staff-0-label"
             >
@@ -64,22 +63,15 @@
             </div>
             <div
               className="Box-root HorizontalGutter-root HorizontalGutter-full"
-=======
-              className="coral coral-comment-collapse-toggle-indent Indent-root"
->>>>>>> 2e7a36c1
             >
               <div
-                className="IndentedComment-open coral coral-comment-collapse-toggle-indent Indent-root"
+                className="coral coral-comment-collapse-toggle-indent Indent-root"
               >
                 <div
-<<<<<<< HEAD
                   className="coral coral-indent coral-indent-0 Indent-open"
-=======
-                  className="Box-root Flex-root Flex-flex Flex-alignFlexStart gutter Flex-spacing-1"
->>>>>>> 2e7a36c1
                 >
                   <div
-                    className="Box-root Flex-root Flex-flex Flex-alignBaseline gutter Flex-spacing-1"
+                    className="Box-root Flex-root Flex-flex Flex-alignFlexStart gutter Flex-spacing-1"
                   >
                     <div
                       className="Box-root HorizontalGutter-root Comment-root HorizontalGutter-half"
@@ -238,7 +230,6 @@
                             <div
                               className="Popover-root"
                             >
-<<<<<<< HEAD
                               <button
                                 aria-controls="permalink-popover-comment-from-staff-0"
                                 aria-label="Share comment by Moderator"
@@ -253,153 +244,6 @@
                                 onMouseOver={[Function]}
                                 onTouchEnd={[Function]}
                                 type="button"
-=======
-                              <div
-                                className="AriaInfo-root"
-                                id="permalink-popover-comment-from-staff-0-ariainfo"
-                              >
-                                A dialog showing a permalink to the comment
-                              </div>
-                            </div>
-                          </div>
-                        </div>
-                        <div
-                          className="Box-root Flex-root Flex-flex Flex-halfItemGutter Flex-justifySpaceBetween Flex-alignCenter Flex-directionRow gutter"
-                        >
-                          <button
-                            aria-label="Report comment by Moderator"
-                            aria-pressed={false}
-                            className="BaseButton-root Button-base Button-flat Button-fontSizeSmall Button-textAlignCenter Button-fontFamilyPrimary Button-fontWeightPrimarySemiBold Button-paddingSizeExtraSmall Button-colorSecondary coral coral-reportButton coral-comment-reportButton"
-                            data-testid="comment-report-button"
-                            data-variant="flat"
-                            disabled={false}
-                            onBlur={[Function]}
-                            onClick={[Function]}
-                            onFocus={[Function]}
-                            onMouseOut={[Function]}
-                            onMouseOver={[Function]}
-                            onTouchEnd={[Function]}
-                            type="button"
-                          >
-                            <span
-                              className="Box-root Flex-root Flex-flex Flex-alignCenter"
-                            >
-                              <i
-                                aria-hidden="true"
-                                className="Icon-root Icon-sm ReportButton-icon"
-                              >
-                                flag
-                              </i>
-                            </span>
-                          </button>
-                        </div>
-                      </div>
-                    </div>
-                  </div>
-                </div>
-              </div>
-            </div>
-          </div>
-        </div>
-      </div>
-    </div>
-  </div>
-  <div
-    className="Box-root Flex-root ConversationThreadContainer-showMoreContainer Flex-flex Flex-alignCenter"
-  >
-    <i
-      aria-hidden="true"
-      className="Icon-root Icon-lg ConversationThreadContainer-showMoreIcon"
-    >
-      more_vert
-    </i>
-    <button
-      className="BaseButton-root Button-base Button-flat Button-fontSizeSmall Button-textAlignCenter Button-fontFamilyPrimary Button-fontWeightPrimaryBold Button-paddingSizeSmall Button-colorSecondary Button-upperCase coral coral-conversationThread-showMore"
-      data-variant="flat"
-      disabled={false}
-      onBlur={[Function]}
-      onClick={[Function]}
-      onFocus={[Function]}
-      onMouseOut={[Function]}
-      onMouseOver={[Function]}
-      onTouchEnd={[Function]}
-      type="button"
-    >
-      Show More of This Conversation
-    </button>
-  </div>
-  <div
-    className="ConversationThreadContainer-parentList"
-  >
-    <div
-      className="ConversationThreadContainer-targetComment"
-    >
-      <div
-        className="Circle-circleContainer"
-      >
-        <div
-          className="Circle-circleSubContainer Circle-end"
-        >
-          <svg
-            className="Circle-circle"
-            viewBox="0 0 100 100"
-            xmlns="http://www.w3.org/2000/svg"
-          >
-            <circle
-              cx="50"
-              cy="50"
-              r="50"
-            />
-          </svg>
-        </div>
-        <div
-          className="coral coral-comment coral coral-reacted-0"
-          data-key-stop={true}
-          data-testid="comment-comment-0"
-          id="comment-comment-0"
-        >
-          <div
-            className="Box-root HorizontalGutter-root HorizontalGutter-full"
-          >
-            <div
-              className="coral coral-comment-collapse-toggle-indent Indent-root"
-            >
-              <div
-                className="coral coral-indent coral-indent-0 Indent-open"
-              >
-                <div
-                  className="Box-root Flex-root Flex-flex Flex-alignFlexStart gutter Flex-spacing-1"
-                >
-                  <div
-                    className="Box-root HorizontalGutter-root Comment-root Comment-highlight coral coral-comment-highlight HorizontalGutter-half"
-                    role="article"
-                  >
-                    <div
-                      className="Box-root Flex-root coral coral-comment-topBar Flex-flex Flex-justifySpaceBetween Flex-alignFlexStart Flex-directionRow"
-                    >
-                      <div
-                        className="Box-root Flex-root Flex-flex Flex-wrap Flex-alignCenter"
-                      >
-                        <div
-                          className="Comment-username"
-                        >
-                          <div
-                            className="Popover-root"
-                          >
-                            <button
-                              aria-controls="username-popover-comment-0"
-                              className="BaseButton-root CommentContainer-usernameButton coral coral-username coral-comment-username"
-                              onBlur={[Function]}
-                              onClick={[Function]}
-                              onFocus={[Function]}
-                              onMouseOut={[Function]}
-                              onMouseOver={[Function]}
-                              onTouchEnd={[Function]}
-                              type="button"
-                            >
-                              <span
-                                className="Username-root"
->>>>>>> 2e7a36c1
                               >
                                 <span
                                   className="Box-root Flex-root Flex-flex Flex-alignCenter"
@@ -512,7 +356,7 @@
         </div>
         <div
           aria-labelledby="comment-comment-0-label"
-          className="coral coral-comment coral coral-reacted-0 coral coral-conversationThread-highlighted"
+          className="coral coral-comment coral coral-reacted-0"
           data-key-stop={true}
           data-testid="comment-comment-0"
           id="comment-comment-0"
@@ -1134,13 +978,13 @@
                 className="Box-root HorizontalGutter-root HorizontalGutter-full"
               >
                 <div
-                  className="IndentedComment-open coral coral-comment-collapse-toggle-indent Indent-root"
+                  className="coral coral-comment-collapse-toggle-indent Indent-root"
                 >
                   <div
                     className="coral coral-indent coral-indent-0 Indent-open"
                   >
                     <div
-                      className="Box-root Flex-root Flex-flex Flex-alignBaseline gutter Flex-spacing-1"
+                      className="Box-root Flex-root Flex-flex Flex-alignFlexStart gutter Flex-spacing-1"
                     >
                       <div
                         className="Box-root HorizontalGutter-root Comment-root HorizontalGutter-half"
@@ -1384,12 +1228,8 @@
           </svg>
         </div>
         <div
-<<<<<<< HEAD
           aria-labelledby="comment-comment-0-label"
-          className="coral coral-comment coral coral-reacted-0 coral coral-conversationThread-highlighted"
-=======
           className="coral coral-comment coral coral-reacted-0"
->>>>>>> 2e7a36c1
           data-key-stop={true}
           data-testid="comment-comment-0"
           id="comment-comment-0"
