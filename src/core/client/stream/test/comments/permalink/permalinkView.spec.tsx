--- conflicted
+++ resolved
@@ -94,17 +94,11 @@
     within(testRenderer.root).getByTestID("current-tab-pane")
   );
   expect(within(tabPane).toJSON()).toMatchSnapshot();
-<<<<<<< HEAD
-  /* TODO (cvle) - flaky */
-=======
-
   // TODO (Nick): this is failing due to axe. Tried upgrading react-axe,
   //   jest-axe, and their types. That didn't work, and also noticed that
   //   these libs have been deprecated and replaced with new libs on npm.
   //   When I have more time, will look into replacing axe with these
   //   new libs.
-
->>>>>>> d2ed5141
   // expect(await within(testRenderer.root).axe()).toHaveNoViolations();
 });
 
