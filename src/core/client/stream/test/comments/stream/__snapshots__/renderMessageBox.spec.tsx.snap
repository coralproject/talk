// Jest Snapshot v1, https://goo.gl/fbAQLP

exports[`renders message box when commenting disabled 1`] = `
<section
  aria-labelledby="tab-COMMENTS"
  className="App-tabContent coral coral-comments"
  data-testid="current-tab-pane"
  id="tabPane-COMMENTS"
>
  <div
    className="Box-root HorizontalGutter-root StreamContainer-root coral coral-unauthenticated HorizontalGutter-double"
  >
    <div
      className="Box-root Flex-root Flex-flex Flex-wrap Flex-justifySpaceBetween Flex-alignFlexStart"
    >
      <section
        aria-label="Authentication"
        className="Box-root Flex-root coral coral-viewerBox Flex-flex Flex-wrap Flex-alignCenter"
      >
        <span
          className="UserBoxUnauthenticated-joinText coral coral-viewerBox-joinText"
        >
          Join the conversation
        </span>
        <div
          className="UserBoxUnauthenticated-actions coral coral-viewerBox-actionButtons"
        >
          <button
            className="BaseButton-root Button-base Button-filled Button-fontSizeExtraSmall Button-textAlignCenter Button-fontFamilyPrimary Button-fontWeightPrimaryBold Button-paddingSizeExtraSmall Button-colorPrimary Button-upperCase UserBoxUnauthenticated-register coral coral-viewerBox-registerButton"
            data-variant="filled"
            disabled={false}
            onBlur={[Function]}
            onClick={[Function]}
            onFocus={[Function]}
            onMouseOut={[Function]}
            onMouseOver={[Function]}
            onTouchEnd={[Function]}
            type="button"
          >
            Register
          </button>
          <button
            className="BaseButton-root Button-base Button-outlined Button-fontSizeExtraSmall Button-textAlignCenter Button-fontFamilyPrimary Button-fontWeightPrimaryBold Button-paddingSizeExtraSmall Button-colorPrimary Button-upperCase coral coral-viewerBox-signInButton"
            data-variant="outlined"
            disabled={false}
            onBlur={[Function]}
            onClick={[Function]}
            onFocus={[Function]}
            onMouseOut={[Function]}
            onMouseOver={[Function]}
            onTouchEnd={[Function]}
            type="button"
          >
            Sign in
          </button>
        </div>
      </section>
      <div
        className="StreamContainer-rightStreamHeader"
      />
    </div>
    <section
      aria-label="Post a Comment"
    >
      <div
        className="Box-root HorizontalGutter-root HorizontalGutter-double"
      >
        <div
          className="CallOut-root CallOut-mono CallOut-leftBorder coral coral-createComment-closed"
        >
          <div
            className="CallOut-container"
          >
            <div
              className="CallOut-icon CallOut-mono CallOut-leftIcon"
            >
              <span
                className="SvgIcon-root SvgIcon-sm SvgIcon-strokeWidthRegular SvgIcon-noFill"
              >
                <svg
                  viewBox="-0.25 -0.25 24.5 24.5"
                  xmlns="http://www.w3.org/2000/svg"
                >
                  <path
                    d="M21.75 18.75H11.25L5.25 23.25V18.75H2.25C1.85218 18.75 1.47064 18.592 1.18934 18.3107C0.908035 18.0294 0.75 17.6478 0.75 17.25V2.25C0.75 1.85218 0.908035 1.47064 1.18934 1.18934C1.47064 0.908035 1.85218 0.75 2.25 0.75H21.75C22.1478 0.75 22.5294 0.908035 22.8107 1.18934C23.092 1.47064 23.25 1.85218 23.25 2.25V17.25C23.25 17.6478 23.092 18.0294 22.8107 18.3107C22.5294 18.592 22.1478 18.75 21.75 18.75Z"
                    stroke="currentColor"
                    strokeLinecap="round"
                    strokeLinejoin="round"
                  />
                  <path
                    d="M12.75 15C12.5429 15 12.375 14.8321 12.375 14.625C12.375 14.4179 12.5429 14.25 12.75 14.25"
                    stroke="currentColor"
                  />
                  <path
                    d="M12.75 15C12.9571 15 13.125 14.8321 13.125 14.625C13.125 14.4179 12.9571 14.25 12.75 14.25"
                    stroke="currentColor"
                  />
                  <path
                    d="M12.75 11.25V5.25"
                    stroke="currentColor"
                    strokeLinecap="round"
                    strokeLinejoin="round"
                  />
                </svg>
              </span>
            </div>
            <div
              className="CallOut-content"
            >
              <div
                className="CallOut-title CallOut-titleBold"
              >
                <div
                  className="Markdown-root"
                  dangerouslySetInnerHTML={
                    Object {
                      "__html": "<p>Commenting disabled</p>
",
                    }
                  }
                />
              </div>
              <div
                className="CallOut-body"
              />
            </div>
          </div>
        </div>
        <div
          className="coral coral-createComment"
        >
          <div
            className="MessageBox-root coral coral-createComment-message"
          >
            <span
              className="SvgIcon-root SvgIcon-sm MessageBoxIcon-root SvgIcon-strokeWidthRegular SvgIcon-noFill"
            >
              <svg
                viewBox="-0.25 -0.25 24.5 24.5"
                xmlns="http://www.w3.org/2000/svg"
              >
                <path
                  d="M21.75,18.75H11.25l-6,4.5v-4.5h-3a1.5,1.5,0,0,1-1.5-1.5v-15A1.5,1.5,0,0,1,2.25.75h19.5a1.5,1.5,0,0,1,1.5,1.5v15A1.5,1.5,0,0,1,21.75,18.75Z"
                  fill="none"
                  stroke="currentColor"
                  strokeLinecap="round"
                  strokeLinejoin="round"
                />
              </svg>
            </span>
            <div
              className="Markdown-root MessageBoxContent-root MessageBoxContainer-withIcon"
              dangerouslySetInnerHTML={
                Object {
                  "__html": "<p><strong>What do you think</strong>?</p>
",
                }
              }
            />
          </div>
        </div>
      </div>
    </section>
    <div
      className="Box-root HorizontalGutter-root StreamContainer-tabBarContainer HorizontalGutter-spacing-4"
    >
      <nav
        aria-label="Secondary Tablist"
        className="Box-root Flex-root StreamContainer-tabBarRow coral coral-tabBarSecondary-row Flex-flex Flex-justifySpaceBetween Flex-alignFlexEnd Flex-directionRow"
      >
        <ul
          className="TabBar-root TabBar-streamSecondary coral coral-tabBarSecondary coral-tabBarComments StreamContainer-tabBarRoot"
          role="tablist"
        >
          <li
            className="Tab-root"
            id="tab-ALL_COMMENTS"
            role="presentation"
          >
            <button
              aria-controls="tabPane-ALL_COMMENTS"
              aria-selected={true}
              className="BaseButton-root Tab-button Tab-streamSecondary Tab-active coral-tabBarSecondary-tab-active coral coral-tabBarSecondary-tab coral-tabBarComments-allComments"
              onBlur={[Function]}
              onClick={[Function]}
              onFocus={[Function]}
              onMouseOut={[Function]}
              onMouseOver={[Function]}
              onTouchEnd={[Function]}
              role="tab"
              type="button"
            >
              <div
                className="AriaInfo-root"
              >
                <span>
                  Tab:
                </span>
              </div>
              <div
                className="Box-root Flex-root Flex-flex Flex-alignCenter gutter Flex-spacing-1"
              >
                <span>
                  All Comments
                </span>
                <div
                  className="AriaInfo-root"
                >
                  (
                </div>
                <span
                  className="Counter-root Counter-colorInherit Counter-sizeSmall coral coral-counter"
                >
                  <span
                    className="Counter-text"
                  >
                    0
                  </span>
                </span>
                <div
                  className="AriaInfo-root"
                >
                  )
                </div>
              </div>
            </button>
          </li>
        </ul>
        <div
          className="Box-root Flex-root StreamContainer-sortMenu coral coral-sortMenu Flex-flex Flex-itemGutter Flex-justifyFlexEnd Flex-alignCenter gutter"
        >
          <label
            className="SortMenu-label"
            htmlFor="coral-comments-sortMenu"
          >
            Sort by
          </label>
          <span
            className="SelectField-root coral coral-sortMenu"
          >
            <select
              className="SelectField-select SortMenu-select SelectField-selectFont SortMenu-selectFont SelectField-selectColor SortMenu-selectColor coral-selectField"
              id="coral-comments-sortMenu"
              onBlur={[Function]}
              onChange={[Function]}
              onClick={[Function]}
              onFocus={[Function]}
              value="CREATED_AT_DESC"
            >
              <option
                value="CREATED_AT_DESC"
              >
                Newest
              </option>
              <option
                value="CREATED_AT_ASC"
              >
                Oldest
              </option>
              <option
                value="REPLIES_DESC"
              >
                Most replies
              </option>
              <option
                value="REACTION_DESC"
              >
                Most Respected
              </option>
            </select>
            <span
              aria-hidden={true}
              className="SelectField-afterWrapper"
            >
              <span
                className="SvgIcon-root SvgIcon-xs SvgIcon-strokeWidthRegular SvgIcon-noFill"
              >
                <svg
                  viewBox="0 0 24 24"
                  xmlns="http://www.w3.org/2000/svg"
                >
                  <path
                    d="M23.25 7.311L12.53 18.03C12.4604 18.0997 12.3778 18.1549 12.2869 18.1926C12.1959 18.2304 12.0984 18.2498 12 18.2498C11.9016 18.2498 11.8041 18.2304 11.7131 18.1926C11.6222 18.1549 11.5396 18.0997 11.47 18.03L0.75 7.311"
                    stroke="currentColor"
                    strokeLinecap="round"
                    strokeLinejoin="round"
                  />
                </svg>
              </span>
            </span>
          </span>
        </div>
      </nav>
      <section
        aria-labelledby="tab-ALL_COMMENTS"
        className="coral coral-allComments"
        id="tabPane-ALL_COMMENTS"
      >
        <div>
          <div />
          <div
            aria-live="off"
            className="Box-root HorizontalGutter-root HorizontalGutter-oneAndAHalf"
            data-testid="comments-allComments-log"
            id="comments-allComments-log"
            role="log"
          >
            <div
              className="CallOut-root CallOut-colorRegular CallOut-fullWidth"
            >
              <div
                className="CallOut-inner"
              >
                There are no comments yet. Why don't you write one?
              </div>
            </div>
            <div
              data-virtuoso-scroller={true}
              style={
                Object {
                  "height": 0,
                  "position": "relative",
                }
              }
            >
              <div
                data-viewport-type="window"
                style={
                  Object {
                    "height": "100%",
                    "position": "absolute",
                    "top": 0,
                    "width": "100%",
                  }
                }
              >
                <div
                  data-test-id="virtuoso-item-list"
                  style={
                    Object {
                      "boxSizing": "border-box",
                      "marginTop": 0,
                      "paddingBottom": 0,
                      "paddingTop": 0,
                    }
                  }
                />
                <div />
              </div>
            </div>
            <nav
              aria-label="Comments Footer"
              className="CommentsLinks-container coral coral-streamFooter"
            >
<<<<<<< HEAD
              <span
                className="SvgIcon-root SvgIcon-sm ButtonSvgIcon-root CommentsLinks-icon SvgIcon-strokeWidthRegular SvgIcon-noFill"
              >
                <svg
                  viewBox="-0.25 -0.25 24.5 24.5"
                  xmlns="http://www.w3.org/2000/svg"
                >
                  <path
                    d="M21.75,8.25h-12l-4.5,4.5V8.25h-3a1.5,1.5,0,0,1-1.5-1.5V2.25A1.5,1.5,0,0,1,2.25.75h19.5a1.5,1.5,0,0,1,1.5,1.5v4.5A1.5,1.5,0,0,1,21.75,8.25Z"
                    fill="none"
                    stroke="currentColor"
                    strokeLinecap="round"
                    strokeLinejoin="round"
                  />
                  <path
                    d="M2.25,11.25a1.5,1.5,0,0,0-1.5,1.5v4.5a1.5,1.5,0,0,0,1.5,1.5h12l4.5,4.5v-4.5h3a1.5,1.5,0,0,0,1.5-1.5v-4.5a1.5,1.5,0,0,0-1.5-1.5H11.25"
                    fill="none"
                    stroke="currentColor"
                    strokeLinecap="round"
                    strokeLinejoin="round"
                  />
                </svg>
              </span>
              <span>
                Top of comments
              </span>
            </button>
            <button
              className="BaseButton-root Button-root Button-sizeRegular CommentsLinks-sizeRegular Button-colorRegular CommentsLinks-colorRegular Button-variantTextUnderlined Button-iconLeft CommentsLinks-link coral coral-streamFooter-link coral-streamFooter-articleTopLink"
              data-variant="textUnderlined"
              onBlur={[Function]}
              onClick={[Function]}
              onFocus={[Function]}
              onMouseOut={[Function]}
              onMouseOver={[Function]}
              onTouchEnd={[Function]}
              title="Go to top of article"
              type="button"
            >
              <span
                className="SvgIcon-root SvgIcon-sm ButtonSvgIcon-root CommentsLinks-icon SvgIcon-strokeWidthRegular SvgIcon-noFill"
              >
                <svg
                  viewBox="-0.25 -0.25 24.5 24.5"
                  xmlns="http://www.w3.org/2000/svg"
                >
                  <path
                    d="M22.5,21.75a1.5,1.5,0,0,1-1.5,1.5H3a1.5,1.5,0,0,1-1.5-1.5V2.25A1.5,1.5,0,0,1,3,.75H18.045a1.5,1.5,0,0,1,1.048.426l2.954,2.883A1.5,1.5,0,0,1,22.5,5.133Z"
                    fill="none"
                    stroke="currentColor"
                    strokeLinecap="round"
                    strokeLinejoin="round"
                  />
                  <path
                    d="M6.045 8.25L18.045 8.25"
                    fill="none"
                    stroke="currentColor"
                    strokeLinecap="round"
                    strokeLinejoin="round"
                  />
                  <path
                    d="M6.045 12.75L18.045 12.75"
                    fill="none"
                    stroke="currentColor"
                    strokeLinecap="round"
                    strokeLinejoin="round"
                  />
                  <path
                    d="M6.045 17.25L12.045 17.25"
                    fill="none"
                    stroke="currentColor"
                    strokeLinecap="round"
                    strokeLinejoin="round"
                  />
                </svg>
              </span>
              <span>
                Top of article
              </span>
            </button>
          </nav>
=======
              <button
                className="BaseButton-root Button-root Button-sizeRegular CommentsLinks-sizeRegular Button-colorRegular CommentsLinks-colorRegular Button-variantTextUnderlined Button-iconLeft CommentsLinks-link coral coral-streamFooter-link coral-streamFooter-commentsTopLink"
                data-variant="textUnderlined"
                onBlur={[Function]}
                onClick={[Function]}
                onFocus={[Function]}
                onMouseOut={[Function]}
                onMouseOver={[Function]}
                onTouchEnd={[Function]}
                title="Go to top of comments"
                type="button"
              >
                <i
                  aria-hidden="true"
                  className="Icon-root Icon-sm coral coral-icon ButtonIcon-root CommentsLinks-icon"
                >
                  forum
                </i>
                <span>
                  Top of comments
                </span>
              </button>
              <button
                className="BaseButton-root Button-root Button-sizeRegular CommentsLinks-sizeRegular Button-colorRegular CommentsLinks-colorRegular Button-variantTextUnderlined Button-iconLeft CommentsLinks-link coral coral-streamFooter-link coral-streamFooter-articleTopLink"
                data-variant="textUnderlined"
                onBlur={[Function]}
                onClick={[Function]}
                onFocus={[Function]}
                onMouseOut={[Function]}
                onMouseOver={[Function]}
                onTouchEnd={[Function]}
                title="Go to top of article"
                type="button"
              >
                <i
                  aria-hidden="true"
                  className="Icon-root Icon-sm coral coral-icon ButtonIcon-root CommentsLinks-icon"
                >
                  description
                </i>
                <span>
                  Top of article
                </span>
              </button>
            </nav>
          </div>
>>>>>>> 5c74a92c
        </div>
      </section>
    </div>
  </div>
</section>
`;

exports[`renders message box when logged in 1`] = `
<section
  aria-labelledby="tab-COMMENTS"
  className="App-tabContent coral coral-comments"
  data-testid="current-tab-pane"
  id="tabPane-COMMENTS"
>
  <div
    className="Box-root HorizontalGutter-root StreamContainer-root coral coral-authenticated HorizontalGutter-double"
  >
    <div
      className="Box-root Flex-root Flex-flex Flex-wrap Flex-justifySpaceBetween Flex-alignFlexStart"
    >
      <section
        aria-label="Authentication"
        className="coral coral-viewerBox"
      >
        <div
          className="UserBoxAuthenticated-text coral coral-viewerBox-usernameLabel"
        >
          Signed in as
        </div>
        <div
          className="Box-root Flex-root coral coral-viewerBox-usernameContainer Flex-flex Flex-wrap Flex-alignFlexEnd"
        >
          <div
            className="coral coral-viewerBox-username UserBoxAuthenticated-username"
          >
            Markus
          </div>
          <span
            className="UserBoxAuthenticated-text UserBoxAuthenticated-signOut"
          >
            Not you? 
            <button
              className="BaseButton-root Button-base Button-flat Button-fontSizeSmall Button-textAlignCenter Button-fontFamilyPrimary Button-fontWeightPrimarySemiBold Button-colorPrimary Button-underline UserBoxAuthenticated-userBoxButton coral coral-viewerBox-logoutButton"
              data-variant="flat"
              disabled={false}
              onBlur={[Function]}
              onClick={[Function]}
              onFocus={[Function]}
              onMouseOut={[Function]}
              onMouseOver={[Function]}
              onTouchEnd={[Function]}
              type="button"
            >
              Sign Out
            </button>
          </span>
        </div>
      </section>
      <div
        className="StreamContainer-rightStreamHeader"
      />
    </div>
    <section
      aria-label="Post a Comment"
    >
      <div
        className="Box-root HorizontalGutter-root HorizontalGutter-double"
      >
        <div
          className="coral coral-createComment"
          id="post-comment-form"
        >
          <div
            className="MessageBox-root coral coral-createComment-message PostCommentForm-messageBox"
          >
            <span
              className="SvgIcon-root SvgIcon-sm MessageBoxIcon-root SvgIcon-strokeWidthRegular SvgIcon-noFill"
            >
              <svg
                viewBox="-0.25 -0.25 24.5 24.5"
                xmlns="http://www.w3.org/2000/svg"
              >
                <path
                  d="M21.75,18.75H11.25l-6,4.5v-4.5h-3a1.5,1.5,0,0,1-1.5-1.5v-15A1.5,1.5,0,0,1,2.25.75h19.5a1.5,1.5,0,0,1,1.5,1.5v15A1.5,1.5,0,0,1,21.75,18.75Z"
                  fill="none"
                  stroke="currentColor"
                  strokeLinecap="round"
                  strokeLinejoin="round"
                />
              </svg>
            </span>
            <div
              className="Markdown-root MessageBoxContent-root MessageBoxContainer-withIcon"
              dangerouslySetInnerHTML={
                Object {
                  "__html": "<p><strong>What do you think</strong>?</p>
",
                }
              }
            />
          </div>
          <div
            className="coral coral-createComment"
          >
            <form
              autoComplete="off"
              id="comments-postCommentForm-form"
              onSubmit={[Function]}
            >
              <div
                className="Box-root HorizontalGutter-root HorizontalGutter-full"
              >
                <div>
                  <label
                    className="AriaInfo-root"
                    htmlFor="comments-postCommentForm-field"
                  >
                    Post a comment
                  </label>
                  <div
                    className="CommentForm-commentFormBox CommentForm-noTopBorder coral coral-commentForm"
                  >
                    <div
                      role="none"
                    >
                      <div
                        className="coral coral-rte"
                        onBlur={[Function]}
                        onFocus={[Function]}
                      >
                        <div
                          className="RTE.module-contentEditableContainer RTE-container coral coral-rte-container"
                        >
                          <div
                            aria-placeholder="Post a comment"
                            className="RTE.module-contentEditable coral coral-rte-content RTE-content"
                            id="comments-postCommentForm-field"
                          />
                          <div
                            aria-hidden="true"
                            className="RTE.module-placeholder coral coral-rte-placeholder RTE-placeholder"
                          >
                            Post a comment
                          </div>
                        </div>
                        <div
                          className="coral coral-rte-toolbar RTE-toolbar RTE.module-toolbarBottom Toolbar.module-toolbar"
                        >
                          <button
                            aria-pressed={false}
                            className="BaseButton-root RTEButton-button"
                            disabled={false}
                            onBlur={[Function]}
                            onClick={[Function]}
                            onFocus={[Function]}
                            onMouseOut={[Function]}
                            onMouseOver={[Function]}
                            onTouchEnd={[Function]}
                            title="Bold"
                            type="button"
                          >
                            <span
                              className="SvgIcon-root SvgIcon-md SvgIcon-strokeWidthBold SvgIcon-noFill"
                            >
                              <svg
                                viewBox="-0.25 -0.25 24.5 24.5"
                                xmlns="http://www.w3.org/2000/svg"
                              >
                                <path
                                  d="M3.75,23.248H13.5a6.75,6.75,0,0,0,0-13.5h.75a4.5,4.5,0,1,0,0-9H3.75"
                                  fill="none"
                                  stroke="currentColor"
                                  strokeLinecap="round"
                                  strokeLinejoin="round"
                                />
                                <path
                                  d="M6.75 0.748L6.75 23.248"
                                  fill="none"
                                  stroke="currentColor"
                                  strokeLinecap="round"
                                  strokeLinejoin="round"
                                />
                                <path
                                  d="M13.5 9.748L6.75 9.748"
                                  fill="none"
                                  stroke="currentColor"
                                  strokeLinecap="round"
                                  strokeLinejoin="round"
                                />
                              </svg>
                            </span>
                          </button>
                          <button
                            aria-pressed={false}
                            className="BaseButton-root RTEButton-button"
                            disabled={false}
                            onBlur={[Function]}
                            onClick={[Function]}
                            onFocus={[Function]}
                            onMouseOut={[Function]}
                            onMouseOver={[Function]}
                            onTouchEnd={[Function]}
                            title="Italic"
                            type="button"
                          >
                            <span
                              className="SvgIcon-root SvgIcon-md SvgIcon-strokeWidthRegular SvgIcon-noFill"
                            >
                              <svg
                                viewBox="-0.25 -0.25 24.5 24.5"
                                xmlns="http://www.w3.org/2000/svg"
                              >
                                <path
                                  d="M23.25 0.748L12.75 0.748"
                                  fill="none"
                                  stroke="currentColor"
                                  strokeLinecap="round"
                                  strokeLinejoin="round"
                                />
                                <path
                                  d="M11.25 23.248L0.75 23.248"
                                  fill="none"
                                  stroke="currentColor"
                                  strokeLinecap="round"
                                  strokeLinejoin="round"
                                />
                                <path
                                  d="M6 23.248L18 0.748"
                                  fill="none"
                                  stroke="currentColor"
                                  strokeLinecap="round"
                                  strokeLinejoin="round"
                                />
                              </svg>
                            </span>
                          </button>
                          <button
                            aria-pressed={false}
                            className="BaseButton-root RTEButton-button"
                            disabled={false}
                            onBlur={[Function]}
                            onClick={[Function]}
                            onFocus={[Function]}
                            onMouseOut={[Function]}
                            onMouseOver={[Function]}
                            onTouchEnd={[Function]}
                            title="Blockquote"
                            type="button"
                          >
                            <span
                              className="SvgIcon-root SvgIcon-md SvgIcon-strokeWidthRegular SvgIcon-filled"
                            >
                              <svg
                                viewBox="-0.25 -0.25 24.5 24.5"
                                xmlns="http://www.w3.org/2000/svg"
                              >
                                <path
                                  d="M14.250 9.248 A4.500 4.500 0 1 0 23.250 9.248 A4.500 4.500 0 1 0 14.250 9.248 Z"
                                  stroke="currentColor"
                                  strokeLinecap="round"
                                  strokeLinejoin="round"
                                />
                                <path
                                  d="M23.25,9.248a10.5,10.5,0,0,1-10.5,10.5"
                                  fill="none"
                                  stroke="currentColor"
                                  strokeLinecap="round"
                                  strokeLinejoin="round"
                                />
                                <path
                                  d="M2.250 9.248 A4.500 4.500 0 1 0 11.250 9.248 A4.500 4.500 0 1 0 2.250 9.248 Z"
                                  stroke="currentColor"
                                  strokeLinecap="round"
                                  strokeLinejoin="round"
                                />
                                <path
                                  d="M11.25,9.248a10.5,10.5,0,0,1-10.5,10.5"
                                  fill="none"
                                  stroke="currentColor"
                                  strokeLinecap="round"
                                  strokeLinejoin="round"
                                />
                              </svg>
                            </span>
                          </button>
                          <button
                            aria-pressed={false}
                            className="BaseButton-root RTEButton-button"
                            disabled={false}
                            onBlur={[Function]}
                            onClick={[Function]}
                            onFocus={[Function]}
                            onMouseOut={[Function]}
                            onMouseOver={[Function]}
                            onTouchEnd={[Function]}
                            title="Bulleted List"
                            type="button"
                          >
                            <span
                              className="SvgIcon-root SvgIcon-md SvgIcon-strokeWidthRegular SvgIcon-noFill"
                            >
                              <svg
                                viewBox="-0.25 -0.25 24.5 24.5"
                                xmlns="http://www.w3.org/2000/svg"
                              >
                                <g>
                                  <circle
                                    cx="3"
                                    cy="3"
                                    fill="none"
                                    r="2.25"
                                    stroke="currentColor"
                                    strokeLinecap="round"
                                    strokeLinejoin="round"
                                  />
                                  <circle
                                    cx="3"
                                    cy="12"
                                    fill="none"
                                    r="2.25"
                                    stroke="currentColor"
                                    strokeLinecap="round"
                                    strokeLinejoin="round"
                                  />
                                  <circle
                                    cx="3"
                                    cy="21"
                                    fill="none"
                                    r="2.25"
                                    stroke="currentColor"
                                    strokeLinecap="round"
                                    strokeLinejoin="round"
                                  />
                                  <line
                                    fill="none"
                                    stroke="currentColor"
                                    strokeLinecap="round"
                                    strokeLinejoin="round"
                                    x1="8.25"
                                    x2="23.25"
                                    y1="3"
                                    y2="3"
                                  />
                                  <line
                                    fill="none"
                                    stroke="currentColor"
                                    strokeLinecap="round"
                                    strokeLinejoin="round"
                                    x1="8.25"
                                    x2="23.25"
                                    y1="12"
                                    y2="12"
                                  />
                                  <line
                                    fill="none"
                                    stroke="currentColor"
                                    strokeLinecap="round"
                                    strokeLinejoin="round"
                                    x1="8.25"
                                    x2="23.25"
                                    y1="21"
                                    y2="21"
                                  />
                                </g>
                              </svg>
                            </span>
                          </button>
                        </div>
                      </div>
                    </div>
                  </div>
                </div>
                <div
                  className="Box-root Flex-root Flex-flex Flex-justifyFlexEnd gutter Flex-spacing-1"
                >
                  <button
                    className="BaseButton-root Button-base Button-filled Button-fontSizeSmall Button-textAlignCenter Button-fontFamilyPrimary Button-fontWeightPrimaryBold Button-paddingSizeSmall Button-colorPrimary Button-disabled Button-upperCase coral coral-createComment-submit"
                    data-variant="filled"
                    disabled={true}
                    onBlur={[Function]}
                    onFocus={[Function]}
                    onMouseOut={[Function]}
                    onMouseOver={[Function]}
                    onTouchEnd={[Function]}
                    type="submit"
                  >
                    Submit
                  </button>
                </div>
              </div>
            </form>
          </div>
        </div>
      </div>
    </section>
    <div
      className="Box-root HorizontalGutter-root StreamContainer-tabBarContainer HorizontalGutter-spacing-4"
    >
      <nav
        aria-label="Secondary Tablist"
        className="Box-root Flex-root StreamContainer-tabBarRow coral coral-tabBarSecondary-row Flex-flex Flex-justifySpaceBetween Flex-alignFlexEnd Flex-directionRow"
      >
        <ul
          className="TabBar-root TabBar-streamSecondary coral coral-tabBarSecondary coral-tabBarComments StreamContainer-tabBarRoot"
          role="tablist"
        >
          <li
            className="Tab-root"
            id="tab-ALL_COMMENTS"
            role="presentation"
          >
            <button
              aria-controls="tabPane-ALL_COMMENTS"
              aria-selected={true}
              className="BaseButton-root Tab-button Tab-streamSecondary Tab-active coral-tabBarSecondary-tab-active coral coral-tabBarSecondary-tab coral-tabBarComments-allComments"
              onBlur={[Function]}
              onClick={[Function]}
              onFocus={[Function]}
              onMouseOut={[Function]}
              onMouseOver={[Function]}
              onTouchEnd={[Function]}
              role="tab"
              type="button"
            >
              <div
                className="AriaInfo-root"
              >
                <span>
                  Tab:
                </span>
              </div>
              <div
                className="Box-root Flex-root Flex-flex Flex-alignCenter gutter Flex-spacing-1"
              >
                <span>
                  All Comments
                </span>
                <div
                  className="AriaInfo-root"
                >
                  (
                </div>
                <span
                  className="Counter-root Counter-colorInherit Counter-sizeSmall coral coral-counter"
                >
                  <span
                    className="Counter-text"
                  >
                    0
                  </span>
                </span>
                <div
                  className="AriaInfo-root"
                >
                  )
                </div>
              </div>
            </button>
          </li>
        </ul>
        <div
          className="Box-root Flex-root StreamContainer-sortMenu coral coral-sortMenu Flex-flex Flex-itemGutter Flex-justifyFlexEnd Flex-alignCenter gutter"
        >
          <label
            className="SortMenu-label"
            htmlFor="coral-comments-sortMenu"
          >
            Sort by
          </label>
          <span
            className="SelectField-root coral coral-sortMenu"
          >
            <select
              className="SelectField-select SortMenu-select SelectField-selectFont SortMenu-selectFont SelectField-selectColor SortMenu-selectColor coral-selectField"
              id="coral-comments-sortMenu"
              onBlur={[Function]}
              onChange={[Function]}
              onClick={[Function]}
              onFocus={[Function]}
              value="CREATED_AT_DESC"
            >
              <option
                value="CREATED_AT_DESC"
              >
                Newest
              </option>
              <option
                value="CREATED_AT_ASC"
              >
                Oldest
              </option>
              <option
                value="REPLIES_DESC"
              >
                Most replies
              </option>
              <option
                value="REACTION_DESC"
              >
                Most Respected
              </option>
            </select>
            <span
              aria-hidden={true}
              className="SelectField-afterWrapper"
            >
              <span
                className="SvgIcon-root SvgIcon-xs SvgIcon-strokeWidthRegular SvgIcon-noFill"
              >
                <svg
                  viewBox="0 0 24 24"
                  xmlns="http://www.w3.org/2000/svg"
                >
                  <path
                    d="M23.25 7.311L12.53 18.03C12.4604 18.0997 12.3778 18.1549 12.2869 18.1926C12.1959 18.2304 12.0984 18.2498 12 18.2498C11.9016 18.2498 11.8041 18.2304 11.7131 18.1926C11.6222 18.1549 11.5396 18.0997 11.47 18.03L0.75 7.311"
                    stroke="currentColor"
                    strokeLinecap="round"
                    strokeLinejoin="round"
                  />
                </svg>
              </span>
            </span>
          </span>
        </div>
      </nav>
      <section
        aria-labelledby="tab-ALL_COMMENTS"
        className="coral coral-allComments"
        id="tabPane-ALL_COMMENTS"
      >
        <div>
          <div />
          <div
            aria-live="off"
            className="Box-root HorizontalGutter-root HorizontalGutter-oneAndAHalf"
            data-testid="comments-allComments-log"
            id="comments-allComments-log"
            role="log"
          >
            <div
              className="CallOut-root CallOut-colorRegular CallOut-fullWidth"
            >
              <div
                className="CallOut-inner"
              >
                There are no comments yet. Why don't you write one?
              </div>
            </div>
            <div
              data-virtuoso-scroller={true}
              style={
                Object {
                  "height": 0,
                  "position": "relative",
                }
              }
            >
              <div
                data-viewport-type="window"
                style={
                  Object {
                    "height": "100%",
                    "position": "absolute",
                    "top": 0,
                    "width": "100%",
                  }
                }
              >
                <div
                  data-test-id="virtuoso-item-list"
                  style={
                    Object {
                      "boxSizing": "border-box",
                      "marginTop": 0,
                      "paddingBottom": 0,
                      "paddingTop": 0,
                    }
                  }
                />
                <div />
              </div>
            </div>
            <nav
              aria-label="Comments Footer"
              className="CommentsLinks-container coral coral-streamFooter"
            >
<<<<<<< HEAD
              <span
                className="SvgIcon-root SvgIcon-sm ButtonSvgIcon-root CommentsLinks-icon SvgIcon-strokeWidthRegular SvgIcon-noFill"
              >
                <svg
                  viewBox="-0.25 -0.25 24.5 24.5"
                  xmlns="http://www.w3.org/2000/svg"
                >
                  <path
                    d="M6.750 9.750 A5.250 5.250 0 1 0 17.250 9.750 A5.250 5.250 0 1 0 6.750 9.750 Z"
                    fill="none"
                    stroke="currentColor"
                    strokeLinecap="round"
                    strokeLinejoin="round"
                  />
                  <path
                    d="M18.913,20.876a9.746,9.746,0,0,0-13.826,0"
                    fill="none"
                    stroke="currentColor"
                    strokeLinecap="round"
                    strokeLinejoin="round"
                  />
                  <path
                    d="M0.750 12.000 A11.250 11.250 0 1 0 23.250 12.000 A11.250 11.250 0 1 0 0.750 12.000 Z"
                    fill="none"
                    stroke="currentColor"
                    strokeLinecap="round"
                    strokeLinejoin="round"
                  />
                </svg>
              </span>
              <span>
                Profile & Replies
              </span>
            </button>
            <button
              className="BaseButton-root Button-root Button-sizeRegular CommentsLinks-sizeRegular Button-colorRegular CommentsLinks-colorRegular Button-variantTextUnderlined Button-iconLeft CommentsLinks-link coral coral-streamFooter-link coral-streamFooter-commentsTopLink"
              data-variant="textUnderlined"
              onBlur={[Function]}
              onClick={[Function]}
              onFocus={[Function]}
              onMouseOut={[Function]}
              onMouseOver={[Function]}
              onTouchEnd={[Function]}
              title="Go to top of comments"
              type="button"
            >
              <span
                className="SvgIcon-root SvgIcon-sm ButtonSvgIcon-root CommentsLinks-icon SvgIcon-strokeWidthRegular SvgIcon-noFill"
              >
                <svg
                  viewBox="-0.25 -0.25 24.5 24.5"
                  xmlns="http://www.w3.org/2000/svg"
                >
                  <path
                    d="M21.75,8.25h-12l-4.5,4.5V8.25h-3a1.5,1.5,0,0,1-1.5-1.5V2.25A1.5,1.5,0,0,1,2.25.75h19.5a1.5,1.5,0,0,1,1.5,1.5v4.5A1.5,1.5,0,0,1,21.75,8.25Z"
                    fill="none"
                    stroke="currentColor"
                    strokeLinecap="round"
                    strokeLinejoin="round"
                  />
                  <path
                    d="M2.25,11.25a1.5,1.5,0,0,0-1.5,1.5v4.5a1.5,1.5,0,0,0,1.5,1.5h12l4.5,4.5v-4.5h3a1.5,1.5,0,0,0,1.5-1.5v-4.5a1.5,1.5,0,0,0-1.5-1.5H11.25"
                    fill="none"
                    stroke="currentColor"
                    strokeLinecap="round"
                    strokeLinejoin="round"
                  />
                </svg>
              </span>
              <span>
                Top of comments
              </span>
            </button>
            <button
              className="BaseButton-root Button-root Button-sizeRegular CommentsLinks-sizeRegular Button-colorRegular CommentsLinks-colorRegular Button-variantTextUnderlined Button-iconLeft CommentsLinks-link coral coral-streamFooter-link coral-streamFooter-articleTopLink"
              data-variant="textUnderlined"
              onBlur={[Function]}
              onClick={[Function]}
              onFocus={[Function]}
              onMouseOut={[Function]}
              onMouseOver={[Function]}
              onTouchEnd={[Function]}
              title="Go to top of article"
              type="button"
            >
              <span
                className="SvgIcon-root SvgIcon-sm ButtonSvgIcon-root CommentsLinks-icon SvgIcon-strokeWidthRegular SvgIcon-noFill"
              >
                <svg
                  viewBox="-0.25 -0.25 24.5 24.5"
                  xmlns="http://www.w3.org/2000/svg"
                >
                  <path
                    d="M22.5,21.75a1.5,1.5,0,0,1-1.5,1.5H3a1.5,1.5,0,0,1-1.5-1.5V2.25A1.5,1.5,0,0,1,3,.75H18.045a1.5,1.5,0,0,1,1.048.426l2.954,2.883A1.5,1.5,0,0,1,22.5,5.133Z"
                    fill="none"
                    stroke="currentColor"
                    strokeLinecap="round"
                    strokeLinejoin="round"
                  />
                  <path
                    d="M6.045 8.25L18.045 8.25"
                    fill="none"
                    stroke="currentColor"
                    strokeLinecap="round"
                    strokeLinejoin="round"
                  />
                  <path
                    d="M6.045 12.75L18.045 12.75"
                    fill="none"
                    stroke="currentColor"
                    strokeLinecap="round"
                    strokeLinejoin="round"
                  />
                  <path
                    d="M6.045 17.25L12.045 17.25"
                    fill="none"
                    stroke="currentColor"
                    strokeLinecap="round"
                    strokeLinejoin="round"
                  />
                </svg>
              </span>
              <span>
                Top of article
              </span>
            </button>
          </nav>
=======
              <button
                className="BaseButton-root Button-root Button-sizeRegular CommentsLinks-sizeRegular Button-colorRegular CommentsLinks-colorRegular Button-variantTextUnderlined Button-iconLeft CommentsLinks-link coral coral-streamFooter-link coral-streamFooter-profileLink"
                data-variant="textUnderlined"
                onBlur={[Function]}
                onClick={[Function]}
                onFocus={[Function]}
                onMouseOut={[Function]}
                onMouseOver={[Function]}
                onTouchEnd={[Function]}
                title="Go to profile and replies"
                type="button"
              >
                <i
                  aria-hidden="true"
                  className="Icon-root Icon-sm coral coral-icon ButtonIcon-root CommentsLinks-icon"
                >
                  account_box
                </i>
                <span>
                  Profile & Replies
                </span>
              </button>
              <button
                className="BaseButton-root Button-root Button-sizeRegular CommentsLinks-sizeRegular Button-colorRegular CommentsLinks-colorRegular Button-variantTextUnderlined Button-iconLeft CommentsLinks-link coral coral-streamFooter-link coral-streamFooter-commentsTopLink"
                data-variant="textUnderlined"
                onBlur={[Function]}
                onClick={[Function]}
                onFocus={[Function]}
                onMouseOut={[Function]}
                onMouseOver={[Function]}
                onTouchEnd={[Function]}
                title="Go to top of comments"
                type="button"
              >
                <i
                  aria-hidden="true"
                  className="Icon-root Icon-sm coral coral-icon ButtonIcon-root CommentsLinks-icon"
                >
                  forum
                </i>
                <span>
                  Top of comments
                </span>
              </button>
              <button
                className="BaseButton-root Button-root Button-sizeRegular CommentsLinks-sizeRegular Button-colorRegular CommentsLinks-colorRegular Button-variantTextUnderlined Button-iconLeft CommentsLinks-link coral coral-streamFooter-link coral-streamFooter-articleTopLink"
                data-variant="textUnderlined"
                onBlur={[Function]}
                onClick={[Function]}
                onFocus={[Function]}
                onMouseOut={[Function]}
                onMouseOver={[Function]}
                onTouchEnd={[Function]}
                title="Go to top of article"
                type="button"
              >
                <i
                  aria-hidden="true"
                  className="Icon-root Icon-sm coral coral-icon ButtonIcon-root CommentsLinks-icon"
                >
                  description
                </i>
                <span>
                  Top of article
                </span>
              </button>
            </nav>
          </div>
>>>>>>> 5c74a92c
        </div>
      </section>
    </div>
  </div>
</section>
`;

exports[`renders message box when not logged in 1`] = `
<section
  aria-labelledby="tab-COMMENTS"
  className="App-tabContent coral coral-comments"
  data-testid="current-tab-pane"
  id="tabPane-COMMENTS"
>
  <div
    className="Box-root HorizontalGutter-root StreamContainer-root coral coral-unauthenticated HorizontalGutter-double"
  >
    <div
      className="Box-root Flex-root Flex-flex Flex-wrap Flex-justifySpaceBetween Flex-alignFlexStart"
    >
      <section
        aria-label="Authentication"
        className="Box-root Flex-root coral coral-viewerBox Flex-flex Flex-wrap Flex-alignCenter"
      >
        <span
          className="UserBoxUnauthenticated-joinText coral coral-viewerBox-joinText"
        >
          Join the conversation
        </span>
        <div
          className="UserBoxUnauthenticated-actions coral coral-viewerBox-actionButtons"
        >
          <button
            className="BaseButton-root Button-base Button-filled Button-fontSizeExtraSmall Button-textAlignCenter Button-fontFamilyPrimary Button-fontWeightPrimaryBold Button-paddingSizeExtraSmall Button-colorPrimary Button-upperCase UserBoxUnauthenticated-register coral coral-viewerBox-registerButton"
            data-variant="filled"
            disabled={false}
            onBlur={[Function]}
            onClick={[Function]}
            onFocus={[Function]}
            onMouseOut={[Function]}
            onMouseOver={[Function]}
            onTouchEnd={[Function]}
            type="button"
          >
            Register
          </button>
          <button
            className="BaseButton-root Button-base Button-outlined Button-fontSizeExtraSmall Button-textAlignCenter Button-fontFamilyPrimary Button-fontWeightPrimaryBold Button-paddingSizeExtraSmall Button-colorPrimary Button-upperCase coral coral-viewerBox-signInButton"
            data-variant="outlined"
            disabled={false}
            onBlur={[Function]}
            onClick={[Function]}
            onFocus={[Function]}
            onMouseOut={[Function]}
            onMouseOver={[Function]}
            onTouchEnd={[Function]}
            type="button"
          >
            Sign in
          </button>
        </div>
      </section>
      <div
        className="StreamContainer-rightStreamHeader"
      />
    </div>
    <section
      aria-label="Post a Comment"
    >
      <div
        className="coral coral-createComment"
        id="post-comment-form"
      >
        <div
          className="MessageBox-root coral coral-createComment-message PostCommentFormFake-messageBox"
        >
          <span
            className="SvgIcon-root SvgIcon-sm MessageBoxIcon-root SvgIcon-strokeWidthRegular SvgIcon-noFill"
          >
            <svg
              viewBox="-0.25 -0.25 24.5 24.5"
              xmlns="http://www.w3.org/2000/svg"
            >
              <path
                d="M21.75,18.75H11.25l-6,4.5v-4.5h-3a1.5,1.5,0,0,1-1.5-1.5v-15A1.5,1.5,0,0,1,2.25.75h19.5a1.5,1.5,0,0,1,1.5,1.5v15A1.5,1.5,0,0,1,21.75,18.75Z"
                fill="none"
                stroke="currentColor"
                strokeLinecap="round"
                strokeLinejoin="round"
              />
            </svg>
          </span>
          <div
            className="Markdown-root MessageBoxContent-root MessageBoxContainer-withIcon"
            dangerouslySetInnerHTML={
              Object {
                "__html": "<p><strong>What do you think</strong>?</p>
",
              }
            }
          />
        </div>
        <div
          className="Box-root HorizontalGutter-root PostCommentFormFake-root HorizontalGutter-full"
        >
          <div
            className="PostCommentFormFake-rteContainer coral coral-rte-fake-container"
          >
            <div
              role="none"
            >
              <div
                className="coral coral-rte"
                onBlur={[Function]}
                onFocus={[Function]}
              >
                <div
                  className="RTE.module-contentEditableContainer RTE-container coral coral-rte-container"
                >
                  <div
                    aria-placeholder="Post a comment"
                    className="RTE.module-contentEditable coral coral-rte-content RTE-content"
                  />
                  <div
                    aria-hidden="true"
                    className="RTE.module-placeholder coral coral-rte-placeholder RTE-placeholder"
                  >
                    Post a comment
                  </div>
                </div>
                <div
                  className="coral coral-rte-toolbar RTE-toolbar RTE.module-toolbarBottom Toolbar.module-toolbar"
                >
                  <button
                    aria-pressed={false}
                    className="BaseButton-root RTEButton-button"
                    disabled={false}
                    onBlur={[Function]}
                    onClick={[Function]}
                    onFocus={[Function]}
                    onMouseOut={[Function]}
                    onMouseOver={[Function]}
                    onTouchEnd={[Function]}
                    title="Bold"
                    type="button"
                  >
                    <span
                      className="SvgIcon-root SvgIcon-md SvgIcon-strokeWidthBold SvgIcon-noFill"
                    >
                      <svg
                        viewBox="-0.25 -0.25 24.5 24.5"
                        xmlns="http://www.w3.org/2000/svg"
                      >
                        <path
                          d="M3.75,23.248H13.5a6.75,6.75,0,0,0,0-13.5h.75a4.5,4.5,0,1,0,0-9H3.75"
                          fill="none"
                          stroke="currentColor"
                          strokeLinecap="round"
                          strokeLinejoin="round"
                        />
                        <path
                          d="M6.75 0.748L6.75 23.248"
                          fill="none"
                          stroke="currentColor"
                          strokeLinecap="round"
                          strokeLinejoin="round"
                        />
                        <path
                          d="M13.5 9.748L6.75 9.748"
                          fill="none"
                          stroke="currentColor"
                          strokeLinecap="round"
                          strokeLinejoin="round"
                        />
                      </svg>
                    </span>
                  </button>
                  <button
                    aria-pressed={false}
                    className="BaseButton-root RTEButton-button"
                    disabled={false}
                    onBlur={[Function]}
                    onClick={[Function]}
                    onFocus={[Function]}
                    onMouseOut={[Function]}
                    onMouseOver={[Function]}
                    onTouchEnd={[Function]}
                    title="Italic"
                    type="button"
                  >
                    <span
                      className="SvgIcon-root SvgIcon-md SvgIcon-strokeWidthRegular SvgIcon-noFill"
                    >
                      <svg
                        viewBox="-0.25 -0.25 24.5 24.5"
                        xmlns="http://www.w3.org/2000/svg"
                      >
                        <path
                          d="M23.25 0.748L12.75 0.748"
                          fill="none"
                          stroke="currentColor"
                          strokeLinecap="round"
                          strokeLinejoin="round"
                        />
                        <path
                          d="M11.25 23.248L0.75 23.248"
                          fill="none"
                          stroke="currentColor"
                          strokeLinecap="round"
                          strokeLinejoin="round"
                        />
                        <path
                          d="M6 23.248L18 0.748"
                          fill="none"
                          stroke="currentColor"
                          strokeLinecap="round"
                          strokeLinejoin="round"
                        />
                      </svg>
                    </span>
                  </button>
                  <button
                    aria-pressed={false}
                    className="BaseButton-root RTEButton-button"
                    disabled={false}
                    onBlur={[Function]}
                    onClick={[Function]}
                    onFocus={[Function]}
                    onMouseOut={[Function]}
                    onMouseOver={[Function]}
                    onTouchEnd={[Function]}
                    title="Blockquote"
                    type="button"
                  >
                    <span
                      className="SvgIcon-root SvgIcon-md SvgIcon-strokeWidthRegular SvgIcon-filled"
                    >
                      <svg
                        viewBox="-0.25 -0.25 24.5 24.5"
                        xmlns="http://www.w3.org/2000/svg"
                      >
                        <path
                          d="M14.250 9.248 A4.500 4.500 0 1 0 23.250 9.248 A4.500 4.500 0 1 0 14.250 9.248 Z"
                          stroke="currentColor"
                          strokeLinecap="round"
                          strokeLinejoin="round"
                        />
                        <path
                          d="M23.25,9.248a10.5,10.5,0,0,1-10.5,10.5"
                          fill="none"
                          stroke="currentColor"
                          strokeLinecap="round"
                          strokeLinejoin="round"
                        />
                        <path
                          d="M2.250 9.248 A4.500 4.500 0 1 0 11.250 9.248 A4.500 4.500 0 1 0 2.250 9.248 Z"
                          stroke="currentColor"
                          strokeLinecap="round"
                          strokeLinejoin="round"
                        />
                        <path
                          d="M11.25,9.248a10.5,10.5,0,0,1-10.5,10.5"
                          fill="none"
                          stroke="currentColor"
                          strokeLinecap="round"
                          strokeLinejoin="round"
                        />
                      </svg>
                    </span>
                  </button>
                  <button
                    aria-pressed={false}
                    className="BaseButton-root RTEButton-button"
                    disabled={false}
                    onBlur={[Function]}
                    onClick={[Function]}
                    onFocus={[Function]}
                    onMouseOut={[Function]}
                    onMouseOver={[Function]}
                    onTouchEnd={[Function]}
                    title="Bulleted List"
                    type="button"
                  >
                    <span
                      className="SvgIcon-root SvgIcon-md SvgIcon-strokeWidthRegular SvgIcon-noFill"
                    >
                      <svg
                        viewBox="-0.25 -0.25 24.5 24.5"
                        xmlns="http://www.w3.org/2000/svg"
                      >
                        <g>
                          <circle
                            cx="3"
                            cy="3"
                            fill="none"
                            r="2.25"
                            stroke="currentColor"
                            strokeLinecap="round"
                            strokeLinejoin="round"
                          />
                          <circle
                            cx="3"
                            cy="12"
                            fill="none"
                            r="2.25"
                            stroke="currentColor"
                            strokeLinecap="round"
                            strokeLinejoin="round"
                          />
                          <circle
                            cx="3"
                            cy="21"
                            fill="none"
                            r="2.25"
                            stroke="currentColor"
                            strokeLinecap="round"
                            strokeLinejoin="round"
                          />
                          <line
                            fill="none"
                            stroke="currentColor"
                            strokeLinecap="round"
                            strokeLinejoin="round"
                            x1="8.25"
                            x2="23.25"
                            y1="3"
                            y2="3"
                          />
                          <line
                            fill="none"
                            stroke="currentColor"
                            strokeLinecap="round"
                            strokeLinejoin="round"
                            x1="8.25"
                            x2="23.25"
                            y1="12"
                            y2="12"
                          />
                          <line
                            fill="none"
                            stroke="currentColor"
                            strokeLinecap="round"
                            strokeLinejoin="round"
                            x1="8.25"
                            x2="23.25"
                            y1="21"
                            y2="21"
                          />
                        </g>
                      </svg>
                    </span>
                  </button>
                </div>
              </div>
            </div>
          </div>
          <button
            className="BaseButton-root Button-base Button-filled Button-fontSizeSmall Button-textAlignCenter Button-fontFamilyPrimary Button-fontWeightPrimaryBold Button-paddingSizeSmall Button-colorPrimary Button-fullWidth coral coral-createComment-signIn"
            data-variant="filled"
            disabled={false}
            onBlur={[Function]}
            onClick={[Function]}
            onFocus={[Function]}
            onMouseOut={[Function]}
            onMouseOver={[Function]}
            onTouchEnd={[Function]}
            type="submit"
          >
            Sign in and Join the Conversation
          </button>
        </div>
      </div>
    </section>
    <div
      className="Box-root HorizontalGutter-root StreamContainer-tabBarContainer HorizontalGutter-spacing-4"
    >
      <nav
        aria-label="Secondary Tablist"
        className="Box-root Flex-root StreamContainer-tabBarRow coral coral-tabBarSecondary-row Flex-flex Flex-justifySpaceBetween Flex-alignFlexEnd Flex-directionRow"
      >
        <ul
          className="TabBar-root TabBar-streamSecondary coral coral-tabBarSecondary coral-tabBarComments StreamContainer-tabBarRoot"
          role="tablist"
        >
          <li
            className="Tab-root"
            id="tab-ALL_COMMENTS"
            role="presentation"
          >
            <button
              aria-controls="tabPane-ALL_COMMENTS"
              aria-selected={true}
              className="BaseButton-root Tab-button Tab-streamSecondary Tab-active coral-tabBarSecondary-tab-active coral coral-tabBarSecondary-tab coral-tabBarComments-allComments"
              onBlur={[Function]}
              onClick={[Function]}
              onFocus={[Function]}
              onMouseOut={[Function]}
              onMouseOver={[Function]}
              onTouchEnd={[Function]}
              role="tab"
              type="button"
            >
              <div
                className="AriaInfo-root"
              >
                <span>
                  Tab:
                </span>
              </div>
              <div
                className="Box-root Flex-root Flex-flex Flex-alignCenter gutter Flex-spacing-1"
              >
                <span>
                  All Comments
                </span>
                <div
                  className="AriaInfo-root"
                >
                  (
                </div>
                <span
                  className="Counter-root Counter-colorInherit Counter-sizeSmall coral coral-counter"
                >
                  <span
                    className="Counter-text"
                  >
                    0
                  </span>
                </span>
                <div
                  className="AriaInfo-root"
                >
                  )
                </div>
              </div>
            </button>
          </li>
        </ul>
        <div
          className="Box-root Flex-root StreamContainer-sortMenu coral coral-sortMenu Flex-flex Flex-itemGutter Flex-justifyFlexEnd Flex-alignCenter gutter"
        >
          <label
            className="SortMenu-label"
            htmlFor="coral-comments-sortMenu"
          >
            Sort by
          </label>
          <span
            className="SelectField-root coral coral-sortMenu"
          >
            <select
              className="SelectField-select SortMenu-select SelectField-selectFont SortMenu-selectFont SelectField-selectColor SortMenu-selectColor coral-selectField"
              id="coral-comments-sortMenu"
              onBlur={[Function]}
              onChange={[Function]}
              onClick={[Function]}
              onFocus={[Function]}
              value="CREATED_AT_DESC"
            >
              <option
                value="CREATED_AT_DESC"
              >
                Newest
              </option>
              <option
                value="CREATED_AT_ASC"
              >
                Oldest
              </option>
              <option
                value="REPLIES_DESC"
              >
                Most replies
              </option>
              <option
                value="REACTION_DESC"
              >
                Most Respected
              </option>
            </select>
            <span
              aria-hidden={true}
              className="SelectField-afterWrapper"
            >
              <span
                className="SvgIcon-root SvgIcon-xs SvgIcon-strokeWidthRegular SvgIcon-noFill"
              >
                <svg
                  viewBox="0 0 24 24"
                  xmlns="http://www.w3.org/2000/svg"
                >
                  <path
                    d="M23.25 7.311L12.53 18.03C12.4604 18.0997 12.3778 18.1549 12.2869 18.1926C12.1959 18.2304 12.0984 18.2498 12 18.2498C11.9016 18.2498 11.8041 18.2304 11.7131 18.1926C11.6222 18.1549 11.5396 18.0997 11.47 18.03L0.75 7.311"
                    stroke="currentColor"
                    strokeLinecap="round"
                    strokeLinejoin="round"
                  />
                </svg>
              </span>
            </span>
          </span>
        </div>
      </nav>
      <section
        aria-labelledby="tab-ALL_COMMENTS"
        className="coral coral-allComments"
        id="tabPane-ALL_COMMENTS"
      >
        <div>
          <div />
          <div
            aria-live="off"
            className="Box-root HorizontalGutter-root HorizontalGutter-oneAndAHalf"
            data-testid="comments-allComments-log"
            id="comments-allComments-log"
            role="log"
          >
            <div
              className="CallOut-root CallOut-colorRegular CallOut-fullWidth"
            >
              <div
                className="CallOut-inner"
              >
                There are no comments yet. Why don't you write one?
              </div>
            </div>
            <div
              data-virtuoso-scroller={true}
              style={
                Object {
                  "height": 0,
                  "position": "relative",
                }
              }
            >
              <div
                data-viewport-type="window"
                style={
                  Object {
                    "height": "100%",
                    "position": "absolute",
                    "top": 0,
                    "width": "100%",
                  }
                }
              >
                <div
                  data-test-id="virtuoso-item-list"
                  style={
                    Object {
                      "boxSizing": "border-box",
                      "marginTop": 0,
                      "paddingBottom": 0,
                      "paddingTop": 0,
                    }
                  }
                />
                <div />
              </div>
            </div>
            <nav
              aria-label="Comments Footer"
              className="CommentsLinks-container coral coral-streamFooter"
            >
<<<<<<< HEAD
              <span
                className="SvgIcon-root SvgIcon-sm ButtonSvgIcon-root CommentsLinks-icon SvgIcon-strokeWidthRegular SvgIcon-noFill"
              >
                <svg
                  viewBox="-0.25 -0.25 24.5 24.5"
                  xmlns="http://www.w3.org/2000/svg"
                >
                  <path
                    d="M21.75,8.25h-12l-4.5,4.5V8.25h-3a1.5,1.5,0,0,1-1.5-1.5V2.25A1.5,1.5,0,0,1,2.25.75h19.5a1.5,1.5,0,0,1,1.5,1.5v4.5A1.5,1.5,0,0,1,21.75,8.25Z"
                    fill="none"
                    stroke="currentColor"
                    strokeLinecap="round"
                    strokeLinejoin="round"
                  />
                  <path
                    d="M2.25,11.25a1.5,1.5,0,0,0-1.5,1.5v4.5a1.5,1.5,0,0,0,1.5,1.5h12l4.5,4.5v-4.5h3a1.5,1.5,0,0,0,1.5-1.5v-4.5a1.5,1.5,0,0,0-1.5-1.5H11.25"
                    fill="none"
                    stroke="currentColor"
                    strokeLinecap="round"
                    strokeLinejoin="round"
                  />
                </svg>
              </span>
              <span>
                Top of comments
              </span>
            </button>
            <button
              className="BaseButton-root Button-root Button-sizeRegular CommentsLinks-sizeRegular Button-colorRegular CommentsLinks-colorRegular Button-variantTextUnderlined Button-iconLeft CommentsLinks-link coral coral-streamFooter-link coral-streamFooter-articleTopLink"
              data-variant="textUnderlined"
              onBlur={[Function]}
              onClick={[Function]}
              onFocus={[Function]}
              onMouseOut={[Function]}
              onMouseOver={[Function]}
              onTouchEnd={[Function]}
              title="Go to top of article"
              type="button"
            >
              <span
                className="SvgIcon-root SvgIcon-sm ButtonSvgIcon-root CommentsLinks-icon SvgIcon-strokeWidthRegular SvgIcon-noFill"
              >
                <svg
                  viewBox="-0.25 -0.25 24.5 24.5"
                  xmlns="http://www.w3.org/2000/svg"
                >
                  <path
                    d="M22.5,21.75a1.5,1.5,0,0,1-1.5,1.5H3a1.5,1.5,0,0,1-1.5-1.5V2.25A1.5,1.5,0,0,1,3,.75H18.045a1.5,1.5,0,0,1,1.048.426l2.954,2.883A1.5,1.5,0,0,1,22.5,5.133Z"
                    fill="none"
                    stroke="currentColor"
                    strokeLinecap="round"
                    strokeLinejoin="round"
                  />
                  <path
                    d="M6.045 8.25L18.045 8.25"
                    fill="none"
                    stroke="currentColor"
                    strokeLinecap="round"
                    strokeLinejoin="round"
                  />
                  <path
                    d="M6.045 12.75L18.045 12.75"
                    fill="none"
                    stroke="currentColor"
                    strokeLinecap="round"
                    strokeLinejoin="round"
                  />
                  <path
                    d="M6.045 17.25L12.045 17.25"
                    fill="none"
                    stroke="currentColor"
                    strokeLinecap="round"
                    strokeLinejoin="round"
                  />
                </svg>
              </span>
              <span>
                Top of article
              </span>
            </button>
          </nav>
=======
              <button
                className="BaseButton-root Button-root Button-sizeRegular CommentsLinks-sizeRegular Button-colorRegular CommentsLinks-colorRegular Button-variantTextUnderlined Button-iconLeft CommentsLinks-link coral coral-streamFooter-link coral-streamFooter-commentsTopLink"
                data-variant="textUnderlined"
                onBlur={[Function]}
                onClick={[Function]}
                onFocus={[Function]}
                onMouseOut={[Function]}
                onMouseOver={[Function]}
                onTouchEnd={[Function]}
                title="Go to top of comments"
                type="button"
              >
                <i
                  aria-hidden="true"
                  className="Icon-root Icon-sm coral coral-icon ButtonIcon-root CommentsLinks-icon"
                >
                  forum
                </i>
                <span>
                  Top of comments
                </span>
              </button>
              <button
                className="BaseButton-root Button-root Button-sizeRegular CommentsLinks-sizeRegular Button-colorRegular CommentsLinks-colorRegular Button-variantTextUnderlined Button-iconLeft CommentsLinks-link coral coral-streamFooter-link coral-streamFooter-articleTopLink"
                data-variant="textUnderlined"
                onBlur={[Function]}
                onClick={[Function]}
                onFocus={[Function]}
                onMouseOut={[Function]}
                onMouseOver={[Function]}
                onTouchEnd={[Function]}
                title="Go to top of article"
                type="button"
              >
                <i
                  aria-hidden="true"
                  className="Icon-root Icon-sm coral coral-icon ButtonIcon-root CommentsLinks-icon"
                >
                  description
                </i>
                <span>
                  Top of article
                </span>
              </button>
            </nav>
          </div>
>>>>>>> 5c74a92c
        </div>
      </section>
    </div>
  </div>
</section>
`;

exports[`renders message box when story isClosed 1`] = `
<section
  aria-labelledby="tab-COMMENTS"
  className="App-tabContent coral coral-comments"
  data-testid="current-tab-pane"
  id="tabPane-COMMENTS"
>
  <div
    className="Box-root HorizontalGutter-root StreamContainer-root coral coral-unauthenticated HorizontalGutter-double"
  >
    <div
      className="Box-root Flex-root Flex-flex Flex-wrap Flex-justifySpaceBetween Flex-alignFlexStart"
    >
      <section
        aria-label="Authentication"
        className="Box-root Flex-root coral coral-viewerBox Flex-flex Flex-wrap Flex-alignCenter"
      >
        <span
          className="UserBoxUnauthenticated-joinText coral coral-viewerBox-joinText"
        >
          Join the conversation
        </span>
        <div
          className="UserBoxUnauthenticated-actions coral coral-viewerBox-actionButtons"
        >
          <button
            className="BaseButton-root Button-base Button-filled Button-fontSizeExtraSmall Button-textAlignCenter Button-fontFamilyPrimary Button-fontWeightPrimaryBold Button-paddingSizeExtraSmall Button-colorPrimary Button-upperCase UserBoxUnauthenticated-register coral coral-viewerBox-registerButton"
            data-variant="filled"
            disabled={false}
            onBlur={[Function]}
            onClick={[Function]}
            onFocus={[Function]}
            onMouseOut={[Function]}
            onMouseOver={[Function]}
            onTouchEnd={[Function]}
            type="button"
          >
            Register
          </button>
          <button
            className="BaseButton-root Button-base Button-outlined Button-fontSizeExtraSmall Button-textAlignCenter Button-fontFamilyPrimary Button-fontWeightPrimaryBold Button-paddingSizeExtraSmall Button-colorPrimary Button-upperCase coral coral-viewerBox-signInButton"
            data-variant="outlined"
            disabled={false}
            onBlur={[Function]}
            onClick={[Function]}
            onFocus={[Function]}
            onMouseOut={[Function]}
            onMouseOver={[Function]}
            onTouchEnd={[Function]}
            type="button"
          >
            Sign in
          </button>
        </div>
      </section>
      <div
        className="StreamContainer-rightStreamHeader"
      />
    </div>
    <section
      aria-label="Post a Comment"
    >
      <div
        className="coral coral-createComment"
      >
        <div
          className="MessageBox-root coral coral-createComment-message PostCommentFormClosed-messageBox"
        >
          <div
            className="Markdown-root MessageBoxContent-root MessageBoxContainer-withoutIcon"
            dangerouslySetInnerHTML={
              Object {
                "__html": "<p><strong>What do you think</strong>?</p>
",
              }
            }
          />
        </div>
        <div
          className="CallOut-root CallOut-mono CallOut-leftBorder coral coral-createComment-closed"
        >
          <div
            className="CallOut-container"
          >
            <div
              className="CallOut-icon CallOut-mono CallOut-leftIcon"
            >
              <span
                className="SvgIcon-root SvgIcon-sm SvgIcon-strokeWidthRegular SvgIcon-noFill"
              >
                <svg
                  viewBox="-0.25 -0.25 24.5 24.5"
                  xmlns="http://www.w3.org/2000/svg"
                >
                  <path
                    d="M21.75 18.75H11.25L5.25 23.25V18.75H2.25C1.85218 18.75 1.47064 18.592 1.18934 18.3107C0.908035 18.0294 0.75 17.6478 0.75 17.25V2.25C0.75 1.85218 0.908035 1.47064 1.18934 1.18934C1.47064 0.908035 1.85218 0.75 2.25 0.75H21.75C22.1478 0.75 22.5294 0.908035 22.8107 1.18934C23.092 1.47064 23.25 1.85218 23.25 2.25V17.25C23.25 17.6478 23.092 18.0294 22.8107 18.3107C22.5294 18.592 22.1478 18.75 21.75 18.75Z"
                    stroke="currentColor"
                    strokeLinecap="round"
                    strokeLinejoin="round"
                  />
                  <path
                    d="M12.75 15C12.5429 15 12.375 14.8321 12.375 14.625C12.375 14.4179 12.5429 14.25 12.75 14.25"
                    stroke="currentColor"
                  />
                  <path
                    d="M12.75 15C12.9571 15 13.125 14.8321 13.125 14.625C13.125 14.4179 12.9571 14.25 12.75 14.25"
                    stroke="currentColor"
                  />
                  <path
                    d="M12.75 11.25V5.25"
                    stroke="currentColor"
                    strokeLinecap="round"
                    strokeLinejoin="round"
                  />
                </svg>
              </span>
            </div>
            <div
              className="CallOut-content"
            >
              <div
                className="CallOut-title CallOut-titleSemiBold"
              >
                <div
                  className="Markdown-root"
                  dangerouslySetInnerHTML={
                    Object {
                      "__html": "<p>Story is closed</p>
",
                    }
                  }
                />
              </div>
              <div
                className="CallOut-body"
              />
            </div>
          </div>
        </div>
      </div>
    </section>
    <div
      className="Box-root HorizontalGutter-root StreamContainer-tabBarContainer HorizontalGutter-spacing-4"
    >
      <nav
        aria-label="Secondary Tablist"
        className="Box-root Flex-root StreamContainer-tabBarRow coral coral-tabBarSecondary-row Flex-flex Flex-justifySpaceBetween Flex-alignFlexEnd Flex-directionRow"
      >
        <ul
          className="TabBar-root TabBar-streamSecondary coral coral-tabBarSecondary coral-tabBarComments StreamContainer-tabBarRoot"
          role="tablist"
        >
          <li
            className="Tab-root"
            id="tab-ALL_COMMENTS"
            role="presentation"
          >
            <button
              aria-controls="tabPane-ALL_COMMENTS"
              aria-selected={true}
              className="BaseButton-root Tab-button Tab-streamSecondary Tab-active coral-tabBarSecondary-tab-active coral coral-tabBarSecondary-tab coral-tabBarComments-allComments"
              onBlur={[Function]}
              onClick={[Function]}
              onFocus={[Function]}
              onMouseOut={[Function]}
              onMouseOver={[Function]}
              onTouchEnd={[Function]}
              role="tab"
              type="button"
            >
              <div
                className="AriaInfo-root"
              >
                <span>
                  Tab:
                </span>
              </div>
              <div
                className="Box-root Flex-root Flex-flex Flex-alignCenter gutter Flex-spacing-1"
              >
                <span>
                  All Comments
                </span>
                <div
                  className="AriaInfo-root"
                >
                  (
                </div>
                <span
                  className="Counter-root Counter-colorInherit Counter-sizeSmall coral coral-counter"
                >
                  <span
                    className="Counter-text"
                  >
                    0
                  </span>
                </span>
                <div
                  className="AriaInfo-root"
                >
                  )
                </div>
              </div>
            </button>
          </li>
        </ul>
        <div
          className="Box-root Flex-root StreamContainer-sortMenu coral coral-sortMenu Flex-flex Flex-itemGutter Flex-justifyFlexEnd Flex-alignCenter gutter"
        >
          <label
            className="SortMenu-label"
            htmlFor="coral-comments-sortMenu"
          >
            Sort by
          </label>
          <span
            className="SelectField-root coral coral-sortMenu"
          >
            <select
              className="SelectField-select SortMenu-select SelectField-selectFont SortMenu-selectFont SelectField-selectColor SortMenu-selectColor coral-selectField"
              id="coral-comments-sortMenu"
              onBlur={[Function]}
              onChange={[Function]}
              onClick={[Function]}
              onFocus={[Function]}
              value="CREATED_AT_DESC"
            >
              <option
                value="CREATED_AT_DESC"
              >
                Newest
              </option>
              <option
                value="CREATED_AT_ASC"
              >
                Oldest
              </option>
              <option
                value="REPLIES_DESC"
              >
                Most replies
              </option>
              <option
                value="REACTION_DESC"
              >
                Most Respected
              </option>
            </select>
            <span
              aria-hidden={true}
              className="SelectField-afterWrapper"
            >
              <span
                className="SvgIcon-root SvgIcon-xs SvgIcon-strokeWidthRegular SvgIcon-noFill"
              >
                <svg
                  viewBox="0 0 24 24"
                  xmlns="http://www.w3.org/2000/svg"
                >
                  <path
                    d="M23.25 7.311L12.53 18.03C12.4604 18.0997 12.3778 18.1549 12.2869 18.1926C12.1959 18.2304 12.0984 18.2498 12 18.2498C11.9016 18.2498 11.8041 18.2304 11.7131 18.1926C11.6222 18.1549 11.5396 18.0997 11.47 18.03L0.75 7.311"
                    stroke="currentColor"
                    strokeLinecap="round"
                    strokeLinejoin="round"
                  />
                </svg>
              </span>
            </span>
          </span>
        </div>
      </nav>
      <section
        aria-labelledby="tab-ALL_COMMENTS"
        className="coral coral-allComments"
        id="tabPane-ALL_COMMENTS"
      >
        <div>
          <div />
          <div
            aria-live="off"
            className="Box-root HorizontalGutter-root HorizontalGutter-oneAndAHalf"
            data-testid="comments-allComments-log"
            id="comments-allComments-log"
            role="log"
          >
            <div
              className="CallOut-root CallOut-colorRegular CallOut-fullWidth"
            >
              <div
                className="CallOut-inner"
              >
                There are no comments on this story.
              </div>
            </div>
            <div
              data-virtuoso-scroller={true}
              style={
                Object {
                  "height": 0,
                  "position": "relative",
                }
              }
            >
              <div
                data-viewport-type="window"
                style={
                  Object {
                    "height": "100%",
                    "position": "absolute",
                    "top": 0,
                    "width": "100%",
                  }
                }
              >
                <div
                  data-test-id="virtuoso-item-list"
                  style={
                    Object {
                      "boxSizing": "border-box",
                      "marginTop": 0,
                      "paddingBottom": 0,
                      "paddingTop": 0,
                    }
                  }
                />
                <div />
              </div>
            </div>
            <nav
              aria-label="Comments Footer"
              className="CommentsLinks-container coral coral-streamFooter"
            >
<<<<<<< HEAD
              <span
                className="SvgIcon-root SvgIcon-sm ButtonSvgIcon-root CommentsLinks-icon SvgIcon-strokeWidthRegular SvgIcon-noFill"
              >
                <svg
                  viewBox="-0.25 -0.25 24.5 24.5"
                  xmlns="http://www.w3.org/2000/svg"
                >
                  <path
                    d="M21.75,8.25h-12l-4.5,4.5V8.25h-3a1.5,1.5,0,0,1-1.5-1.5V2.25A1.5,1.5,0,0,1,2.25.75h19.5a1.5,1.5,0,0,1,1.5,1.5v4.5A1.5,1.5,0,0,1,21.75,8.25Z"
                    fill="none"
                    stroke="currentColor"
                    strokeLinecap="round"
                    strokeLinejoin="round"
                  />
                  <path
                    d="M2.25,11.25a1.5,1.5,0,0,0-1.5,1.5v4.5a1.5,1.5,0,0,0,1.5,1.5h12l4.5,4.5v-4.5h3a1.5,1.5,0,0,0,1.5-1.5v-4.5a1.5,1.5,0,0,0-1.5-1.5H11.25"
                    fill="none"
                    stroke="currentColor"
                    strokeLinecap="round"
                    strokeLinejoin="round"
                  />
                </svg>
              </span>
              <span>
                Top of comments
              </span>
            </button>
            <button
              className="BaseButton-root Button-root Button-sizeRegular CommentsLinks-sizeRegular Button-colorRegular CommentsLinks-colorRegular Button-variantTextUnderlined Button-iconLeft CommentsLinks-link coral coral-streamFooter-link coral-streamFooter-articleTopLink"
              data-variant="textUnderlined"
              onBlur={[Function]}
              onClick={[Function]}
              onFocus={[Function]}
              onMouseOut={[Function]}
              onMouseOver={[Function]}
              onTouchEnd={[Function]}
              title="Go to top of article"
              type="button"
            >
              <span
                className="SvgIcon-root SvgIcon-sm ButtonSvgIcon-root CommentsLinks-icon SvgIcon-strokeWidthRegular SvgIcon-noFill"
              >
                <svg
                  viewBox="-0.25 -0.25 24.5 24.5"
                  xmlns="http://www.w3.org/2000/svg"
                >
                  <path
                    d="M22.5,21.75a1.5,1.5,0,0,1-1.5,1.5H3a1.5,1.5,0,0,1-1.5-1.5V2.25A1.5,1.5,0,0,1,3,.75H18.045a1.5,1.5,0,0,1,1.048.426l2.954,2.883A1.5,1.5,0,0,1,22.5,5.133Z"
                    fill="none"
                    stroke="currentColor"
                    strokeLinecap="round"
                    strokeLinejoin="round"
                  />
                  <path
                    d="M6.045 8.25L18.045 8.25"
                    fill="none"
                    stroke="currentColor"
                    strokeLinecap="round"
                    strokeLinejoin="round"
                  />
                  <path
                    d="M6.045 12.75L18.045 12.75"
                    fill="none"
                    stroke="currentColor"
                    strokeLinecap="round"
                    strokeLinejoin="round"
                  />
                  <path
                    d="M6.045 17.25L12.045 17.25"
                    fill="none"
                    stroke="currentColor"
                    strokeLinecap="round"
                    strokeLinejoin="round"
                  />
                </svg>
              </span>
              <span>
                Top of article
              </span>
            </button>
          </nav>
=======
              <button
                className="BaseButton-root Button-root Button-sizeRegular CommentsLinks-sizeRegular Button-colorRegular CommentsLinks-colorRegular Button-variantTextUnderlined Button-iconLeft CommentsLinks-link coral coral-streamFooter-link coral-streamFooter-commentsTopLink"
                data-variant="textUnderlined"
                onBlur={[Function]}
                onClick={[Function]}
                onFocus={[Function]}
                onMouseOut={[Function]}
                onMouseOver={[Function]}
                onTouchEnd={[Function]}
                title="Go to top of comments"
                type="button"
              >
                <i
                  aria-hidden="true"
                  className="Icon-root Icon-sm coral coral-icon ButtonIcon-root CommentsLinks-icon"
                >
                  forum
                </i>
                <span>
                  Top of comments
                </span>
              </button>
              <button
                className="BaseButton-root Button-root Button-sizeRegular CommentsLinks-sizeRegular Button-colorRegular CommentsLinks-colorRegular Button-variantTextUnderlined Button-iconLeft CommentsLinks-link coral coral-streamFooter-link coral-streamFooter-articleTopLink"
                data-variant="textUnderlined"
                onBlur={[Function]}
                onClick={[Function]}
                onFocus={[Function]}
                onMouseOut={[Function]}
                onMouseOver={[Function]}
                onTouchEnd={[Function]}
                title="Go to top of article"
                type="button"
              >
                <i
                  aria-hidden="true"
                  className="Icon-root Icon-sm coral coral-icon ButtonIcon-root CommentsLinks-icon"
                >
                  description
                </i>
                <span>
                  Top of article
                </span>
              </button>
            </nav>
          </div>
>>>>>>> 5c74a92c
        </div>
      </section>
    </div>
  </div>
</section>
`;<|MERGE_RESOLUTION|>--- conflicted
+++ resolved
@@ -352,89 +352,6 @@
               aria-label="Comments Footer"
               className="CommentsLinks-container coral coral-streamFooter"
             >
-<<<<<<< HEAD
-              <span
-                className="SvgIcon-root SvgIcon-sm ButtonSvgIcon-root CommentsLinks-icon SvgIcon-strokeWidthRegular SvgIcon-noFill"
-              >
-                <svg
-                  viewBox="-0.25 -0.25 24.5 24.5"
-                  xmlns="http://www.w3.org/2000/svg"
-                >
-                  <path
-                    d="M21.75,8.25h-12l-4.5,4.5V8.25h-3a1.5,1.5,0,0,1-1.5-1.5V2.25A1.5,1.5,0,0,1,2.25.75h19.5a1.5,1.5,0,0,1,1.5,1.5v4.5A1.5,1.5,0,0,1,21.75,8.25Z"
-                    fill="none"
-                    stroke="currentColor"
-                    strokeLinecap="round"
-                    strokeLinejoin="round"
-                  />
-                  <path
-                    d="M2.25,11.25a1.5,1.5,0,0,0-1.5,1.5v4.5a1.5,1.5,0,0,0,1.5,1.5h12l4.5,4.5v-4.5h3a1.5,1.5,0,0,0,1.5-1.5v-4.5a1.5,1.5,0,0,0-1.5-1.5H11.25"
-                    fill="none"
-                    stroke="currentColor"
-                    strokeLinecap="round"
-                    strokeLinejoin="round"
-                  />
-                </svg>
-              </span>
-              <span>
-                Top of comments
-              </span>
-            </button>
-            <button
-              className="BaseButton-root Button-root Button-sizeRegular CommentsLinks-sizeRegular Button-colorRegular CommentsLinks-colorRegular Button-variantTextUnderlined Button-iconLeft CommentsLinks-link coral coral-streamFooter-link coral-streamFooter-articleTopLink"
-              data-variant="textUnderlined"
-              onBlur={[Function]}
-              onClick={[Function]}
-              onFocus={[Function]}
-              onMouseOut={[Function]}
-              onMouseOver={[Function]}
-              onTouchEnd={[Function]}
-              title="Go to top of article"
-              type="button"
-            >
-              <span
-                className="SvgIcon-root SvgIcon-sm ButtonSvgIcon-root CommentsLinks-icon SvgIcon-strokeWidthRegular SvgIcon-noFill"
-              >
-                <svg
-                  viewBox="-0.25 -0.25 24.5 24.5"
-                  xmlns="http://www.w3.org/2000/svg"
-                >
-                  <path
-                    d="M22.5,21.75a1.5,1.5,0,0,1-1.5,1.5H3a1.5,1.5,0,0,1-1.5-1.5V2.25A1.5,1.5,0,0,1,3,.75H18.045a1.5,1.5,0,0,1,1.048.426l2.954,2.883A1.5,1.5,0,0,1,22.5,5.133Z"
-                    fill="none"
-                    stroke="currentColor"
-                    strokeLinecap="round"
-                    strokeLinejoin="round"
-                  />
-                  <path
-                    d="M6.045 8.25L18.045 8.25"
-                    fill="none"
-                    stroke="currentColor"
-                    strokeLinecap="round"
-                    strokeLinejoin="round"
-                  />
-                  <path
-                    d="M6.045 12.75L18.045 12.75"
-                    fill="none"
-                    stroke="currentColor"
-                    strokeLinecap="round"
-                    strokeLinejoin="round"
-                  />
-                  <path
-                    d="M6.045 17.25L12.045 17.25"
-                    fill="none"
-                    stroke="currentColor"
-                    strokeLinecap="round"
-                    strokeLinejoin="round"
-                  />
-                </svg>
-              </span>
-              <span>
-                Top of article
-              </span>
-            </button>
-          </nav>
-=======
               <button
                 className="BaseButton-root Button-root Button-sizeRegular CommentsLinks-sizeRegular Button-colorRegular CommentsLinks-colorRegular Button-variantTextUnderlined Button-iconLeft CommentsLinks-link coral coral-streamFooter-link coral-streamFooter-commentsTopLink"
                 data-variant="textUnderlined"
@@ -447,12 +364,29 @@
                 title="Go to top of comments"
                 type="button"
               >
-                <i
-                  aria-hidden="true"
-                  className="Icon-root Icon-sm coral coral-icon ButtonIcon-root CommentsLinks-icon"
-                >
-                  forum
-                </i>
+                <span
+                  className="SvgIcon-root SvgIcon-sm ButtonSvgIcon-root CommentsLinks-icon SvgIcon-strokeWidthRegular SvgIcon-noFill"
+                >
+                  <svg
+                    viewBox="-0.25 -0.25 24.5 24.5"
+                    xmlns="http://www.w3.org/2000/svg"
+                  >
+                    <path
+                      d="M21.75,8.25h-12l-4.5,4.5V8.25h-3a1.5,1.5,0,0,1-1.5-1.5V2.25A1.5,1.5,0,0,1,2.25.75h19.5a1.5,1.5,0,0,1,1.5,1.5v4.5A1.5,1.5,0,0,1,21.75,8.25Z"
+                      fill="none"
+                      stroke="currentColor"
+                      strokeLinecap="round"
+                      strokeLinejoin="round"
+                    />
+                    <path
+                      d="M2.25,11.25a1.5,1.5,0,0,0-1.5,1.5v4.5a1.5,1.5,0,0,0,1.5,1.5h12l4.5,4.5v-4.5h3a1.5,1.5,0,0,0,1.5-1.5v-4.5a1.5,1.5,0,0,0-1.5-1.5H11.25"
+                      fill="none"
+                      stroke="currentColor"
+                      strokeLinecap="round"
+                      strokeLinejoin="round"
+                    />
+                  </svg>
+                </span>
                 <span>
                   Top of comments
                 </span>
@@ -469,19 +403,49 @@
                 title="Go to top of article"
                 type="button"
               >
-                <i
-                  aria-hidden="true"
-                  className="Icon-root Icon-sm coral coral-icon ButtonIcon-root CommentsLinks-icon"
-                >
-                  description
-                </i>
+                <span
+                  className="SvgIcon-root SvgIcon-sm ButtonSvgIcon-root CommentsLinks-icon SvgIcon-strokeWidthRegular SvgIcon-noFill"
+                >
+                  <svg
+                    viewBox="-0.25 -0.25 24.5 24.5"
+                    xmlns="http://www.w3.org/2000/svg"
+                  >
+                    <path
+                      d="M22.5,21.75a1.5,1.5,0,0,1-1.5,1.5H3a1.5,1.5,0,0,1-1.5-1.5V2.25A1.5,1.5,0,0,1,3,.75H18.045a1.5,1.5,0,0,1,1.048.426l2.954,2.883A1.5,1.5,0,0,1,22.5,5.133Z"
+                      fill="none"
+                      stroke="currentColor"
+                      strokeLinecap="round"
+                      strokeLinejoin="round"
+                    />
+                    <path
+                      d="M6.045 8.25L18.045 8.25"
+                      fill="none"
+                      stroke="currentColor"
+                      strokeLinecap="round"
+                      strokeLinejoin="round"
+                    />
+                    <path
+                      d="M6.045 12.75L18.045 12.75"
+                      fill="none"
+                      stroke="currentColor"
+                      strokeLinecap="round"
+                      strokeLinejoin="round"
+                    />
+                    <path
+                      d="M6.045 17.25L12.045 17.25"
+                      fill="none"
+                      stroke="currentColor"
+                      strokeLinecap="round"
+                      strokeLinejoin="round"
+                    />
+                  </svg>
+                </span>
                 <span>
                   Top of article
                 </span>
               </button>
             </nav>
           </div>
->>>>>>> 5c74a92c
         </div>
       </section>
     </div>
@@ -1068,135 +1032,6 @@
               aria-label="Comments Footer"
               className="CommentsLinks-container coral coral-streamFooter"
             >
-<<<<<<< HEAD
-              <span
-                className="SvgIcon-root SvgIcon-sm ButtonSvgIcon-root CommentsLinks-icon SvgIcon-strokeWidthRegular SvgIcon-noFill"
-              >
-                <svg
-                  viewBox="-0.25 -0.25 24.5 24.5"
-                  xmlns="http://www.w3.org/2000/svg"
-                >
-                  <path
-                    d="M6.750 9.750 A5.250 5.250 0 1 0 17.250 9.750 A5.250 5.250 0 1 0 6.750 9.750 Z"
-                    fill="none"
-                    stroke="currentColor"
-                    strokeLinecap="round"
-                    strokeLinejoin="round"
-                  />
-                  <path
-                    d="M18.913,20.876a9.746,9.746,0,0,0-13.826,0"
-                    fill="none"
-                    stroke="currentColor"
-                    strokeLinecap="round"
-                    strokeLinejoin="round"
-                  />
-                  <path
-                    d="M0.750 12.000 A11.250 11.250 0 1 0 23.250 12.000 A11.250 11.250 0 1 0 0.750 12.000 Z"
-                    fill="none"
-                    stroke="currentColor"
-                    strokeLinecap="round"
-                    strokeLinejoin="round"
-                  />
-                </svg>
-              </span>
-              <span>
-                Profile & Replies
-              </span>
-            </button>
-            <button
-              className="BaseButton-root Button-root Button-sizeRegular CommentsLinks-sizeRegular Button-colorRegular CommentsLinks-colorRegular Button-variantTextUnderlined Button-iconLeft CommentsLinks-link coral coral-streamFooter-link coral-streamFooter-commentsTopLink"
-              data-variant="textUnderlined"
-              onBlur={[Function]}
-              onClick={[Function]}
-              onFocus={[Function]}
-              onMouseOut={[Function]}
-              onMouseOver={[Function]}
-              onTouchEnd={[Function]}
-              title="Go to top of comments"
-              type="button"
-            >
-              <span
-                className="SvgIcon-root SvgIcon-sm ButtonSvgIcon-root CommentsLinks-icon SvgIcon-strokeWidthRegular SvgIcon-noFill"
-              >
-                <svg
-                  viewBox="-0.25 -0.25 24.5 24.5"
-                  xmlns="http://www.w3.org/2000/svg"
-                >
-                  <path
-                    d="M21.75,8.25h-12l-4.5,4.5V8.25h-3a1.5,1.5,0,0,1-1.5-1.5V2.25A1.5,1.5,0,0,1,2.25.75h19.5a1.5,1.5,0,0,1,1.5,1.5v4.5A1.5,1.5,0,0,1,21.75,8.25Z"
-                    fill="none"
-                    stroke="currentColor"
-                    strokeLinecap="round"
-                    strokeLinejoin="round"
-                  />
-                  <path
-                    d="M2.25,11.25a1.5,1.5,0,0,0-1.5,1.5v4.5a1.5,1.5,0,0,0,1.5,1.5h12l4.5,4.5v-4.5h3a1.5,1.5,0,0,0,1.5-1.5v-4.5a1.5,1.5,0,0,0-1.5-1.5H11.25"
-                    fill="none"
-                    stroke="currentColor"
-                    strokeLinecap="round"
-                    strokeLinejoin="round"
-                  />
-                </svg>
-              </span>
-              <span>
-                Top of comments
-              </span>
-            </button>
-            <button
-              className="BaseButton-root Button-root Button-sizeRegular CommentsLinks-sizeRegular Button-colorRegular CommentsLinks-colorRegular Button-variantTextUnderlined Button-iconLeft CommentsLinks-link coral coral-streamFooter-link coral-streamFooter-articleTopLink"
-              data-variant="textUnderlined"
-              onBlur={[Function]}
-              onClick={[Function]}
-              onFocus={[Function]}
-              onMouseOut={[Function]}
-              onMouseOver={[Function]}
-              onTouchEnd={[Function]}
-              title="Go to top of article"
-              type="button"
-            >
-              <span
-                className="SvgIcon-root SvgIcon-sm ButtonSvgIcon-root CommentsLinks-icon SvgIcon-strokeWidthRegular SvgIcon-noFill"
-              >
-                <svg
-                  viewBox="-0.25 -0.25 24.5 24.5"
-                  xmlns="http://www.w3.org/2000/svg"
-                >
-                  <path
-                    d="M22.5,21.75a1.5,1.5,0,0,1-1.5,1.5H3a1.5,1.5,0,0,1-1.5-1.5V2.25A1.5,1.5,0,0,1,3,.75H18.045a1.5,1.5,0,0,1,1.048.426l2.954,2.883A1.5,1.5,0,0,1,22.5,5.133Z"
-                    fill="none"
-                    stroke="currentColor"
-                    strokeLinecap="round"
-                    strokeLinejoin="round"
-                  />
-                  <path
-                    d="M6.045 8.25L18.045 8.25"
-                    fill="none"
-                    stroke="currentColor"
-                    strokeLinecap="round"
-                    strokeLinejoin="round"
-                  />
-                  <path
-                    d="M6.045 12.75L18.045 12.75"
-                    fill="none"
-                    stroke="currentColor"
-                    strokeLinecap="round"
-                    strokeLinejoin="round"
-                  />
-                  <path
-                    d="M6.045 17.25L12.045 17.25"
-                    fill="none"
-                    stroke="currentColor"
-                    strokeLinecap="round"
-                    strokeLinejoin="round"
-                  />
-                </svg>
-              </span>
-              <span>
-                Top of article
-              </span>
-            </button>
-          </nav>
-=======
               <button
                 className="BaseButton-root Button-root Button-sizeRegular CommentsLinks-sizeRegular Button-colorRegular CommentsLinks-colorRegular Button-variantTextUnderlined Button-iconLeft CommentsLinks-link coral coral-streamFooter-link coral-streamFooter-profileLink"
                 data-variant="textUnderlined"
@@ -1209,12 +1044,36 @@
                 title="Go to profile and replies"
                 type="button"
               >
-                <i
-                  aria-hidden="true"
-                  className="Icon-root Icon-sm coral coral-icon ButtonIcon-root CommentsLinks-icon"
-                >
-                  account_box
-                </i>
+                <span
+                  className="SvgIcon-root SvgIcon-sm ButtonSvgIcon-root CommentsLinks-icon SvgIcon-strokeWidthRegular SvgIcon-noFill"
+                >
+                  <svg
+                    viewBox="-0.25 -0.25 24.5 24.5"
+                    xmlns="http://www.w3.org/2000/svg"
+                  >
+                    <path
+                      d="M6.750 9.750 A5.250 5.250 0 1 0 17.250 9.750 A5.250 5.250 0 1 0 6.750 9.750 Z"
+                      fill="none"
+                      stroke="currentColor"
+                      strokeLinecap="round"
+                      strokeLinejoin="round"
+                    />
+                    <path
+                      d="M18.913,20.876a9.746,9.746,0,0,0-13.826,0"
+                      fill="none"
+                      stroke="currentColor"
+                      strokeLinecap="round"
+                      strokeLinejoin="round"
+                    />
+                    <path
+                      d="M0.750 12.000 A11.250 11.250 0 1 0 23.250 12.000 A11.250 11.250 0 1 0 0.750 12.000 Z"
+                      fill="none"
+                      stroke="currentColor"
+                      strokeLinecap="round"
+                      strokeLinejoin="round"
+                    />
+                  </svg>
+                </span>
                 <span>
                   Profile & Replies
                 </span>
@@ -1231,12 +1090,29 @@
                 title="Go to top of comments"
                 type="button"
               >
-                <i
-                  aria-hidden="true"
-                  className="Icon-root Icon-sm coral coral-icon ButtonIcon-root CommentsLinks-icon"
-                >
-                  forum
-                </i>
+                <span
+                  className="SvgIcon-root SvgIcon-sm ButtonSvgIcon-root CommentsLinks-icon SvgIcon-strokeWidthRegular SvgIcon-noFill"
+                >
+                  <svg
+                    viewBox="-0.25 -0.25 24.5 24.5"
+                    xmlns="http://www.w3.org/2000/svg"
+                  >
+                    <path
+                      d="M21.75,8.25h-12l-4.5,4.5V8.25h-3a1.5,1.5,0,0,1-1.5-1.5V2.25A1.5,1.5,0,0,1,2.25.75h19.5a1.5,1.5,0,0,1,1.5,1.5v4.5A1.5,1.5,0,0,1,21.75,8.25Z"
+                      fill="none"
+                      stroke="currentColor"
+                      strokeLinecap="round"
+                      strokeLinejoin="round"
+                    />
+                    <path
+                      d="M2.25,11.25a1.5,1.5,0,0,0-1.5,1.5v4.5a1.5,1.5,0,0,0,1.5,1.5h12l4.5,4.5v-4.5h3a1.5,1.5,0,0,0,1.5-1.5v-4.5a1.5,1.5,0,0,0-1.5-1.5H11.25"
+                      fill="none"
+                      stroke="currentColor"
+                      strokeLinecap="round"
+                      strokeLinejoin="round"
+                    />
+                  </svg>
+                </span>
                 <span>
                   Top of comments
                 </span>
@@ -1253,19 +1129,49 @@
                 title="Go to top of article"
                 type="button"
               >
-                <i
-                  aria-hidden="true"
-                  className="Icon-root Icon-sm coral coral-icon ButtonIcon-root CommentsLinks-icon"
-                >
-                  description
-                </i>
+                <span
+                  className="SvgIcon-root SvgIcon-sm ButtonSvgIcon-root CommentsLinks-icon SvgIcon-strokeWidthRegular SvgIcon-noFill"
+                >
+                  <svg
+                    viewBox="-0.25 -0.25 24.5 24.5"
+                    xmlns="http://www.w3.org/2000/svg"
+                  >
+                    <path
+                      d="M22.5,21.75a1.5,1.5,0,0,1-1.5,1.5H3a1.5,1.5,0,0,1-1.5-1.5V2.25A1.5,1.5,0,0,1,3,.75H18.045a1.5,1.5,0,0,1,1.048.426l2.954,2.883A1.5,1.5,0,0,1,22.5,5.133Z"
+                      fill="none"
+                      stroke="currentColor"
+                      strokeLinecap="round"
+                      strokeLinejoin="round"
+                    />
+                    <path
+                      d="M6.045 8.25L18.045 8.25"
+                      fill="none"
+                      stroke="currentColor"
+                      strokeLinecap="round"
+                      strokeLinejoin="round"
+                    />
+                    <path
+                      d="M6.045 12.75L18.045 12.75"
+                      fill="none"
+                      stroke="currentColor"
+                      strokeLinecap="round"
+                      strokeLinejoin="round"
+                    />
+                    <path
+                      d="M6.045 17.25L12.045 17.25"
+                      fill="none"
+                      stroke="currentColor"
+                      strokeLinecap="round"
+                      strokeLinejoin="round"
+                    />
+                  </svg>
+                </span>
                 <span>
                   Top of article
                 </span>
               </button>
             </nav>
           </div>
->>>>>>> 5c74a92c
         </div>
       </section>
     </div>
@@ -1830,89 +1736,6 @@
               aria-label="Comments Footer"
               className="CommentsLinks-container coral coral-streamFooter"
             >
-<<<<<<< HEAD
-              <span
-                className="SvgIcon-root SvgIcon-sm ButtonSvgIcon-root CommentsLinks-icon SvgIcon-strokeWidthRegular SvgIcon-noFill"
-              >
-                <svg
-                  viewBox="-0.25 -0.25 24.5 24.5"
-                  xmlns="http://www.w3.org/2000/svg"
-                >
-                  <path
-                    d="M21.75,8.25h-12l-4.5,4.5V8.25h-3a1.5,1.5,0,0,1-1.5-1.5V2.25A1.5,1.5,0,0,1,2.25.75h19.5a1.5,1.5,0,0,1,1.5,1.5v4.5A1.5,1.5,0,0,1,21.75,8.25Z"
-                    fill="none"
-                    stroke="currentColor"
-                    strokeLinecap="round"
-                    strokeLinejoin="round"
-                  />
-                  <path
-                    d="M2.25,11.25a1.5,1.5,0,0,0-1.5,1.5v4.5a1.5,1.5,0,0,0,1.5,1.5h12l4.5,4.5v-4.5h3a1.5,1.5,0,0,0,1.5-1.5v-4.5a1.5,1.5,0,0,0-1.5-1.5H11.25"
-                    fill="none"
-                    stroke="currentColor"
-                    strokeLinecap="round"
-                    strokeLinejoin="round"
-                  />
-                </svg>
-              </span>
-              <span>
-                Top of comments
-              </span>
-            </button>
-            <button
-              className="BaseButton-root Button-root Button-sizeRegular CommentsLinks-sizeRegular Button-colorRegular CommentsLinks-colorRegular Button-variantTextUnderlined Button-iconLeft CommentsLinks-link coral coral-streamFooter-link coral-streamFooter-articleTopLink"
-              data-variant="textUnderlined"
-              onBlur={[Function]}
-              onClick={[Function]}
-              onFocus={[Function]}
-              onMouseOut={[Function]}
-              onMouseOver={[Function]}
-              onTouchEnd={[Function]}
-              title="Go to top of article"
-              type="button"
-            >
-              <span
-                className="SvgIcon-root SvgIcon-sm ButtonSvgIcon-root CommentsLinks-icon SvgIcon-strokeWidthRegular SvgIcon-noFill"
-              >
-                <svg
-                  viewBox="-0.25 -0.25 24.5 24.5"
-                  xmlns="http://www.w3.org/2000/svg"
-                >
-                  <path
-                    d="M22.5,21.75a1.5,1.5,0,0,1-1.5,1.5H3a1.5,1.5,0,0,1-1.5-1.5V2.25A1.5,1.5,0,0,1,3,.75H18.045a1.5,1.5,0,0,1,1.048.426l2.954,2.883A1.5,1.5,0,0,1,22.5,5.133Z"
-                    fill="none"
-                    stroke="currentColor"
-                    strokeLinecap="round"
-                    strokeLinejoin="round"
-                  />
-                  <path
-                    d="M6.045 8.25L18.045 8.25"
-                    fill="none"
-                    stroke="currentColor"
-                    strokeLinecap="round"
-                    strokeLinejoin="round"
-                  />
-                  <path
-                    d="M6.045 12.75L18.045 12.75"
-                    fill="none"
-                    stroke="currentColor"
-                    strokeLinecap="round"
-                    strokeLinejoin="round"
-                  />
-                  <path
-                    d="M6.045 17.25L12.045 17.25"
-                    fill="none"
-                    stroke="currentColor"
-                    strokeLinecap="round"
-                    strokeLinejoin="round"
-                  />
-                </svg>
-              </span>
-              <span>
-                Top of article
-              </span>
-            </button>
-          </nav>
-=======
               <button
                 className="BaseButton-root Button-root Button-sizeRegular CommentsLinks-sizeRegular Button-colorRegular CommentsLinks-colorRegular Button-variantTextUnderlined Button-iconLeft CommentsLinks-link coral coral-streamFooter-link coral-streamFooter-commentsTopLink"
                 data-variant="textUnderlined"
@@ -1925,12 +1748,29 @@
                 title="Go to top of comments"
                 type="button"
               >
-                <i
-                  aria-hidden="true"
-                  className="Icon-root Icon-sm coral coral-icon ButtonIcon-root CommentsLinks-icon"
-                >
-                  forum
-                </i>
+                <span
+                  className="SvgIcon-root SvgIcon-sm ButtonSvgIcon-root CommentsLinks-icon SvgIcon-strokeWidthRegular SvgIcon-noFill"
+                >
+                  <svg
+                    viewBox="-0.25 -0.25 24.5 24.5"
+                    xmlns="http://www.w3.org/2000/svg"
+                  >
+                    <path
+                      d="M21.75,8.25h-12l-4.5,4.5V8.25h-3a1.5,1.5,0,0,1-1.5-1.5V2.25A1.5,1.5,0,0,1,2.25.75h19.5a1.5,1.5,0,0,1,1.5,1.5v4.5A1.5,1.5,0,0,1,21.75,8.25Z"
+                      fill="none"
+                      stroke="currentColor"
+                      strokeLinecap="round"
+                      strokeLinejoin="round"
+                    />
+                    <path
+                      d="M2.25,11.25a1.5,1.5,0,0,0-1.5,1.5v4.5a1.5,1.5,0,0,0,1.5,1.5h12l4.5,4.5v-4.5h3a1.5,1.5,0,0,0,1.5-1.5v-4.5a1.5,1.5,0,0,0-1.5-1.5H11.25"
+                      fill="none"
+                      stroke="currentColor"
+                      strokeLinecap="round"
+                      strokeLinejoin="round"
+                    />
+                  </svg>
+                </span>
                 <span>
                   Top of comments
                 </span>
@@ -1947,19 +1787,49 @@
                 title="Go to top of article"
                 type="button"
               >
-                <i
-                  aria-hidden="true"
-                  className="Icon-root Icon-sm coral coral-icon ButtonIcon-root CommentsLinks-icon"
-                >
-                  description
-                </i>
+                <span
+                  className="SvgIcon-root SvgIcon-sm ButtonSvgIcon-root CommentsLinks-icon SvgIcon-strokeWidthRegular SvgIcon-noFill"
+                >
+                  <svg
+                    viewBox="-0.25 -0.25 24.5 24.5"
+                    xmlns="http://www.w3.org/2000/svg"
+                  >
+                    <path
+                      d="M22.5,21.75a1.5,1.5,0,0,1-1.5,1.5H3a1.5,1.5,0,0,1-1.5-1.5V2.25A1.5,1.5,0,0,1,3,.75H18.045a1.5,1.5,0,0,1,1.048.426l2.954,2.883A1.5,1.5,0,0,1,22.5,5.133Z"
+                      fill="none"
+                      stroke="currentColor"
+                      strokeLinecap="round"
+                      strokeLinejoin="round"
+                    />
+                    <path
+                      d="M6.045 8.25L18.045 8.25"
+                      fill="none"
+                      stroke="currentColor"
+                      strokeLinecap="round"
+                      strokeLinejoin="round"
+                    />
+                    <path
+                      d="M6.045 12.75L18.045 12.75"
+                      fill="none"
+                      stroke="currentColor"
+                      strokeLinecap="round"
+                      strokeLinejoin="round"
+                    />
+                    <path
+                      d="M6.045 17.25L12.045 17.25"
+                      fill="none"
+                      stroke="currentColor"
+                      strokeLinecap="round"
+                      strokeLinejoin="round"
+                    />
+                  </svg>
+                </span>
                 <span>
                   Top of article
                 </span>
               </button>
             </nav>
           </div>
->>>>>>> 5c74a92c
         </div>
       </section>
     </div>
@@ -2299,89 +2169,6 @@
               aria-label="Comments Footer"
               className="CommentsLinks-container coral coral-streamFooter"
             >
-<<<<<<< HEAD
-              <span
-                className="SvgIcon-root SvgIcon-sm ButtonSvgIcon-root CommentsLinks-icon SvgIcon-strokeWidthRegular SvgIcon-noFill"
-              >
-                <svg
-                  viewBox="-0.25 -0.25 24.5 24.5"
-                  xmlns="http://www.w3.org/2000/svg"
-                >
-                  <path
-                    d="M21.75,8.25h-12l-4.5,4.5V8.25h-3a1.5,1.5,0,0,1-1.5-1.5V2.25A1.5,1.5,0,0,1,2.25.75h19.5a1.5,1.5,0,0,1,1.5,1.5v4.5A1.5,1.5,0,0,1,21.75,8.25Z"
-                    fill="none"
-                    stroke="currentColor"
-                    strokeLinecap="round"
-                    strokeLinejoin="round"
-                  />
-                  <path
-                    d="M2.25,11.25a1.5,1.5,0,0,0-1.5,1.5v4.5a1.5,1.5,0,0,0,1.5,1.5h12l4.5,4.5v-4.5h3a1.5,1.5,0,0,0,1.5-1.5v-4.5a1.5,1.5,0,0,0-1.5-1.5H11.25"
-                    fill="none"
-                    stroke="currentColor"
-                    strokeLinecap="round"
-                    strokeLinejoin="round"
-                  />
-                </svg>
-              </span>
-              <span>
-                Top of comments
-              </span>
-            </button>
-            <button
-              className="BaseButton-root Button-root Button-sizeRegular CommentsLinks-sizeRegular Button-colorRegular CommentsLinks-colorRegular Button-variantTextUnderlined Button-iconLeft CommentsLinks-link coral coral-streamFooter-link coral-streamFooter-articleTopLink"
-              data-variant="textUnderlined"
-              onBlur={[Function]}
-              onClick={[Function]}
-              onFocus={[Function]}
-              onMouseOut={[Function]}
-              onMouseOver={[Function]}
-              onTouchEnd={[Function]}
-              title="Go to top of article"
-              type="button"
-            >
-              <span
-                className="SvgIcon-root SvgIcon-sm ButtonSvgIcon-root CommentsLinks-icon SvgIcon-strokeWidthRegular SvgIcon-noFill"
-              >
-                <svg
-                  viewBox="-0.25 -0.25 24.5 24.5"
-                  xmlns="http://www.w3.org/2000/svg"
-                >
-                  <path
-                    d="M22.5,21.75a1.5,1.5,0,0,1-1.5,1.5H3a1.5,1.5,0,0,1-1.5-1.5V2.25A1.5,1.5,0,0,1,3,.75H18.045a1.5,1.5,0,0,1,1.048.426l2.954,2.883A1.5,1.5,0,0,1,22.5,5.133Z"
-                    fill="none"
-                    stroke="currentColor"
-                    strokeLinecap="round"
-                    strokeLinejoin="round"
-                  />
-                  <path
-                    d="M6.045 8.25L18.045 8.25"
-                    fill="none"
-                    stroke="currentColor"
-                    strokeLinecap="round"
-                    strokeLinejoin="round"
-                  />
-                  <path
-                    d="M6.045 12.75L18.045 12.75"
-                    fill="none"
-                    stroke="currentColor"
-                    strokeLinecap="round"
-                    strokeLinejoin="round"
-                  />
-                  <path
-                    d="M6.045 17.25L12.045 17.25"
-                    fill="none"
-                    stroke="currentColor"
-                    strokeLinecap="round"
-                    strokeLinejoin="round"
-                  />
-                </svg>
-              </span>
-              <span>
-                Top of article
-              </span>
-            </button>
-          </nav>
-=======
               <button
                 className="BaseButton-root Button-root Button-sizeRegular CommentsLinks-sizeRegular Button-colorRegular CommentsLinks-colorRegular Button-variantTextUnderlined Button-iconLeft CommentsLinks-link coral coral-streamFooter-link coral-streamFooter-commentsTopLink"
                 data-variant="textUnderlined"
@@ -2394,12 +2181,29 @@
                 title="Go to top of comments"
                 type="button"
               >
-                <i
-                  aria-hidden="true"
-                  className="Icon-root Icon-sm coral coral-icon ButtonIcon-root CommentsLinks-icon"
-                >
-                  forum
-                </i>
+                <span
+                  className="SvgIcon-root SvgIcon-sm ButtonSvgIcon-root CommentsLinks-icon SvgIcon-strokeWidthRegular SvgIcon-noFill"
+                >
+                  <svg
+                    viewBox="-0.25 -0.25 24.5 24.5"
+                    xmlns="http://www.w3.org/2000/svg"
+                  >
+                    <path
+                      d="M21.75,8.25h-12l-4.5,4.5V8.25h-3a1.5,1.5,0,0,1-1.5-1.5V2.25A1.5,1.5,0,0,1,2.25.75h19.5a1.5,1.5,0,0,1,1.5,1.5v4.5A1.5,1.5,0,0,1,21.75,8.25Z"
+                      fill="none"
+                      stroke="currentColor"
+                      strokeLinecap="round"
+                      strokeLinejoin="round"
+                    />
+                    <path
+                      d="M2.25,11.25a1.5,1.5,0,0,0-1.5,1.5v4.5a1.5,1.5,0,0,0,1.5,1.5h12l4.5,4.5v-4.5h3a1.5,1.5,0,0,0,1.5-1.5v-4.5a1.5,1.5,0,0,0-1.5-1.5H11.25"
+                      fill="none"
+                      stroke="currentColor"
+                      strokeLinecap="round"
+                      strokeLinejoin="round"
+                    />
+                  </svg>
+                </span>
                 <span>
                   Top of comments
                 </span>
@@ -2416,19 +2220,49 @@
                 title="Go to top of article"
                 type="button"
               >
-                <i
-                  aria-hidden="true"
-                  className="Icon-root Icon-sm coral coral-icon ButtonIcon-root CommentsLinks-icon"
-                >
-                  description
-                </i>
+                <span
+                  className="SvgIcon-root SvgIcon-sm ButtonSvgIcon-root CommentsLinks-icon SvgIcon-strokeWidthRegular SvgIcon-noFill"
+                >
+                  <svg
+                    viewBox="-0.25 -0.25 24.5 24.5"
+                    xmlns="http://www.w3.org/2000/svg"
+                  >
+                    <path
+                      d="M22.5,21.75a1.5,1.5,0,0,1-1.5,1.5H3a1.5,1.5,0,0,1-1.5-1.5V2.25A1.5,1.5,0,0,1,3,.75H18.045a1.5,1.5,0,0,1,1.048.426l2.954,2.883A1.5,1.5,0,0,1,22.5,5.133Z"
+                      fill="none"
+                      stroke="currentColor"
+                      strokeLinecap="round"
+                      strokeLinejoin="round"
+                    />
+                    <path
+                      d="M6.045 8.25L18.045 8.25"
+                      fill="none"
+                      stroke="currentColor"
+                      strokeLinecap="round"
+                      strokeLinejoin="round"
+                    />
+                    <path
+                      d="M6.045 12.75L18.045 12.75"
+                      fill="none"
+                      stroke="currentColor"
+                      strokeLinecap="round"
+                      strokeLinejoin="round"
+                    />
+                    <path
+                      d="M6.045 17.25L12.045 17.25"
+                      fill="none"
+                      stroke="currentColor"
+                      strokeLinecap="round"
+                      strokeLinejoin="round"
+                    />
+                  </svg>
+                </span>
                 <span>
                   Top of article
                 </span>
               </button>
             </nav>
           </div>
->>>>>>> 5c74a92c
         </div>
       </section>
     </div>
