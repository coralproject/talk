--- conflicted
+++ resolved
@@ -1,6 +1,3 @@
-<<<<<<< HEAD
-import { fireEvent, screen, waitFor, within } from "@testing-library/react";
-=======
 import {
   act,
   fireEvent,
@@ -8,8 +5,6 @@
   waitFor,
   within,
 } from "@testing-library/react";
-
->>>>>>> f3540bf4
 import { pureMerge } from "coral-common/utils";
 import {
   GQLComment,
@@ -98,41 +93,7 @@
                                                     replyCount: 0,
                                                     replies: {
                                                       ...baseComment.replies,
-<<<<<<< HEAD
                                                       edges: [],
-=======
-                                                      edges: [
-                                                        {
-                                                          cursor:
-                                                            baseComment.createdAt,
-                                                          node: {
-                                                            ...baseComment,
-                                                            id: "my-comment-7",
-                                                            body: "body 7",
-                                                            replyCount: 0,
-                                                            replies: {
-                                                              ...baseComment.replies,
-                                                              edges: [
-                                                                {
-                                                                  cursor:
-                                                                    baseComment.createdAt,
-                                                                  node: {
-                                                                    ...baseComment,
-                                                                    id: "my-comment-8",
-                                                                    body: "body 8",
-                                                                    replyCount: 0,
-                                                                    replies: {
-                                                                      ...baseComment.replies,
-                                                                      edges: [],
-                                                                    },
-                                                                  },
-                                                                },
-                                                              ],
-                                                            },
-                                                          },
-                                                        },
-                                                      ],
->>>>>>> f3540bf4
                                                     },
                                                   },
                                                 },
@@ -224,25 +185,6 @@
         selector: "a",
       })
   ).rejects.toThrow();
-<<<<<<< HEAD
-  subscriptionHandler.dispatch<SubscriptionToCommentEnteredResolver>(
-    "commentEntered",
-    (variables) => {
-      if (variables.storyID !== story.id) {
-        return;
-      }
-      if (variables.ancestorID) {
-        return;
-      }
-      return {
-        comment: pureMerge<typeof commentData>(commentData, {
-          parent: { ...baseComment, id: "my-comment-6" },
-        }),
-      };
-    }
-  );
-=======
-
   act(() => {
     subscriptionHandler.dispatch<SubscriptionToCommentEnteredResolver>(
       "commentEntered",
@@ -255,19 +197,19 @@
         }
         return {
           comment: pureMerge<typeof commentData>(commentData, {
-            parent: { ...baseComment, id: "my-comment-7" },
+            parent: { ...baseComment, id: "my-comment-6" },
           }),
         };
       }
     );
   });
 
->>>>>>> f3540bf4
   await within(container).findByText("Read More of this Conversation", {
     exact: false,
     selector: "a",
   });
 });
+
 it("should flatten replies", async () => {
   const { subscriptionHandler } = await createTestRenderer({
     resolvers: {
