import { pureMerge } from "coral-common/utils";
import { GQLResolver } from "coral-framework/schema";
import {
  act,
  createResolversStub,
  CreateTestRendererParams,
  wait,
  waitForElement,
  within,
} from "coral-framework/testHelpers";
import waitForRTE from "coral-stream/test/helpers/waitForRTE";

import {
  baseComment,
  commenters,
  settings,
  storyWithDeepestReplies,
} from "../../fixtures";
import create from "./create";

<<<<<<< HEAD
let testRenderer: ReactTestRenderer;
beforeEach(() => {
  const resolvers = {
    Query: {
      settings: sinon.stub().returns(settings),
      viewer: sinon.stub().returns(commenters[0]),
      stream: createSinonStub(
        (s) => s.throws(),
        (s) =>
          s
            .withArgs(undefined, {
              id: storyWithDeepestReplies.id,
              url: null,
              mode: null,
            })
            .returns(storyWithDeepestReplies)
      ),
    },
    Mutation: {
      createCommentReply: sinon.stub().callsFake((_: any, data: any) => {
        expectAndFail(data.input).toMatchObject({
          storyID: storyWithDeepestReplies.id,
          parentID: "comment-with-deepest-replies-3",
          parentRevisionID: "revision-0",
          body: "<b>Hello world!</b>",
        });
        return {
          edge: {
            cursor: "",
            node: {
              ...baseComment,
              id: "comment-x",
              author: commenters[0],
              body: "<b>Hello world! (from server)</b>",
            },
=======
const createTestRenderer = async (
  params: CreateTestRendererParams<GQLResolver> = {}
) => {
  const { testRenderer, context } = create({
    ...params,
    resolvers: pureMerge(
      createResolversStub<GQLResolver>({
        Query: {
          stream: ({ variables }) => {
            expectAndFail(variables).toMatchObject({
              id: storyWithDeepestReplies.id,
              url: null,
              mode: null,
            });
            return storyWithDeepestReplies;
>>>>>>> bf87c493
          },
          viewer: () => commenters[0],
          settings: () => settings,
        },
      }),
      params.resolvers
    ),
    initLocalState: (localRecord, source, environment) => {
      localRecord.setValue(storyWithDeepestReplies.id, "storyID");
      if (params.initLocalState) {
        params.initLocalState(localRecord, source, environment);
      }
    },
  });

  const streamLog = await act(
    async () =>
      await waitForElement(() =>
        within(testRenderer.root).getByTestID("comments-allComments-log")
      )
  );

  return {
    testRenderer,
    context,
    streamLog,
  };
};

it("post a local reply", async () => {
  const commentBody = "PostLocalReply: Hello world!";
  const { streamLog } = await createTestRenderer({
    resolvers: createResolversStub<GQLResolver>({
      Mutation: {
        createCommentReply: ({ variables }) => {
          expectAndFail(variables).toMatchObject({
            storyID: storyWithDeepestReplies.id,
            parentID: "comment-with-deepest-replies-3",
            parentRevisionID: "revision-0",
            body: commentBody,
          });
          return {
            edge: {
              cursor: "",
              node: {
                ...baseComment,
                id: "comment-x",
                author: commenters[0],
                body: commentBody + " (from server)",
              },
            },
          };
        },
      },
    }),
  });

  const deepestReply = within(streamLog).getByTestID(
    "comment-comment-with-deepest-replies-3"
  );

  const form = await act(async () => {
    /* Do stuff */
    // Open reply form.
    within(deepestReply)
      .getByText("reply", { exact: false, selector: "button" })
      .props.onClick();
    /* Wait for result */
    return await waitForElement(() => within(deepestReply).getByType("form"));
  });

  await act(async () => {
    /* Do stuff */
    // Write reply
    const rte = await waitForRTE(streamLog, "Write a reply");
    rte.props.onChange(commentBody);
    form.props.onSubmit();
    /* Wait for results */
    const deepestReplyList = await waitForElement(() =>
      within(streamLog).getByTestID(
        "commentReplyList-comment-with-deepest-replies-3"
      )
    );
    // optimistic result
    await wait(() =>
      within(deepestReplyList).getByText(commentBody, { exact: false })
    );
    // Final result
    await waitForElement(() =>
      within(deepestReplyList).getByText("(from server)", { exact: false })
    );
  });
});<|MERGE_RESOLUTION|>--- conflicted
+++ resolved
@@ -18,43 +18,6 @@
 } from "../../fixtures";
 import create from "./create";
 
-<<<<<<< HEAD
-let testRenderer: ReactTestRenderer;
-beforeEach(() => {
-  const resolvers = {
-    Query: {
-      settings: sinon.stub().returns(settings),
-      viewer: sinon.stub().returns(commenters[0]),
-      stream: createSinonStub(
-        (s) => s.throws(),
-        (s) =>
-          s
-            .withArgs(undefined, {
-              id: storyWithDeepestReplies.id,
-              url: null,
-              mode: null,
-            })
-            .returns(storyWithDeepestReplies)
-      ),
-    },
-    Mutation: {
-      createCommentReply: sinon.stub().callsFake((_: any, data: any) => {
-        expectAndFail(data.input).toMatchObject({
-          storyID: storyWithDeepestReplies.id,
-          parentID: "comment-with-deepest-replies-3",
-          parentRevisionID: "revision-0",
-          body: "<b>Hello world!</b>",
-        });
-        return {
-          edge: {
-            cursor: "",
-            node: {
-              ...baseComment,
-              id: "comment-x",
-              author: commenters[0],
-              body: "<b>Hello world! (from server)</b>",
-            },
-=======
 const createTestRenderer = async (
   params: CreateTestRendererParams<GQLResolver> = {}
 ) => {
@@ -70,7 +33,6 @@
               mode: null,
             });
             return storyWithDeepestReplies;
->>>>>>> bf87c493
           },
           viewer: () => commenters[0],
           settings: () => settings,
