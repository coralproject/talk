import { ReactTestRenderer } from "react-test-renderer";
import sinon from "sinon";

import { timeout } from "talk-common/utils";
import { createSinonStub } from "talk-framework/testHelpers";

<<<<<<< HEAD
import { assets, comments, commentWithReplies } from "../fixtures";
=======
import { assets, comments, settings } from "../fixtures";
>>>>>>> 0d588f2f
import create from "./create";

let testRenderer: ReactTestRenderer;
beforeEach(() => {
  const commentStub = {
    ...commentWithReplies,
    parentCount: 2,
    parents: {
      pageInfo: {
        hasPreviousPage: false,
      },
      edges: [
        {
          node: comments[1],
          cursor: comments[1].createdAt,
        },
        {
          node: comments[2],
          cursor: comments[2].createdAt,
        },
      ],
    },
  };

  const assetStub = {
    ...assets[0],
    comments: {
      pageInfo: {
        hasNextPage: false,
      },
      edges: [
        {
          node: commentStub,
          cursor: commentStub.createdAt,
        },
      ],
    },
  };

  const resolvers = {
    Query: {
      comment: createSinonStub(
        s => s.throws(),
        s => s.withArgs(undefined, { id: commentStub.id }).returns(commentStub)
      ),
      asset: createSinonStub(
        s => s.throws(),
        s =>
          s
            .withArgs(undefined, { id: assetStub.id, url: null })
            .returns(assetStub)
      ),
      settings: sinon.stub().returns(settings),
    },
  };

  ({ testRenderer } = create({
    // Set this to true, to see graphql responses.
    logNetwork: false,
    resolvers,
    initLocalState: localRecord => {
      localRecord.setValue(assetStub.id, "assetID");
      localRecord.setValue(commentStub.id, "commentID");
    },
  }));
});

it("renders permalink view", async () => {
  // Wait for loading.
  await timeout();
  expect(testRenderer.toJSON()).toMatchSnapshot();
});

it("show all comments", async () => {
  const mockEvent = {
    preventDefault: sinon.mock().once(),
  };
  testRenderer.root
    .findByProps({
      id: "talk-comments-permalinkView-viewFullDiscussion",
    })
    .props.onClick(mockEvent);
  await timeout();
  expect(testRenderer.toJSON()).toMatchSnapshot();
  mockEvent.preventDefault.verify();
});<|MERGE_RESOLUTION|>--- conflicted
+++ resolved
@@ -4,11 +4,7 @@
 import { timeout } from "talk-common/utils";
 import { createSinonStub } from "talk-framework/testHelpers";
 
-<<<<<<< HEAD
-import { assets, comments, commentWithReplies } from "../fixtures";
-=======
-import { assets, comments, settings } from "../fixtures";
->>>>>>> 0d588f2f
+import { assets, comments, commentWithReplies, settings } from "../fixtures";
 import create from "./create";
 
 let testRenderer: ReactTestRenderer;
