--- conflicted
+++ resolved
@@ -43,18 +43,6 @@
                   id: "comment-x",
                   author: users[0],
                   body: "<strong>Hello world! (from server)</strong>",
-<<<<<<< HEAD
-                  createdAt: "2018-07-06T18:24:00.000Z",
-                  editing: {
-                    edited: false,
-                    editableUntil: "2018-07-06T18:24:30.000Z",
-                  },
-                  replies: {
-                    edges: [],
-                    pageInfo: { endCursor: null, hasNextPage: false },
-                  },
-=======
->>>>>>> 0d588f2f
                 },
               },
               clientMutationId: "0",
