--- conflicted
+++ resolved
@@ -72,14 +72,13 @@
     .findByProps({ inputId: "comments-postCommentForm-field" })
     .props.onChange({ html: "<strong>Hello world!</strong>" });
 
-<<<<<<< HEAD
   timekeeper.freeze(new Date("2018-07-06T18:24:00.000Z"));
-=======
-  timekeeper.freeze(new Date("2018-07-06T18:24:00.002Z"));
->>>>>>> 3897b060
+
   testRenderer.root
     .findByProps({ id: "comments-postCommentForm-form" })
     .props.onSubmit();
+
+  timekeeper.reset();
 
   // Test optimistic response.
   expect(testRenderer.toJSON()).toMatchSnapshot();
@@ -87,10 +86,6 @@
   // Wait for loading.
   await timeout();
 
-  // Travel to the time where the "timeout" has executed.
-  timekeeper.travel(new Date("2018-07-06T18:24:01.002Z"));
-
   // Test after server response.
   expect(testRenderer.toJSON()).toMatchSnapshot();
-  timekeeper.reset();
 });