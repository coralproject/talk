--- conflicted
+++ resolved
@@ -75,21 +75,6 @@
           <div
             className="Box-root Flex-root Flex-flex Flex-alignBaseline"
           >
-<<<<<<< HEAD
-            Passivo
-          </h1>
-          <button
-            className="BaseButton-root Button-root Button-sizeSmall Button-colorPrimary Button-variantRegular"
-            data-color="primary"
-            data-variant="regular"
-            onBlur={[Function]}
-            onClick={[Function]}
-            onFocus={[Function]}
-            onMouseOut={[Function]}
-            onMouseOver={[Function]}
-            onTouchEnd={[Function]}
-            type="button"
-=======
             <h1
               className="Box-root Typography-root Typography-header2 Typography-colorTextPrimary"
             >
@@ -97,6 +82,8 @@
             </h1>
             <button
               className="BaseButton-root Button-root Button-sizeSmall Button-colorPrimary Button-variantRegular"
+              data-color="primary"
+              data-variant="regular"
               onBlur={[Function]}
               onClick={[Function]}
               onFocus={[Function]}
@@ -115,7 +102,6 @@
         >
           <div
             className="Box-root Flex-root Flex-flex Flex-alignCenter"
->>>>>>> b9f9e9b2
           >
             <p
               className="Box-root Typography-root Typography-bodyCopy Typography-colorTextPrimary"
@@ -130,6 +116,8 @@
             </p>
             <button
               className="BaseButton-root Button-root Button-sizeSmall Button-colorPrimary Button-variantRegular"
+              data-color="primary"
+              data-variant="regular"
               onBlur={[Function]}
               onClick={[Function]}
               onFocus={[Function]}
