import { Localized } from "@fluent/react/compat";
import React, { FunctionComponent } from "react";
import { graphql } from "react-relay";

import { coerceStoryMode } from "coral-framework/helpers";
import { QueryRenderData, QueryRenderer } from "coral-framework/lib/relay";
import useHandleIncompleteAccount from "coral-stream/common/useHandleIncompleteAccount";
import { useStreamLocal } from "coral-stream/local/StreamLocal";
import { COMMENTS_TAB } from "coral-stream/local/types";
import { Delay, Flex, Spinner } from "coral-ui/components/v2";
import { QueryError } from "coral-ui/components/v3";

import { StreamQuery as QueryTypes } from "coral-stream/__generated__/StreamQuery.graphql";

import StreamContainer from "./StreamContainer";

export const render = (data: QueryRenderData<QueryTypes>) => {
  if (data.error) {
    return <QueryError error={data.error} />;
  }

  if (data.props) {
    if (!data.props.story) {
      return (
        <Localized id="comments-streamQuery-storyNotFound">
          <div>Story not found</div>
        </Localized>
      );
    }
    return (
      <StreamContainer
        settings={data.props.settings}
        viewer={data.props.viewer}
        story={data.props.story}
      />
    );
  }

  return (
    <>
      <Delay>
        <Flex justifyContent="center">
          <Spinner />
        </Flex>
      </Delay>
    </>
  );
};

const StreamQuery: FunctionComponent = () => {
<<<<<<< HEAD
  const { storyID, storyURL, storyMode, commentsTab } = useStreamLocal();
=======
  const [{ storyID, storyURL, storyMode }] = useLocal<Local>(graphql`
    fragment StreamQueryLocal on Local {
      storyID
      storyURL
      storyMode
      commentsOrderBy
      commentsTab
    }
  `);
>>>>>>> 575e0e66

  const handleIncompleteAccount = useHandleIncompleteAccount();
  return (
    <>
      <QueryRenderer<QueryTypes>
        query={graphql`
          query StreamQuery(
            $storyID: ID
            $storyURL: String
            $storyMode: STORY_MODE
          ) {
            viewer {
              ...StreamContainer_viewer
            }
            story: stream(id: $storyID, url: $storyURL, mode: $storyMode) {
              ...StreamContainer_story
            }
            settings {
              ...StreamContainer_settings
            }
          }
        `}
        variables={{
          storyID,
          storyURL,
          storyMode: coerceStoryMode(storyMode),
        }}
        render={(data) => {
          if (handleIncompleteAccount(data)) {
            return null;
          }
          return render(data);
        }}
      />
    </>
  );
};

export default StreamQuery;<|MERGE_RESOLUTION|>--- conflicted
+++ resolved
@@ -6,7 +6,6 @@
 import { QueryRenderData, QueryRenderer } from "coral-framework/lib/relay";
 import useHandleIncompleteAccount from "coral-stream/common/useHandleIncompleteAccount";
 import { useStreamLocal } from "coral-stream/local/StreamLocal";
-import { COMMENTS_TAB } from "coral-stream/local/types";
 import { Delay, Flex, Spinner } from "coral-ui/components/v2";
 import { QueryError } from "coral-ui/components/v3";
 
@@ -48,19 +47,7 @@
 };
 
 const StreamQuery: FunctionComponent = () => {
-<<<<<<< HEAD
-  const { storyID, storyURL, storyMode, commentsTab } = useStreamLocal();
-=======
-  const [{ storyID, storyURL, storyMode }] = useLocal<Local>(graphql`
-    fragment StreamQueryLocal on Local {
-      storyID
-      storyURL
-      storyMode
-      commentsOrderBy
-      commentsTab
-    }
-  `);
->>>>>>> 575e0e66
+  const { storyID, storyURL, storyMode } = useStreamLocal();
 
   const handleIncompleteAccount = useHandleIncompleteAccount();
   return (
