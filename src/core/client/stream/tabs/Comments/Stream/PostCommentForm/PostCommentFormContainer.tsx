--- conflicted
+++ resolved
@@ -122,13 +122,7 @@
   const isRatingsAndReviews =
     story.settings.mode === GQLSTORY_MODE.RATINGS_AND_REVIEWS;
   const isQA = story.settings.mode === GQLSTORY_MODE.QA;
-<<<<<<< HEAD
-
-  const PostCommentSection: FunctionComponent<{
-    children?: React.ReactNode;
-  }> = useMemo(
-    // eslint-disable-next-line react/display-name
-=======
+
   const alternateOldestViewEnabled =
     settings.featureFlags.includes(
       GQLFEATURE_FLAG.ALTERNATE_OLDEST_FIRST_VIEW
@@ -136,8 +130,11 @@
     commentsOrderBy === GQLCOMMENT_SORT.CREATED_AT_ASC &&
     !story.isClosed &&
     !settings.disableCommenting.enabled;
-  const PostCommentSection: FC = useMemo(
->>>>>>> b4b9a771
+
+  const PostCommentSection: FunctionComponent<{
+    children?: React.ReactNode;
+  }> = useMemo(
+    // eslint-disable-next-line react/display-name
     () => (props) => {
       if (isRatingsAndReviews) {
         return (
