--- conflicted
+++ resolved
@@ -3,10 +3,7 @@
 import { graphql } from "react-relay";
 
 import { coerceStoryMode } from "coral-framework/helpers";
-<<<<<<< HEAD
-=======
 import { useEffectAtUnmount } from "coral-framework/hooks";
->>>>>>> bf87c493
 import {
   QueryRenderData,
   QueryRenderer,
@@ -27,15 +24,11 @@
   tag?: GQLTAG;
 }
 
-<<<<<<< HEAD
-export const render = (data: QueryRenderData<QueryTypes>, tag?: GQLTAG) => {
-=======
 export const render = (
   data: QueryRenderData<QueryTypes>,
   flattenReplies: boolean,
   tag?: GQLTAG
 ) => {
->>>>>>> bf87c493
   if (data.error) {
     return <div>{data.error.message}</div>;
   }
@@ -55,10 +48,7 @@
           viewer={data.props.viewer}
           story={data.props.story}
           tag={tag}
-<<<<<<< HEAD
-=======
           flattenReplies={flattenReplies}
->>>>>>> bf87c493
         />
       </SpinnerWhileRendering>
     );
@@ -74,25 +64,14 @@
   preload = false,
   tag,
 }) => {
-<<<<<<< HEAD
-  const [{ storyID, storyURL, storyMode, commentsOrderBy }] = useLocal<
-    Local
-  >(graphql`
-=======
   const [
     { storyID, storyURL, storyMode, ratingFilter, commentsOrderBy },
     setLocal,
   ] = useLocal<Local>(graphql`
->>>>>>> bf87c493
     fragment AllCommentsTabQueryLocal on Local {
       storyID
       storyURL
       storyMode
-<<<<<<< HEAD
-      commentsOrderBy
-    }
-  `);
-=======
       ratingFilter
       commentsOrderBy
     }
@@ -104,7 +83,6 @@
     setLocal({ ratingFilter: null });
   });
 
->>>>>>> bf87c493
   return (
     <QueryRenderer<QueryTypes>
       query={graphql`
@@ -114,26 +92,19 @@
           $commentsOrderBy: COMMENT_SORT
           $tag: TAG
           $storyMode: STORY_MODE
-<<<<<<< HEAD
-=======
           $flattenReplies: Boolean!
           $ratingFilter: Int
->>>>>>> bf87c493
         ) {
           viewer {
             ...AllCommentsTabContainer_viewer
           }
           story: stream(id: $storyID, url: $storyURL, mode: $storyMode) {
             ...AllCommentsTabContainer_story
-<<<<<<< HEAD
-              @arguments(orderBy: $commentsOrderBy, tag: $tag)
-=======
               @arguments(
                 orderBy: $commentsOrderBy
                 tag: $tag
                 ratingFilter: $ratingFilter
               )
->>>>>>> bf87c493
           }
           settings {
             ...AllCommentsTabContainer_settings
@@ -145,17 +116,11 @@
         storyURL,
         commentsOrderBy,
         tag,
-<<<<<<< HEAD
-        storyMode: coerceStoryMode(storyMode),
-      }}
-      render={(data) => (preload ? null : render(data, tag))}
-=======
         ratingFilter,
         storyMode: coerceStoryMode(storyMode),
         flattenReplies,
       }}
       render={(data) => (preload ? null : render(data, flattenReplies, tag))}
->>>>>>> bf87c493
     />
   );
 };
