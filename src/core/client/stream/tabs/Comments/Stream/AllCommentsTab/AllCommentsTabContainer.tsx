--- conflicted
+++ resolved
@@ -167,12 +167,7 @@
           ></NoComments>
         )}
         {comments.length > 0 &&
-<<<<<<< HEAD
-          !props.story.isClosed &&
           comments.map((comment) => (
-=======
-          comments.map(comment => (
->>>>>>> 94ece102
             <IgnoredTombstoneOrHideContainer
               key={comment.id}
               viewer={props.viewer}
