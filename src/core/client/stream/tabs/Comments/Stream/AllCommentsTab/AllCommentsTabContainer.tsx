import { Localized } from "@fluent/react/compat";
import React, {
  FunctionComponent,
  useCallback,
  useEffect,
  useMemo,
  useRef,
} from "react";
import { graphql, RelayPaginationProp } from "react-relay";

import { useLive } from "coral-framework/hooks";
import { useViewerNetworkEvent } from "coral-framework/lib/events";
import { IntersectionProvider } from "coral-framework/lib/intersection";
import {
  useLoadMore,
  useLocal,
  useMutation,
  useSubscription,
  withPaginationContainer,
} from "coral-framework/lib/relay";
import {
  GQLCOMMENT_SORT,
  GQLFEATURE_FLAG,
  GQLSTORY_MODE,
  GQLTAG,
  GQLUSER_STATUS,
} from "coral-framework/schema";
import { PropTypesOf } from "coral-framework/types";
import CLASSES from "coral-stream/classes";
import { KeyboardShortcuts } from "coral-stream/common/KeyboardShortcuts";
import {
  LoadMoreAllCommentsEvent,
  ViewNewCommentsNetworkEvent,
} from "coral-stream/events";
import {
  CommentEditedSubscription,
  CommentEnteredSubscription,
} from "coral-stream/tabs/Comments/Stream/Subscriptions";
import { Box, HorizontalGutter } from "coral-ui/components/v2";
import { Button } from "coral-ui/components/v3";

import { AllCommentsTabContainer_settings } from "coral-stream/__generated__/AllCommentsTabContainer_settings.graphql";
import { AllCommentsTabContainer_story } from "coral-stream/__generated__/AllCommentsTabContainer_story.graphql";
import { AllCommentsTabContainer_viewer } from "coral-stream/__generated__/AllCommentsTabContainer_viewer.graphql";
import { AllCommentsTabContainerLocal } from "coral-stream/__generated__/AllCommentsTabContainerLocal.graphql";
import { AllCommentsTabContainerPaginationQueryVariables } from "coral-stream/__generated__/AllCommentsTabContainerPaginationQuery.graphql";

import MarkCommentsAsSeenMutation from "../../Comment/MarkCommentsAsSeenMutation";
import { useCommentSeenEnabled } from "../../commentSeen";
import CommentsLinks from "../CommentsLinks";
import NoComments from "../NoComments";
import { PostCommentFormContainer } from "../PostCommentForm";
import ViewersWatchingContainer from "../ViewersWatchingContainer";
import AllCommentsTabCommentVirtual from "./AllCommentsTabCommentVirtual";
import AllCommentsTabViewNewMutation from "./AllCommentsTabViewNewMutation";
import RatingsFilterMenu from "./RatingsFilterMenu";

import styles from "./AllCommentsTabContainer.css";

interface Props {
  story: AllCommentsTabContainer_story;
  settings: AllCommentsTabContainer_settings;
  viewer: AllCommentsTabContainer_viewer | null;
  relay: RelayPaginationProp;
  flattenReplies: boolean;
  tag?: GQLTAG;
}

export const AllCommentsTabContainer: FunctionComponent<Props> = ({
  story,
  settings,
  viewer,
  relay,
  tag,
}) => {
  const [
    { commentsOrderBy, ratingFilter, keyboardShortcutsConfig },
    setLocal,
  ] = useLocal<AllCommentsTabContainerLocal>(
    graphql`
      fragment AllCommentsTabContainerLocal on Local {
        ratingFilter
        commentsOrderBy
        keyboardShortcutsConfig {
          key
          source
          reverse
        }
      }
    `
  );

  const subscribeToCommentEntered = useSubscription(CommentEnteredSubscription);
  const subscribeToCommentEdited = useSubscription(CommentEditedSubscription);

  const currentScrollRef = useRef<null | HTMLElement>(null);

  const live = useLive({ story, settings });
  const hasMore = relay.hasMore();
  useEffect(() => {
    // If live updates are disabled, don't subscribe to new comments!!
    if (!live) {
      return;
    }

    // Check the sort ordering to apply extra logic.
    switch (commentsOrderBy) {
      case GQLCOMMENT_SORT.CREATED_AT_ASC:
        // Oldest first can always get more comments in view like when so replies to an old comment.
        break;
      case GQLCOMMENT_SORT.CREATED_AT_DESC:
        // Newest first can always get more comments in view.
        break;
      default:
        // Only chronological sort supports top level live updates of incoming
        // comments.
        return;
    }

    // WORKAROUND: because we don't update the story ratings when we subscribe, disable live updates for this.
    if (tag === GQLTAG.REVIEW) {
      return;
    }

    const commenteEnteredDisposable = subscribeToCommentEntered({
      storyID: story.id,
      orderBy: commentsOrderBy,
      storyConnectionKey: "Stream_comments",
      tag,
    });

    const commentEditedDisposable = subscribeToCommentEdited({
      storyID: story.id,
    });

    return () => {
      commenteEnteredDisposable.dispose();
      commentEditedDisposable.dispose();
    };
  }, [
    commentsOrderBy,
    hasMore,
    live,
    story.id,
    subscribeToCommentEntered,
    subscribeToCommentEdited,
    tag,
  ]);

  const onChangeRating = useCallback(
    (rating: number | null) => {
      setLocal({ ratingFilter: rating });
    },
    [setLocal]
  );

  const commentSeenEnabled = useCommentSeenEnabled();
  const [loadMore, isLoadingMore] = useLoadMore(relay, 20);
  const beginLoadMoreEvent = useViewerNetworkEvent(LoadMoreAllCommentsEvent);
  const beginViewNewCommentsEvent = useViewerNetworkEvent(
    ViewNewCommentsNetworkEvent
  );

  const loadMoreAndEmit = useCallback(async () => {
    const loadMoreEvent = beginLoadMoreEvent({
      storyID: story.id,
      keyboardShortcutsConfig,
    });
    try {
      await loadMore();
      loadMoreEvent.success();
    } catch (error) {
      loadMoreEvent.error({ message: error.message, code: error.code });
      // eslint-disable-next-line no-console
      console.error(error);
    }
  }, [beginLoadMoreEvent, story.id, keyboardShortcutsConfig, loadMore]);
  const viewMore = useMutation(AllCommentsTabViewNewMutation);
  const markAsSeen = useMutation(MarkCommentsAsSeenMutation);
  const onViewMore = useCallback(async () => {
    const viewNewCommentsEvent = beginViewNewCommentsEvent({
      storyID: story.id,
      keyboardShortcutsConfig,
    });
    try {
      await viewMore({
        storyID: story.id,
        markSeen: !!viewer,
        viewerID: viewer?.id,
        markAsSeen,
      });
      viewNewCommentsEvent.success();
    } catch (error) {
      viewNewCommentsEvent.error({ message: error.message, code: error.code });
      // eslint-disable-next-line no-console
      console.error(error);
    }
  }, [
    beginViewNewCommentsEvent,
    story.id,
    keyboardShortcutsConfig,
    viewMore,
    tag,
<<<<<<< HEAD
=======
    viewer,
    markAsSeen,
>>>>>>> 2570fc41
  ]);
  const viewNewCount = story.comments.viewNewEdges?.length || 0;

  // TODO: extract to separate function
  const banned = !!viewer?.status.current.includes(GQLUSER_STATUS.BANNED);
  const suspended = !!viewer?.status.current.includes(GQLUSER_STATUS.SUSPENDED);
  const warned = !!viewer?.status.current.includes(GQLUSER_STATUS.WARNED);

  const alternateOldestViewEnabled =
    settings.featureFlags.includes(
      GQLFEATURE_FLAG.ALTERNATE_OLDEST_FIRST_VIEW
    ) &&
    commentsOrderBy === GQLCOMMENT_SORT.CREATED_AT_ASC &&
    !story.isClosed &&
    !settings.disableCommenting.enabled;

  const showCommentForm =
    // If we do have the alternate view enabled and...
    alternateOldestViewEnabled &&
    // If we aren't banned and...
    !banned &&
    // If we aren't suspended and...
    !suspended &&
    // If we aren't warned.
    !warned;

  const showGoToDiscussions = useMemo(
    () =>
      !!viewer &&
      !!settings &&
      settings.featureFlags.includes(GQLFEATURE_FLAG.DISCUSSIONS),
    [viewer, settings]
  );
  return (
    <>
      <KeyboardShortcuts
        loggedIn={!!viewer}
        storyID={story.id}
        currentScrollRef={currentScrollRef}
      />
      {tag === GQLTAG.REVIEW && (
        <RatingsFilterMenu
          rating={ratingFilter}
          onChangeRating={onChangeRating}
        />
      )}
      {viewNewCount > 0 && (
        <Box mb={4} clone>
          <Button
            id="comments-allComments-viewNewButton"
            variant="outlined"
            color="primary"
            onClick={onViewMore}
            className={CLASSES.allCommentsTabPane.viewNewButton}
            aria-controls="comments-allComments-log"
            data-key-stop
            data-is-load-more
            data-is-view-new
            fullWidth
          >
            {story.settings.mode === GQLSTORY_MODE.QA ? (
              <Localized id="qa-viewNew" $count={viewNewCount}>
                <span>View {viewNewCount} New Questions</span>
              </Localized>
            ) : (
              <Localized id="comments-viewNew" $count={viewNewCount}>
                <span>View {viewNewCount} New Comments</span>
              </Localized>
            )}
          </Button>
        </Box>
      )}
      <HorizontalGutter
        id="comments-allComments-log"
        data-testid="comments-allComments-log"
        size="oneAndAHalf"
        role="log"
        aria-live="off"
        spacing={commentSeenEnabled ? 0 : undefined}
      >
        {story.comments.edges.length <= 0 && (
          <NoComments
            mode={story.settings.mode}
            isClosed={story.isClosed}
            tag={tag}
          />
        )}
        {story.comments.edges.length > 0 && (
          <AllCommentsTabCommentVirtual
            settings={settings}
            viewer={viewer}
            story={story}
            isLoadingMore={isLoadingMore}
            loadMoreAndEmit={loadMoreAndEmit}
            hasMore={hasMore}
            currentScrollRef={currentScrollRef}
          />
        )}
        {!alternateOldestViewEnabled && (
          <CommentsLinks
            showGoToDiscussions={showGoToDiscussions}
            showGoToProfile={!!viewer}
          />
        )}
      </HorizontalGutter>
      {alternateOldestViewEnabled && (
        <HorizontalGutter mt={6} spacing={4}>
          <IntersectionProvider>
            <ViewersWatchingContainer story={story} settings={settings} />
          </IntersectionProvider>
          {showCommentForm && (
            <PostCommentFormContainer
              story={story}
              settings={settings}
              viewer={viewer}
              commentsOrderBy={commentsOrderBy}
            />
          )}
          <div className={styles.borderedFooter}>
            <CommentsLinks
              showGoToDiscussions={showGoToDiscussions}
              showGoToProfile={!!viewer}
            />
          </div>
        </HorizontalGutter>
      )}
    </>
  );
};

// TODO: (cvle) if this could be autogenerated..
type FragmentVariables = Omit<
  AllCommentsTabContainerPaginationQueryVariables,
  "storyID"
>;

const enhanced = withPaginationContainer<
  Props,
  AllCommentsTabContainerPaginationQueryVariables,
  FragmentVariables
>(
  {
    story: graphql`
      fragment AllCommentsTabContainer_story on Story
        @argumentDefinitions(
          count: { type: "Int", defaultValue: 20 }
          cursor: { type: "Cursor" }
          orderBy: { type: "COMMENT_SORT!", defaultValue: CREATED_AT_DESC }
          tag: { type: "TAG" }
          ratingFilter: { type: "Int" }
        ) {
        id
        isClosed
        closedAt
        settings {
          live {
            enabled
          }
          mode
        }
        commentCounts {
          totalPublished
          tags {
            REVIEW
            QUESTION
          }
        }
        comments(
          first: $count
          after: $cursor
          orderBy: $orderBy
          tag: $tag
          rating: $ratingFilter
        ) @connection(key: "Stream_comments") {
          viewNewEdges {
            cursor
            node {
              id
              seen
              ...AllCommentsTabCommentContainer_comment
            }
          }
          edges {
            node {
              id
              seen
              allChildComments {
                edges {
                  node {
                    id
                    seen
                  }
                }
              }
              ...AllCommentsTabCommentContainer_comment
            }
          }
        }
        ...PostCommentFormContainer_story
        ...CreateCommentReplyMutation_story
        ...CreateCommentMutation_story
        ...ViewersWatchingContainer_story
        ...AllCommentsTabCommentContainer_story
      }
    `,
    viewer: graphql`
      fragment AllCommentsTabContainer_viewer on User {
        ...AllCommentsTabCommentContainer_viewer
        ...CreateCommentReplyMutation_viewer
        ...CreateCommentMutation_viewer
        ...PostCommentFormContainer_viewer
        id
        status {
          current
        }
      }
    `,
    settings: graphql`
      fragment AllCommentsTabContainer_settings on Settings {
        reaction {
          sortLabel
        }
        disableCommenting {
          enabled
        }
        featureFlags
        loadAllComments
        ...PostCommentFormContainer_settings
        ...ViewersWatchingContainer_settings
        ...AllCommentsTabCommentContainer_settings
      }
    `,
  },
  {
    getConnectionFromProps({ story }) {
      return story && story.comments;
    },
    getVariables(
      { story, flattenReplies },
      { count, cursor },
      fragmentVariables
    ) {
      return {
        count,
        cursor,
        tag: fragmentVariables.tag,
        orderBy: fragmentVariables.orderBy,
        ratingFilter: fragmentVariables.ratingFilter,
        // storyID isn't specified as an @argument for the fragment, but it should be a
        // variable available for the fragment under the query root.
        storyID: story.id,
        flattenReplies,
      };
    },
    query: graphql`
      # Pagination query to be fetched upon calling 'loadMore'.
      # Notice that we re-use our fragment, and the shape of this query matches our fragment spec.
      query AllCommentsTabContainerPaginationQuery(
        $count: Int!
        $cursor: Cursor
        $orderBy: COMMENT_SORT!
        $storyID: ID
        $tag: TAG
        $flattenReplies: Boolean!
        $ratingFilter: Int
      ) {
        story(id: $storyID) {
          ...AllCommentsTabContainer_story
            @arguments(
              count: $count
              cursor: $cursor
              orderBy: $orderBy
              tag: $tag
              ratingFilter: $ratingFilter
            )
        }
      }
    `,
  }
)(AllCommentsTabContainer);

export type AllCommentsTabContainerProps = PropTypesOf<typeof enhanced>;
export default enhanced;<|MERGE_RESOLUTION|>--- conflicted
+++ resolved
@@ -201,11 +201,8 @@
     keyboardShortcutsConfig,
     viewMore,
     tag,
-<<<<<<< HEAD
-=======
     viewer,
     markAsSeen,
->>>>>>> 2570fc41
   ]);
   const viewNewCount = story.comments.viewNewEdges?.length || 0;
 
