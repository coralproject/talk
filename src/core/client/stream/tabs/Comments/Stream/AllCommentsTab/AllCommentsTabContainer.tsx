import { Localized } from "@fluent/react/compat";
import cn from "classnames";
import React, { FunctionComponent, useCallback, useEffect } from "react";
import { graphql, RelayPaginationProp } from "react-relay";

import FadeInTransition from "coral-framework/components/FadeInTransition";
import { useLive } from "coral-framework/hooks";
import { useViewerNetworkEvent } from "coral-framework/lib/events";
import { IntersectionProvider } from "coral-framework/lib/intersection";
import {
  useLoadMore,
  useLocal,
  useMutation,
  useSubscription,
  withPaginationContainer,
} from "coral-framework/lib/relay";
import {
  GQLCOMMENT_SORT,
  GQLFEATURE_FLAG,
  GQLSTORY_MODE,
  GQLTAG,
  GQLUSER_STATUS,
} from "coral-framework/schema";
import { PropTypesOf } from "coral-framework/types";
import CLASSES from "coral-stream/classes";
import { KeyboardShortcuts } from "coral-stream/common/KeyboardShortcuts";
import { LoadMoreAllCommentsEvent } from "coral-stream/events";
import { Box, HorizontalGutter } from "coral-ui/components/v2";
import { Button } from "coral-ui/components/v3";

import { AllCommentsTabContainer_settings } from "coral-stream/__generated__/AllCommentsTabContainer_settings.graphql";
import { AllCommentsTabContainer_story } from "coral-stream/__generated__/AllCommentsTabContainer_story.graphql";
import { AllCommentsTabContainer_viewer } from "coral-stream/__generated__/AllCommentsTabContainer_viewer.graphql";
import { AllCommentsTabContainerLocal } from "coral-stream/__generated__/AllCommentsTabContainerLocal.graphql";
import { AllCommentsTabContainerPaginationQueryVariables } from "coral-stream/__generated__/AllCommentsTabContainerPaginationQuery.graphql";

import { CommentContainer } from "../../Comment";
import CollapsableComment from "../../Comment/CollapsableComment";
import IgnoredTombstoneOrHideContainer from "../../IgnoredTombstoneOrHideContainer";
import { ReplyListContainer } from "../../ReplyList";
import NoComments from "../NoComments";
import { PostCommentFormContainer } from "../PostCommentForm";
import ViewersWatchingContainer from "../ViewersWatchingContainer";
import AllCommentsLinks from "./AllCommentsLinks";
import AllCommentsTabViewNewMutation from "./AllCommentsTabViewNewMutation";
import CommentEnteredSubscription from "./CommentEnteredSubscription";
import RatingsFilterMenu from "./RatingsFilterMenu";

import styles from "./AllCommentsTabContainer.css";

interface Props {
  story: AllCommentsTabContainer_story;
  settings: AllCommentsTabContainer_settings;
  viewer: AllCommentsTabContainer_viewer | null;
  relay: RelayPaginationProp;
  flattenReplies: boolean;
  tag?: GQLTAG;
}

// eslint-disable-next-line no-unused-expressions
graphql`
  fragment AllCommentsTabContainer_comment on Comment {
    id
    ...CommentContainer_comment
    ...ReplyListContainer1_comment
    ...IgnoredTombstoneOrHideContainer_comment
  }
`;

export const AllCommentsTabContainer: FunctionComponent<Props> = ({
  story,
  settings,
  viewer,
  relay,
  tag,
}) => {
  const [{ commentsOrderBy, ratingFilter }, setLocal] = useLocal<
    AllCommentsTabContainerLocal
  >(
    graphql`
      fragment AllCommentsTabContainerLocal on Local {
        ratingFilter
        commentsOrderBy
      }
    `
  );
  const subscribeToCommentEntered = useSubscription(CommentEnteredSubscription);

  const live = useLive({ story, settings });
  const hasMore = relay.hasMore();
  useEffect(() => {
    // If live updates are disabled, don't subscribe to new comments!!
    if (!live) {
      return;
    }

    // Check the sort ordering to apply extra logic.
    switch (commentsOrderBy) {
      case GQLCOMMENT_SORT.CREATED_AT_ASC:
        if (hasMore) {
          // Oldest first when there is more than one page of content can't
          // possibly have new comments to show in view!
          return;
        }

        // We have all the comments for this story in view! Comments could load!
        break;
      case GQLCOMMENT_SORT.CREATED_AT_DESC:
        // Newest first can always get more comments in view.
        break;
      default:
        // Only chronological sort supports top level live updates of incoming
        // comments.
        return;
    }

    // WORKAROUND: because we don't update the story ratings when we subscribe, disable live updates for this.
    if (tag === GQLTAG.REVIEW) {
      return;
    }

    const disposable = subscribeToCommentEntered({
      storyID: story.id,
      orderBy: commentsOrderBy,
      storyConnectionKey: "Stream_comments",
      tag,
    });

    return () => {
      disposable.dispose();
    };
  }, [
    commentsOrderBy,
    hasMore,
    live,
    story.id,
    subscribeToCommentEntered,
    tag,
  ]);

  const onChangeRating = useCallback((rating: number | null) => {
    setLocal({ ratingFilter: rating });
  }, []);

  const [loadMore, isLoadingMore] = useLoadMore(relay, 20);
  const beginLoadMoreEvent = useViewerNetworkEvent(LoadMoreAllCommentsEvent);
  const loadMoreAndEmit = useCallback(async () => {
    const loadMoreEvent = beginLoadMoreEvent({ storyID: story.id });
    try {
      await loadMore();
      loadMoreEvent.success();
    } catch (error) {
      loadMoreEvent.error({ message: error.message, code: error.code });
      // eslint-disable-next-line no-console
      console.error(error);
    }
  }, [loadMore, beginLoadMoreEvent, story.id]);
  const viewMore = useMutation(AllCommentsTabViewNewMutation);
  const onViewMore = useCallback(() => viewMore({ storyID: story.id, tag }), [
    story.id,
    tag,
    viewMore,
  ]);
  const viewNewCount = story.comments.viewNewEdges?.length || 0;

  // TODO: extract to separate function
  const banned = !!viewer?.status.current.includes(GQLUSER_STATUS.BANNED);
  const suspended = !!viewer?.status.current.includes(GQLUSER_STATUS.SUSPENDED);
  const warned = !!viewer?.status.current.includes(GQLUSER_STATUS.WARNED);

  const alternateOldestViewEnabled =
    settings.featureFlags.includes(
      GQLFEATURE_FLAG.ALTERNATE_OLDEST_FIRST_VIEW
    ) &&
    commentsOrderBy === GQLCOMMENT_SORT.CREATED_AT_ASC &&
    !story.isClosed &&
    !settings.disableCommenting.enabled;

  const showCommentForm =
    // If we do have the alternate view enabled and...
    alternateOldestViewEnabled &&
    // If we aren't banned and...
    !banned &&
    // If we aren't suspended and...
    !suspended &&
    // If we aren't warned.
    !warned;

  return (
    <>
      <KeyboardShortcuts />
      {tag === GQLTAG.REVIEW && (
        <RatingsFilterMenu
          rating={ratingFilter}
          onChangeRating={onChangeRating}
        />
      )}
      {viewNewCount > 0 && (
        <Box mb={4} clone>
          <Button
            variant="outlined"
            color="primary"
            onClick={onViewMore}
            className={CLASSES.allCommentsTabPane.viewNewButton}
            fullWidth
          >
            {story.settings.mode === GQLSTORY_MODE.QA ? (
              <Localized id="qa-viewNew" $count={viewNewCount}>
                <span>View {viewNewCount} New Questions</span>
              </Localized>
            ) : (
              <Localized id="comments-viewNew" $count={viewNewCount}>
                <span>View {viewNewCount} New Comments</span>
              </Localized>
            )}
          </Button>
        </Box>
      )}
      <HorizontalGutter
        id="comments-allComments-log"
        data-testid="comments-allComments-log"
        role="log"
        aria-live="polite"
        size="oneAndAHalf"
      >
        {story.comments.edges.length <= 0 && (
          <NoComments
            mode={story.settings.mode}
            isClosed={story.isClosed}
            tag={tag}
          />
        )}
        {story.comments.edges.length > 0 &&
          story.comments.edges.map(({ node: comment }, index) => (
            <IgnoredTombstoneOrHideContainer
              key={comment.id}
              viewer={viewer}
              comment={comment}
            >
              <FadeInTransition active={!!comment.enteredLive}>
                <CollapsableComment>
                  {({ collapsed, toggleCollapsed }) => (
                    <HorizontalGutter
                      className={cn({
                        [styles.borderedComment]:
                          !collapsed && index < story.comments.edges.length - 1,
                      })}
                    >
                      <CommentContainer
                        collapsed={collapsed}
                        viewer={viewer}
                        settings={settings}
                        comment={comment}
                        story={story}
                        toggleCollapsed={toggleCollapsed}
                      />
                      <div
                        className={cn({
                          [styles.hiddenReplies]: collapsed,
                        })}
                      >
                        <ReplyListContainer
                          settings={settings}
                          viewer={viewer}
                          comment={comment}
                          story={story}
                        />
                      </div>
                    </HorizontalGutter>
                  )}
                </CollapsableComment>
              </FadeInTransition>
            </IgnoredTombstoneOrHideContainer>
          ))}
        {hasMore && (
          <Localized id="comments-loadMore">
            <Button
              id="comments-loadMore"
              onClick={loadMoreAndEmit}
              color="secondary"
              variant="outlined"
              fullWidth
              disabled={isLoadingMore}
              aria-controls="comments-allComments-log"
              className={CLASSES.allCommentsTabPane.loadMoreButton}
              // Added for keyboard shortcut support.
              data-key-stop
              data-is-load-more
            >
              Load More
            </Button>
          </Localized>
        )}
        {!alternateOldestViewEnabled && <AllCommentsLinks />}
      </HorizontalGutter>
      {alternateOldestViewEnabled && (
        <HorizontalGutter mt={6} spacing={4}>
          <IntersectionProvider>
            <ViewersWatchingContainer story={story} settings={settings} />
          </IntersectionProvider>
          {showCommentForm && (
            <PostCommentFormContainer
              story={story}
              settings={settings}
              viewer={viewer}
              commentsOrderBy={commentsOrderBy}
            />
          )}
          <div className={styles.borderedFooter}>
            <AllCommentsLinks />
          </div>
        </HorizontalGutter>
      )}
    </>
  );
};

// TODO: (cvle) if this could be autogenerated..
type FragmentVariables = Omit<
  AllCommentsTabContainerPaginationQueryVariables,
  "storyID"
>;

const enhanced = withPaginationContainer<
  Props,
  AllCommentsTabContainerPaginationQueryVariables,
  FragmentVariables
>(
  {
    story: graphql`
      fragment AllCommentsTabContainer_story on Story
        @argumentDefinitions(
          count: { type: "Int!", defaultValue: 20 }
          cursor: { type: "Cursor" }
          orderBy: { type: "COMMENT_SORT!", defaultValue: CREATED_AT_DESC }
          tag: { type: "TAG" }
          ratingFilter: { type: "Int" }
        ) {
        id
        isClosed
        closedAt
        settings {
          live {
            enabled
          }
          mode
        }
        commentCounts {
          totalPublished
        }
        comments(
          first: $count
          after: $cursor
          orderBy: $orderBy
          tag: $tag
          rating: $ratingFilter
        ) @connection(key: "Stream_comments") {
          viewNewEdges {
            cursor
            node {
              enteredLive
              ...AllCommentsTabContainer_comment @relay(mask: false)
            }
          }
          edges {
            node {
              enteredLive
              ...AllCommentsTabContainer_comment @relay(mask: false)
            }
          }
        }
        ...PostCommentFormContainer_story
        ...CommentContainer_story
        ...ReplyListContainer1_story
        ...CreateCommentReplyMutation_story
        ...CreateCommentMutation_story
        ...ViewersWatchingContainer_story
      }
    `,
    viewer: graphql`
      fragment AllCommentsTabContainer_viewer on User {
        ...ReplyListContainer1_viewer
        ...CommentContainer_viewer
        ...CreateCommentReplyMutation_viewer
        ...CreateCommentMutation_viewer
        ...IgnoredTombstoneOrHideContainer_viewer
        ...PostCommentFormContainer_viewer
        status {
          current
        }
      }
    `,
    settings: graphql`
      fragment AllCommentsTabContainer_settings on Settings {
        reaction {
          sortLabel
        }
        disableCommenting {
          enabled
        }
        featureFlags
        ...ReplyListContainer1_settings
        ...CommentContainer_settings
        ...PostCommentFormContainer_settings
        ...ViewersWatchingContainer_settings
      }
    `,
  },
  {
    direction: "forward",
    getConnectionFromProps({ story }) {
      return story && story.comments;
    },
    // This is also the default implementation of `getFragmentVariables` if it isn't provided.
    getFragmentVariables(prevVars, totalCount) {
      return {
        ...prevVars,
        count: totalCount,
      };
    },
    getVariables(
      { story, flattenReplies },
      { count, cursor },
      fragmentVariables
    ) {
      return {
        count,
        cursor,
        tag: fragmentVariables.tag,
        orderBy: fragmentVariables.orderBy,
        ratingFilter: fragmentVariables.ratingFilter,
        // storyID isn't specified as an @argument for the fragment, but it should be a
        // variable available for the fragment under the query root.
        storyID: story.id,
        flattenReplies,
      };
    },
    query: graphql`
      # Pagination query to be fetched upon calling 'loadMore'.
      # Notice that we re-use our fragment, and the shape of this query matches our fragment spec.
      query AllCommentsTabContainerPaginationQuery(
        $count: Int!
        $cursor: Cursor
        $orderBy: COMMENT_SORT!
        $storyID: ID
        $tag: TAG
<<<<<<< HEAD
        $flattenReplies: Boolean!
=======
        $ratingFilter: Int
>>>>>>> b28ca77d
      ) {
        story(id: $storyID) {
          ...AllCommentsTabContainer_story
            @arguments(
              count: $count
              cursor: $cursor
              orderBy: $orderBy
              tag: $tag
              ratingFilter: $ratingFilter
            )
        }
      }
    `,
  }
)(AllCommentsTabContainer);

export type AllCommentsTabContainerProps = PropTypesOf<typeof enhanced>;
export default enhanced;<|MERGE_RESOLUTION|>--- conflicted
+++ resolved
@@ -444,11 +444,8 @@
         $orderBy: COMMENT_SORT!
         $storyID: ID
         $tag: TAG
-<<<<<<< HEAD
         $flattenReplies: Boolean!
-=======
         $ratingFilter: Int
->>>>>>> b28ca77d
       ) {
         story(id: $storyID) {
           ...AllCommentsTabContainer_story
