--- conflicted
+++ resolved
@@ -58,10 +58,7 @@
   settings: AllCommentsTabContainer_settings;
   viewer: AllCommentsTabContainer_viewer | null;
   relay: RelayPaginationProp;
-<<<<<<< HEAD
-=======
   flattenReplies: boolean;
->>>>>>> bf87c493
   tag?: GQLTAG;
 }
 
@@ -145,13 +142,10 @@
     subscribeToCommentEntered,
     tag,
   ]);
-<<<<<<< HEAD
-=======
 
   const onChangeRating = useCallback((rating: number | null) => {
     setLocal({ ratingFilter: rating });
   }, []);
->>>>>>> bf87c493
 
   const [loadMore, isLoadingMore] = useLoadMore(relay, 20);
   const beginLoadMoreEvent = useViewerNetworkEvent(LoadMoreAllCommentsEvent);
@@ -243,15 +237,11 @@
         size="oneAndAHalf"
       >
         {story.comments.edges.length <= 0 && (
-<<<<<<< HEAD
-          <NoComments mode={story.settings.mode} isClosed={story.isClosed} />
-=======
           <NoComments
             mode={story.settings.mode}
             isClosed={story.isClosed}
             tag={tag}
           />
->>>>>>> bf87c493
         )}
         {story.comments.edges.length > 0 &&
           story.comments.edges.map(({ node: comment }, index) => (
@@ -365,10 +355,7 @@
           cursor: { type: "Cursor" }
           orderBy: { type: "COMMENT_SORT!", defaultValue: CREATED_AT_DESC }
           tag: { type: "TAG" }
-<<<<<<< HEAD
-=======
           ratingFilter: { type: "Int" }
->>>>>>> bf87c493
         ) {
         id
         isClosed
@@ -382,10 +369,6 @@
         commentCounts {
           totalPublished
         }
-<<<<<<< HEAD
-        comments(first: $count, after: $cursor, orderBy: $orderBy, tag: $tag)
-          @connection(key: "Stream_comments") {
-=======
         comments(
           first: $count
           after: $cursor
@@ -393,7 +376,6 @@
           tag: $tag
           rating: $ratingFilter
         ) @connection(key: "Stream_comments") {
->>>>>>> bf87c493
           viewNewEdges {
             cursor
             node {
@@ -483,11 +465,8 @@
         $orderBy: COMMENT_SORT!
         $storyID: ID
         $tag: TAG
-<<<<<<< HEAD
-=======
         $flattenReplies: Boolean!
         $ratingFilter: Int
->>>>>>> bf87c493
       ) {
         story(id: $storyID) {
           ...AllCommentsTabContainer_story
@@ -496,10 +475,7 @@
               cursor: $cursor
               orderBy: $orderBy
               tag: $tag
-<<<<<<< HEAD
-=======
               ratingFilter: $ratingFilter
->>>>>>> bf87c493
             )
         }
       }
