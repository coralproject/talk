--- conflicted
+++ resolved
@@ -172,10 +172,6 @@
       console.error(error);
     }
   }, [beginLoadMoreEvent, story.id, keyboardShortcutsConfig, loadMore]);
-<<<<<<< HEAD
-=======
-
->>>>>>> 5bc9e63d
   const viewMore = useMutation(AllCommentsTabViewNewMutation);
   const markAsSeen = useMutation(MarkCommentsAsSeenMutation);
   const onViewMore = useCallback(async () => {
@@ -201,12 +197,9 @@
     story.id,
     keyboardShortcutsConfig,
     viewMore,
-<<<<<<< HEAD
     tag,
-=======
     viewer,
     markAsSeen,
->>>>>>> 5bc9e63d
   ]);
   const viewNewCount = story.comments.viewNewEdges?.length || 0;
 
