import { Localized } from "@fluent/react/compat";
import React, {
  FunctionComponent,
  useCallback,
  useEffect,
  useMemo,
} from "react";
import { graphql, RelayPaginationProp } from "react-relay";

import { useLive } from "coral-framework/hooks";
import { useViewerNetworkEvent } from "coral-framework/lib/events";
import { IntersectionProvider } from "coral-framework/lib/intersection";
import {
  useLoadMore,
  useMutation,
  useSubscription,
  withPaginationContainer,
} from "coral-framework/lib/relay";
import {
  GQLCOMMENT_SORT,
  GQLFEATURE_FLAG,
  GQLSTORY_MODE,
  GQLTAG,
  GQLUSER_STATUS,
} from "coral-framework/schema";
import { PropTypesOf } from "coral-framework/types";
import CLASSES from "coral-stream/classes";
import { KeyboardShortcuts } from "coral-stream/common/KeyboardShortcuts";
import {
  LoadMoreAllCommentsEvent,
  ViewNewCommentsNetworkEvent,
} from "coral-stream/events";
import { useStreamLocal } from "coral-stream/local/StreamLocal";
import {
  CommentEditedSubscription,
  CommentEnteredSubscription,
} from "coral-stream/tabs/Comments/Stream/Subscriptions";
import { Box, HorizontalGutter } from "coral-ui/components/v2";
import { Button } from "coral-ui/components/v3";

import { AllCommentsTabContainer_settings } from "coral-stream/__generated__/AllCommentsTabContainer_settings.graphql";
import { AllCommentsTabContainer_story } from "coral-stream/__generated__/AllCommentsTabContainer_story.graphql";
import { AllCommentsTabContainer_viewer } from "coral-stream/__generated__/AllCommentsTabContainer_viewer.graphql";
import { AllCommentsTabContainerPaginationQueryVariables } from "coral-stream/__generated__/AllCommentsTabContainerPaginationQuery.graphql";

import MarkCommentsAsSeenMutation from "../../Comment/MarkCommentsAsSeenMutation";
import { useCommentSeenEnabled } from "../../commentSeen";
import CommentsLinks from "../CommentsLinks";
import NoComments from "../NoComments";
import { PostCommentFormContainer } from "../PostCommentForm";
import ViewersWatchingContainer from "../ViewersWatchingContainer";
import AllCommentsTabCommentContainer from "./AllCommentsTabCommentContainer";
import AllCommentsTabViewNewMutation from "./AllCommentsTabViewNewMutation";
import RatingsFilterMenu from "./RatingsFilterMenu";

import styles from "./AllCommentsTabContainer.css";

interface Props {
  story: AllCommentsTabContainer_story;
  settings: AllCommentsTabContainer_settings;
  viewer: AllCommentsTabContainer_viewer | null;
  relay: RelayPaginationProp;
  flattenReplies: boolean;
  tag?: GQLTAG;
}

export const AllCommentsTabContainer: FunctionComponent<Props> = ({
  story,
  settings,
  viewer,
  relay,
  tag,
}) => {
  const {
    commentsOrderBy,
    ratingFilter,
    setRatingFilter,
    keyboardShortcutsConfig,
  } = useStreamLocal();

  const subscribeToCommentEntered = useSubscription(CommentEnteredSubscription);
  const subscribeToCommentEdited = useSubscription(CommentEditedSubscription);

  const live = useLive({ story, settings });
  const hasMore = relay.hasMore();
  useEffect(() => {
    // If live updates are disabled, don't subscribe to new comments!!
    if (!live) {
      return;
    }

    // Check the sort ordering to apply extra logic.
    switch (commentsOrderBy) {
      case GQLCOMMENT_SORT.CREATED_AT_ASC:
        // Oldest first can always get more comments in view like when so replies to an old comment.
        break;
      case GQLCOMMENT_SORT.CREATED_AT_DESC:
        // Newest first can always get more comments in view.
        break;
      default:
        // Only chronological sort supports top level live updates of incoming
        // comments.
        return;
    }

    // WORKAROUND: because we don't update the story ratings when we subscribe, disable live updates for this.
    if (tag === GQLTAG.REVIEW) {
      return;
    }

    const commenteEnteredDisposable = subscribeToCommentEntered({
      storyID: story.id,
      orderBy: commentsOrderBy,
      storyConnectionKey: "Stream_comments",
      tag,
    });

    const commentEditedDisposable = subscribeToCommentEdited({
      storyID: story.id,
    });

    return () => {
      commenteEnteredDisposable.dispose();
      commentEditedDisposable.dispose();
    };
  }, [
    commentsOrderBy,
    hasMore,
    live,
    story.id,
    subscribeToCommentEntered,
    subscribeToCommentEdited,
    tag,
  ]);

  const onChangeRating = useCallback(
    (rating: number | null) => {
      setRatingFilter(rating);
    },
    [setRatingFilter]
  );

  const commentSeenEnabled = useCommentSeenEnabled();
  const [loadMore, isLoadingMore] = useLoadMore(relay, 20);
  const beginLoadMoreEvent = useViewerNetworkEvent(LoadMoreAllCommentsEvent);
  const beginViewNewCommentsEvent = useViewerNetworkEvent(
    ViewNewCommentsNetworkEvent
  );

  const loadMoreAndEmit = useCallback(async () => {
    const loadMoreEvent = beginLoadMoreEvent({
      storyID: story.id,
      keyboardShortcutsConfig,
    });
    try {
      await loadMore();
      loadMoreEvent.success();
    } catch (error) {
      loadMoreEvent.error({ message: error.message, code: error.code });
      // eslint-disable-next-line no-console
      console.error(error);
    }
  }, [beginLoadMoreEvent, story.id, keyboardShortcutsConfig, loadMore]);
  const viewMore = useMutation(AllCommentsTabViewNewMutation);
  const markAsSeen = useMutation(MarkCommentsAsSeenMutation);
  const onViewMore = useCallback(async () => {
    const viewNewCommentsEvent = beginViewNewCommentsEvent({
      storyID: story.id,
      keyboardShortcutsConfig,
    });
    try {
      await viewMore({
        storyID: story.id,
        markSeen: !!viewer,
        viewerID: viewer?.id,
        markAsSeen,
      });
      viewNewCommentsEvent.success();
    } catch (error) {
      viewNewCommentsEvent.error({ message: error.message, code: error.code });
      // eslint-disable-next-line no-console
      console.error(error);
    }
  }, [
    beginViewNewCommentsEvent,
    story.id,
    keyboardShortcutsConfig,
    viewMore,
    tag,
<<<<<<< HEAD
=======
    viewer,
    markAsSeen,
>>>>>>> 575e0e66
  ]);
  const viewNewCount = story.comments.viewNewEdges?.length || 0;

  // TODO: extract to separate function
  const banned = !!viewer?.status.current.includes(GQLUSER_STATUS.BANNED);
  const suspended = !!viewer?.status.current.includes(GQLUSER_STATUS.SUSPENDED);
  const warned = !!viewer?.status.current.includes(GQLUSER_STATUS.WARNED);

  const alternateOldestViewEnabled =
    settings.featureFlags.includes(
      GQLFEATURE_FLAG.ALTERNATE_OLDEST_FIRST_VIEW
    ) &&
    commentsOrderBy === GQLCOMMENT_SORT.CREATED_AT_ASC &&
    !story.isClosed &&
    !settings.disableCommenting.enabled;

  const showCommentForm =
    // If we do have the alternate view enabled and...
    alternateOldestViewEnabled &&
    // If we aren't banned and...
    !banned &&
    // If we aren't suspended and...
    !suspended &&
    // If we aren't warned.
    !warned;

  const showGoToDiscussions = useMemo(
    () =>
      !!viewer &&
      !!settings &&
      settings.featureFlags.includes(GQLFEATURE_FLAG.DISCUSSIONS),
    [viewer, settings]
  );

  return (
    <>
      <KeyboardShortcuts loggedIn={!!viewer} storyID={story.id} />
      {tag === GQLTAG.REVIEW && (
        <RatingsFilterMenu
          rating={ratingFilter}
          onChangeRating={onChangeRating}
        />
      )}
      {viewNewCount > 0 && (
        <Box mb={4} clone>
          <Button
            id="comments-allComments-viewNewButton"
            variant="outlined"
            color="primary"
            onClick={onViewMore}
            className={CLASSES.allCommentsTabPane.viewNewButton}
            aria-controls="comments-allComments-log"
            data-key-stop
            data-is-load-more
            data-is-view-new
            fullWidth
          >
            {story.settings.mode === GQLSTORY_MODE.QA ? (
              <Localized id="qa-viewNew" $count={viewNewCount}>
                <span>View {viewNewCount} New Questions</span>
              </Localized>
            ) : (
              <Localized id="comments-viewNew" $count={viewNewCount}>
                <span>View {viewNewCount} New Comments</span>
              </Localized>
            )}
          </Button>
        </Box>
      )}
      <HorizontalGutter
        id="comments-allComments-log"
        data-testid="comments-allComments-log"
        size="oneAndAHalf"
        role="log"
        aria-live="off"
        spacing={commentSeenEnabled ? 0 : undefined}
      >
        {story.comments.edges.length <= 0 && (
          <NoComments
            mode={story.settings.mode}
            isClosed={story.isClosed}
            tag={tag}
          />
        )}
        {story.comments.edges.length > 0 &&
          story.comments.edges.map(({ node: comment }, index) => (
            <AllCommentsTabCommentContainer
              key={comment.id}
              viewer={viewer}
              comment={comment}
              story={story}
              settings={settings}
              isLast={index === story.comments.edges.length - 1}
            />
          ))}
        {hasMore && (
          <Localized id="comments-loadMore">
            <Button
              key={`comments-loadMore-${story.comments.edges.length}`}
              id="comments-loadMore"
              onClick={loadMoreAndEmit}
              color="secondary"
              variant="outlined"
              fullWidth
              disabled={isLoadingMore}
              aria-controls="comments-allComments-log"
              className={CLASSES.allCommentsTabPane.loadMoreButton}
              // Added for keyboard shortcut support.
              data-key-stop
              data-is-load-more
            >
              Load More
            </Button>
          </Localized>
        )}
        {!alternateOldestViewEnabled && (
          <CommentsLinks
            showGoToDiscussions={showGoToDiscussions}
            showGoToProfile={!!viewer}
          />
        )}
      </HorizontalGutter>
      {alternateOldestViewEnabled && (
        <HorizontalGutter mt={6} spacing={4}>
          <IntersectionProvider>
            <ViewersWatchingContainer story={story} settings={settings} />
          </IntersectionProvider>
          {showCommentForm && (
            <PostCommentFormContainer
              story={story}
              settings={settings}
              viewer={viewer}
              commentsOrderBy={commentsOrderBy}
            />
          )}
          <div className={styles.borderedFooter}>
            <CommentsLinks
              showGoToDiscussions={showGoToDiscussions}
              showGoToProfile={!!viewer}
            />
          </div>
        </HorizontalGutter>
      )}
    </>
  );
};

// TODO: (cvle) if this could be autogenerated..
type FragmentVariables = Omit<
  AllCommentsTabContainerPaginationQueryVariables,
  "storyID"
>;

const enhanced = withPaginationContainer<
  Props,
  AllCommentsTabContainerPaginationQueryVariables,
  FragmentVariables
>(
  {
    story: graphql`
      fragment AllCommentsTabContainer_story on Story
        @argumentDefinitions(
          count: { type: "Int", defaultValue: 20 }
          cursor: { type: "Cursor" }
          orderBy: { type: "COMMENT_SORT!", defaultValue: CREATED_AT_DESC }
          tag: { type: "TAG" }
          ratingFilter: { type: "Int" }
        ) {
        id
        isClosed
        closedAt
        settings {
          live {
            enabled
          }
          mode
        }
        commentCounts {
          totalPublished
          tags {
            REVIEW
            QUESTION
          }
        }
        comments(
          first: $count
          after: $cursor
          orderBy: $orderBy
          tag: $tag
          rating: $ratingFilter
        ) @connection(key: "Stream_comments") {
          viewNewEdges {
            cursor
            node {
              id
              ...AllCommentsTabCommentContainer_comment
            }
          }
          edges {
            node {
              id
              ...AllCommentsTabCommentContainer_comment
            }
          }
        }
        ...PostCommentFormContainer_story
        ...CreateCommentReplyMutation_story
        ...CreateCommentMutation_story
        ...ViewersWatchingContainer_story
        ...AllCommentsTabCommentContainer_story
      }
    `,
    viewer: graphql`
      fragment AllCommentsTabContainer_viewer on User {
        ...AllCommentsTabCommentContainer_viewer
        ...CreateCommentReplyMutation_viewer
        ...CreateCommentMutation_viewer
        ...PostCommentFormContainer_viewer
        id
        status {
          current
        }
      }
    `,
    settings: graphql`
      fragment AllCommentsTabContainer_settings on Settings {
        reaction {
          sortLabel
        }
        disableCommenting {
          enabled
        }
        featureFlags
        ...PostCommentFormContainer_settings
        ...ViewersWatchingContainer_settings
        ...AllCommentsTabCommentContainer_settings
      }
    `,
  },
  {
    getConnectionFromProps({ story }) {
      return story && story.comments;
    },
    getVariables(
      { story, flattenReplies },
      { count, cursor },
      fragmentVariables
    ) {
      return {
        count,
        cursor,
        tag: fragmentVariables.tag,
        orderBy: fragmentVariables.orderBy,
        ratingFilter: fragmentVariables.ratingFilter,
        // storyID isn't specified as an @argument for the fragment, but it should be a
        // variable available for the fragment under the query root.
        storyID: story.id,
        flattenReplies,
      };
    },
    query: graphql`
      # Pagination query to be fetched upon calling 'loadMore'.
      # Notice that we re-use our fragment, and the shape of this query matches our fragment spec.
      query AllCommentsTabContainerPaginationQuery(
        $count: Int!
        $cursor: Cursor
        $orderBy: COMMENT_SORT!
        $storyID: ID
        $tag: TAG
        $flattenReplies: Boolean!
        $ratingFilter: Int
      ) {
        story(id: $storyID) {
          ...AllCommentsTabContainer_story
            @arguments(
              count: $count
              cursor: $cursor
              orderBy: $orderBy
              tag: $tag
              ratingFilter: $ratingFilter
            )
        }
      }
    `,
  }
)(AllCommentsTabContainer);

export type AllCommentsTabContainerProps = PropTypesOf<typeof enhanced>;
export default enhanced;<|MERGE_RESOLUTION|>--- conflicted
+++ resolved
@@ -186,12 +186,8 @@
     story.id,
     keyboardShortcutsConfig,
     viewMore,
-    tag,
-<<<<<<< HEAD
-=======
     viewer,
     markAsSeen,
->>>>>>> 575e0e66
   ]);
   const viewNewCount = story.comments.viewNewEdges?.length || 0;
 
