--- conflicted
+++ resolved
@@ -6,7 +6,6 @@
   FunctionComponent,
   MouseEvent,
   useCallback,
-  useContext,
   useEffect,
   useState,
 } from "react";
@@ -54,11 +53,7 @@
 import { CommentContainer_story as StoryData } from "coral-stream/__generated__/CommentContainer_story.graphql";
 import { CommentContainer_viewer as ViewerData } from "coral-stream/__generated__/CommentContainer_viewer.graphql";
 
-<<<<<<< HEAD
-import { CommentSeenContext } from "../commentSeen/CommentSeenContext";
-=======
 import { useCommentSeenEnabled } from "../commentSeen";
->>>>>>> cd181ba7
 import { isPublished } from "../helpers";
 import AnsweredTag from "./AnsweredTag";
 import { ArchivedReportFlowContainer } from "./ArchivedReportFlow";
@@ -151,11 +146,7 @@
   showRemoveAnswered,
   enableJumpToParent,
 }) => {
-<<<<<<< HEAD
-  const { enabled: commentSeenEnabled } = useContext(CommentSeenContext);
-=======
   const commentSeenEnabled = useCommentSeenEnabled();
->>>>>>> cd181ba7
   const canCommitCommentSeen = !!(viewer && viewer.id) && commentSeenEnabled;
   const setTraversalFocus = useMutation(SetTraversalFocus);
   const markCommentsAsSeen = useMutation(MarkCommentsAsSeenMutation);
