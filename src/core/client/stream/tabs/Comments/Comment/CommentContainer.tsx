import { Localized } from "fluent-react/compat";
import React, { Component, MouseEvent } from "react";
import { graphql } from "react-relay";

import { isBeforeDate } from "coral-common/utils";
import { getURLWithCommentID } from "coral-framework/helpers";
import withFragmentContainer from "coral-framework/lib/relay/withFragmentContainer";
import { GQLTAG, GQLUSER_STATUS } from "coral-framework/schema";
import { PropTypesOf } from "coral-framework/types";
import { CommentContainer_comment as CommentData } from "coral-stream/__generated__/CommentContainer_comment.graphql";
import { CommentContainer_settings as SettingsData } from "coral-stream/__generated__/CommentContainer_settings.graphql";
import { CommentContainer_story as StoryData } from "coral-stream/__generated__/CommentContainer_story.graphql";
import { CommentContainer_viewer as ViewerData } from "coral-stream/__generated__/CommentContainer_viewer.graphql";
import CLASSES from "coral-stream/classes";
import {
  SetCommentIDMutation,
  ShowAuthPopupMutation,
  withSetCommentIDMutation,
  withShowAuthPopupMutation,
} from "coral-stream/mutations";
import { Ability, can } from "coral-stream/permissions";
import { Button, Flex, HorizontalGutter, Tag } from "coral-ui/components";

import { isPublished } from "../helpers";
import UserBadgesContainer from "./AuthorBadgesContainer";
import ButtonsBar from "./ButtonsBar";
import EditCommentFormContainer from "./EditCommentForm";
import IndentedComment from "./IndentedComment";
import CaretContainer, {
  RejectedTombstoneContainer,
} from "./ModerationDropdown";
import PermalinkButtonContainer from "./PermalinkButton";
import ReactionButtonContainer from "./ReactionButton";
import ReplyButton from "./ReplyButton";
import ReplyCommentFormContainer from "./ReplyCommentForm";
import ReportButtonContainer from "./ReportButton";
import ShowConversationLink from "./ShowConversationLink";
import { UsernameWithPopoverContainer } from "./Username";
import UserTagsContainer from "./UserTagsContainer";

interface Props {
  viewer: ViewerData | null;
  comment: CommentData;
  story: StoryData;
  settings: SettingsData;
  indentLevel?: number;
  showAuthPopup: ShowAuthPopupMutation;
  setCommentID: SetCommentIDMutation;
  /**
   * localReply will integrate the mutation response into
   * localReplies
   */
  localReply?: boolean;
  /** disableReplies will remove the ReplyButton */
  disableReplies?: boolean;
  /** showConversationLink will render a link to the conversation */
  showConversationLink?: boolean;
  highlight?: boolean;
}

interface State {
  showReplyDialog: boolean;
  showEditDialog: boolean;
  editable: boolean;
}

export class CommentContainer extends Component<Props, State> {
  private uneditableTimer: any;

  public state = {
    showReplyDialog: false,
    showEditDialog: false,
    editable: this.isEditable(),
  };

  constructor(props: Props) {
    super(props);
    if (this.isEditable()) {
      this.uneditableTimer = this.updateWhenNotEditable();
    }
  }

  public componentWillUnmount() {
    clearTimeout(this.uneditableTimer);
  }

  private isEditable() {
    const isMyComment = !!(
      this.props.viewer &&
      this.props.comment.author &&
      this.props.viewer.id === this.props.comment.author.id
    );
    const banned = Boolean(
      this.props.viewer &&
        this.props.viewer.status.current.includes(GQLUSER_STATUS.BANNED)
    );
    const suspended = Boolean(
      this.props.viewer &&
        this.props.viewer.status.current.includes(GQLUSER_STATUS.SUSPENDED)
    );
    return (
      !banned &&
      !suspended &&
      isMyComment &&
      isBeforeDate(this.props.comment.editing.editableUntil)
    );
  }

  private toggleReplyDialog = () => {
    if (this.props.viewer) {
      this.setState(state => ({
        showReplyDialog: !state.showReplyDialog,
      }));
    } else {
      this.props.showAuthPopup({ view: "SIGN_IN" });
    }
  };

  private openEditDialog = () => {
    if (this.props.viewer) {
      this.setState(state => ({
        showEditDialog: true,
      }));
    } else {
      this.props.showAuthPopup({ view: "SIGN_IN" });
    }
  };

  private closeEditDialog = () => {
    this.setState(state => ({
      showEditDialog: false,
    }));
  };

  private closeReplyDialog = () => {
    this.setState(state => ({
      showReplyDialog: false,
    }));
  };

  private updateWhenNotEditable() {
    const ms =
      new Date(this.props.comment.editing.editableUntil).getTime() - Date.now();
    if (ms > 0) {
      return setTimeout(() => this.setState({ editable: false }), ms);
    }
    return;
  }

  private handleShowConversation = (e: MouseEvent) => {
    e.preventDefault();
    this.props.setCommentID({ id: this.props.comment.id });
    return false;
  };

  public render() {
    const {
      comment,
      settings,
      story,
      indentLevel,
      localReply,
      disableReplies,
      showConversationLink,
      highlight,
      viewer,
    } = this.props;
    const { showReplyDialog, showEditDialog, editable } = this.state;
    const hasFeaturedTag = Boolean(
      comment.tags.find(t => t.code === GQLTAG.FEATURED)
    );
    const commentTags = (
      <>
        {hasFeaturedTag && (
          <Tag
            className={CLASSES.comment.commentTag}
            color="primary"
            variant="pill"
          >
            <Localized id="comments-featuredTag">
              <span>Featured</span>
            </Localized>
          </Tag>
        )}
      </>
    );
    const banned = Boolean(
      this.props.viewer &&
        this.props.viewer.status.current.includes(GQLUSER_STATUS.BANNED)
    );
    const suspended = Boolean(
      this.props.viewer &&
        this.props.viewer.status.current.includes(GQLUSER_STATUS.SUSPENDED)
    );
    const scheduledForDeletion = Boolean(
      this.props.viewer && this.props.viewer.scheduledDeletionDate
    );
    const showCaret =
      this.props.viewer && can(this.props.viewer, Ability.MODERATE);
    if (showEditDialog) {
      return (
        <div data-testid={`comment-${comment.id}`}>
          <EditCommentFormContainer
            settings={settings}
            comment={comment}
            story={story}
            onClose={this.closeEditDialog}
          />
        </div>
      );
    }
    // Comment is not published after viewer rejected it.
    if (
      comment.lastViewerAction === "REJECT" &&
      comment.status === "REJECTED"
    ) {
      return <RejectedTombstoneContainer comment={comment} />;
    }
    // Comment is not published after edit, so don't render it anymore.
    if (comment.lastViewerAction === "EDIT" && !isPublished(comment.status)) {
      return null;
    }
    return (
      <div
        className={CLASSES.comment.$root}
        data-testid={`comment-${comment.id}`}
      >
        <HorizontalGutter>
<<<<<<< HEAD
          {!comment.deleted && (
            <IndentedComment
              indentLevel={indentLevel}
              body={comment.body}
              createdAt={comment.createdAt}
              blur={comment.pending || false}
              showEditedMarker={comment.editing.edited}
              highlight={highlight}
              parentAuthorName={
                comment.parent &&
                comment.parent.author &&
                comment.parent.author.username
              }
              username={
                comment.author && (
                  <>
                    <UsernameWithPopoverContainer
=======
          <IndentedComment
            indentLevel={indentLevel}
            body={comment.body}
            createdAt={comment.createdAt}
            blur={comment.pending || false}
            showEditedMarker={comment.editing.edited}
            highlight={highlight}
            parentAuthorName={
              comment.parent &&
              comment.parent.author &&
              comment.parent.author.username
            }
            username={
              comment.author && (
                <>
                  <UsernameWithPopoverContainer
                    viewer={viewer}
                    user={comment.author}
                  />
                  <UserTagsContainer comment={comment} />
                  <UserBadgesContainer comment={comment} />
                </>
              )
            }
            topBarRight={
              <Flex alignItems="center" itemGutter>
                {commentTags}
                {editable && (
                  <Localized id="comments-commentContainer-editButton">
                    <Button
                      color="primary"
                      variant="underlined"
                      onClick={this.openEditDialog}
                    >
                      Edit
                    </Button>
                  </Localized>
                )}
                {showCaret && (
                  <CaretContainer
                    comment={comment}
                    story={story}
                    viewer={viewer!}
                  />
                )}
              </Flex>
            }
            footer={
              <>
                <Flex justifyContent="space-between">
                  <ButtonsBar>
                    <ReactionButtonContainer
                      comment={comment}
                      settings={settings}
>>>>>>> 6d803b01
                      viewer={viewer}
                      user={comment.author}
                    />
                    <UserTagsContainer comment={comment} />
                    <UserBadgesContainer comment={comment} />
                  </>
                )
              }
              topBarRight={
                <Flex alignItems="center" itemGutter>
                  {commentTags}
                  {editable && (
                    <Localized id="comments-commentContainer-editButton">
                      <Button
                        color="primary"
                        variant="underlined"
                        onClick={this.openEditDialog}
                      >
                        Edit
                      </Button>
                    </Localized>
                  )}
                  {showCaret && (
                    <CaretContainer comment={comment} story={story} />
                  )}
                </Flex>
              }
              footer={
                <>
                  <Flex justifyContent="space-between">
                    <ButtonsBar>
                      <ReactionButtonContainer
                        comment={comment}
                        settings={settings}
                        viewer={viewer}
                        readOnly={banned || suspended}
                      />
                      {!disableReplies &&
                        !banned &&
                        !suspended &&
                        !scheduledForDeletion && (
                          <ReplyButton
                            id={`comments-commentContainer-replyButton-${
                              comment.id
                            }`}
                            onClick={this.toggleReplyDialog}
                            active={showReplyDialog}
                            disabled={
                              settings.disableCommenting.enabled ||
                              story.isClosed
                            }
                          />
                        )}
                      <PermalinkButtonContainer
                        story={story}
                        commentID={comment.id}
                      />
                    </ButtonsBar>
                    <ButtonsBar>
                      {!banned && !suspended && (
                        <ReportButtonContainer
                          comment={comment}
                          viewer={viewer}
                        />
                      )}
                    </ButtonsBar>
                  </Flex>
                  {showConversationLink && (
                    <ShowConversationLink
                      id={`comments-commentContainer-showConversation-${
                        comment.id
                      }`}
                      onClick={this.handleShowConversation}
                      href={getURLWithCommentID(
                        this.props.story.url,
                        this.props.comment.id
                      )}
                    />
                  )}
                </>
              }
            />
          )}
          {showReplyDialog && !comment.deleted && (
            <ReplyCommentFormContainer
              settings={settings}
              comment={comment}
              story={story}
              onClose={this.closeReplyDialog}
              localReply={localReply}
            />
          )}
        </HorizontalGutter>
      </div>
    );
  }
}

const enhanced = withSetCommentIDMutation(
  withShowAuthPopupMutation(
    withFragmentContainer<Props>({
      viewer: graphql`
        fragment CommentContainer_viewer on User {
          id
          status {
            current
          }
          ignoredUsers {
            id
          }
          badges
          role
          scheduledDeletionDate
          ...UsernameWithPopoverContainer_viewer
          ...ReactionButtonContainer_viewer
          ...ReportButtonContainer_viewer
          ...CaretContainer_viewer
        }
      `,
      story: graphql`
        fragment CommentContainer_story on Story {
          url
          isClosed
          ...CaretContainer_story
          ...ReplyCommentFormContainer_story
          ...PermalinkButtonContainer_story
          ...EditCommentFormContainer_story
        }
      `,
      comment: graphql`
        fragment CommentContainer_comment on Comment {
          id
          author {
            ...UsernameWithPopoverContainer_user
            id
            username
          }
          parent {
            author {
              username
            }
          }
          body
          createdAt
          status
          editing {
            edited
            editableUntil
          }
          tags {
            code
          }
          pending
          lastViewerAction
          deleted
          ...ReplyCommentFormContainer_comment
          ...EditCommentFormContainer_comment
          ...ReactionButtonContainer_comment
          ...ReportButtonContainer_comment
          ...CaretContainer_comment
          ...RejectedTombstoneContainer_comment
          ...AuthorBadgesContainer_comment
          ...UserTagsContainer_comment
        }
      `,
      settings: graphql`
        fragment CommentContainer_settings on Settings {
          disableCommenting {
            enabled
          }
          ...ReactionButtonContainer_settings
          ...ReplyCommentFormContainer_settings
          ...EditCommentFormContainer_settings
        }
      `,
    })(CommentContainer)
  )
);

export type CommentContainerProps = PropTypesOf<typeof enhanced>;
export default enhanced;<|MERGE_RESOLUTION|>--- conflicted
+++ resolved
@@ -226,7 +226,6 @@
         data-testid={`comment-${comment.id}`}
       >
         <HorizontalGutter>
-<<<<<<< HEAD
           {!comment.deleted && (
             <IndentedComment
               indentLevel={indentLevel}
@@ -244,62 +243,6 @@
                 comment.author && (
                   <>
                     <UsernameWithPopoverContainer
-=======
-          <IndentedComment
-            indentLevel={indentLevel}
-            body={comment.body}
-            createdAt={comment.createdAt}
-            blur={comment.pending || false}
-            showEditedMarker={comment.editing.edited}
-            highlight={highlight}
-            parentAuthorName={
-              comment.parent &&
-              comment.parent.author &&
-              comment.parent.author.username
-            }
-            username={
-              comment.author && (
-                <>
-                  <UsernameWithPopoverContainer
-                    viewer={viewer}
-                    user={comment.author}
-                  />
-                  <UserTagsContainer comment={comment} />
-                  <UserBadgesContainer comment={comment} />
-                </>
-              )
-            }
-            topBarRight={
-              <Flex alignItems="center" itemGutter>
-                {commentTags}
-                {editable && (
-                  <Localized id="comments-commentContainer-editButton">
-                    <Button
-                      color="primary"
-                      variant="underlined"
-                      onClick={this.openEditDialog}
-                    >
-                      Edit
-                    </Button>
-                  </Localized>
-                )}
-                {showCaret && (
-                  <CaretContainer
-                    comment={comment}
-                    story={story}
-                    viewer={viewer!}
-                  />
-                )}
-              </Flex>
-            }
-            footer={
-              <>
-                <Flex justifyContent="space-between">
-                  <ButtonsBar>
-                    <ReactionButtonContainer
-                      comment={comment}
-                      settings={settings}
->>>>>>> 6d803b01
                       viewer={viewer}
                       user={comment.author}
                     />
@@ -323,7 +266,11 @@
                     </Localized>
                   )}
                   {showCaret && (
-                    <CaretContainer comment={comment} story={story} />
+                    <CaretContainer
+                      comment={comment}
+                      story={story}
+                      viewer={viewer!}
+                    />
                   )}
                 </Flex>
               }
