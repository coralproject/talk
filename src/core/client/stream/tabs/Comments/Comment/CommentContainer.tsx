import { Localized } from "@fluent/react/compat";
import cn from "classnames";
import { EventEmitter2 } from "eventemitter2";
import { clearLongTimeout, LongTimeout, setLongTimeout } from "long-settimeout";
import React, {
  FunctionComponent,
  MouseEvent,
  useCallback,
  useEffect,
  useState,
} from "react";
import { graphql } from "react-relay";

import { isBeforeDate } from "coral-common/utils";
import { getURLWithCommentID } from "coral-framework/helpers";
import { useToggleState } from "coral-framework/hooks";
import { withContext } from "coral-framework/lib/bootstrap";
import { MutationProp, useMutation } from "coral-framework/lib/relay";
import withFragmentContainer from "coral-framework/lib/relay/withFragmentContainer";
import {
  GQLFEATURE_FLAG,
  GQLSTORY_MODE,
  GQLTAG,
  GQLUSER_STATUS,
} from "coral-framework/schema";
import { PropTypesOf } from "coral-framework/types";
import CLASSES from "coral-stream/classes";
import {
  ShowAuthPopupMutation,
  withShowAuthPopupMutation,
} from "coral-stream/common/AuthPopup";
import { SetTraversalFocus } from "coral-stream/common/KeyboardShortcuts/SetTraversalFocus";
import { MAX_REPLY_INDENT_DEPTH } from "coral-stream/constants";
import {
  ShowEditFormEvent,
  ShowReplyFormEvent,
  ViewConversationEvent,
} from "coral-stream/events";
import { SetCommentIDMutation } from "coral-stream/mutations";
import { Ability, can } from "coral-stream/permissions";
import {
  Button,
  Flex,
  Hidden,
  HorizontalGutter,
  Icon,
  RelativeTime,
} from "coral-ui/components/v2";
import MatchMedia from "coral-ui/components/v2/MatchMedia";

import { CommentContainer_comment as CommentData } from "coral-stream/__generated__/CommentContainer_comment.graphql";
import { CommentContainer_settings as SettingsData } from "coral-stream/__generated__/CommentContainer_settings.graphql";
import { CommentContainer_story as StoryData } from "coral-stream/__generated__/CommentContainer_story.graphql";
import { CommentContainer_viewer as ViewerData } from "coral-stream/__generated__/CommentContainer_viewer.graphql";

import { useCommentSeen, useCommentSeenEnabled } from "../commentSeen";
import { isPublished } from "../helpers";
import AnsweredTag from "./AnsweredTag";
import { ArchivedReportFlowContainer } from "./ArchivedReportFlow";
import AuthorBadges from "./AuthorBadges";
import ButtonsBar from "./ButtonsBar";
import computeCommentElementID from "./computeCommentElementID";
import EditCommentFormContainer from "./EditCommentForm";
import FeaturedTag from "./FeaturedTag";
import { isReplyFlattened } from "./flattenReplies";
import IndentedComment from "./IndentedComment";
import MediaSectionContainer from "./MediaSection/MediaSectionContainer";
import CaretContainer, {
  ModerationRejectedTombstoneContainer,
} from "./ModerationDropdown";
import PermalinkButtonContainer from "./PermalinkButton";
import ReactionButtonContainer from "./ReactionButton";
import RemoveAnswered from "./RemoveAnswered";
import ReplyButton from "./ReplyButton";
import ReplyCommentFormContainer from "./ReplyCommentForm";
import ReportFlowContainer, { ReportButton } from "./ReportFlow";
import ShowConversationLink from "./ShowConversationLink";
import { UsernameContainer, UsernameWithPopoverContainer } from "./Username";
import UserTagsContainer, { commentHasTags } from "./UserTagsContainer";

import styles from "./CommentContainer.css";

interface Props {
  viewer: ViewerData | null;
  enableJumpToParent?: boolean;
  comment: CommentData;
  story: StoryData;
  settings: SettingsData;
  eventEmitter: EventEmitter2;
  indentLevel?: number;
  showAuthPopup: MutationProp<typeof ShowAuthPopupMutation>;
  /**
   * localReply will integrate the mutation response into
   * localReplies
   */
  localReply?: boolean;
  /** disableReplies will remove the ReplyButton */
  disableReplies?: boolean;
  /** showConversationLink will render a link to the conversation */
  showConversationLink?: boolean;
  highlight?: boolean;
  className?: string;

  hideAnsweredTag?: boolean;
  hideReportButton?: boolean;
  hideModerationCarat?: boolean;
  collapsed?: boolean;
  toggleCollapsed?: () => void;

  /**
   * Set true, if this is semantically an ancestor to another comment.
   * Will add appropiate aria label.
   */
  ariaIsAncestor?: boolean;

  /**
   * Set true, if this is semantically a highlighted comment.
   * Will add appropiate aria label.
   */
  ariaIsHighlighted?: boolean;

  showRemoveAnswered?: boolean;
}

export const CommentContainer: FunctionComponent<Props> = ({
  className,
  collapsed,
  comment,
  disableReplies,
  hideAnsweredTag,
  hideModerationCarat,
  highlight,
  ariaIsAncestor,
  ariaIsHighlighted,
  indentLevel,
  localReply,
  settings,
  showConversationLink,
  hideReportButton,
  story,
  toggleCollapsed,
  eventEmitter,
  viewer,
  showAuthPopup,
  showRemoveAnswered,
  enableJumpToParent,
}) => {
  const commentSeenEnabled = useCommentSeenEnabled();
  const seen = useCommentSeen(viewer?.id, comment.id);
  const setTraversalFocus = useMutation(SetTraversalFocus);
  const handleFocus = useCallback(() => {
    void setTraversalFocus({
      commentID: comment.id,
      commentSeenEnabled,
      skipCommitSeen: seen,
    });
  }, [comment.id, commentSeenEnabled, seen, setTraversalFocus]);
  const setCommentID = useMutation(SetCommentIDMutation);
  const [showReplyDialog, setShowReplyDialog] = useState(false);
  const [
    showEditDialog,
    setShowEditDialog,
    toggleShowEditDialog,
  ] = useToggleState(false);
  const [showReportFlow, , toggleShowReportFlow] = useToggleState(false);
  const handleShowConversation = useCallback(
    (e: MouseEvent) => {
      ViewConversationEvent.emit(eventEmitter, {
        commentID: comment.id,
        from: "COMMENT_STREAM",
      });

      // If the feature for read more new tab is enabled, then redirect the
      // user.

      // If the feature flag for opening this in a new tab is enabled, then we
      // don't need to do anything!
      if (settings.featureFlags.includes(GQLFEATURE_FLAG.READ_MORE_NEW_TAB)) {
        return;
      }

      // Prevent the event from acting.
      e.preventDefault();

      // Update the current view to show the comment.
      void setCommentID({ id: comment.id });

      return false;
    },
    [eventEmitter, comment.id, settings.featureFlags, setCommentID]
  );

  const isLoggedIn = !!viewer;

  const openEditDialog = useCallback(() => {
    if (isLoggedIn) {
      ShowEditFormEvent.emit(eventEmitter, {
        commentID: comment.id,
      });
      setShowEditDialog(true);
    } else {
      void showAuthPopup({ view: "SIGN_IN" });
    }
  }, [isLoggedIn, eventEmitter, comment.id, setShowEditDialog, showAuthPopup]);

  const toggleShowReplyDialog = useCallback(() => {
    if (isLoggedIn) {
      if (!showReplyDialog) {
        ShowReplyFormEvent.emit(eventEmitter, {
          commentID: comment.id,
        });
      }

      setShowReplyDialog((v) => !v);
    } else {
      void showAuthPopup({ view: "SIGN_IN" });
    }
  }, [isLoggedIn, showReplyDialog, eventEmitter, comment.id, showAuthPopup]);

  const isViewerBanned = !!viewer?.status.current.includes(
    GQLUSER_STATUS.BANNED
  );
  const isViewerSuspended = !!viewer?.status.current.includes(
    GQLUSER_STATUS.SUSPENDED
  );
  const isViewerWarned = !!viewer?.status.current.includes(
    GQLUSER_STATUS.WARNED
  );
  const isViewerScheduledForDeletion = !!viewer?.scheduledDeletionDate;

  const isViewerComment =
    // Can't edit a comment if you aren't logged in!
    !!viewer &&
    // Can't edit a comment if there isn't an author on it!
    !!comment.author &&
    // Can't edit a comment if the comment isn't the viewers!
    viewer.id === comment.author.id;

  // The editable initial value is the result of the the funtion here.
  const [editable, setEditable] = useState(() => {
    // Can't edit a comment that the viewer didn't write! If the user is banned
    // or suspended too they can't edit.
    if (
      !isViewerComment ||
      isViewerBanned ||
      isViewerSuspended ||
      isViewerWarned
    ) {
      return false;
    }

    if (story.isArchiving || story.isArchived) {
      return false;
    }

    // Can't edit a comment if the editable date is before the current date!
    if (
      !comment.editing.editableUntil ||
      !isBeforeDate(comment.editing.editableUntil)
    ) {
      return false;
    }

    // Don't allow editing of rating comments
    if (
      !comment.body &&
      comment.rating &&
      !comment.tags.find((t) => t.code === GQLTAG.REVIEW)
    ) {
      return false;
    }

    // Comment is editable!
    return true;
  });

  useEffect(() => {
    // If the comment is not editable now, it can't be editable in the future,
    // so exit!
    if (!editable) {
      return;
    }

    // The comment is editable, we should register a callback to remove that
    // status when it is no longer editable. We know that the `editableUntil` is
    // available because it was editable!
    const editableFor =
      new Date(comment.editing.editableUntil!).getTime() - Date.now();
    if (editableFor <= 0) {
      // Can't schedule a timer for the past! The comment is no longer editable.
      setEditable(false);
      return;
    }

    // Setup the timeout.
    const timeout: LongTimeout | null = setLongTimeout(() => {
      // Mark the comment as not editable.
      setEditable(false);
    }, editableFor);

    return () => {
      // When this component is disposed, also clear the timeout.
      clearLongTimeout(timeout);
    };
  }, [comment.editing.editableUntil, editable]);

  const hasFeaturedTag = comment.tags.some((t) => t.code === GQLTAG.FEATURED);

  // We are in a Q&A if the story mode is set to QA.
  const isQA = story.settings.mode === GQLSTORY_MODE.QA;
  const isRatingsAndReviews =
    story.settings.mode === GQLSTORY_MODE.RATINGS_AND_REVIEWS;

  // Author is expert if comment is tagged Expert and the
  // story mode is Q&A.
  const authorIsExpert: boolean =
    isQA && comment.tags.some((t) => t.code === GQLTAG.EXPERT);

  // Only show a button to clear removed answers if this comment is by an
  // expert, reply to a top level comment (question) with an answer.
  const removeAnswered: boolean =
    !comment.deleted &&
    isQA &&
    authorIsExpert &&
    indentLevel === 1 &&
    !!showRemoveAnswered;

  const showAvatar = settings.featureFlags.includes(GQLFEATURE_FLAG.AVATARS);

  // When we're in Q&A and we are not un-answered (answered) and we're a top
  // level comment (no parent), then we are an answered question.
  const hasAnsweredTag: boolean =
    !hideAnsweredTag &&
    isQA &&
    comment.tags.every((t) => t.code !== GQLTAG.UNANSWERED) &&
    !comment.parent;

  const commentTags = (
    <>
      {hasFeaturedTag && !isQA && <FeaturedTag collapsed={collapsed} />}
      {hasAnsweredTag && isQA && <AnsweredTag collapsed={collapsed} />}
    </>
  );

  const showModerationCaret: boolean =
    !!viewer &&
    story.canModerate &&
    can(viewer, Ability.MODERATE) &&
    !hideModerationCarat &&
    !story.isArchiving &&
    !story.isArchived;
<<<<<<< HEAD

  const flattenReplies = settings.featureFlags.includes(
    GQLFEATURE_FLAG.FLATTEN_REPLIES
  );
=======
>>>>>>> b8a24713

  if (showEditDialog) {
    return (
      <div data-testid={`comment-${comment.id}`}>
        <EditCommentFormContainer
          settings={settings}
          comment={comment}
          story={story}
          onClose={toggleShowEditDialog}
        />
      </div>
    );
  }

  const hasTags = commentHasTags(story, comment);
  const badges =
    !!comment &&
    !!comment.author &&
    !!comment.author.badges &&
    comment.author.badges.length > 0
      ? comment.author.badges
      : null;
  const badgesJoin = badges
    ?.map((b: string) => `coral-badge-${b.replace(" ", "-")}`)
    .join(" ");
  const badgesClassName = badgesJoin ? badgesJoin : "";

  // Comment is not published after viewer rejected it.
  if (comment.lastViewerAction === "REJECT" && comment.status === "REJECTED") {
    return (
      <ModerationRejectedTombstoneContainer
        comment={comment}
        settings={settings}
      />
    );
  }

  // Comment is not published after edit, so don't render it anymore.
  if (comment.lastViewerAction === "EDIT" && !isPublished(comment.status)) {
    return null;
  }

  const commentElementID = computeCommentElementID(comment.id);

  // Boolean that indicates whether or not we want to
  // apply the "comment not seen class" for styling purposes.
  const shouldApplyNotSeenClass =
    !seen &&
    !highlight &&
    comment.lastViewerAction !== "CREATE" &&
    comment.lastViewerAction !== "EDIT";

  const shouldApplyFocusClass = comment.hasTraversalFocus && commentSeenEnabled;

  return (
    <div
      className={cn(
        styles.root,
        className,
        CLASSES.comment.$root,
        `${CLASSES.comment.reacted}-${comment.actionCounts.reaction.total}`,
        badgesClassName
      )}
      tabIndex={-1}
      id={commentElementID}
      role="article"
      aria-labelledby={`${commentElementID}-label`}
      data-testid={commentElementID}
      // Added for keyboard shortcut support.
      data-key-stop
      data-not-seen={seen || !commentSeenEnabled ? undefined : true}
      onFocus={handleFocus}
    >
      {/* TODO: (cvle) Refactor at some point */}
      <Hidden id={`${commentElementID}-label`}>
        {indentLevel && (
          <>
            <Localized
              id="comments-commentContainer-threadLevelLabel"
              $level={indentLevel}
            >
              <span>Thread Level {indentLevel}:</span>
            </Localized>{" "}
          </>
        )}
        {ariaIsHighlighted && (
          <>
            <Localized id="comments-commentContainer-highlightedLabel">
              <span>Highlighted:</span>
            </Localized>{" "}
          </>
        )}
        {ariaIsAncestor && (
          <>
            <Localized id="comments-commentContainer-ancestorLabel">
              <span>Ancestor:</span>
            </Localized>{" "}
          </>
        )}
        {comment.parent && (
          <Localized
            id="comments-commentContainer-replyLabel"
            $username={comment.author?.username}
            RelativeTime={<RelativeTime date={comment.createdAt} />}
          >
            <span>
              Reply from {comment.author?.username}{" "}
              <RelativeTime date={comment.createdAt} />
            </span>
          </Localized>
        )}
        {!comment.parent && isQA && (
          <Localized
            id="comments-commentContainer-questionLabel"
            $username={comment.author?.username}
            RelativeTime={<RelativeTime date={comment.createdAt} />}
          >
            <span>
              Question from {comment.author?.username}{" "}
              <RelativeTime date={comment.createdAt} />
            </span>
          </Localized>
        )}
        {!comment.parent && !isQA && (
          <Localized
            id="comments-commentContainer-commentLabel"
            $username={comment.author?.username}
            RelativeTime={<RelativeTime date={comment.createdAt} />}
          >
            <span>
              Comment from {comment.author?.username}{" "}
              <RelativeTime date={comment.createdAt} />
            </span>
          </Localized>
        )}
      </Hidden>
      <HorizontalGutter>
        <IndentedComment
          enableJumpToParent={enableJumpToParent}
          classNameIndented={cn({
            [styles.indented]: indentLevel && indentLevel > 0,
            [styles.commentSeenEnabled]: commentSeenEnabled,
            [styles.notSeen]: shouldApplyNotSeenClass,
            [styles.flattenedPadding]: isReplyFlattened(
              settings.flattenReplies,
              indentLevel
            ),
            [CLASSES.comment.notSeen]: shouldApplyNotSeenClass,
            [styles.traversalFocus]: shouldApplyFocusClass,
            [CLASSES.comment.focus]: shouldApplyFocusClass,
          })}
          indentLevel={indentLevel}
          collapsed={collapsed}
          body={comment.body}
          rating={isRatingsAndReviews ? comment.rating : null}
          createdAt={comment.createdAt}
          blur={!!comment.pending}
          showEditedMarker={comment.editing.edited}
          highlight={highlight}
          toggleCollapsed={toggleCollapsed}
          parent={comment.parent}
          staticUsername={
            comment.author && (
              <Flex direction="row" alignItems="center" wrap>
                <UsernameContainer
                  className={cn(
                    styles.staticUsername,
                    CLASSES.comment.topBar.username
                  )}
                  comment={comment}
                />
                <UserTagsContainer
                  className={CLASSES.comment.topBar.userTag}
                  story={story}
                  comment={comment}
                  settings={settings}
                />
                {badges && (
                  <AuthorBadges
                    className={CLASSES.comment.topBar.userBadge}
                    badges={badges}
                  />
                )}
              </Flex>
            )
          }
          username={
            comment.author && (
              <UsernameWithPopoverContainer
                className={cn(
                  styles.usernameButton,
                  CLASSES.comment.topBar.username
                )}
                comment={comment}
                viewer={viewer}
                settings={settings}
              />
            )
          }
          tags={
            comment.author &&
            hasTags && (
              <UserTagsContainer
                className={CLASSES.comment.topBar.userTag}
                story={story}
                comment={comment}
                settings={settings}
              />
            )
          }
          badges={
            comment.author &&
            badges && (
              <AuthorBadges
                className={CLASSES.comment.topBar.userBadge}
                badges={badges}
              />
            )
          }
          staticTopBarRight={commentTags}
          topBarRight={
            <>
              <MatchMedia gteWidth="mobile">
                {(matches) => (
                  <>
                    <Flex
                      alignItems="center"
                      justifyContent="flex-end"
                      itemGutter
                    >
                      {matches ? commentTags : null}
                      {editable && (
                        <Button
                          color="stream"
                          variant="text"
                          onClick={openEditDialog}
                          className={cn(
                            CLASSES.comment.topBar.editButton,
                            styles.editButton
                          )}
                          data-testid="comment-edit-button"
                        >
                          <Flex alignItems="center" justifyContent="center">
                            <Icon className={styles.editIcon}>edit</Icon>
                            <Localized id="comments-commentContainer-editButton">
                              Edit
                            </Localized>
                          </Flex>
                        </Button>
                      )}
                      {showAvatar && comment.author?.avatar && (
                        <div className={styles.avatarContainer}>
                          <Localized
                            id="comments-commentContainer-avatar"
                            attrs={{ alt: true }}
                            $username={comment.author.username}
                          >
                            <img
                              src={comment.author.avatar}
                              className={styles.avatar}
                              loading="lazy"
                              referrerPolicy="no-referrer"
                              alt={`Avatar for ${comment.author.username}`}
                            />
                          </Localized>
                        </div>
                      )}
                      {showModerationCaret && (
                        <CaretContainer
                          comment={comment}
                          story={story}
                          viewer={viewer!}
                          settings={settings}
                        />
                      )}
                    </Flex>
                    {!matches ? commentTags : null}
                  </>
                )}
              </MatchMedia>
            </>
          }
          media={
            <MediaSectionContainer
              comment={comment}
              settings={settings}
              defaultExpanded={viewer?.mediaSettings?.unfurlEmbeds}
            />
          }
          footer={
            <>
              <Flex
                justifyContent="space-between"
                className={CLASSES.comment.actionBar.$root}
              >
                <ButtonsBar className={styles.actionBar}>
                  <ReactionButtonContainer
                    comment={comment}
                    settings={settings}
                    viewer={viewer}
                    readOnly={
                      isViewerBanned ||
                      isViewerSuspended ||
                      isViewerWarned ||
                      story.isArchived ||
                      story.isArchiving
                    }
                    className={cn(
                      styles.actionButton,
                      CLASSES.comment.actionBar.reactButton
                    )}
                    reactedClassName={cn(
                      styles.actionButton,
                      CLASSES.comment.actionBar.reactedButton
                    )}
                    isQA={story.settings.mode === GQLSTORY_MODE.QA}
                  />
                  {!disableReplies &&
                    !isViewerBanned &&
                    !isViewerSuspended &&
                    !isViewerWarned &&
                    !isViewerScheduledForDeletion && (
                      <ReplyButton
                        id={`comments-commentContainer-replyButton-${comment.id}`}
                        author={comment.author?.username}
                        onClick={toggleShowReplyDialog}
                        active={showReplyDialog}
                        disabled={
                          settings.disableCommenting.enabled ||
                          story.isClosed ||
                          story.isArchived ||
                          story.isArchiving
                        }
                        className={cn(
                          styles.actionButton,
                          CLASSES.comment.actionBar.replyButton
                        )}
                      />
                    )}
                  <PermalinkButtonContainer
                    story={story}
                    commentID={comment.id}
                    author={comment.author?.username}
                    className={cn(
                      styles.actionButton,
                      CLASSES.comment.actionBar.shareButton
                    )}
                  />
                </ButtonsBar>
                <ButtonsBar>
                  {!isViewerBanned &&
                    !isViewerSuspended &&
                    !isViewerWarned &&
                    !hideReportButton && (
                      <ReportButton
                        onClick={toggleShowReportFlow}
                        open={showReportFlow}
                        viewer={viewer}
                        comment={comment}
                      />
                    )}
                </ButtonsBar>
              </Flex>
              {showConversationLink && (
                <ShowConversationLink
                  className={CLASSES.comment.readMoreOfConversation}
                  id={`comments-commentContainer-showConversation-${comment.id}`}
                  onClick={handleShowConversation}
                  href={getURLWithCommentID(story.url, comment.id)}
                />
              )}
            </>
          }
        />
        {showReportFlow && !story.isArchived && !story.isArchiving && (
          <ReportFlowContainer
            viewer={viewer}
            comment={comment}
            settings={settings}
            onClose={toggleShowReportFlow}
          />
        )}
        {showReportFlow && (story.isArchived || story.isArchiving) && (
          <ArchivedReportFlowContainer settings={settings} comment={comment} />
        )}
        {showReplyDialog && !comment.deleted && (
          <ReplyCommentFormContainer
            settings={settings}
            comment={comment}
            story={story}
            onClose={toggleShowReplyDialog}
            localReply={localReply}
            showJumpToComment={Boolean(
              indentLevel &&
                indentLevel >= MAX_REPLY_INDENT_DEPTH - 1 &&
                settings.flattenReplies
            )}
          />
        )}
        {removeAnswered && (
          <RemoveAnswered commentID={comment.id} storyID={story.id} />
        )}
      </HorizontalGutter>
    </div>
  );
};

const enhanced = withContext(({ eventEmitter }) => ({ eventEmitter }))(
  withShowAuthPopupMutation(
    withFragmentContainer<Props>({
      viewer: graphql`
        fragment CommentContainer_viewer on User {
          id
          status {
            current
          }
          ignoredUsers {
            id
          }
          badges
          role
          scheduledDeletionDate
          mediaSettings {
            unfurlEmbeds
          }
          ...UsernameWithPopoverContainer_viewer
          ...ReactionButtonContainer_viewer
          ...ReportFlowContainer_viewer
          ...ReportButton_viewer
          ...CaretContainer_viewer
        }
      `,
      story: graphql`
        fragment CommentContainer_story on Story {
          id
          url
          isClosed
          canModerate
          settings {
            mode
          }
          isArchiving
          isArchived
          ...CaretContainer_story
          ...EditCommentFormContainer_story
          ...PermalinkButtonContainer_story
          ...ReplyCommentFormContainer_story
          ...UserTagsContainer_story
        }
      `,
      comment: graphql`
        fragment CommentContainer_comment on Comment {
          id
          author {
            id
            username
            avatar
            badges
          }
          parent {
            id
            author {
              username
            }
          }
          body
          createdAt
          status
          rating
          editing {
            edited
            editableUntil
          }
          tags {
            code
          }
          pending
          lastViewerAction
          deleted
          actionCounts {
            reaction {
              total
            }
          }
          viewerActionPresence {
            dontAgree
            flag
          }
          hasTraversalFocus
          ...CaretContainer_comment
          ...EditCommentFormContainer_comment
          ...MediaSectionContainer_comment
          ...ReactionButtonContainer_comment
          ...ModerationRejectedTombstoneContainer_comment
          ...ReplyCommentFormContainer_comment
          ...ReportButton_comment
          ...ReportFlowContainer_comment
          ...UsernameContainer_comment
          ...UsernameWithPopoverContainer_comment
          ...UserTagsContainer_comment
          ...ArchivedReportFlowContainer_comment
        }
      `,
      settings: graphql`
        fragment CommentContainer_settings on Settings {
          flattenReplies
          disableCommenting {
            enabled
          }
          featureFlags
          ...CaretContainer_settings
          ...EditCommentFormContainer_settings
          ...MediaSectionContainer_settings
          ...ReactionButtonContainer_settings
          ...ModerationRejectedTombstoneContainer_settings
          ...ReplyCommentFormContainer_settings
          ...ReportFlowContainer_settings
          ...UsernameWithPopoverContainer_settings
          ...UserTagsContainer_settings
          ...ArchivedReportFlowContainer_settings
        }
      `,
    })(CommentContainer)
  )
);

export type CommentContainerProps = PropTypesOf<typeof enhanced>;

export default enhanced;<|MERGE_RESOLUTION|>--- conflicted
+++ resolved
@@ -349,13 +349,6 @@
     !hideModerationCarat &&
     !story.isArchiving &&
     !story.isArchived;
-<<<<<<< HEAD
-
-  const flattenReplies = settings.featureFlags.includes(
-    GQLFEATURE_FLAG.FLATTEN_REPLIES
-  );
-=======
->>>>>>> b8a24713
 
   if (showEditDialog) {
     return (
