import { pick, remove } from "lodash";
import { graphql } from "react-relay";
import {
  ConnectionHandler,
  Environment,
  RecordProxy,
  RecordSourceSelectorProxy,
} from "relay-runtime";

import { getViewer, roleIsAtLeast } from "coral-framework/helpers";
import { CoralContext } from "coral-framework/lib/bootstrap";
import {
  commitMutationPromiseNormalized,
  createMutationContainer,
  lookup,
  MutationInput,
  MutationResponsePromise,
} from "coral-framework/lib/relay";
import {
  GQLComment,
<<<<<<< HEAD
  GQLCOMMENT_SORT_RL,
  GQLStory,
=======
  GQLStory,
  GQLSTORY_MODE,
  GQLTAG,
>>>>>>> 04cb58eb
  GQLUSER_ROLE,
} from "coral-framework/schema";
import { CreateCommentReplyEvent } from "coral-stream/events";

import { CreateCommentReplyMutation as MutationTypes } from "coral-stream/__generated__/CreateCommentReplyMutation.graphql";

import {
  incrementStoryCommentCounts,
  isPublished,
  prependCommentEdgeToProfile,
} from "../../helpers";

export type CreateCommentReplyInput = MutationInput<MutationTypes> & {
  local?: boolean;
  flattenLastReply?: boolean;
  ancestorID?: string;
  sortOrder?: string;
};

function sharedUpdater(
  environment: Environment,
  store: RecordSourceSelectorProxy,
  input: CreateCommentReplyInput,
  uuidGenerator: CoralContext["uuidGenerator"]
) {
  const commentEdge = store
    .getRootField("createCommentReply")!
    .getLinkedRecord("edge")!;
  const node = commentEdge.getLinkedRecord("node")!;
  const status = node.getValue("status");

  // If comment is not published, we don't need to add it.
  if (!isPublished(status)) {
    return;
  }

  incrementStoryCommentCounts(store, input.storyID);
  prependCommentEdgeToProfile(environment, store, commentEdge);
<<<<<<< HEAD

  if (input.local && !input.ancestorID) {
=======
  tagExpertAnswers(environment, store, input, commentEdge, uuidGenerator);
  if (input.local) {
>>>>>>> 04cb58eb
    addLocalCommentReplyToStory(store, input, commentEdge);
  } else {
    addCommentReplyToStory(store, input, commentEdge);
  }
}

function tagExpertAnswers(
  environment: Environment,
  store: RecordSourceSelectorProxy,
  input: CreateCommentReplyInput,
  commentEdge: RecordProxy,
  uuidGenerator: CoralContext["uuidGenerator"]
) {
  const node = commentEdge.getLinkedRecord("node");
  if (!node) {
    return;
  }
  const story = store.get(input.storyID);
  if (!story) {
    return;
  }
  const storySettings = story.getLinkedRecord("settings");
  const mode = storySettings?.getValue("mode");
  if (mode !== GQLSTORY_MODE.QA) {
    return;
  }
  const viewer = getViewer(environment)!;
  const experts = storySettings?.getLinkedRecords("experts");

  // if the author is an expert
  if (experts && experts.some((exp) => exp.getValue("id") === viewer.id)) {
    const tags = node.getLinkedRecords("tags");
    if (tags) {
      const featuredTag = store.create(uuidGenerator(), "Tag");
      featuredTag.setValue(GQLTAG.FEATURED, "code");
      commentEdge.setLinkedRecords(tags.concat(featuredTag), "tags");
    }

    const parentProxy = store.get(input.parentID);
    const parentTags = parentProxy?.getLinkedRecords("tags");
    const wasUnanswered =
      parentTags &&
      parentTags.find((t) => t.getValue("code") === GQLTAG.UNANSWERED);

    if (wasUnanswered) {
      // remove unanswered tag from parent
      if (parentProxy && parentTags && wasUnanswered) {
        parentProxy.setLinkedRecords(
          remove(parentTags, (tag) => {
            return tag.getValue("code") === GQLTAG.UNANSWERED;
          }),
          "tags"
        );
      }

      const commentCountsRecord = story.getLinkedRecord("commentCounts");
      if (!commentCountsRecord) {
        return;
      }
      const tagsRecord = commentCountsRecord.getLinkedRecord("tags");

      // increment answered questions and decrement unanswered questions
      if (tagsRecord) {
        tagsRecord.setValue(
          (tagsRecord.getValue("UNANSWERED") as number) - 1,
          "UNANSWERED"
        );
        tagsRecord.setValue(
          (tagsRecord.getValue("FEATURED") as number) + 1,
          "FEATURED"
        );
      }
    }
  }
}

/**
 * update integrates new comment into the CommentConnection.
 */
function addCommentReplyToStory(
  store: RecordSourceSelectorProxy,
  input: CreateCommentReplyInput,
  commentEdge: RecordProxy
) {
  if (input.ancestorID) {
    addCommentEdgeToParent(
      store,
      "FlattenedReplyListContainer_replies",
      input.ancestorID,
      commentEdge,
      { flatten: true, orderBy: "CREATED_AT_ASC" }
    );
  } else {
    addCommentEdgeToParent(
      store,
      "ReplyList_replies",
      input.parentID,
      commentEdge,
      { orderBy: "CREATED_AT_ASC" }
    );
  }
}

function addCommentEdgeToParent(
  store: RecordSourceSelectorProxy,
  connectionKey: string,
  parentID: string,
  commentEdge: RecordProxy,
  filters: {
    flatten?: boolean;
    orderBy: GQLCOMMENT_SORT_RL;
  }
) {
  // Get parent proxy.
  const parentProxy = store.get(parentID);

  if (parentProxy) {
    const con = ConnectionHandler.getConnection(
      parentProxy,
      connectionKey,
      filters
    );

    if (con) {
      ConnectionHandler.insertEdgeAfter(con, commentEdge);
    }
  }
}

/**
 * localUpdate is like update but updates the `localReplies` endpoint.
 */
function addLocalCommentReplyToStory(
  store: RecordSourceSelectorProxy,
  input: CreateCommentReplyInput,
  commentEdge: RecordProxy
) {
  const newComment = commentEdge.getLinkedRecord("node")!;

  // Get parent proxy.
  const parentProxy = store.get(input.parentID);

  if (parentProxy) {
    const localReplies = parentProxy.getLinkedRecords("localReplies");
    const nextLocalReplies = localReplies
      ? localReplies.concat(newComment)
      : [newComment];
    parentProxy.setLinkedRecords(nextLocalReplies, "localReplies");
  }
}

/** These are needed to be included when querying for the stream. */
// eslint-disable-next-line no-unused-expressions
graphql`
  fragment CreateCommentReplyMutation_story on Story {
    settings {
      moderation
    }
  }
`;
// eslint-disable-next-line no-unused-expressions
graphql`
  fragment CreateCommentReplyMutation_viewer on User {
    role
    badges
    createdAt
    status {
      current
      ban {
        active
      }
    }
  }
`;
/** end */
const mutation = graphql`
  mutation CreateCommentReplyMutation(
    $input: CreateCommentReplyInput!
    $flattenLastReply: Boolean!
  ) {
    createCommentReply(input: $input) {
      edge {
        cursor
        node {
          ...AllCommentsTabContainer_comment @relay(mask: false)
          id
          status
          story {
            settings {
              # Load the story live settings so new comments can verify if live
              # updates are still enabled (and enable then if they are).
              live {
                enabled
              }
            }
          }
          parent {
            id
            tags {
              code
            }
          }
        }
      }
      clientMutationId
    }
  }
`;

let clientMutationId = 0;

async function commit(
  environment: Environment,
  input: CreateCommentReplyInput,
  { uuidGenerator, relayEnvironment, eventEmitter }: CoralContext
) {
  const parentComment = lookup<GQLComment>(environment, input.parentID)!;
  const viewer = getViewer(environment)!;
  const currentDate = new Date().toISOString();
  const id = uuidGenerator();
  const storySettings = lookup<GQLStory>(relayEnvironment, input.storyID)!
    .settings;
  if (!storySettings || !storySettings.moderation) {
    throw new Error("Moderation mode of the story was not included");
  }

  // TODO: Generate and use schema types.
  const expectPremoderation =
    !roleIsAtLeast(viewer.role, GQLUSER_ROLE.STAFF) &&
    storySettings.moderation === "PRE";

  const createCommentReplyEvent = CreateCommentReplyEvent.begin(eventEmitter, {
    body: input.body,
    parentID: input.parentID,
  });

  try {
    const result = await commitMutationPromiseNormalized<MutationTypes>(
      environment,
      {
        mutation,
        variables: {
          input: {
            storyID: input.storyID,
            parentID: input.parentID,
            parentRevisionID: input.parentRevisionID,
            body: input.body || "",
            nudge: input.nudge,
            clientMutationId: clientMutationId.toString(),
            media: input.media,
          },
          flattenLastReply: !!input.flattenLastReply,
        },
        optimisticResponse: {
          createCommentReply: {
            edge: {
              cursor: currentDate,
              node: {
                id,
                createdAt: currentDate,
                status: "NONE",
                pending: false,
                lastViewerAction: null,
                author: {
                  id: viewer.id,
                  username: viewer.username,
                  createdAt: viewer.createdAt,
                  bio: viewer.bio,
                  badges: viewer.badges,
                  ignoreable: false,
                  avatar: viewer.avatar,
                },
                body: input.body || "",
                revision: {
                  id: uuidGenerator(),
                  media: null,
                },
                parent: {
                  id: parentComment.id,
                  author: parentComment.author
                    ? pick(parentComment.author, "username", "id")
                    : null,
                  tags: parentComment.tags.map((tag) => ({ code: tag.code })),
                },
                editing: {
                  editableUntil: new Date(Date.now() + 10000).toISOString(),
                  edited: false,
                },
                actionCounts: {
                  reaction: {
                    total: 0,
                  },
                },
                tags: roleIsAtLeast(viewer.role, GQLUSER_ROLE.STAFF)
                  ? [{ code: "STAFF" }]
                  : [],
                viewerActionPresence: {
                  reaction: false,
                  dontAgree: false,
                  flag: false,
                },
                story: {
                  id: input.storyID,
                  settings: {
                    live: {
                      enabled: storySettings.live.enabled,
                    },
                  },
                },
                site: {
                  id: uuidGenerator(),
                },
                replies: {
                  edges: [],
                  viewNewEdges: [],
                  pageInfo: { endCursor: null, hasNextPage: false },
                },
                deleted: false,
              },
            },
            clientMutationId: (clientMutationId++).toString(),
          },
          // TODO: (cvle) fix types.
        } as any,
        optimisticUpdater: (store) => {
          // Skip optimistic update if comment is probably premoderated.
          if (expectPremoderation) {
            return;
          }
          sharedUpdater(environment, store, input, uuidGenerator);
          store.get(id)!.setValue(true, "pending");
        },
        updater: (store) => {
          sharedUpdater(environment, store, input, uuidGenerator);
        },
      }
    );
    createCommentReplyEvent.success({
      id: result.edge.node.id,
      status: result.edge.node.status,
    });
    return result;
  } catch (error) {
    createCommentReplyEvent.error({ message: error.message, code: error.code });
    throw error;
  }
}

export const withCreateCommentReplyMutation = createMutationContainer(
  "createCommentReply",
  commit
);

export type CreateCommentReplyMutation = (
  input: CreateCommentReplyInput
) => MutationResponsePromise<MutationTypes, "createCommentReply">;<|MERGE_RESOLUTION|>--- conflicted
+++ resolved
@@ -18,14 +18,10 @@
 } from "coral-framework/lib/relay";
 import {
   GQLComment,
-<<<<<<< HEAD
   GQLCOMMENT_SORT_RL,
-  GQLStory,
-=======
   GQLStory,
   GQLSTORY_MODE,
   GQLTAG,
->>>>>>> 04cb58eb
   GQLUSER_ROLE,
 } from "coral-framework/schema";
 import { CreateCommentReplyEvent } from "coral-stream/events";
@@ -64,13 +60,9 @@
 
   incrementStoryCommentCounts(store, input.storyID);
   prependCommentEdgeToProfile(environment, store, commentEdge);
-<<<<<<< HEAD
+  tagExpertAnswers(environment, store, input, commentEdge, uuidGenerator);
 
   if (input.local && !input.ancestorID) {
-=======
-  tagExpertAnswers(environment, store, input, commentEdge, uuidGenerator);
-  if (input.local) {
->>>>>>> 04cb58eb
     addLocalCommentReplyToStory(store, input, commentEdge);
   } else {
     addCommentReplyToStory(store, input, commentEdge);
