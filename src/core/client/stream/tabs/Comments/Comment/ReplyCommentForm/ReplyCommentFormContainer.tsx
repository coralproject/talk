import { CoralRTE } from "@coralproject/rte";
import { Localized } from "@fluent/react/compat";
import { FORM_ERROR } from "final-form";
import React, {
  FunctionComponent,
  useCallback,
  useEffect,
  useRef,
  useState,
} from "react";
import { graphql } from "react-relay";

import { ERROR_CODES } from "coral-common/errors";
import { useCoralContext } from "coral-framework/lib/bootstrap";
import {
  InvalidRequestError,
  ModerationNudgeError,
} from "coral-framework/lib/errors";
import { useFetch, withFragmentContainer } from "coral-framework/lib/relay";
import CLASSES from "coral-stream/classes";
import WarningError from "coral-stream/common/WarningError";
import { Icon } from "coral-ui/components/v2";
import { Button, CallOut } from "coral-ui/components/v3";
import { useShadowRootOrDocument } from "coral-ui/encapsulation";

import { ReplyCommentFormContainer_comment as CommentData } from "coral-stream/__generated__/ReplyCommentFormContainer_comment.graphql";
import { ReplyCommentFormContainer_settings as SettingsData } from "coral-stream/__generated__/ReplyCommentFormContainer_settings.graphql";
import { ReplyCommentFormContainer_story as StoryData } from "coral-stream/__generated__/ReplyCommentFormContainer_story.graphql";

import { useCommentSeenEnabled } from "../../commentSeen";
import {
  shouldTriggerSettingsRefresh,
  shouldTriggerViewerRefresh,
  SubmitStatus,
} from "../../helpers";
import { getSubmissionResponse } from "../../helpers/getSubmitStatus";
import RefreshSettingsFetch from "../../RefreshSettingsFetch";
import RefreshViewerFetch from "../../RefreshViewerFetch";
import { RTE_RESET_VALUE } from "../../RTE/RTE";
import computeCommentElementID from "../computeCommentElementID";
import ReplyEditSubmitStatus from "../ReplyEditSubmitStatus";
import {
  CreateCommentReplyMutation,
  withCreateCommentReplyMutation,
} from "./CreateCommentReplyMutation";
import ReplyCommentForm, { ReplyCommentFormProps } from "./ReplyCommentForm";
import ReplyEditedWarningContainer from "./ReplyEditedWarningContainer";

interface Props {
  createCommentReply: CreateCommentReplyMutation;
  comment: CommentData;
  settings: SettingsData;
  story: StoryData;
  onClose?: () => void;
  localReply?: boolean;
  showJumpToComment?: boolean;
}

const ReplyCommentFormContainer: FunctionComponent<Props> = ({
  comment,
  onClose,
  createCommentReply,
  story,
  localReply,
  settings,
}) => {
<<<<<<< HEAD
  const { renderWindow } = useCoralContext();
  const root = useShadowRootOrDocument();
=======
  const root = useShadowRootOrDocument();
  const { renderWindow, sessionStorage, browserInfo } = useCoralContext();
  // Disable autofocus on ios and enable for the rest.
  const autofocus = !browserInfo.ios;
>>>>>>> 2570fc41
  const commentSeenEnabled = useCommentSeenEnabled();
  const refreshSettings = useFetch(RefreshSettingsFetch);
  const refreshViewer = useFetch(RefreshViewerFetch);

  const [nudge, setNudge] = useState(true);
  const [initialized, setInitialized] = useState(false);
  const [initialValues, setInitialValues] = useState<
    ReplyCommentFormProps["initialValues"] | undefined
  >(undefined);
  const [submitStatus, setSubmitStatus] = useState<SubmitStatus | null>(null);
  const [showJumpToComment, setShowJumpToComment] = useState(false);
  const [jumpToCommentID, setJumpToCommentID] = useState<string | null>(null);

  const contextKey = `replyCommentFormBody-${comment.id}`;
  const rteRef = useRef<CoralRTE | null>(null);

  useEffect(() => {
    async function fetchBody() {
      const body = await sessionStorage.getItem(contextKey);

      if (body) {
        setInitialValues({
          body,
        });
      }

      setInitialized(true);
    }

    void fetchBody();
  }, [contextKey, sessionStorage]);

  const handleRTERef = useCallback(
    (rte: CoralRTE | null) => {
      rteRef.current = rte;
      if (rteRef && autofocus) {
        // Delay focus a bit until iframe had a chance to resize.
        setTimeout(
          () => rteRef && rteRef.current && rteRef.current.focus(),
          100
        );
      }
    },
    [autofocus]
  );

  const handleOnCancelOrDismiss = useCallback(() => {
    void sessionStorage.removeItem(contextKey);
    if (onClose) {
      onClose();
    }
  }, [contextKey, onClose, sessionStorage]);

  const disableNudge = useCallback(() => {
    if (nudge) {
      setNudge(false);
    }
  }, [nudge]);

  const handleOnSubmit: ReplyCommentFormProps["onSubmit"] = useCallback(
    async (input) => {
      try {
        const response = getSubmissionResponse(
          await createCommentReply({
            storyID: story.id,
            parentID: comment.id,
            // Assuming comment revision exists otherwise we would
            // not be seeing the reply form options as we we tombstone
            // deleted comments without revision history
            parentRevisionID: comment.revision!.id,
            local: localReply,
            nudge,
            body: input.body,
            media: input.media,
          })
        );

        if (response.status !== "RETRY") {
          void sessionStorage.removeItem(contextKey);

          if (response.status === "APPROVED" && showJumpToComment) {
            setJumpToCommentID(response.commentID);
            setShowJumpToComment(true);

            return;
          } else if (response.status === "APPROVED" && onClose) {
            onClose();
            return;
          }
        }

        setNudge(true);
        setSubmitStatus(response.status);
      } catch (error) {
        if (error instanceof InvalidRequestError) {
          if (shouldTriggerSettingsRefresh(error.code)) {
            await refreshSettings({ storyID: story.id });
          }

          if (shouldTriggerViewerRefresh(error.code)) {
            await refreshViewer();
          }

          if (error.code === ERROR_CODES.USER_WARNED) {
            return {
              [FORM_ERROR]: <WarningError />,
            };
          }

          return error.invalidArgs;
        }

        /**
         * Comment was caught in one of the moderation filters on the server.
         * We give the user another change to submit the comment, and we
         * turn off the nudging behavior on the next try.
         */
        if (error instanceof ModerationNudgeError) {
          disableNudge();
          return { [FORM_ERROR]: error.message };
        }

        // eslint-disable-next-line no-console
        console.error(error);
      }
      return;
    },
    [
      comment.id,
      comment.revision,
      contextKey,
      createCommentReply,
      disableNudge,
      localReply,
      nudge,
      onClose,
      refreshSettings,
      refreshViewer,
      sessionStorage,
      showJumpToComment,
      story.id,
    ]
  );

  const handleOnChange: ReplyCommentFormProps["onChange"] = useCallback(
    (state, form) => {
      if (state.values.body) {
        void sessionStorage.setItem(contextKey, state.values.body);
      } else {
        void sessionStorage.removeItem(contextKey);
      }
      // Reset errors whenever user clears the form.
      if (
        state.touched &&
        state.touched.body &&
        (!state.values.body || state.values.body === RTE_RESET_VALUE)
      ) {
        form.restart({ body: RTE_RESET_VALUE });
      }
    },
    [contextKey, sessionStorage]
  );

  const jumpToComment = useCallback(() => {
    const commentID = jumpToCommentID;
    if (!commentID) {
      return;
    }

    if (onClose) {
      onClose();
    }

    const elementID = computeCommentElementID(commentID);
    setTimeout(() => {
      const elem = root.getElementById(elementID);
      if (elem) {
        const offset =
          // eslint-disable-next-line @typescript-eslint/restrict-plus-operands
          elem.getBoundingClientRect().top +
          renderWindow.pageYOffset -
          (commentSeenEnabled ? 150 : 0);
        renderWindow.scrollTo({ top: offset });
        elem.focus();
      }
    }, 300);
  }, [commentSeenEnabled, jumpToCommentID, onClose, renderWindow, root]);

  if (!initialized) {
    return null;
  }

  if (showJumpToComment) {
    return (
      <CallOut
        title={
          <Localized id="comments-jumpToComment-title">
            Your reply has posted below
          </Localized>
        }
        icon={<Icon>question_answer</Icon>}
        iconColor="none"
        color="primary"
        aria-live="polite"
      >
        <Localized id="comments-jumpToComment-GoToReply">
          <Button onClick={jumpToComment} variant="flat" underline>
            Go to reply
          </Button>
        </Localized>
      </CallOut>
    );
  }

  if (submitStatus && submitStatus !== "RETRY") {
    return (
      <ReplyEditSubmitStatus
        status={submitStatus}
        onDismiss={handleOnCancelOrDismiss}
        buttonClassName={CLASSES.createReplyComment.dismiss}
        inReviewClassName={CLASSES.createReplyComment.inReview}
      />
    );
  }

  return (
    <>
      <ReplyEditedWarningContainer comment={comment} />
      <ReplyCommentForm
        siteID={comment.site.id}
        id={comment.id}
        rteConfig={settings.rte}
        onSubmit={handleOnSubmit}
        onChange={handleOnChange}
        mediaConfig={settings.media}
        initialValues={initialValues}
        onCancel={handleOnCancelOrDismiss}
        rteRef={handleRTERef}
        parentUsername={comment.author && comment.author.username}
        min={(settings.charCount.enabled && settings.charCount.min) || null}
        max={(settings.charCount.enabled && settings.charCount.max) || null}
        disabled={settings.disableCommenting.enabled || story.isClosed}
        disabledMessage={
          (settings.disableCommenting.enabled &&
            settings.disableCommenting.message) ||
          settings.closeCommenting.message
        }
      />
    </>
  );
};

const enhanced = withCreateCommentReplyMutation(
  withFragmentContainer<Props>({
    settings: graphql`
      fragment ReplyCommentFormContainer_settings on Settings {
        charCount {
          enabled
          min
          max
        }
        disableCommenting {
          enabled
          message
        }
        closeCommenting {
          message
        }
        media {
          twitter {
            enabled
          }
          youtube {
            enabled
          }
          giphy {
            enabled
            key
            maxRating
          }
          external {
            enabled
          }
        }
        rte {
          ...RTEContainer_config
        }
      }
    `,
    story: graphql`
      fragment ReplyCommentFormContainer_story on Story {
        id
        isClosed
      }
    `,
    comment: graphql`
      fragment ReplyCommentFormContainer_comment on Comment {
        id
        site {
          id
        }
        author {
          username
        }
        revision {
          id
        }
        ...ReplyEditedWarningContainer_comment
      }
    `,
  })(ReplyCommentFormContainer)
);
export default enhanced;<|MERGE_RESOLUTION|>--- conflicted
+++ resolved
@@ -64,15 +64,10 @@
   localReply,
   settings,
 }) => {
-<<<<<<< HEAD
-  const { renderWindow } = useCoralContext();
-  const root = useShadowRootOrDocument();
-=======
   const root = useShadowRootOrDocument();
   const { renderWindow, sessionStorage, browserInfo } = useCoralContext();
   // Disable autofocus on ios and enable for the rest.
   const autofocus = !browserInfo.ios;
->>>>>>> 2570fc41
   const commentSeenEnabled = useCommentSeenEnabled();
   const refreshSettings = useFetch(RefreshSettingsFetch);
   const refreshViewer = useFetch(RefreshViewerFetch);
