.rteContent {
  border-top-left-radius: 0px;
  border-top-right-radius: 0px;
}

<<<<<<< HEAD
.warnIcon {
  color: var(--palette-text-500);
=======
$commentsBorder: var(--v2-colors-grey-300);

.commentFormBox {
  border: 1px solid $commentsBorder;
  border-radius: var(--v2-round-corners);
>>>>>>> d4cb9cde
}<|MERGE_RESOLUTION|>--- conflicted
+++ resolved
@@ -1,16 +1,15 @@
+$commentsBorder: var(--palette-grey-300);
+
 .rteContent {
   border-top-left-radius: 0px;
   border-top-right-radius: 0px;
 }
 
-<<<<<<< HEAD
 .warnIcon {
   color: var(--palette-text-500);
-=======
-$commentsBorder: var(--v2-colors-grey-300);
+}
 
 .commentFormBox {
   border: 1px solid $commentsBorder;
-  border-radius: var(--v2-round-corners);
->>>>>>> d4cb9cde
+  border-radius: var(--round-corners);
 }