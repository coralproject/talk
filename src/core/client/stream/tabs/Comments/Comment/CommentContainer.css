--- conflicted
+++ resolved
@@ -62,9 +62,7 @@
 .avatar {
   width: 100%;
   height: 100%;
-<<<<<<< HEAD
   border-radius: 50%;
-=======
 }
 
 .usernameButton {
@@ -72,5 +70,4 @@
   text-overflow: ellipsis;
   text-align: left;
   max-width: 100%;
->>>>>>> a3dbc8bc
 }