--- conflicted
+++ resolved
@@ -72,7 +72,6 @@
     { eventEmitter }: CoralContext
   ) => {
     let clientMutationId = 0;
-<<<<<<< HEAD
     const result =
       await commitMutationPromiseNormalized<MarkCommentsAsSeenMutation>(
         environment,
@@ -82,6 +81,9 @@
             input: {
               storyID: input.storyID,
               commentIDs: input.commentIDs,
+              markAllAsSeen: input.markAllAsSeen,
+              updateSeen: input.updateSeen,
+              orderBy: input.orderBy,
               clientMutationId: clientMutationId.toString(),
             },
           },
@@ -94,6 +96,24 @@
             },
           },
           updater: (store, data) => {
+            if (input.markAllAsSeen) {
+              const story = store.get(input.storyID)!;
+              const connection = ConnectionHandler.getConnection(
+                story,
+                "Stream_comments",
+                {
+                  orderBy: input.orderBy,
+                }
+              )!;
+              const comments = connection?.getLinkedRecords("edges");
+              const newComments =
+                connection?.getLinkedRecords("viewNewEdges") || [];
+              const combinedComments = comments?.concat(newComments);
+              if (combinedComments) {
+                updateCommentsAndRepliesToSeen(combinedComments, store, input);
+              }
+            }
+
             if (
               !data.markCommentsAsSeen ||
               !data.markCommentsAsSeen.comments ||
@@ -101,7 +121,6 @@
             ) {
               return;
             }
-
             for (const comment of data.markCommentsAsSeen.comments) {
               const proxy = store.get(comment.id);
               if (proxy) {
@@ -111,70 +130,10 @@
           },
         }
       );
-
-    if (input.commentIDs && input.commentIDs.length > 0) {
-=======
-    const result = await commitMutationPromiseNormalized<
-      MarkCommentsAsSeenMutation
-    >(environment, {
-      mutation,
-      variables: {
-        input: {
-          storyID: input.storyID,
-          commentIDs: input.commentIDs,
-          markAllAsSeen: input.markAllAsSeen,
-          updateSeen: input.updateSeen,
-          orderBy: input.orderBy,
-          clientMutationId: clientMutationId.toString(),
-        },
-      },
-      optimisticResponse: {
-        markCommentsAsSeen: {
-          comments: input.commentIDs.map((id) => {
-            return { id, seen: input.updateSeen ? true : false };
-          }),
-          clientMutationId: (clientMutationId++).toString(),
-        },
-      },
-      updater: (store, data) => {
-        if (input.markAllAsSeen) {
-          const story = store.get(input.storyID)!;
-          const connection = ConnectionHandler.getConnection(
-            story,
-            "Stream_comments",
-            {
-              orderBy: input.orderBy,
-            }
-          )!;
-          const comments = connection?.getLinkedRecords("edges");
-          const newComments =
-            connection?.getLinkedRecords("viewNewEdges") || [];
-          const combinedComments = comments?.concat(newComments);
-          if (combinedComments) {
-            updateCommentsAndRepliesToSeen(combinedComments, store, input);
-          }
-        }
-
-        if (
-          !data.markCommentsAsSeen ||
-          !data.markCommentsAsSeen.comments ||
-          data.markCommentsAsSeen.comments.length === 0
-        ) {
-          return;
-        }
-        for (const comment of data.markCommentsAsSeen.comments) {
-          const proxy = store.get(comment.id);
-          if (proxy) {
-            proxy.setValue(!!input.updateSeen, "seen");
-          }
-        }
-      },
-    });
     if (
       input.markAllAsSeen ||
       (input.commentIDs && input.commentIDs.length > 0)
     ) {
->>>>>>> b4b9a771
       eventEmitter.emit(COMMIT_SEEN_EVENT, {
         commentIDs: input.commentIDs,
       } as CommitSeenEventData);
