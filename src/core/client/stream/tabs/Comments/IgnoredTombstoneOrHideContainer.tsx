import { Localized } from "@fluent/react/compat";
import React, {
  FunctionComponent,
  ReactNode,
  useCallback,
  useState,
} from "react";
import { graphql } from "react-relay";

import { withFragmentContainer } from "coral-framework/lib/relay";
import CLASSES from "coral-stream/classes";
import { Flex } from "coral-ui/components/v2";
import { Button, Tombstone } from "coral-ui/components/v3";

import { IgnoredTombstoneOrHideContainer_comment as CommentData } from "coral-stream/__generated__/IgnoredTombstoneOrHideContainer_comment.graphql";
import { IgnoredTombstoneOrHideContainer_viewer as ViewerData } from "coral-stream/__generated__/IgnoredTombstoneOrHideContainer_viewer.graphql";

import computeCommentElementID from "./Comment/computeCommentElementID";

import styles from "./IgnoredTombstoneOrHideContainer.css";

interface Props {
  viewer: ViewerData | null;
  comment: CommentData;
  children: ReactNode;
  allowTombstoneReveal?: boolean;
}

const IgnoredTombstoneOrHideContainer: FunctionComponent<Props> = ({
  viewer,
  comment,
  children,
  allowTombstoneReveal,
}) => {
  const ignored = Boolean(
    comment.author &&
      viewer &&
      viewer.ignoredUsers.some((u) => Boolean(u.id === comment.author!.id))
  );
  const [forceVisible, setForceVisible] = useState<boolean>(false);

  const onShowComment = useCallback(() => {
    setForceVisible(true);
  }, [setForceVisible]);

  if (!ignored || forceVisible) {
    return <>{children}</>;
  }

<<<<<<< HEAD
  if (tombstone) {
    return (
      <Tombstone className={CLASSES.ignoredTombstone} fullWidth>
        <Flex alignItems="center" justifyContent="center" itemGutter>
          <Localized
            id="comments-tombstone-ignore"
            vars={{ username: comment.author!.username! }}
          >
            <div>
              This comment is hidden because you ignored{" "}
              {comment.author!.username}
            </div>
=======
  const commentElementID = computeCommentElementID(comment.id);

  return (
    <Tombstone
      className={CLASSES.ignoredTombstone}
      id={commentElementID}
      fullWidth
    >
      <Flex alignItems="center" justifyContent="center" itemGutter>
        <Localized id="comments-tombstone-ignore-user">
          <div>This comment is hidden because you ignored this user.</div>
        </Localized>
        {allowTombstoneReveal && (
          <Localized id="comments-tombstone-showComment">
            <Button
              variant="outlined"
              fontSize="small"
              paddingSize="small"
              color="secondary"
              onClick={onShowComment}
              upperCase
              classes={{
                outlined: styles.outlined,
                active: styles.active,
                disabled: styles.disabled,
                mouseHover: styles.mouseHover,
                colorSecondary: styles.colorSecondary,
              }}
            >
              Show Comment
            </Button>
>>>>>>> b4b9a771
          </Localized>
        )}
      </Flex>
    </Tombstone>
  );
};

const enhanced = withFragmentContainer<Props>({
  viewer: graphql`
    fragment IgnoredTombstoneOrHideContainer_viewer on User {
      ignoredUsers {
        id
      }
    }
  `,
  comment: graphql`
    fragment IgnoredTombstoneOrHideContainer_comment on Comment {
      id
      author {
        id
        username
      }
    }
  `,
})(IgnoredTombstoneOrHideContainer);

export default enhanced;<|MERGE_RESOLUTION|>--- conflicted
+++ resolved
@@ -47,20 +47,6 @@
     return <>{children}</>;
   }
 
-<<<<<<< HEAD
-  if (tombstone) {
-    return (
-      <Tombstone className={CLASSES.ignoredTombstone} fullWidth>
-        <Flex alignItems="center" justifyContent="center" itemGutter>
-          <Localized
-            id="comments-tombstone-ignore"
-            vars={{ username: comment.author!.username! }}
-          >
-            <div>
-              This comment is hidden because you ignored{" "}
-              {comment.author!.username}
-            </div>
-=======
   const commentElementID = computeCommentElementID(comment.id);
 
   return (
@@ -92,7 +78,6 @@
             >
               Show Comment
             </Button>
->>>>>>> b4b9a771
           </Localized>
         )}
       </Flex>
