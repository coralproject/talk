import React, { useCallback } from "react";
import {
  createFragmentContainer as createRelayFragmentContainer,
  graphql,
  GraphQLTaggedNode,
  RelayPaginationProp,
} from "react-relay";
import { withProps } from "recompose";

import useMemoizer from "coral-framework/hooks/useMemoizer";
import { useViewerNetworkEvent } from "coral-framework/lib/events";
import {
  useLoadMore,
  useLocal,
  useMutation,
  withPaginationContainer,
} from "coral-framework/lib/relay";
import { FragmentKeys } from "coral-framework/lib/relay/types";
import { Overwrite } from "coral-framework/types";
import { MAX_REPLY_INDENT_DEPTH } from "coral-stream/constants";

import {
  ShowAllRepliesEvent,
  ViewNewRepliesNetworkEvent,
} from "coral-stream/events";

import { ReplyListContainer1_comment } from "coral-stream/__generated__/ReplyListContainer1_comment.graphql";
import { ReplyListContainer1_settings } from "coral-stream/__generated__/ReplyListContainer1_settings.graphql";
import { ReplyListContainer1_story } from "coral-stream/__generated__/ReplyListContainer1_story.graphql";
import { ReplyListContainer1_viewer } from "coral-stream/__generated__/ReplyListContainer1_viewer.graphql";
import { ReplyListContainer1PaginationQueryVariables } from "coral-stream/__generated__/ReplyListContainer1PaginationQuery.graphql";
import { ReplyListContainer2_comment } from "coral-stream/__generated__/ReplyListContainer2_comment.graphql";
import { ReplyListContainer2_settings } from "coral-stream/__generated__/ReplyListContainer2_settings.graphql";
import { ReplyListContainer2_story } from "coral-stream/__generated__/ReplyListContainer2_story.graphql";
import { ReplyListContainer2_viewer } from "coral-stream/__generated__/ReplyListContainer2_viewer.graphql";
import { ReplyListContainer2PaginationQueryVariables } from "coral-stream/__generated__/ReplyListContainer2PaginationQuery.graphql";
import { ReplyListContainer3_comment } from "coral-stream/__generated__/ReplyListContainer3_comment.graphql";
import { ReplyListContainer3_settings } from "coral-stream/__generated__/ReplyListContainer3_settings.graphql";
import { ReplyListContainer3_story } from "coral-stream/__generated__/ReplyListContainer3_story.graphql";
import { ReplyListContainer3_viewer } from "coral-stream/__generated__/ReplyListContainer3_viewer.graphql";
import { ReplyListContainer3PaginationQueryVariables } from "coral-stream/__generated__/ReplyListContainer3PaginationQuery.graphql";
import { ReplyListContainer4_comment } from "coral-stream/__generated__/ReplyListContainer4_comment.graphql";
import { ReplyListContainer4_settings } from "coral-stream/__generated__/ReplyListContainer4_settings.graphql";
import { ReplyListContainer4_story } from "coral-stream/__generated__/ReplyListContainer4_story.graphql";
import { ReplyListContainer4_viewer } from "coral-stream/__generated__/ReplyListContainer4_viewer.graphql";
import { ReplyListContainer4PaginationQueryVariables } from "coral-stream/__generated__/ReplyListContainer4PaginationQuery.graphql";
import { ReplyListContainer5_comment } from "coral-stream/__generated__/ReplyListContainer5_comment.graphql";
import { ReplyListContainer5_settings } from "coral-stream/__generated__/ReplyListContainer5_settings.graphql";
import { ReplyListContainer5_story } from "coral-stream/__generated__/ReplyListContainer5_story.graphql";
import { ReplyListContainer5_viewer } from "coral-stream/__generated__/ReplyListContainer5_viewer.graphql";
import { ReplyListContainer5PaginationQueryVariables } from "coral-stream/__generated__/ReplyListContainer5PaginationQuery.graphql";
import { ReplyListContainer6_comment } from "coral-stream/__generated__/ReplyListContainer6_comment.graphql";
import { ReplyListContainer6_settings } from "coral-stream/__generated__/ReplyListContainer6_settings.graphql";
import { ReplyListContainer6_story } from "coral-stream/__generated__/ReplyListContainer6_story.graphql";
import { ReplyListContainer6_viewer } from "coral-stream/__generated__/ReplyListContainer6_viewer.graphql";
import { ReplyListContainer6PaginationQueryVariables } from "coral-stream/__generated__/ReplyListContainer6PaginationQuery.graphql";
import { ReplyListContainer7_comment } from "coral-stream/__generated__/ReplyListContainer7_comment.graphql";
import { ReplyListContainer7_settings } from "coral-stream/__generated__/ReplyListContainer7_settings.graphql";
import { ReplyListContainer7_story } from "coral-stream/__generated__/ReplyListContainer7_story.graphql";
import { ReplyListContainer7_viewer } from "coral-stream/__generated__/ReplyListContainer7_viewer.graphql";
import { ReplyListContainer7PaginationQueryVariables } from "coral-stream/__generated__/ReplyListContainer7PaginationQuery.graphql";
import { ReplyListContainerLast_comment } from "coral-stream/__generated__/ReplyListContainerLast_comment.graphql";
import { ReplyListContainerLast_settings } from "coral-stream/__generated__/ReplyListContainerLast_settings.graphql";
import { ReplyListContainerLast_story } from "coral-stream/__generated__/ReplyListContainerLast_story.graphql";
import { ReplyListContainerLast_viewer } from "coral-stream/__generated__/ReplyListContainerLast_viewer.graphql";
import { ReplyListContainerLastFlattened_comment } from "coral-stream/__generated__/ReplyListContainerLastFlattened_comment.graphql";
import { ReplyListContainerLastFlattened_settings } from "coral-stream/__generated__/ReplyListContainerLastFlattened_settings.graphql";
import { ReplyListContainerLastFlattened_story } from "coral-stream/__generated__/ReplyListContainerLastFlattened_story.graphql";
import { ReplyListContainerLastFlattened_viewer } from "coral-stream/__generated__/ReplyListContainerLastFlattened_viewer.graphql";
import { ReplyListContainerLastFlattenedPaginationQueryVariables } from "coral-stream/__generated__/ReplyListContainerLastFlattenedPaginationQuery.graphql";
import { ReplyListContainerLocal } from "coral-stream/__generated__/ReplyListContainerLocal.graphql";

import MarkCommentsAsSeenMutation from "../Comment/MarkCommentsAsSeenMutation";
import { isPublished, useStaticFlattenReplies } from "../helpers";
import LocalReplyListContainer from "./LocalReplyListContainer";
import ReplyList from "./ReplyList";
import ReplyListViewNewMutation from "./ReplyListViewNewMutation";

// Combine fragment types.
type Viewer =
  | ReplyListContainer1_viewer
  | ReplyListContainer2_viewer
  | ReplyListContainer3_viewer
  | ReplyListContainer4_viewer
  | ReplyListContainer5_viewer
  | ReplyListContainer6_viewer
  | ReplyListContainer7_viewer
  | ReplyListContainerLastFlattened_viewer;

type Comment =
  | ReplyListContainer1_comment
  | ReplyListContainer2_comment
  | ReplyListContainer3_comment
  | ReplyListContainer4_comment
  | ReplyListContainer5_comment
  | ReplyListContainer6_comment
  | ReplyListContainer7_comment
  | ReplyListContainerLastFlattened_comment;

type Story =
  | ReplyListContainer1_story
  | ReplyListContainer2_story
  | ReplyListContainer3_story
  | ReplyListContainer4_story
  | ReplyListContainer5_story
  | ReplyListContainer6_story
  | ReplyListContainer7_story
  | ReplyListContainerLastFlattened_story;

type Settings =
  | ReplyListContainer1_settings
  | ReplyListContainer2_settings
  | ReplyListContainer3_settings
  | ReplyListContainer4_settings
  | ReplyListContainer5_settings
  | ReplyListContainer6_settings
  | ReplyListContainer7_settings
  | ReplyListContainerLastFlattened_settings;

type PaginationQuery =
  | ReplyListContainer1PaginationQueryVariables
  | ReplyListContainer2PaginationQueryVariables
  | ReplyListContainer3PaginationQueryVariables
  | ReplyListContainer4PaginationQueryVariables
  | ReplyListContainer5PaginationQueryVariables
  | ReplyListContainer6PaginationQueryVariables
  | ReplyListContainer7PaginationQueryVariables
  | ReplyListContainerLastFlattenedPaginationQueryVariables;

/**
 * BaseProps of the ReplyListContainer(s)
 */
interface BaseProps {
  viewer: Viewer | null;
  story: Story;
  comment: Comment;
  settings: Settings;
  relay: RelayPaginationProp;
  indentLevel?: number;

  /* The following props are passed through nested ReplyLists */
  /* (don't forget to pass it down below in ReplyListContainer) */
  allowIgnoredTombstoneReveal?: boolean | undefined;

  /* The following props are *NOT* passed through nested ReplyLists */
  /**
   * liveDirectRepliesInsertion if set to true,
   * live replies to the first level of comments
   * will be inserted directly into the comment stream
   * instead of hiding behind a button.
   */
  liveDirectRepliesInsertion?: boolean;
  showRemoveAnswered?: boolean;
}

/**
 * Calculate the Props for the <NextReplyListComponent /> from BaseProps.
 * Essentially marking fragments to accept `any` and excluding `relay` property.
 */
type NextReplyListProps = { [P in FragmentKeys<BaseProps>]: any } & Pick<
  BaseProps,
  Exclude<keyof BaseProps, FragmentKeys<BaseProps> | "relay">
>;

/**
 * These props are injected by HOCs defined in `createReplyListContainer`.
 */
interface InjectedProps {
  NextReplyListComponent: React.ComponentType<NextReplyListProps> | null;
  flattenReplies: boolean;
}

type Props = BaseProps & InjectedProps;

/* BEGIN - Comment fragments used by the ReplyListContainer */
// eslint-disable-next-line no-unused-expressions
graphql`
  fragment ReplyListContainer_settings on Settings {
    disableCommenting {
      enabled
    }
    ...ReplyListCommentContainer_settings
  }
`;
// eslint-disable-next-line no-unused-expressions
graphql`
  fragment ReplyListContainer_viewer on User {
    id
    ...ReplyListCommentContainer_viewer
  }
`;
// eslint-disable-next-line no-unused-expressions
graphql`
  fragment ReplyListContainer_story on Story {
    id
    isClosed
    closedAt
    settings {
      live {
        enabled
      }
    }
    ...ReplyListCommentContainer_story
  }
`;
// eslint-disable-next-line no-unused-expressions
graphql`
  fragment ReplyListContainer_comment on Comment {
    id
    status
    pending
    lastViewerAction
  }
`;
// eslint-disable-next-line no-unused-expressions
graphql`
  fragment ReplyListContainer_repliesComment on Comment {
    id
    replyCount
    ...ReplyListCommentContainer_comment
  }
`;
// eslint-disable-next-line no-unused-expressions
graphql`
  fragment ReplyListContainer_repliesConnection on CommentsConnection {
    viewNewEdges {
      cursor
      node {
        ...ReplyListContainer_repliesComment @relay(mask: false)
      }
    }
    edges {
      node {
        ...ReplyListContainer_repliesComment @relay(mask: false)
      }
    }
  }
`;
/* END - Comment fragments used by the ReplyListContainer */

// TODO: (cvle) If this could be autogenerated.
type FragmentVariables = Omit<PaginationQuery, "commentID">;

/**
 * ReplyListContainer handles the rendering of replies no matter which indent level.
 * Exception: Without _Flatten Replies_ we are using `LocalReplyListContainer` as the last
 * level.
 */
export const ReplyListContainer: React.FunctionComponent<Props> = (props) => {
  const flattenReplies = props.flattenReplies;
  const [{ keyboardShortcutsConfig }] = useLocal<ReplyListContainerLocal>(
    graphql`
      fragment ReplyListContainerLocal on Local {
        keyboardShortcutsConfig {
          key
          source
          reverse
        }
      }
    `
  );
  // We do local replies at the last level when flatten replies are not set.
  const atLastLevelLocalReply =
    props.indentLevel === MAX_REPLY_INDENT_DEPTH && !flattenReplies;

  const memoize = useMemoizer();
  const [showAll, isLoadingShowAll] = useLoadMore(props.relay, 999999999);
  const beginShowAllEvent = useViewerNetworkEvent(ShowAllRepliesEvent);
  const showAllAndEmit = useCallback(async () => {
    const showAllEvent = beginShowAllEvent({
      commentID: props.comment.id,
      keyboardShortcutsConfig,
    });
    try {
      await showAll();
      showAllEvent.success();
    } catch (error) {
      showAllEvent.error({ message: error.message, code: error.code });
      // eslint-disable-next-line no-console
      console.error(error);
    }
  }, [showAll, beginShowAllEvent, props.comment.id, keyboardShortcutsConfig]);

  const viewNew = useMutation(ReplyListViewNewMutation);
  const beginViewNewRepliesEvent = useViewerNetworkEvent(
    ViewNewRepliesNetworkEvent
  );
  const markAsSeen = useMutation(MarkCommentsAsSeenMutation);
  const onViewNew = useCallback(async () => {
    const viewNewRepliesEvent = beginViewNewRepliesEvent({
      storyID: props.story.id,
      keyboardShortcutsConfig,
    });
    try {
      void (await viewNew({
        commentID: props.comment.id,
        storyID: props.story.id,
        markSeen: !!props.viewer,
        viewerID: props.viewer?.id,
        markAsSeen,
      }));
      viewNewRepliesEvent.success();
    } catch (error) {
      viewNewRepliesEvent.error({ message: error.message, code: error.code });
      // eslint-disable-next-line no-console
      console.error(error);
    }
  }, [
    props.comment.id,
    props.story.id,
    viewNew,
    beginViewNewRepliesEvent,
    keyboardShortcutsConfig,
    markAsSeen,
    props.viewer,
  ]);

  if (!("replies" in props.comment)) {
    return null;
  }

  const viewNewCount =
    (props.comment.replies.viewNewEdges &&
      props.comment.replies.viewNewEdges.length) ||
    0;

  if (
    props.comment.replies === null ||
    (props.comment.replies.edges.length === 0 && viewNewCount === 0)
  ) {
    return null;
  }
  const indentLevel = props.indentLevel || 1;

  const comments =
    // Comment is not visible after a viewer action, so don't render it anymore.
    props.comment.lastViewerAction && !isPublished(props.comment.status)
      ? []
      : // (cvle) TODO: Next two lines contain a typescript bug workaround...
        (props.comment.replies.edges as any[]).map(
          (edge: typeof props.comment.replies.edges[0]) =>
            memoize(
              edge.node.id,
              {
                ...edge.node,
                replyListElement: props.NextReplyListComponent && (
                  // Important: Props are being passed here to the next level!
                  // Not all of them are passed.
                  <props.NextReplyListComponent
                    viewer={props.viewer}
                    comment={edge.node}
                    story={props.story}
                    settings={props.settings}
                    indentLevel={indentLevel + 1}
                    // Pass through props as commented in `BaseProps`.
                    allowIgnoredTombstoneReveal={
                      props.allowIgnoredTombstoneReveal
                    }
                  />
                ),
                showConversationLink:
                  atLastLevelLocalReply && edge.node.replyCount > 0,
              },
              [
                edge.node,
                props.viewer,
                props.story,
                props.settings,
                indentLevel,
                props.allowIgnoredTombstoneReveal,
                atLastLevelLocalReply,
                props.NextReplyListComponent,
              ]
            )
        );

  return (
    <ReplyList
      viewer={props.viewer}
      comment={props.comment}
      comments={comments}
      story={props.story}
      settings={props.settings}
      onShowAll={showAllAndEmit}
      hasMore={props.relay.hasMore()}
      disableShowAll={isLoadingShowAll}
      indentLevel={indentLevel}
      localReply={atLastLevelLocalReply}
      viewNewCount={viewNewCount}
      onViewNew={onViewNew}
      allowIgnoredTombstoneReveal={props.allowIgnoredTombstoneReveal}
      showRemoveAnswered={props.showRemoveAnswered}
    />
  );
};

/**
 * Factory function to create the ReplyListContainers.
 * We need one for each indentLevel and the fragments
 * must each time point to the next level of ReplyListContainer.
 *
 * e.g. ReplyListContainer1 => ReplyListContainer2  => ReplyListContainer3
 */
function createReplyListContainer(options: {
  /** fragments for the pagination container */
  fragments: {
    viewer: GraphQLTaggedNode;
    story: GraphQLTaggedNode;
    comment: GraphQLTaggedNode;
    settings: GraphQLTaggedNode;
  };
  /** query for the pagination container */
  query: GraphQLTaggedNode;
  /** Next ReplyListContainer Component */
  NextReplyListComponent: Props["NextReplyListComponent"] | null;
}) {
  const { fragments, query, NextReplyListComponent } = options;
  const enhanced = withProps(() => ({
    NextReplyListComponent,
    flattenReplies: useStaticFlattenReplies(),
  }))(
    withPaginationContainer<Props, PaginationQuery, FragmentVariables>(
      fragments,
      {
        getConnectionFromProps(props) {
          return props.comment && props.comment.replies;
        },
        getVariables(props, { count, cursor }, fragmentVariables) {
          return {
            count,
            cursor,
            orderBy: fragmentVariables.orderBy,
            commentID: props.comment.id,
            flattenReplies: props.flattenReplies,
          };
        },
        query,
      }
    )(ReplyListContainer)
  );
  return enhanced;
}

/**
 * Creates a ReplyListContainer for the last level with slightly different
 * fragments to flatten the replies.
 */
const ReplyListContainerLastFlattened = createReplyListContainer({
  NextReplyListComponent: null,
  fragments: {
    viewer: graphql`
      fragment ReplyListContainerLastFlattened_viewer on User {
        id
        ...ReplyListContainer_viewer @relay(mask: false)
      }
    `,
    settings: graphql`
      fragment ReplyListContainerLastFlattened_settings on Settings {
        ...ReplyListContainer_settings @relay(mask: false)
      }
    `,
    story: graphql`
      fragment ReplyListContainerLastFlattened_story on Story {
        ...ReplyListContainer_story @relay(mask: false)
      }
    `,
    comment: graphql`
      fragment ReplyListContainerLastFlattened_comment on Comment
      @argumentDefinitions(
        count: { type: "Int", defaultValue: 10 }
        cursor: { type: "Cursor" }
        orderBy: { type: "COMMENT_SORT!", defaultValue: CREATED_AT_ASC }
      ) {
        ...ReplyListContainer_comment @relay(mask: false)
        replies(
          first: $count
          after: $cursor
          orderBy: $orderBy
          flatten: $flattenReplies
        ) @connection(key: "ReplyList_replies", filters: ["orderBy"]) {
          # We use the same key and exclude 'flatten' to essentially
          # have the same connection key as the regular ReplyListContainers.
          ...ReplyListContainer_repliesConnection @relay(mask: false)
          edges {
            __typename
          }
        }
      }
    `,
  },
  query: graphql`
    # Pagination query to be fetched upon calling 'loadMore'.
    # Notice that we re-use our fragment, and the shape of this query matches our fragment spec.
    query ReplyListContainerLastFlattenedPaginationQuery(
      $count: Int!
      $cursor: Cursor
      $orderBy: COMMENT_SORT!
      $commentID: ID!
      $flattenReplies: Boolean!
    ) {
      comment(id: $commentID) {
        ...ReplyListContainerLastFlattened_comment
          @arguments(count: $count, cursor: $cursor, orderBy: $orderBy)
      }
    }
  `,
});

/**
 * ReplyListContainerLast determines whether we use flatten replies or a
 * local reply list.
 */
const ReplyListContainerLast = createRelayFragmentContainer<
  Overwrite<
    BaseProps,
    {
      viewer: ReplyListContainerLast_viewer | null;
      story: ReplyListContainerLast_story;
      comment: ReplyListContainerLast_comment;
      settings: ReplyListContainerLast_settings;
    }
  >
>(
  (props) => {
    const flattenReplies = useStaticFlattenReplies();
    if (flattenReplies) {
      return <ReplyListContainerLastFlattened {...props} />;
    }
    return <LocalReplyListContainer {...props} />;
  },
  {
    viewer: graphql`
      fragment ReplyListContainerLast_viewer on User {
        id
        ...LocalReplyListContainer_viewer @skip(if: $flattenReplies)
        ...ReplyListContainerLastFlattened_viewer @include(if: $flattenReplies)
      }
    `,
    story: graphql`
      fragment ReplyListContainerLast_story on Story {
        ...LocalReplyListContainer_story @skip(if: $flattenReplies)
        ...ReplyListContainerLastFlattened_story @include(if: $flattenReplies)
      }
    `,
    comment: graphql`
      fragment ReplyListContainerLast_comment on Comment {
        ...LocalReplyListContainer_comment @skip(if: $flattenReplies)
        ...ReplyListContainerLastFlattened_comment @include(if: $flattenReplies)
      }
    `,
    settings: graphql`
      fragment ReplyListContainerLast_settings on Settings {
        ...LocalReplyListContainer_settings @skip(if: $flattenReplies)
        ...ReplyListContainerLastFlattened_settings
          @include(if: $flattenReplies)
      }
    `,
  }
);

const ReplyListContainer7 = createReplyListContainer({
  NextReplyListComponent: ReplyListContainerLast,
  fragments: {
    viewer: graphql`
      fragment ReplyListContainer7_viewer on User {
        id
        ...ReplyListContainer_viewer @relay(mask: false)
        ...ReplyListContainerLast_viewer
      }
    `,
    settings: graphql`
      fragment ReplyListContainer7_settings on Settings {
        ...ReplyListContainer_settings @relay(mask: false)
        ...ReplyListContainerLast_settings
      }
    `,
    story: graphql`
      fragment ReplyListContainer7_story on Story {
        ...ReplyListContainer_story @relay(mask: false)
        ...ReplyListContainerLast_story
      }
    `,
    comment: graphql`
<<<<<<< HEAD
      fragment ReplyListContainer3_comment on Comment
      @argumentDefinitions(
        count: { type: "Int", defaultValue: 10 }
        cursor: { type: "Cursor" }
        orderBy: { type: "COMMENT_SORT!", defaultValue: CREATED_AT_ASC }
      ) {
=======
      fragment ReplyListContainer7_comment on Comment
        @argumentDefinitions(
          count: { type: "Int", defaultValue: 10 }
          cursor: { type: "Cursor" }
          orderBy: { type: "COMMENT_SORT!", defaultValue: CREATED_AT_ASC }
        ) {
>>>>>>> b4b9a771
        ...ReplyListContainer_comment @relay(mask: false)
        replies(first: $count, after: $cursor, orderBy: $orderBy)
          @connection(key: "ReplyList_replies") {
          ...ReplyListContainer_repliesConnection @relay(mask: false)
          viewNewEdges {
            node {
              ...ReplyListContainerLast_comment
            }
          }
          edges {
            node {
              ...ReplyListContainerLast_comment
            }
          }
        }
      }
    `,
  },
  query: graphql`
    # Pagination query to be fetched upon calling 'loadMore'.
    # Notice that we re-use our fragment, and the shape of this query matches our fragment spec.
    query ReplyListContainer7PaginationQuery(
      $count: Int!
      $cursor: Cursor
      $orderBy: COMMENT_SORT!
      $commentID: ID!
      $flattenReplies: Boolean!
    ) {
      comment(id: $commentID) {
        ...ReplyListContainer7_comment
          @arguments(count: $count, cursor: $cursor, orderBy: $orderBy)
      }
    }
  `,
});

const ReplyListContainer6 = createReplyListContainer({
  NextReplyListComponent: ReplyListContainer7,
  fragments: {
    viewer: graphql`
      fragment ReplyListContainer6_viewer on User {
        id
        ...ReplyListContainer_viewer @relay(mask: false)
        ...ReplyListContainer7_viewer
      }
    `,
    settings: graphql`
      fragment ReplyListContainer6_settings on Settings {
        ...ReplyListContainer_settings @relay(mask: false)
        ...ReplyListContainer7_settings
      }
    `,
    story: graphql`
      fragment ReplyListContainer6_story on Story {
        ...ReplyListContainer_story @relay(mask: false)
        ...ReplyListContainer7_story
      }
    `,
    comment: graphql`
      fragment ReplyListContainer6_comment on Comment
        @argumentDefinitions(
          count: { type: "Int", defaultValue: 10 }
          cursor: { type: "Cursor" }
          orderBy: { type: "COMMENT_SORT!", defaultValue: CREATED_AT_ASC }
        ) {
        ...ReplyListContainer_comment @relay(mask: false)
        replies(first: $count, after: $cursor, orderBy: $orderBy)
          @connection(key: "ReplyList_replies") {
          ...ReplyListContainer_repliesConnection @relay(mask: false)
          viewNewEdges {
            node {
              ...ReplyListContainer7_comment
            }
          }
          edges {
            node {
              ...ReplyListContainer7_comment
            }
          }
        }
      }
    `,
  },
  query: graphql`
    # Pagination query to be fetched upon calling 'loadMore'.
    # Notice that we re-use our fragment, and the shape of this query matches our fragment spec.
    query ReplyListContainer6PaginationQuery(
      $count: Int!
      $cursor: Cursor
      $orderBy: COMMENT_SORT!
      $commentID: ID!
      $flattenReplies: Boolean!
    ) {
      comment(id: $commentID) {
        ...ReplyListContainer6_comment
          @arguments(count: $count, cursor: $cursor, orderBy: $orderBy)
      }
    }
  `,
});

const ReplyListContainer5 = createReplyListContainer({
  NextReplyListComponent: ReplyListContainer6,
  fragments: {
    viewer: graphql`
      fragment ReplyListContainer5_viewer on User {
        id
        ...ReplyListContainer_viewer @relay(mask: false)
        ...ReplyListContainer6_viewer
      }
    `,
    settings: graphql`
      fragment ReplyListContainer5_settings on Settings {
        ...ReplyListContainer_settings @relay(mask: false)
        ...ReplyListContainer6_settings
      }
    `,
    story: graphql`
      fragment ReplyListContainer5_story on Story {
        ...ReplyListContainer_story @relay(mask: false)
        ...ReplyListContainer6_story
      }
    `,
    comment: graphql`
      fragment ReplyListContainer5_comment on Comment
        @argumentDefinitions(
          count: { type: "Int", defaultValue: 10 }
          cursor: { type: "Cursor" }
          orderBy: { type: "COMMENT_SORT!", defaultValue: CREATED_AT_ASC }
        ) {
        ...ReplyListContainer_comment @relay(mask: false)
        replies(first: $count, after: $cursor, orderBy: $orderBy)
          @connection(key: "ReplyList_replies") {
          ...ReplyListContainer_repliesConnection @relay(mask: false)
          viewNewEdges {
            node {
              ...ReplyListContainer6_comment
            }
          }
          edges {
            node {
              ...ReplyListContainer6_comment
            }
          }
        }
      }
    `,
  },
  query: graphql`
    # Pagination query to be fetched upon calling 'loadMore'.
    # Notice that we re-use our fragment, and the shape of this query matches our fragment spec.
    query ReplyListContainer5PaginationQuery(
      $count: Int!
      $cursor: Cursor
      $orderBy: COMMENT_SORT!
      $commentID: ID!
      $flattenReplies: Boolean!
    ) {
      comment(id: $commentID) {
        ...ReplyListContainer5_comment
          @arguments(count: $count, cursor: $cursor, orderBy: $orderBy)
      }
    }
  `,
});

const ReplyListContainer4 = createReplyListContainer({
  NextReplyListComponent: ReplyListContainer5,
  fragments: {
    viewer: graphql`
      fragment ReplyListContainer4_viewer on User {
        id
        ...ReplyListContainer_viewer @relay(mask: false)
        ...ReplyListContainer5_viewer
      }
    `,
    settings: graphql`
      fragment ReplyListContainer4_settings on Settings {
        ...ReplyListContainer_settings @relay(mask: false)
        ...ReplyListContainer5_settings
      }
    `,
    story: graphql`
      fragment ReplyListContainer4_story on Story {
        ...ReplyListContainer_story @relay(mask: false)
        ...ReplyListContainer5_story
      }
    `,
    comment: graphql`
      fragment ReplyListContainer4_comment on Comment
        @argumentDefinitions(
          count: { type: "Int", defaultValue: 10 }
          cursor: { type: "Cursor" }
          orderBy: { type: "COMMENT_SORT!", defaultValue: CREATED_AT_ASC }
        ) {
        ...ReplyListContainer_comment @relay(mask: false)
        replies(first: $count, after: $cursor, orderBy: $orderBy)
          @connection(key: "ReplyList_replies") {
          ...ReplyListContainer_repliesConnection @relay(mask: false)
          viewNewEdges {
            node {
              ...ReplyListContainer5_comment
            }
          }
          edges {
            node {
              ...ReplyListContainer5_comment
            }
          }
        }
      }
    `,
  },
  query: graphql`
    # Pagination query to be fetched upon calling 'loadMore'.
    # Notice that we re-use our fragment, and the shape of this query matches our fragment spec.
    query ReplyListContainer4PaginationQuery(
      $count: Int!
      $cursor: Cursor
      $orderBy: COMMENT_SORT!
      $commentID: ID!
      $flattenReplies: Boolean!
    ) {
      comment(id: $commentID) {
        ...ReplyListContainer4_comment
          @arguments(count: $count, cursor: $cursor, orderBy: $orderBy)
      }
    }
  `,
});

const ReplyListContainer3 = createReplyListContainer({
  NextReplyListComponent: ReplyListContainer4,
  fragments: {
    viewer: graphql`
      fragment ReplyListContainer3_viewer on User {
        id
        ...ReplyListContainer_viewer @relay(mask: false)
        ...ReplyListContainer4_viewer
      }
    `,
    settings: graphql`
      fragment ReplyListContainer3_settings on Settings {
        ...ReplyListContainer_settings @relay(mask: false)
        ...ReplyListContainer4_settings
      }
    `,
    story: graphql`
      fragment ReplyListContainer3_story on Story {
        ...ReplyListContainer_story @relay(mask: false)
        ...ReplyListContainer4_story
      }
    `,
    comment: graphql`
      fragment ReplyListContainer3_comment on Comment
        @argumentDefinitions(
          count: { type: "Int", defaultValue: 10 }
          cursor: { type: "Cursor" }
          orderBy: { type: "COMMENT_SORT!", defaultValue: CREATED_AT_ASC }
        ) {
        ...ReplyListContainer_comment @relay(mask: false)
        replies(first: $count, after: $cursor, orderBy: $orderBy)
          @connection(key: "ReplyList_replies") {
          ...ReplyListContainer_repliesConnection @relay(mask: false)
          viewNewEdges {
            node {
              ...ReplyListContainer4_comment
            }
          }
          edges {
            node {
              ...ReplyListContainer4_comment
            }
          }
        }
      }
    `,
  },
  query: graphql`
    # Pagination query to be fetched upon calling 'loadMore'.
    # Notice that we re-use our fragment, and the shape of this query matches our fragment spec.
    query ReplyListContainer3PaginationQuery(
      $count: Int!
      $cursor: Cursor
      $orderBy: COMMENT_SORT!
      $commentID: ID!
      $flattenReplies: Boolean!
    ) {
      comment(id: $commentID) {
        ...ReplyListContainer3_comment
          @arguments(count: $count, cursor: $cursor, orderBy: $orderBy)
      }
    }
  `,
});

const ReplyListContainer2 = createReplyListContainer({
  NextReplyListComponent: ReplyListContainer3,
  fragments: {
    viewer: graphql`
      fragment ReplyListContainer2_viewer on User {
        id
        ...ReplyListContainer_viewer @relay(mask: false)
        ...ReplyListContainer3_viewer
      }
    `,
    settings: graphql`
      fragment ReplyListContainer2_settings on Settings {
        ...ReplyListContainer_settings @relay(mask: false)
        ...ReplyListContainer3_settings
      }
    `,
    story: graphql`
      fragment ReplyListContainer2_story on Story {
        ...ReplyListContainer_story @relay(mask: false)
        ...ReplyListContainer3_story
      }
    `,
    comment: graphql`
      fragment ReplyListContainer2_comment on Comment
      @argumentDefinitions(
        count: { type: "Int", defaultValue: 10 }
        cursor: { type: "Cursor" }
        orderBy: { type: "COMMENT_SORT!", defaultValue: CREATED_AT_ASC }
      ) {
        ...ReplyListContainer_comment @relay(mask: false)
        replies(first: $count, after: $cursor, orderBy: $orderBy)
          @connection(key: "ReplyList_replies") {
          ...ReplyListContainer_repliesConnection @relay(mask: false)
          viewNewEdges {
            node {
              ...ReplyListContainer3_comment
            }
          }
          edges {
            node {
              ...ReplyListContainer3_comment
            }
          }
        }
      }
    `,
  },
  query: graphql`
    # Pagination query to be fetched upon calling 'loadMore'.
    # Notice that we re-use our fragment, and the shape of this query matches our fragment spec.
    query ReplyListContainer2PaginationQuery(
      $count: Int!
      $cursor: Cursor
      $orderBy: COMMENT_SORT!
      $commentID: ID!
      $flattenReplies: Boolean!
    ) {
      comment(id: $commentID) {
        ...ReplyListContainer2_comment
          @arguments(count: $count, cursor: $cursor, orderBy: $orderBy)
      }
    }
  `,
});

const ReplyListContainer1 = createReplyListContainer({
  NextReplyListComponent: ReplyListContainer2,
  fragments: {
    viewer: graphql`
      fragment ReplyListContainer1_viewer on User {
        id
        ...ReplyListContainer_viewer @relay(mask: false)
        ...ReplyListContainer2_viewer
      }
    `,
    settings: graphql`
      fragment ReplyListContainer1_settings on Settings {
        ...ReplyListContainer_settings @relay(mask: false)
        ...ReplyListContainer2_settings
      }
    `,
    story: graphql`
      fragment ReplyListContainer1_story on Story {
        ...ReplyListContainer_story @relay(mask: false)
        ...ReplyListContainer2_story
      }
    `,
    comment: graphql`
      fragment ReplyListContainer1_comment on Comment
      @argumentDefinitions(
        count: { type: "Int", defaultValue: 10 }
        cursor: { type: "Cursor" }
        orderBy: { type: "COMMENT_SORT!", defaultValue: CREATED_AT_ASC }
      ) {
        ...ReplyListContainer_comment @relay(mask: false)
        replies(first: $count, after: $cursor, orderBy: $orderBy)
          @connection(key: "ReplyList_replies") {
          ...ReplyListContainer_repliesConnection @relay(mask: false)
          viewNewEdges {
            node {
              ...ReplyListContainer2_comment
            }
          }
          edges {
            node {
              ...ReplyListContainer2_comment
            }
          }
        }
      }
    `,
  },
  query: graphql`
    # Pagination query to be fetched upon calling 'loadMore'.
    # Notice that we re-use our fragment, and the shape of this query matches our fragment spec.
    query ReplyListContainer1PaginationQuery(
      $count: Int!
      $cursor: Cursor
      $orderBy: COMMENT_SORT!
      $commentID: ID!
      $flattenReplies: Boolean!
    ) {
      comment(id: $commentID) {
        ...ReplyListContainer1_comment
          @arguments(count: $count, cursor: $cursor, orderBy: $orderBy)
      }
    }
  `,
});

export default ReplyListContainer1;<|MERGE_RESOLUTION|>--- conflicted
+++ resolved
@@ -581,21 +581,12 @@
       }
     `,
     comment: graphql`
-<<<<<<< HEAD
-      fragment ReplyListContainer3_comment on Comment
+      fragment ReplyListContainer7_comment on Comment
       @argumentDefinitions(
         count: { type: "Int", defaultValue: 10 }
         cursor: { type: "Cursor" }
         orderBy: { type: "COMMENT_SORT!", defaultValue: CREATED_AT_ASC }
       ) {
-=======
-      fragment ReplyListContainer7_comment on Comment
-        @argumentDefinitions(
-          count: { type: "Int", defaultValue: 10 }
-          cursor: { type: "Cursor" }
-          orderBy: { type: "COMMENT_SORT!", defaultValue: CREATED_AT_ASC }
-        ) {
->>>>>>> b4b9a771
         ...ReplyListContainer_comment @relay(mask: false)
         replies(first: $count, after: $cursor, orderBy: $orderBy)
           @connection(key: "ReplyList_replies") {
@@ -656,11 +647,11 @@
     `,
     comment: graphql`
       fragment ReplyListContainer6_comment on Comment
-        @argumentDefinitions(
-          count: { type: "Int", defaultValue: 10 }
-          cursor: { type: "Cursor" }
-          orderBy: { type: "COMMENT_SORT!", defaultValue: CREATED_AT_ASC }
-        ) {
+      @argumentDefinitions(
+        count: { type: "Int", defaultValue: 10 }
+        cursor: { type: "Cursor" }
+        orderBy: { type: "COMMENT_SORT!", defaultValue: CREATED_AT_ASC }
+      ) {
         ...ReplyListContainer_comment @relay(mask: false)
         replies(first: $count, after: $cursor, orderBy: $orderBy)
           @connection(key: "ReplyList_replies") {
@@ -721,11 +712,11 @@
     `,
     comment: graphql`
       fragment ReplyListContainer5_comment on Comment
-        @argumentDefinitions(
-          count: { type: "Int", defaultValue: 10 }
-          cursor: { type: "Cursor" }
-          orderBy: { type: "COMMENT_SORT!", defaultValue: CREATED_AT_ASC }
-        ) {
+      @argumentDefinitions(
+        count: { type: "Int", defaultValue: 10 }
+        cursor: { type: "Cursor" }
+        orderBy: { type: "COMMENT_SORT!", defaultValue: CREATED_AT_ASC }
+      ) {
         ...ReplyListContainer_comment @relay(mask: false)
         replies(first: $count, after: $cursor, orderBy: $orderBy)
           @connection(key: "ReplyList_replies") {
@@ -786,11 +777,11 @@
     `,
     comment: graphql`
       fragment ReplyListContainer4_comment on Comment
-        @argumentDefinitions(
-          count: { type: "Int", defaultValue: 10 }
-          cursor: { type: "Cursor" }
-          orderBy: { type: "COMMENT_SORT!", defaultValue: CREATED_AT_ASC }
-        ) {
+      @argumentDefinitions(
+        count: { type: "Int", defaultValue: 10 }
+        cursor: { type: "Cursor" }
+        orderBy: { type: "COMMENT_SORT!", defaultValue: CREATED_AT_ASC }
+      ) {
         ...ReplyListContainer_comment @relay(mask: false)
         replies(first: $count, after: $cursor, orderBy: $orderBy)
           @connection(key: "ReplyList_replies") {
@@ -851,11 +842,11 @@
     `,
     comment: graphql`
       fragment ReplyListContainer3_comment on Comment
-        @argumentDefinitions(
-          count: { type: "Int", defaultValue: 10 }
-          cursor: { type: "Cursor" }
-          orderBy: { type: "COMMENT_SORT!", defaultValue: CREATED_AT_ASC }
-        ) {
+      @argumentDefinitions(
+        count: { type: "Int", defaultValue: 10 }
+        cursor: { type: "Cursor" }
+        orderBy: { type: "COMMENT_SORT!", defaultValue: CREATED_AT_ASC }
+      ) {
         ...ReplyListContainer_comment @relay(mask: false)
         replies(first: $count, after: $cursor, orderBy: $orderBy)
           @connection(key: "ReplyList_replies") {
