--- conflicted
+++ resolved
@@ -1,17 +1,8 @@
 import React, { FunctionComponent, useCallback, useState } from "react";
 import { graphql } from "react-relay";
 
-<<<<<<< HEAD
 import { useMutation, withFragmentContainer } from "coral-framework/lib/relay";
-import { GQLSTORY_MODE } from "coral-framework/schema";
-=======
-import {
-  graphql,
-  useMutation,
-  withFragmentContainer,
-} from "coral-framework/lib/relay";
 import { GQLFEATURE_FLAG, GQLSTORY_MODE } from "coral-framework/schema";
->>>>>>> 94ece102
 
 import { QAConfigContainer_settings } from "coral-stream/__generated__/QAConfigContainer_settings.graphql";
 import { QAConfigContainer_story } from "coral-stream/__generated__/QAConfigContainer_story.graphql";
