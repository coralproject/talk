import { Localized } from "fluent-react/compat";
import React, { MouseEvent, StatelessComponent } from "react";

import { PropTypesOf } from "talk-framework/types";
import { Button, Flex, Typography } from "talk-ui/components";

import ReplyListContainer from "talk-stream/tabs/comments/containers/ReplyListContainer";
import ConversationThreadContainer from "../containers/ConversationThreadContainer";
import * as styles from "./PermalinkView.css";

export interface PermalinkViewProps {
<<<<<<< HEAD
  me: PropTypesOf<typeof ConversationThreadContainer>["me"] &
    PropTypesOf<typeof ReplyListContainer>["me"];
  asset: PropTypesOf<typeof ConversationThreadContainer>["asset"] &
    PropTypesOf<typeof ReplyListContainer>["asset"];
  comment:
    | PropTypesOf<typeof ConversationThreadContainer>["comment"] &
        PropTypesOf<typeof ReplyListContainer>["comment"]
    | null;
=======
  me: PropTypesOf<typeof CommentContainer>["me"];
  asset: PropTypesOf<typeof CommentContainer>["asset"];
  settings: PropTypesOf<typeof CommentContainer>["settings"];
  comment: PropTypesOf<typeof CommentContainer>["comment"] | null;
>>>>>>> 0d588f2f
  showAllCommentsHref: string | null;
  onShowAllComments: (e: MouseEvent<any>) => void;
}

const PermalinkView: StatelessComponent<PermalinkViewProps> = ({
  showAllCommentsHref,
  comment,
  settings,
  asset,
  onShowAllComments,
  me,
}) => {
  return (
    <div className={styles.root}>
      <Flex alignItems="center" justifyContent="center" direction="column">
        <Typography className={styles.title1}>
          You are currently viewing a
        </Typography>
        <Typography className={styles.title2}>SINGLE CONVERSATION</Typography>
        {showAllCommentsHref && (
          <Localized id="comments-permalinkView-viewFullDiscussion">
            <Button
              id="talk-comments-permalinkView-viewFullDiscussion"
              variant="underlined"
              color="primary"
              onClick={onShowAllComments}
              className={styles.button}
              href={showAllCommentsHref}
              target="_parent"
              anchor
            >
              View Full Discussion
            </Button>
          </Localized>
        )}
      </Flex>
      {!comment && (
        <Localized id="comments-permalinkView-commentNotFound">
          <Typography>Comment not found</Typography>
        </Localized>
      )}
      {comment && (
<<<<<<< HEAD
        <>
          <ConversationThreadContainer
            me={me}
            comment={comment}
            asset={asset}
          />
          <div className={styles.replyList}>
            <ReplyListContainer me={me} comment={comment} asset={asset} />
          </div>
        </>
=======
        <CommentContainer
          settings={settings}
          me={me}
          comment={comment}
          asset={asset}
        />
>>>>>>> 0d588f2f
      )}
    </div>
  );
};

export default PermalinkView;<|MERGE_RESOLUTION|>--- conflicted
+++ resolved
@@ -9,7 +9,6 @@
 import * as styles from "./PermalinkView.css";
 
 export interface PermalinkViewProps {
-<<<<<<< HEAD
   me: PropTypesOf<typeof ConversationThreadContainer>["me"] &
     PropTypesOf<typeof ReplyListContainer>["me"];
   asset: PropTypesOf<typeof ConversationThreadContainer>["asset"] &
@@ -18,12 +17,8 @@
     | PropTypesOf<typeof ConversationThreadContainer>["comment"] &
         PropTypesOf<typeof ReplyListContainer>["comment"]
     | null;
-=======
-  me: PropTypesOf<typeof CommentContainer>["me"];
-  asset: PropTypesOf<typeof CommentContainer>["asset"];
-  settings: PropTypesOf<typeof CommentContainer>["settings"];
-  comment: PropTypesOf<typeof CommentContainer>["comment"] | null;
->>>>>>> 0d588f2f
+  settings: PropTypesOf<typeof ConversationThreadContainer>["settings"] &
+    PropTypesOf<typeof ReplyListContainer>["settings"];
   showAllCommentsHref: string | null;
   onShowAllComments: (e: MouseEvent<any>) => void;
 }
@@ -66,25 +61,22 @@
         </Localized>
       )}
       {comment && (
-<<<<<<< HEAD
         <>
           <ConversationThreadContainer
             me={me}
             comment={comment}
             asset={asset}
+            settings={settings}
           />
           <div className={styles.replyList}>
-            <ReplyListContainer me={me} comment={comment} asset={asset} />
+            <ReplyListContainer
+              me={me}
+              comment={comment}
+              asset={asset}
+              settings={settings}
+            />
           </div>
         </>
-=======
-        <CommentContainer
-          settings={settings}
-          me={me}
-          comment={comment}
-          asset={asset}
-        />
->>>>>>> 0d588f2f
       )}
     </div>
   );
