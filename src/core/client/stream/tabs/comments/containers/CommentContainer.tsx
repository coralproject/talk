import { Localized } from "fluent-react/compat";
import React, { Component, MouseEvent } from "react";
import { graphql } from "react-relay";

import { isBeforeDate } from "talk-common/utils";
import { getURLWithCommentID } from "talk-framework/helpers";
import withFragmentContainer from "talk-framework/lib/relay/withFragmentContainer";
import { PropTypesOf } from "talk-framework/types";
import { CommentContainer_asset as AssetData } from "talk-stream/__generated__/CommentContainer_asset.graphql";
import { CommentContainer_comment as CommentData } from "talk-stream/__generated__/CommentContainer_comment.graphql";
import { CommentContainer_me as MeData } from "talk-stream/__generated__/CommentContainer_me.graphql";
import { CommentContainer_settings as SettingsData } from "talk-stream/__generated__/CommentContainer_settings.graphql";
import {
  SetCommentIDMutation,
  ShowAuthPopupMutation,
  withSetCommentIDMutation,
  withShowAuthPopupMutation,
} from "talk-stream/mutations";

<<<<<<< HEAD
import { Button, HorizontalGutter } from "talk-ui/components";
=======
import ReactionButtonContainer from "talk-stream/tabs/comments/containers/ReactionButtonContainer";
import { Button } from "talk-ui/components";
>>>>>>> 0d588f2f
import Comment, {
  ButtonsBar,
  ShowConversationLink,
} from "../components/Comment";
import ReplyButton from "../components/Comment/ReplyButton";
import EditCommentFormContainer from "./EditCommentFormContainer";
import PermalinkButtonContainer from "./PermalinkButtonContainer";
import ReplyCommentFormContainer from "./ReplyCommentFormContainer";

interface InnerProps {
  me: MeData | null;
  comment: CommentData;
  asset: AssetData;
  settings: SettingsData;
  indentLevel?: number;
  showAuthPopup: ShowAuthPopupMutation;
  setCommentID: SetCommentIDMutation;
  /**
   * localReply will integrate the mutation response into
   * localReplies
   */
  localReply?: boolean;
  /** disableReplies will remove the ReplyButton */
  disableReplies?: boolean;
  /** showConversationLink will render a link to the conversation */
  showConversationLink?: boolean;
  highlight?: boolean;
}

interface State {
  showReplyDialog: boolean;
  showEditDialog: boolean;
  editable: boolean;
}

export class CommentContainer extends Component<InnerProps, State> {
  private uneditableTimer: any;

  public state = {
    showReplyDialog: false,
    showEditDialog: false,
    editable: this.isEditable(),
  };

  constructor(props: InnerProps) {
    super(props);
    if (this.isEditable()) {
      this.uneditableTimer = this.updateWhenNotEditable();
    }
  }

  public componentWillUnmount() {
    clearTimeout(this.uneditableTimer);
  }

  private isEditable() {
    const isMyComment = !!(
      this.props.me &&
      this.props.comment.author &&
      this.props.me.id === this.props.comment.author.id
    );
    return (
      isMyComment && isBeforeDate(this.props.comment.editing.editableUntil)
    );
  }

  private openReplyDialog = () => {
    if (this.props.me) {
      this.setState(state => ({
        showReplyDialog: true,
      }));
    } else {
      this.props.showAuthPopup({ view: "SIGN_IN" });
    }
  };

  private openEditDialog = () => {
    if (this.props.me) {
      this.setState(state => ({
        showEditDialog: true,
      }));
    } else {
      this.props.showAuthPopup({ view: "SIGN_IN" });
    }
  };

  private closeEditDialog = () => {
    this.setState(state => ({
      showEditDialog: false,
    }));
  };

  private closeReplyDialog = () => {
    this.setState(state => ({
      showReplyDialog: false,
    }));
  };

  private updateWhenNotEditable() {
    const ms =
      new Date(this.props.comment.editing.editableUntil).getTime() - Date.now();
    if (ms > 0) {
      return setTimeout(() => this.setState({ editable: false }), ms);
    }
    return;
  }

  private handleShowConversation = (e: MouseEvent) => {
    e.preventDefault();
    this.props.setCommentID({ id: this.props.comment.id });
    return false;
  };

  public render() {
    const {
      comment,
      settings,
      asset,
      indentLevel,
      localReply,
      disableReplies,
      showConversationLink,
<<<<<<< HEAD
      highlight,
=======
      me,
>>>>>>> 0d588f2f
    } = this.props;
    const { showReplyDialog, showEditDialog, editable } = this.state;
    if (showEditDialog) {
      return (
        <EditCommentFormContainer
          comment={comment}
          onClose={this.closeEditDialog}
        />
      );
    }
    return (
      <HorizontalGutter>
        <Comment
          id={`comment-${comment.id}`}
          indentLevel={indentLevel}
          username={comment.author && comment.author.username}
          body={comment.body}
          createdAt={comment.createdAt}
          blur={comment.pending || false}
          showEditedMarker={comment.editing.edited}
          highlight={highlight}
          topBarRight={
            (editable && (
              <Localized id="comments-commentContainer-editButton">
                <Button
                  id={`comments-commentContainer-editButton-${comment.id}`}
                  color="primary"
                  variant="underlined"
                  onClick={this.openEditDialog}
                >
                  Edit
                </Button>
              </Localized>
            )) ||
            undefined
          }
          footer={
            <>
              <ButtonsBar>
                {!disableReplies && (
                  <ReplyButton
                    id={`comments-commentContainer-replyButton-${comment.id}`}
                    onClick={this.openReplyDialog}
                    active={showReplyDialog}
                  />
                )}
                <PermalinkButtonContainer commentID={comment.id} />
                <ReactionButtonContainer
                  comment={comment}
                  settings={settings}
                  me={me}
                />
              </ButtonsBar>
              {showConversationLink && (
                <ShowConversationLink
                  id={`comments-commentContainer-showConversation-${
                    comment.id
                  }`}
                  onClick={this.handleShowConversation}
                  href={getURLWithCommentID(
                    this.props.asset.url,
                    this.props.comment.id
                  )}
                />
              )}
            </>
          }
        />
        {showReplyDialog && (
          <ReplyCommentFormContainer
            comment={comment}
            asset={asset}
            onClose={this.closeReplyDialog}
            localReply={localReply}
          />
        )}
      </HorizontalGutter>
    );
  }
}

const enhanced = withSetCommentIDMutation(
  withShowAuthPopupMutation(
    withFragmentContainer<InnerProps>({
      me: graphql`
        fragment CommentContainer_me on User {
          id
          ...ReactionButtonContainer_me
        }
      `,
      asset: graphql`
        fragment CommentContainer_asset on Asset {
          url
          ...ReplyCommentFormContainer_asset
        }
      `,
      comment: graphql`
        fragment CommentContainer_comment on Comment {
          id
          author {
            id
            username
          }
          body
          createdAt
          editing {
            edited
            editableUntil
          }
          pending
          ...ReplyCommentFormContainer_comment
          ...EditCommentFormContainer_comment
          ...ReactionButtonContainer_comment
        }
      `,
      settings: graphql`
        fragment CommentContainer_settings on Settings {
          ...ReactionButtonContainer_settings
        }
      `,
    })(CommentContainer)
  )
);

export type CommentContainerProps = PropTypesOf<typeof enhanced>;
export default enhanced;<|MERGE_RESOLUTION|>--- conflicted
+++ resolved
@@ -17,12 +17,9 @@
   withShowAuthPopupMutation,
 } from "talk-stream/mutations";
 
-<<<<<<< HEAD
 import { Button, HorizontalGutter } from "talk-ui/components";
-=======
-import ReactionButtonContainer from "talk-stream/tabs/comments/containers/ReactionButtonContainer";
-import { Button } from "talk-ui/components";
->>>>>>> 0d588f2f
+import ReactionButtonContainer from "./ReactionButtonContainer";
+
 import Comment, {
   ButtonsBar,
   ShowConversationLink,
@@ -145,11 +142,8 @@
       localReply,
       disableReplies,
       showConversationLink,
-<<<<<<< HEAD
       highlight,
-=======
       me,
->>>>>>> 0d588f2f
     } = this.props;
     const { showReplyDialog, showEditDialog, editable } = this.state;
     if (showEditDialog) {
