--- conflicted
+++ resolved
@@ -30,7 +30,6 @@
     Array [
       Object {
         "id": "comment-1",
-<<<<<<< HEAD
         "replyListElement": <ReplyListComponent
           asset={
             Object {
@@ -52,6 +51,7 @@
             }
           }
         />,
+        "showConversationLink": false,
       },
       Object {
         "id": "comment-2",
@@ -76,13 +76,7 @@
             }
           }
         />,
-=======
-        "showConversationLink": false,
-      },
-      Object {
-        "id": "comment-2",
-        "showConversationLink": false,
->>>>>>> 929dfb99
+        "showConversationLink": false,
       },
     ]
   }
@@ -134,19 +128,13 @@
     Array [
       Object {
         "id": "comment-1",
-<<<<<<< HEAD
-        "replyListElement": undefined,
-      },
-      Object {
-        "id": "comment-2",
-        "replyListElement": undefined,
-=======
-        "showConversationLink": false,
-      },
-      Object {
-        "id": "comment-2",
-        "showConversationLink": false,
->>>>>>> 929dfb99
+        "replyListElement": undefined,
+        "showConversationLink": false,
+      },
+      Object {
+        "id": "comment-2",
+        "replyListElement": undefined,
+        "showConversationLink": false,
       },
     ]
   }
@@ -197,19 +185,13 @@
     Array [
       Object {
         "id": "comment-1",
-<<<<<<< HEAD
-        "replyListElement": undefined,
-      },
-      Object {
-        "id": "comment-2",
-        "replyListElement": undefined,
-=======
-        "showConversationLink": false,
-      },
-      Object {
-        "id": "comment-2",
-        "showConversationLink": false,
->>>>>>> 929dfb99
+        "replyListElement": undefined,
+        "showConversationLink": false,
+      },
+      Object {
+        "id": "comment-2",
+        "replyListElement": undefined,
+        "showConversationLink": false,
       },
     ]
   }
@@ -260,19 +242,13 @@
     Array [
       Object {
         "id": "comment-1",
-<<<<<<< HEAD
-        "replyListElement": undefined,
-      },
-      Object {
-        "id": "comment-2",
-        "replyListElement": undefined,
-=======
-        "showConversationLink": false,
-      },
-      Object {
-        "id": "comment-2",
-        "showConversationLink": false,
->>>>>>> 929dfb99
+        "replyListElement": undefined,
+        "showConversationLink": false,
+      },
+      Object {
+        "id": "comment-2",
+        "replyListElement": undefined,
+        "showConversationLink": false,
       },
     ]
   }
