import React, { FunctionComponent, useCallback } from "react";
import { graphql } from "react-relay";

import { urls } from "coral-framework/helpers";
import { useCoralContext } from "coral-framework/lib/bootstrap";
import {
  useLocal,
  useMutation,
  withFragmentContainer,
} from "coral-framework/lib/relay";
import { ShowAuthPopupMutation } from "coral-stream/common/AuthPopup";
import SetAuthPopupStateMutation from "coral-stream/common/AuthPopup/SetAuthPopupStateMutation";
import { Popup } from "coral-ui/components/v2";

import { ChangePasswordContainer_settings } from "coral-stream/__generated__/ChangePasswordContainer_settings.graphql";
import { ChangePasswordContainerLocal } from "coral-stream/__generated__/ChangePasswordContainerLocal.graphql";

import ChangePassword from "./ChangePassword";

interface Props {
  settings: ChangePasswordContainer_settings;
}

<<<<<<< HEAD
const ChangePasswordContainer: FunctionComponent<Props> = ({
  settings,
  local: {
    authPopup: { open, focus, view },
  },
}) => {
=======
const ChangePasswordContainer: FunctionComponent<Props> = ({ settings }) => {
  const [
    {
      authPopup: { open, focus, view },
    },
  ] = useLocal<ChangePasswordContainerLocal>(graphql`
    fragment ChangePasswordContainerLocal on Local {
      authPopup {
        open
        focus
        view
      }
    }
  `);
>>>>>>> 2570fc41
  const { rootURL } = useCoralContext();
  const setAuthPopupState = useMutation(SetAuthPopupStateMutation);
  const showAuthPopup = useMutation(ShowAuthPopupMutation);
  const onResetPassword = useCallback(() => {
    void showAuthPopup({ view: "FORGOT_PASSWORD" });
  }, [showAuthPopup]);
  const onClose = useCallback(() => {
    void setAuthPopupState({ open: false });
  }, [setAuthPopupState]);

  if (
    !settings.auth.integrations.local.enabled ||
    !settings.auth.integrations.local.targetFilter.stream
  ) {
    return null;
  }

  return (
    <>
      <Popup
        href={`${rootURL}${urls.embed.auth}?view=${view}`}
        title="Coral Auth"
        open={open}
        focus={focus}
        onClose={onClose}
      />
      <ChangePassword onResetPassword={onResetPassword} />
    </>
  );
};

const enhanced = withFragmentContainer<Props>({
  settings: graphql`
    fragment ChangePasswordContainer_settings on Settings {
      auth {
        integrations {
          local {
            enabled
            targetFilter {
              stream
            }
          }
        }
      }
    }
  `,
})(ChangePasswordContainer);

export default enhanced;<|MERGE_RESOLUTION|>--- conflicted
+++ resolved
@@ -21,14 +21,6 @@
   settings: ChangePasswordContainer_settings;
 }
 
-<<<<<<< HEAD
-const ChangePasswordContainer: FunctionComponent<Props> = ({
-  settings,
-  local: {
-    authPopup: { open, focus, view },
-  },
-}) => {
-=======
 const ChangePasswordContainer: FunctionComponent<Props> = ({ settings }) => {
   const [
     {
@@ -43,7 +35,6 @@
       }
     }
   `);
->>>>>>> 2570fc41
   const { rootURL } = useCoralContext();
   const setAuthPopupState = useMutation(SetAuthPopupStateMutation);
   const showAuthPopup = useMutation(ShowAuthPopupMutation);
