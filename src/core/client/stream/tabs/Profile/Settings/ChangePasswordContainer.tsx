import React, { FunctionComponent, useCallback } from "react";
import { graphql } from "react-relay";

import { urls } from "coral-framework/helpers";
<<<<<<< HEAD
import { useMutation, withFragmentContainer } from "coral-framework/lib/relay";
=======
import { useCoralContext } from "coral-framework/lib/bootstrap";
import {
  useLocal,
  useMutation,
  withFragmentContainer,
} from "coral-framework/lib/relay";
>>>>>>> 575e0e66
import { ShowAuthPopupMutation } from "coral-stream/common/AuthPopup";
import SetAuthPopupStateMutation from "coral-stream/common/AuthPopup/SetAuthPopupStateMutation";
import { useStreamLocal } from "coral-stream/local/StreamLocal";
import { Popup } from "coral-ui/components/v2";

import { ChangePasswordContainer_settings } from "coral-stream/__generated__/ChangePasswordContainer_settings.graphql";

import ChangePassword from "./ChangePassword";

interface Props {
  settings: ChangePasswordContainer_settings;
}

const ChangePasswordContainer: FunctionComponent<Props> = ({ settings }) => {
<<<<<<< HEAD
  const {
    authPopup: { open, focus, view },
  } = useStreamLocal();
=======
  const [
    {
      authPopup: { open, focus, view },
    },
  ] = useLocal<ChangePasswordContainerLocal>(graphql`
    fragment ChangePasswordContainerLocal on Local {
      authPopup {
        open
        focus
        view
      }
    }
  `);
  const { rootURL } = useCoralContext();
>>>>>>> 575e0e66
  const setAuthPopupState = useMutation(SetAuthPopupStateMutation);
  const showAuthPopup = useMutation(ShowAuthPopupMutation);
  const onResetPassword = useCallback(() => {
    void showAuthPopup({ view: "FORGOT_PASSWORD" });
  }, [showAuthPopup]);
  const onClose = useCallback(() => {
    void setAuthPopupState({ open: false });
  }, [setAuthPopupState]);

  if (
    !settings.auth.integrations.local.enabled ||
    !settings.auth.integrations.local.targetFilter.stream
  ) {
    return null;
  }

  return (
    <>
      <Popup
        href={`${rootURL}${urls.embed.auth}?view=${view}`}
        title="Coral Auth"
        open={open}
        focus={focus}
        onClose={onClose}
      />
      <ChangePassword onResetPassword={onResetPassword} />
    </>
  );
};

const enhanced = withFragmentContainer<Props>({
  settings: graphql`
    fragment ChangePasswordContainer_settings on Settings {
      auth {
        integrations {
          local {
            enabled
            targetFilter {
              stream
            }
          }
        }
      }
    }
  `,
})(ChangePasswordContainer);

export default enhanced;<|MERGE_RESOLUTION|>--- conflicted
+++ resolved
@@ -2,18 +2,9 @@
 import { graphql } from "react-relay";
 
 import { urls } from "coral-framework/helpers";
-<<<<<<< HEAD
-import { useMutation, withFragmentContainer } from "coral-framework/lib/relay";
-=======
 import { useCoralContext } from "coral-framework/lib/bootstrap";
-import {
-  useLocal,
-  useMutation,
-  withFragmentContainer,
-} from "coral-framework/lib/relay";
->>>>>>> 575e0e66
-import { ShowAuthPopupMutation } from "coral-stream/common/AuthPopup";
-import SetAuthPopupStateMutation from "coral-stream/common/AuthPopup/SetAuthPopupStateMutation";
+import { withFragmentContainer } from "coral-framework/lib/relay";
+import useAuthPopupActions from "coral-stream/common/AuthPopup/useAuthPopupActions";
 import { useStreamLocal } from "coral-stream/local/StreamLocal";
 import { Popup } from "coral-ui/components/v2";
 
@@ -26,33 +17,16 @@
 }
 
 const ChangePasswordContainer: FunctionComponent<Props> = ({ settings }) => {
-<<<<<<< HEAD
   const {
     authPopup: { open, focus, view },
   } = useStreamLocal();
-=======
-  const [
-    {
-      authPopup: { open, focus, view },
-    },
-  ] = useLocal<ChangePasswordContainerLocal>(graphql`
-    fragment ChangePasswordContainerLocal on Local {
-      authPopup {
-        open
-        focus
-        view
-      }
-    }
-  `);
+  const [showAuthPopup, setAuthPopupState] = useAuthPopupActions();
   const { rootURL } = useCoralContext();
->>>>>>> 575e0e66
-  const setAuthPopupState = useMutation(SetAuthPopupStateMutation);
-  const showAuthPopup = useMutation(ShowAuthPopupMutation);
   const onResetPassword = useCallback(() => {
-    void showAuthPopup({ view: "FORGOT_PASSWORD" });
+    showAuthPopup({ view: "FORGOT_PASSWORD" });
   }, [showAuthPopup]);
   const onClose = useCallback(() => {
-    void setAuthPopupState({ open: false });
+    setAuthPopupState({ open: false });
   }, [setAuthPopupState]);
 
   if (
