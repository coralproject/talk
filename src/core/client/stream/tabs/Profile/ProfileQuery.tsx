--- conflicted
+++ resolved
@@ -27,13 +27,6 @@
 
 const LazyProfileContainer = React.lazy(loadProfileContainer);
 
-<<<<<<< HEAD
-interface Props {
-  local: Local;
-}
-
-=======
->>>>>>> 2570fc41
 export const render = ({ error, props }: QueryRenderData<QueryTypes>) => {
   if (error) {
     return <QueryError error={error} />;
@@ -76,11 +69,6 @@
   );
 };
 
-<<<<<<< HEAD
-const ProfileQuery: FunctionComponent<Props> = ({
-  local: { storyID, storyURL },
-}) => {
-=======
 const ProfileQuery: FunctionComponent = () => {
   const [{ storyID, storyURL }] = useLocal<ProfileQueryLocal>(graphql`
     fragment ProfileQueryLocal on Local {
@@ -88,7 +76,6 @@
       storyURL
     }
   `);
->>>>>>> 2570fc41
   const handleIncompleteAccount = useHandleIncompleteAccount();
   return (
     <QueryRenderer<QueryTypes>
