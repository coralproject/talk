--- conflicted
+++ resolved
@@ -3,17 +3,7 @@
 import React, { FunctionComponent, Suspense } from "react";
 import { graphql } from "react-relay";
 
-<<<<<<< HEAD
-import { polyfillCSSVars } from "coral-framework/helpers";
-import { useCoralContext } from "coral-framework/lib/bootstrap";
 import { QueryRenderData, QueryRenderer } from "coral-framework/lib/relay";
-=======
-import {
-  QueryRenderData,
-  QueryRenderer,
-  useLocal,
-} from "coral-framework/lib/relay";
->>>>>>> 575e0e66
 import useHandleIncompleteAccount from "coral-stream/common/useHandleIncompleteAccount";
 import { useStreamLocal } from "coral-stream/local/StreamLocal";
 import { CallOut, Delay, Spinner } from "coral-ui/components/v2";
@@ -76,17 +66,7 @@
 };
 
 const ProfileQuery: FunctionComponent = () => {
-<<<<<<< HEAD
-  const { window } = useCoralContext();
   const { storyID, storyURL } = useStreamLocal();
-=======
-  const [{ storyID, storyURL }] = useLocal<ProfileQueryLocal>(graphql`
-    fragment ProfileQueryLocal on Local {
-      storyID
-      storyURL
-    }
-  `);
->>>>>>> 575e0e66
   const handleIncompleteAccount = useHandleIncompleteAccount();
   return (
     <QueryRenderer<QueryTypes>
