--- conflicted
+++ resolved
@@ -7,11 +7,7 @@
 import HTMLContent from "coral-stream/common/HTMLContent";
 import Timestamp from "coral-stream/common/Timestamp";
 import InReplyTo from "coral-stream/tabs/Comments/Comment/InReplyTo";
-<<<<<<< HEAD
-import { Button, Flex, HorizontalGutter, Icon } from "coral-ui/components/v2";
-=======
 import { HorizontalGutter } from "coral-ui/components/v2";
->>>>>>> bf87c493
 import { StarRating } from "coral-ui/components/v3";
 
 import styles from "./HistoryComment.css";
@@ -21,15 +17,6 @@
   body: string | null;
   createdAt: string;
   rating: number | null;
-<<<<<<< HEAD
-  replyCount: number | null;
-  reactionCount: number | null;
-  reactionSettings: {
-    label: string;
-    icon: string;
-  };
-=======
->>>>>>> bf87c493
   parentAuthorName?: string | null;
   story: {
     metadata: {
