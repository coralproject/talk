--- conflicted
+++ resolved
@@ -70,14 +70,7 @@
   `,
   settings: graphql`
     fragment HistoryCommentContainer_settings on Settings {
-<<<<<<< HEAD
-      reaction {
-        label
-        icon
-      }
-=======
       ...HistoryCommentFooterContainer_settings
->>>>>>> bf87c493
       ...MediaSectionContainer_settings
     }
   `,
@@ -86,10 +79,6 @@
       id
       body
       createdAt
-<<<<<<< HEAD
-      replyCount
-=======
->>>>>>> bf87c493
       ...MediaSectionContainer_comment
       parent {
         author {
@@ -102,25 +91,12 @@
         url
         metadata {
           title
-<<<<<<< HEAD
-        }
-        settings {
-          mode
-        }
-      }
-      actionCounts {
-        reaction {
-          total
-        }
-      }
-=======
         }
         settings {
           mode
         }
       }
       ...HistoryCommentFooterContainer_comment
->>>>>>> bf87c493
     }
   `,
 })(HistoryCommentContainer);
