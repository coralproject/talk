--- conflicted
+++ resolved
@@ -29,39 +29,18 @@
   disableListeners?: boolean;
 }
 
-<<<<<<< HEAD
-class AppContainer extends React.Component<Props> {
-  public render() {
-    const {
-      local: { activeTab },
-    } = this.props;
-
-    return (
-      <>
-        {this.props.disableListeners ? null : listeners}
-        <RefreshTokenHandler />
-        <App activeTab={activeTab} />
-      </>
-    );
-  }
-}
-
-const enhanced = withLocalStateContainer(
-  graphql`
-=======
 const AppContainer: FunctionComponent<Props> = ({ disableListeners }) => {
   const [{ activeTab }] = useLocal<AppContainerLocal>(graphql`
->>>>>>> 4dc1e855
     fragment AppContainerLocal on Local {
       activeTab
     }
   `);
   return (
-    <RenderTargetContextProvider>
+    <>
       {disableListeners ? null : listeners}
       <RefreshTokenHandler />
       <App activeTab={activeTab} />
-    </RenderTargetContextProvider>
+    </>
   );
 };
 
