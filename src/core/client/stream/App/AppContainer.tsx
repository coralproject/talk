--- conflicted
+++ resolved
@@ -29,29 +29,8 @@
   disableListeners?: boolean;
 }
 
-<<<<<<< HEAD
-class AppContainer extends React.Component<Props> {
-  public render() {
-    const {
-      local: { activeTab },
-    } = this.props;
-
-    return (
-      <>
-        {this.props.disableListeners ? null : listeners}
-        <RefreshTokenHandler />
-        <App activeTab={activeTab} />
-      </>
-    );
-  }
-}
-
-const enhanced = withLocalStateContainer(
-  graphql`
-=======
 const AppContainer: FunctionComponent<Props> = ({ disableListeners }) => {
   const [{ activeTab }] = useLocal<AppContainerLocal>(graphql`
->>>>>>> 2570fc41
     fragment AppContainerLocal on Local {
       activeTab
     }
