--- conflicted
+++ resolved
@@ -35,11 +35,14 @@
 
   let commentsTabText: string;
   switch (props.mode) {
-    case "QA":
+    case GQLSTORY_MODE.QA:
       commentsTabText = getMessage("general-tabBar-qaTab", "Q&A");
       break;
-    case "RATINGS_AND_REVIEWS":
+    case GQLSTORY_MODE.RATINGS_AND_REVIEWS:
       commentsTabText = getMessage("general-tabBar-reviewsTab", "Reviews");
+      break;
+    case GQLSTORY_MODE.CHAT:
+      commentsTabText = getMessage("general-tabBar-liveTab", "Live");
       break;
     default:
       commentsTabText = getMessage("general-tabBar-commentsTab", "Comments");
@@ -71,34 +74,17 @@
             aria-label={commentsTabText}
           >
             {matches ? (
-<<<<<<< HEAD
-              <>
-                {!props.mode ||
-                  (props.mode === GQLSTORY_MODE.COMMENTS && (
-                    <Localized id="general-tabBar-commentsTab">
-                      <span>Comments</span>
-                    </Localized>
-                  ))}
-                {props.mode === GQLSTORY_MODE.QA && (
-                  <Localized id="general-tabBar-qaTab">
-                    <span>Q&A</span>
-                  </Localized>
-                )}
-                {props.mode === GQLSTORY_MODE.CHAT && (
-                  <Localized id="general-tabBar-liveTab">
-                    <span>Live</span>
-                  </Localized>
-=======
               <span>{commentsTabText}</span>
             ) : (
               <div>
-                {!props.mode ||
-                  (props.mode === GQLSTORY_MODE.COMMENTS && (
-                    <>
-                      <Icon size="lg">forum</Icon>
-                      <div className={styles.smallText}>{commentsTabText}</div>
-                    </>
-                  ))}
+                {(!props.mode ||
+                  props.mode === GQLSTORY_MODE.COMMENTS ||
+                  props.mode === GQLSTORY_MODE.CHAT) && (
+                  <>
+                    <Icon size="lg">forum</Icon>
+                    <div className={styles.smallText}>{commentsTabText}</div>
+                  </>
+                )}
                 {props.mode === GQLSTORY_MODE.QA && (
                   <>
                     <Icon size="lg">live_help</Icon>
@@ -109,35 +95,6 @@
                   <>
                     <Icon size="lg">star</Icon>
                     <div className={styles.smallText}>{commentsTabText}</div>
-                  </>
->>>>>>> 6986c4d5
-                )}
-              </>
-            ) : (
-              <div>
-                {!props.mode ||
-                  (props.mode === GQLSTORY_MODE.COMMENTS && (
-                    <>
-                      <Icon size="lg">forum</Icon>
-                      <Localized id="general-tabBar-commentsTab">
-                        <div className={styles.smallText}>Comments</div>
-                      </Localized>
-                    </>
-                  ))}
-                {props.mode === GQLSTORY_MODE.QA && (
-                  <>
-                    <Icon size="lg">live_help</Icon>
-                    <Localized id="general-tabBar-qaTab">
-                      <div className={styles.smallText}>Q&A</div>
-                    </Localized>
-                  </>
-                )}
-                {props.mode === GQLSTORY_MODE.CHAT && (
-                  <>
-                    <Icon size="lg">forum</Icon>
-                    <Localized id="general-tabBar-liveTab">
-                      <div className={styles.smallText}>Live</div>
-                    </Localized>
                   </>
                 )}
               </div>
