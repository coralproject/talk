import * as React from "react";
import { StatelessComponent } from "react";

import { Flex } from "talk-ui/components";

import StreamContainer from "../containers/StreamContainer";

export interface AppProps {
<<<<<<< HEAD
  assets?: any | null;
  asset?: {
    id: string;
    isClosed: boolean;
    comments: any | null;
  } | null;
  comment?: any | null;
}

const App: StatelessComponent<AppProps> = props => {
  console.log(props);
  if (props.comment) {
    return <div>Comment</div>;
  }
  if (props.assets) {
    return <AssetListContainer assets={props.assets} />;
  }
=======
  asset: {} | null;
}

const App: StatelessComponent<AppProps> = props => {
>>>>>>> cac0afa6
  if (props.asset) {
    return (
      <Flex justifyContent="center">
        <StreamContainer asset={props.asset} />
      </Flex>
    );
  }
  return <div>Asset not found </div>;
};

export default App;<|MERGE_RESOLUTION|>--- conflicted
+++ resolved
@@ -6,30 +6,10 @@
 import StreamContainer from "../containers/StreamContainer";
 
 export interface AppProps {
-<<<<<<< HEAD
-  assets?: any | null;
-  asset?: {
-    id: string;
-    isClosed: boolean;
-    comments: any | null;
-  } | null;
-  comment?: any | null;
-}
-
-const App: StatelessComponent<AppProps> = props => {
-  console.log(props);
-  if (props.comment) {
-    return <div>Comment</div>;
-  }
-  if (props.assets) {
-    return <AssetListContainer assets={props.assets} />;
-  }
-=======
   asset: {} | null;
 }
 
 const App: StatelessComponent<AppProps> = props => {
->>>>>>> cac0afa6
   if (props.asset) {
     return (
       <Flex justifyContent="center">
