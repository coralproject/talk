--- conflicted
+++ resolved
@@ -22,18 +22,11 @@
     [styles.gutterBottom]: props.gutterBottom,
   });
   return (
-<<<<<<< HEAD
-    <div className={rootClassName}>
-      <Typography className={styles.author} gutterBottom>
-        {props.author && props.author.username}
-      </Typography>
-      <Timestamp date={props.createdAt} />
-=======
     <div className={rootClassName} role="article">
       <div className={styles.topBar}>
         {props.author && <Username>{props.author.username}</Username>}
+        <Timestamp date={props.createdAt} />
       </div>
->>>>>>> cf1c5c58
       <Typography>{props.body}</Typography>
     </div>
   );
