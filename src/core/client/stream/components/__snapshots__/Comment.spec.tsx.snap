// Jest Snapshot v1, https://goo.gl/fbAQLP

exports[`renders username and body 1`] = `
<div
  className="Comment-root"
  role="article"
>
  <div
    className="Comment-topBar"
  >
<<<<<<< HEAD
    Marvin
  </withPropsOnChange(Typography)>
  <withPropsOnChange(Timestamp)
    date="1995-12-17T06:24:00.000Z"
  />
=======
    <Username>
      Marvin
    </Username>
  </div>
>>>>>>> cf1c5c58
  <withPropsOnChange(Typography)>
    Woof
  </withPropsOnChange(Typography)>
</div>
`;

exports[`renders with gutterBottom 1`] = `
<div
  className="Comment-root Comment-gutterBottom"
  role="article"
>
  <div
    className="Comment-topBar"
  >
<<<<<<< HEAD
    Marvin
  </withPropsOnChange(Typography)>
  <withPropsOnChange(Timestamp)
    date="1995-12-17T06:24:00.000Z"
  />
=======
    <Username>
      Marvin
    </Username>
  </div>
>>>>>>> cf1c5c58
  <withPropsOnChange(Typography)>
    Woof
  </withPropsOnChange(Typography)>
</div>
`;<|MERGE_RESOLUTION|>--- conflicted
+++ resolved
@@ -8,18 +8,13 @@
   <div
     className="Comment-topBar"
   >
-<<<<<<< HEAD
-    Marvin
-  </withPropsOnChange(Typography)>
-  <withPropsOnChange(Timestamp)
-    date="1995-12-17T06:24:00.000Z"
-  />
-=======
     <Username>
       Marvin
     </Username>
+    <withPropsOnChange(Timestamp)
+      date="1995-12-17T06:24:00.000Z"
+    />
   </div>
->>>>>>> cf1c5c58
   <withPropsOnChange(Typography)>
     Woof
   </withPropsOnChange(Typography)>
@@ -34,18 +29,13 @@
   <div
     className="Comment-topBar"
   >
-<<<<<<< HEAD
-    Marvin
-  </withPropsOnChange(Typography)>
-  <withPropsOnChange(Timestamp)
-    date="1995-12-17T06:24:00.000Z"
-  />
-=======
     <Username>
       Marvin
     </Username>
+    <withPropsOnChange(Timestamp)
+      date="1995-12-17T06:24:00.000Z"
+    />
   </div>
->>>>>>> cf1c5c58
   <withPropsOnChange(Typography)>
     Woof
   </withPropsOnChange(Typography)>
