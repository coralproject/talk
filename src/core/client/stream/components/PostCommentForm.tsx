import { Localized } from "fluent-react/compat";
import * as React from "react";
import { StatelessComponent } from "react";
import { Field, Form } from "react-final-form";
import PoweredBy from "./PoweredBy";
import { OnSubmit } from "talk-framework/lib/form";
import { required } from "talk-framework/lib/validation";
import PoweredBy from "talk-stream/components/PoweredBy";
import { Button, Typography } from "talk-ui/components";
import * as styles from "./PostCommentForm.css";

interface FormProps {
  body: string;
}

export interface PostCommentFormProps {
  onSubmit: OnSubmit<FormProps>;
  signedIn: boolean;
}

const PostCommentForm: StatelessComponent<PostCommentFormProps> = props => (
  <Form onSubmit={props.onSubmit}>
    {({ handleSubmit, submitting }) => (
      <form autoComplete="off" onSubmit={handleSubmit} className={styles.root}>
        <Field name="body" validate={required}>
          {({ input, meta }) => (
            <div>
              <textarea
                className={styles.textarea}
                name={input.name}
                onChange={input.onChange}
                value={input.value}
                placeholder="Post a comment"
              />
              {meta.touched &&
                (meta.error || meta.submitError) && (
                  <Typography align="right" color="error" gutterBottom>
                    {meta.error || meta.submitError}
                  </Typography>
                )}
            </div>
          )}
        </Field>
<<<<<<< HEAD
        <div className={styles.postButtonContainer}>
          <PoweredBy />
          <Localized id="comments-postCommentForm-post">
            <Button color="primary" variant="filled" disabled={submitting}>
              Post
            </Button>
          </Localized>
        </div>
=======
        {props.signedIn ? (
          <div className={styles.postButtonContainer}>
            <PoweredBy />
            <Localized id="comments-postCommentForm-submit">
              <Button color="primary" variant="filled" disabled={submitting}>
                Submit
              </Button>
            </Localized>
          </div>
        ) : (
          <Button
            color="primary"
            variant="filled"
            disabled
            fullWidth
            size="large"
          >
            Sign In and join the conversation
          </Button>
        )}
>>>>>>> 7e081bbf
      </form>
    )}
  </Form>
);

export default PostCommentForm;<|MERGE_RESOLUTION|>--- conflicted
+++ resolved
@@ -41,16 +41,6 @@
             </div>
           )}
         </Field>
-<<<<<<< HEAD
-        <div className={styles.postButtonContainer}>
-          <PoweredBy />
-          <Localized id="comments-postCommentForm-post">
-            <Button color="primary" variant="filled" disabled={submitting}>
-              Post
-            </Button>
-          </Localized>
-        </div>
-=======
         {props.signedIn ? (
           <div className={styles.postButtonContainer}>
             <PoweredBy />
@@ -71,7 +61,6 @@
             Sign In and join the conversation
           </Button>
         )}
->>>>>>> 7e081bbf
       </form>
     )}
   </Form>
