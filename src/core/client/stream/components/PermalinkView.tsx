<<<<<<< HEAD
import { Localized } from "fluent-react/compat";
import React, { StatelessComponent } from "react";
=======
import React, { MouseEvent, StatelessComponent } from "react";
>>>>>>> 685dbfd7

import { Button, Flex, Typography } from "talk-ui/components";

import CommentContainer from "../containers/CommentContainer";
import * as styles from "./PermalinkView.css";

export interface PermalinkViewProps {
  comment: {} | null;
  showAllCommentsHref: string | null;
  onShowAllComments: (e: MouseEvent<any>) => void;
}

const PermalinkView: StatelessComponent<PermalinkViewProps> = ({
  showAllCommentsHref,
  comment,
  onShowAllComments,
}) => {
  return (
    <div className={styles.root}>
<<<<<<< HEAD
      {assetURL && (
        <Localized id="comments-permalinkView-showAllComments">
          <Button
            id="talk-comments-permalinkView-showAllComments"
            variant="outlined"
            color="primary"
            onClick={onShowAllComments}
            className={styles.button}
            fullWidth
          >
            Show all Comments
          </Button>
        </Localized>
      )}
      {!comment && (
        <Localized id="comments-permalinkView-commentNotFound">
          <Typography>Comment not found</Typography>
        </Localized>
=======
      {showAllCommentsHref && (
        <Button
          id="talk-comments-permalinkView-showAllComments"
          variant="outlined"
          color="primary"
          onClick={onShowAllComments}
          className={styles.button}
          href={showAllCommentsHref}
          target="_parent"
          fullWidth
          anchor
        >
          Show all Comments
        </Button>
>>>>>>> 685dbfd7
      )}
      {comment && (
        <Flex direction="column">
          <CommentContainer data={comment} />
        </Flex>
      )}
    </div>
  );
};

export default PermalinkView;<|MERGE_RESOLUTION|>--- conflicted
+++ resolved
@@ -1,9 +1,5 @@
-<<<<<<< HEAD
 import { Localized } from "fluent-react/compat";
-import React, { StatelessComponent } from "react";
-=======
 import React, { MouseEvent, StatelessComponent } from "react";
->>>>>>> 685dbfd7
 
 import { Button, Flex, Typography } from "talk-ui/components";
 
@@ -23,8 +19,7 @@
 }) => {
   return (
     <div className={styles.root}>
-<<<<<<< HEAD
-      {assetURL && (
+      {showAllCommentsHref && (
         <Localized id="comments-permalinkView-showAllComments">
           <Button
             id="talk-comments-permalinkView-showAllComments"
@@ -32,32 +27,14 @@
             color="primary"
             onClick={onShowAllComments}
             className={styles.button}
+            href={showAllCommentsHref}
+            target="_parent"
             fullWidth
+            anchor
           >
             Show all Comments
           </Button>
         </Localized>
-      )}
-      {!comment && (
-        <Localized id="comments-permalinkView-commentNotFound">
-          <Typography>Comment not found</Typography>
-        </Localized>
-=======
-      {showAllCommentsHref && (
-        <Button
-          id="talk-comments-permalinkView-showAllComments"
-          variant="outlined"
-          color="primary"
-          onClick={onShowAllComments}
-          className={styles.button}
-          href={showAllCommentsHref}
-          target="_parent"
-          fullWidth
-          anchor
-        >
-          Show all Comments
-        </Button>
->>>>>>> 685dbfd7
       )}
       {comment && (
         <Flex direction="column">
