export const COMMENTS_ORDER_BY = "localState:commentsOrderBy";

export const VIEWER_STATUS_CONTAINER_ID = "viewer-status";

export const POST_COMMENT_FORM_ID = "post-comment-form";

export const MAX_REPLY_INDENT_DEPTH = 4;

<<<<<<< HEAD
export const NUM_INITIAL_COMMENTS = 20;
=======
export const RTE_ELEMENT_ID = "Coral-RTE";
>>>>>>> 247298e2
<|MERGE_RESOLUTION|>--- conflicted
+++ resolved
@@ -6,8 +6,6 @@
 
 export const MAX_REPLY_INDENT_DEPTH = 4;
 
-<<<<<<< HEAD
 export const NUM_INITIAL_COMMENTS = 20;
-=======
-export const RTE_ELEMENT_ID = "Coral-RTE";
->>>>>>> 247298e2
+
+export const RTE_ELEMENT_ID = "Coral-RTE";