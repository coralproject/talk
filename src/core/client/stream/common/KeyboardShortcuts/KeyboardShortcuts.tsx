import { Localized } from "@fluent/react/compat";
import { ListenerFn } from "eventemitter2";
import React, {
  FunctionComponent,
  useCallback,
  useEffect,
  useState,
} from "react";
import { Environment } from "react-relay";

import { waitFor } from "coral-common/helpers";
import { useInMemoryState } from "coral-framework/hooks";
import { useCoralContext } from "coral-framework/lib/bootstrap";
import { globalErrorReporter } from "coral-framework/lib/errors";
import { useMutation } from "coral-framework/lib/relay";
import { LOCAL_ID } from "coral-framework/lib/relay/localState";
import lookup from "coral-framework/lib/relay/lookup";
import isElementIntersecting from "coral-framework/utils/isElementIntersecting";
import CLASSES from "coral-stream/classes";
import {
  CloseMobileToolbarEvent,
  JumpToNextCommentEvent,
  JumpToNextUnseenCommentEvent,
  JumpToPreviousCommentEvent,
  JumpToPreviousUnseenCommentEvent,
  LoadMoreAllCommentsEvent,
  ShowAllRepliesEvent,
  UnmarkAllEvent,
  ViewNewCommentsNetworkEvent,
} from "coral-stream/events";
import { useStreamLocal } from "coral-stream/local/StreamLocal";
import computeCommentElementID from "coral-stream/tabs/Comments/Comment/computeCommentElementID";
import MarkCommentsAsSeenMutation from "coral-stream/tabs/Comments/Comment/MarkCommentsAsSeenMutation";
import parseCommentElementID from "coral-stream/tabs/Comments/Comment/parseCommentElementID";
import {
  COMMIT_SEEN_EVENT,
  useCommentSeenEnabled,
} from "coral-stream/tabs/Comments/commentSeen/";
import useZKeyEnabled from "coral-stream/tabs/Comments/commentSeen/useZKeyEnabled";
import useAMP from "coral-stream/tabs/Comments/helpers/useAMP";
import { Button, ButtonIcon, Flex } from "coral-ui/components/v2";
import { MatchMedia } from "coral-ui/components/v2/MatchMedia/MatchMedia";
import { useShadowRootOrDocument } from "coral-ui/encapsulation";

import MobileToolbar from "./MobileToolbar";
import { SetTraversalFocus } from "./SetTraversalFocus";

import styles from "./KeyboardShortcuts.css";

interface Props {
  loggedIn: boolean;
  storyID: string;
}

export interface KeyboardEventData {
  key: string;
  shiftKey?: boolean;
  altKey?: boolean;
  ctrlKey?: boolean;
  metaKey?: boolean;
}

interface KeyStop {
  id: string;
  isLoadMore: boolean;
  element: HTMLElement;
  notSeen: boolean;
  isViewNew: boolean;
}

interface TraverseOptions {
  noCircle?: boolean;
  skipSeen?: boolean;
  skipLoadMore?: boolean;
}

const toKeyStop = (element: HTMLElement): KeyStop => {
  return {
    element,
    id: element.id,
    isLoadMore: "isLoadMore" in element.dataset,
    notSeen: "notSeen" in element.dataset,
    isViewNew: "isViewNew" in element.dataset,
  };
};

const matchTraverseOptions = (stop: KeyStop, options: TraverseOptions) => {
  if (options.skipLoadMore && stop.isLoadMore) {
    return false;
  }
  if (options.skipSeen && !stop.notSeen && !stop.isLoadMore) {
    return false;
  }
  return true;
};

const getKeyStops = (root: ShadowRoot | Document) => {
  const stops: KeyStop[] = [];
  root
    .querySelectorAll<HTMLElement>("[data-key-stop]")
    .forEach((el) => stops.push(toKeyStop(el)));
  return stops;
};

const shouldDisableUnmarkAll = (root: ShadowRoot | Document) => {
  return (
    root.querySelector<HTMLElement>(`.${CLASSES.comment.notSeen}`) === null
  );
};

const getFirstKeyStop = (stops: KeyStop[], options: TraverseOptions = {}) => {
  for (const stop of stops) {
    if (!matchTraverseOptions(stop, options)) {
      continue;
    }
    return stop;
  }
  return null;
};
const getLastKeyStop = (stops: KeyStop[], options: TraverseOptions = {}) => {
  for (const stop of stops.reverse()) {
    if (!matchTraverseOptions(stop, options)) {
      continue;
    }
    return stop;
  }
  return null;
};

const getCurrentKeyStop = (
  root: ShadowRoot | Document,
  relayEnvironment: Environment
) => {
  const currentCommentID = lookup(relayEnvironment, LOCAL_ID)
    .commentWithTraversalFocus;
  const currentCommentElement = root.getElementById(
    computeCommentElementID(currentCommentID)
  );
  if (!currentCommentElement) {
    return null;
  }
  return toKeyStop(currentCommentElement);
};

const findNextKeyStop = (
  root: ShadowRoot | Document,
  currentStop: KeyStop | null,
  options: TraverseOptions = {}
): KeyStop | null => {
  const stops = getKeyStops(root);
  if (stops.length === 0) {
    return null;
  }

  // There is no current stop, so return the first one!
  if (!currentStop) {
    return getFirstKeyStop(stops, options);
  }

  let passedCurrentStop = false;
  // eslint-disable-next-line @typescript-eslint/prefer-for-of
  for (let index = 0; index < stops.length; index++) {
    if (stops[index].id === currentStop.id) {
      passedCurrentStop = true;
      continue;
    }
    if (passedCurrentStop) {
      if (!matchTraverseOptions(stops[index], options)) {
        continue;
      }
      return stops[index];
    }
  }

  if (options.noCircle) {
    return null;
  }

  // We couldn't find your current element to get the next one! Go to the first
  // stop.
  return getFirstKeyStop(stops, options);
};

const findPreviousKeyStop = (
  root: ShadowRoot | Document,
  currentStop: KeyStop | null,
  options: TraverseOptions = {}
): KeyStop | null => {
  const stops = getKeyStops(root);
  if (stops.length === 0) {
    return null;
  }

  // There is no current stop, get the last one!
  if (!currentStop) {
    return getLastKeyStop(stops, options);
  }

  let passedCurrentStop = false;
  // eslint-disable-next-line @typescript-eslint/prefer-for-of
  for (let index = stops.length - 1; index >= 0; index--) {
    if (stops[index].id === currentStop.id) {
      passedCurrentStop = true;
      continue;
    }
    if (passedCurrentStop) {
      if (!matchTraverseOptions(stops[index], options)) {
        continue;
      }
      return stops[index];
    }
  }

  if (options.noCircle) {
    return null;
  }

  // We couldn't find your current element to get the previous one! Go to the
  // first stop.
  return getLastKeyStop(stops, options);
};

const NextUnread = (
  <Localized id="comments-mobileToolbar-nextUnread">
    <span>Next unread</span>
  </Localized>
);

const getNextAction = (
  root: ShadowRoot | Document,
  relayEnvironment: Environment,
  options: TraverseOptions = {}
) => {
  const currentStop = getCurrentKeyStop(root, relayEnvironment);
  const next = findNextKeyStop(root, currentStop, options);
  if (next) {
    if (next.isLoadMore) {
      return {
        element: NextUnread,
        disabled: Boolean((next.element as HTMLInputElement).disabled),
      };
    } else {
      return {
        element: NextUnread,
        disabled: false,
      };
    }
  }
  return null;
};

// Every time one of these events happen, we update
// the button state.
const eventsOfInterest = [
  "mutation.viewNew",
  "mutation.SetTraversalFocus",
  "subscription.subscribeToCommentEntered.data",
  ShowAllRepliesEvent.nameSuccess,
  LoadMoreAllCommentsEvent.nameSuccess,
  ViewNewCommentsNetworkEvent.nameSuccess,
  COMMIT_SEEN_EVENT,
];

const loadMoreEvents = [
  ShowAllRepliesEvent.nameSuccess,
  LoadMoreAllCommentsEvent.nameSuccess,
  ViewNewCommentsNetworkEvent.nameSuccess,
];

const KeyboardShortcuts: FunctionComponent<Props> = ({ loggedIn, storyID }) => {
  const {
    relayEnvironment,
    renderWindow,
    eventEmitter,
    browserInfo,
  } = useCoralContext();
  const root = useShadowRootOrDocument();
  const [toolbarClosed, setToolbarClosed] = useInMemoryState(
    "keyboardShortcutMobileToolbarClosed",
    false
  );

  const setTraversalFocus = useMutation(SetTraversalFocus);
  const markSeen = useMutation(MarkCommentsAsSeenMutation);
  const { keyboardShortcutsConfig } = useStreamLocal();
  const { setKey, setSource, setReverse } = keyboardShortcutsConfig;
  const amp = useAMP();
  const zKeyEnabled = useZKeyEnabled();
  const commentSeenEnabled = useCommentSeenEnabled();

  const [nextZAction, setNextZAction] = useState<React.ReactChild | null>(
    NextUnread
  );
  const [disableZAction, setDisableZAction] = useState<boolean>(true);
  const [disableUnmarkAction, setDisableUnmarkAction] = useState<boolean>(true);

  const updateButtonStates = useCallback(() => {
    const nextAction = getNextAction(root, relayEnvironment, {
      skipSeen: true,
    });
    if (!nextAction) {
      if (!disableZAction) {
        setDisableZAction(true);
      }
      if (!disableUnmarkAction) {
        setDisableUnmarkAction(true);
      }
      return;
    }
    if (nextAction.element !== nextZAction) {
      setNextZAction(nextAction.element);
    }
    if (nextAction.disabled !== disableZAction) {
      setDisableZAction(nextAction.disabled);
    }
    if (shouldDisableUnmarkAll(root) !== disableUnmarkAction) {
      setDisableUnmarkAction(!disableUnmarkAction);
    }
  }, [
    disableUnmarkAction,
    disableZAction,
    nextZAction,
    relayEnvironment,
    root,
  ]);

  const unmarkAll = useCallback(
    (config: { source: "keyboard" | "mobileToolbar" }) => {
      UnmarkAllEvent.emit(eventEmitter, { source: config.source });

      // eslint-disable-next-line no-restricted-globals
      const notSeenComments = window.document.querySelectorAll<HTMLElement>(
        "[data-not-seen=true]"
      );
      const commentIDs: string[] = [];
      notSeenComments.forEach((c) => {
        const id = c.getAttribute("id")?.replace("comment-", "");
        if (id) {
          commentIDs.push(id);
        }
      });

      void markSeen({ storyID, commentIDs, updateSeen: true });
      if (!disableUnmarkAction) {
        setDisableUnmarkAction(true);
      }
    },
    [disableUnmarkAction, eventEmitter, markSeen, storyID]
  );

  const handleUnmarkAllButton = useCallback(() => {
    unmarkAll({ source: "mobileToolbar" });
  }, [unmarkAll]);

  const handleCloseToolbarButton = useCallback(() => {
    setToolbarClosed(true);
    CloseMobileToolbarEvent.emit(eventEmitter);
  }, [eventEmitter, setToolbarClosed]);

  const traverse = useCallback(
    (config: {
      key: "z" | "c";
      reverse: boolean;
      source: "keyboard" | "mobileToolbar";
    }) => {
      let stop: KeyStop | null = null;
      let traverseOptions: TraverseOptions | undefined;

      if (config.key === "c" || (config.key === "z" && zKeyEnabled)) {
        if (config.key === "z") {
          traverseOptions = {
            skipSeen: true,
          };
        }
        const currentStop = getCurrentKeyStop(root, relayEnvironment);
        if (config.reverse) {
          stop = findPreviousKeyStop(root, currentStop, traverseOptions);
        } else {
          stop = findNextKeyStop(root, currentStop, traverseOptions);
        }
      }

      if (!stop) {
        return;
      }

      if (config.key === "c") {
        if (config.reverse) {
          JumpToPreviousCommentEvent.emit(eventEmitter, {
            source: config.source,
          });
        } else {
          JumpToNextCommentEvent.emit(eventEmitter, { source: config.source });
        }
      } else if (config.key === "z") {
        if (config.reverse) {
          JumpToPreviousUnseenCommentEvent.emit(eventEmitter, {
            source: config.source,
          });
        } else {
          JumpToNextUnseenCommentEvent.emit(eventEmitter, {
            source: config.source,
          });
        }
      }

      const offset =
        // eslint-disable-next-line @typescript-eslint/restrict-plus-operands
        root.getElementById(stop.id)!.getBoundingClientRect().top +
        renderWindow.pageYOffset -
        150;
      renderWindow.scrollTo({ top: offset });

      if (stop.isLoadMore) {
        if (!stop.isViewNew) {
          let prevOrNextStop = findPreviousKeyStop(root, stop, {
            skipLoadMore: true,
            noCircle: true,
          });
          if (!prevOrNextStop) {
            prevOrNextStop = findNextKeyStop(root, stop, {
              skipLoadMore: true,
              noCircle: true,
            });
          }
          if (prevOrNextStop) {
            void setTraversalFocus({
              commentID: parseCommentElementID(prevOrNextStop.id),
              commentSeenEnabled,
            });
            prevOrNextStop.element.focus();
          }
        }
        stop.element.click();
      } else {
        void setTraversalFocus({
          commentID: parseCommentElementID(stop.id),
          commentSeenEnabled,
        });
        stop.element.focus();
      }
    },
    [
      commentSeenEnabled,
      eventEmitter,
      relayEnvironment,
      root,
      renderWindow,
      setTraversalFocus,
      zKeyEnabled,
    ]
  );

  const handleKeypress = useCallback(
    (event: React.KeyboardEvent | KeyboardEvent | string) => {
      let data: KeyboardEventData;
      try {
        if (typeof event === "string") {
          data = JSON.parse(event);
        } else {
          if (event.target) {
            const el = event.target as HTMLElement;

            if (el.tagName === "INPUT" || el.tagName === "TEXTAREA") {
              return;
            }
            if (el.isContentEditable) {
              return;
            }
          }
          data = event;
        }
      } catch (err) {
        globalErrorReporter.report(err);
        return;
      }

      if (data.ctrlKey || data.metaKey || data.altKey) {
        return;
      }

      // Ignore when we are not intersecting.
      if ("host" in root && !isElementIntersecting(root.host, renderWindow)) {
        return;
      }

      const pressedKey = data.key.toLocaleLowerCase();
      if (pressedKey === "a" && data.shiftKey) {
        unmarkAll({ source: "keyboard" });
        return;
      }

      if (pressedKey === "c" || (pressedKey === "z" && zKeyEnabled)) {
        setKey(pressedKey);
        setReverse(Boolean(data.shiftKey));
        setSource("keyboard");
        traverse({
          key: pressedKey,
          reverse: Boolean(data.shiftKey),
          source: "keyboard",
        });
      }
    },
<<<<<<< HEAD
    [pym, setKey, setReverse, setSource, traverse, unmarkAll, zKeyEnabled]
=======
    [renderWindow, root, setLocal, traverse, unmarkAll, zKeyEnabled]
  );

  const handleWindowKeypress = useCallback(
    (event: React.KeyboardEvent | KeyboardEvent) => {
      // Ignore events inside shadow dom.
      if ("host" in root) {
        if (event.target === root.host) {
          return;
        }
      }
      return handleKeypress(event);
    },
    [handleKeypress, root]
>>>>>>> 575e0e66
  );

  const handleZKeyButton = useCallback(() => {
    setKey("z");
    setReverse(false);
    setSource("mobileToolbar");
    traverse({ key: "z", reverse: false, source: "mobileToolbar" });
<<<<<<< HEAD
  }, [setKey, setReverse, setSource, traverse]);
=======
  }, [setLocal, traverse]);
>>>>>>> 575e0e66

  // Update button states after first render.
  useEffect(() => {
    updateButtonStates();
  }, [updateButtonStates]);

  // Update button states after certain events.
  // Also traverse to next comment/reply after loading more/new comments and replies
  useEffect(() => {
    const listener: ListenerFn = async (e, data) => {
      if (!eventsOfInterest.includes(e)) {
        return;
      }

      if (loadMoreEvents.includes(e)) {
        // Announce height change to embed to allow
        // immediately updating amp iframe height
        // instead of waiting for polling to update it
        eventEmitter.emit("heightChange");

        // after more comments/replies have loaded, we want to traverse
        // to the next comment/reply based on the configuration
        if (data.keyboardShortcutsConfig) {
          traverse(data.keyboardShortcutsConfig);
        }
      }

      // Wait until current renderpass finishes.
      // TODO: (cvle) revisit whenever we do async rendering.
      await waitFor(50);
      updateButtonStates();
    };
    eventEmitter.onAny(listener);
    return () => {
      eventEmitter.offAny(listener);
    };
<<<<<<< HEAD
  }, [eventEmitter, pym, traverse, updateButtonStates]);
=======
  }, [eventEmitter, traverse, updateButtonStates]);
>>>>>>> 575e0e66

  // Subscribe to keypress events.
  useEffect(() => {
    renderWindow.addEventListener("keypress", handleWindowKeypress);
    root.addEventListener("keypress", handleKeypress as any);

    return () => {
      renderWindow.removeEventListener("keypress", handleWindowKeypress);
      root.removeEventListener("keypress", handleKeypress as any);
    };
  }, [handleKeypress, handleWindowKeypress, renderWindow, root]);

  if (amp || toolbarClosed || !zKeyEnabled || !loggedIn) {
    return null;
  }

  return (
    <MatchMedia lteDeviceWidth="mobileMax">
      {(matches) =>
        (matches ||
          browserInfo.mobile ||
          browserInfo.tablet ||
          browserInfo.iPadOS) && (
          <MobileToolbar onKeyPress={handleKeypress}>
            <Flex className={styles.flexContainer} alignItems="center">
              <div className={styles.unmarkAllContainer}>
                <Button
                  variant="text"
                  size="large"
                  uppercase={false}
                  disabled={disableUnmarkAction}
                  onClick={handleUnmarkAllButton}
                  classes={{
                    variantText: styles.button,
                    disabled: styles.buttonDisabled,
                    colorRegular: styles.buttonColor,
                  }}
                >
                  <ButtonIcon>done_all</ButtonIcon>
                  <Localized id="comments-mobileToolbar-unmarkAll">
                    <span>Unmark all</span>
                  </Localized>
                </Button>
              </div>
              <div className={styles.nextActionContainer}>
                <Button
                  variant="text"
                  size="large"
                  uppercase={false}
                  disabled={disableZAction}
                  classes={{
                    variantText: styles.button,
                    disabled: styles.buttonDisabled,
                    colorRegular: styles.buttonColor,
                  }}
                  onClick={handleZKeyButton}
                >
                  {nextZAction}
                  <ButtonIcon>skip_next</ButtonIcon>
                </Button>
              </div>
              <div className={styles.closeContainer}>
                <Localized
                  id="comments-mobileToolbar-closeButton"
                  attrs={{ "aria-label": true }}
                >
                  <Button
                    variant="text"
                    size="large"
                    uppercase={false}
                    classes={{
                      variantText: styles.button,
                      disabled: styles.buttonDisabled,
                      colorRegular: styles.buttonColor,
                    }}
                    onClick={handleCloseToolbarButton}
                    aria-label="Close"
                  >
                    <ButtonIcon>close</ButtonIcon>
                  </Button>
                </Localized>
              </div>
            </Flex>
          </MobileToolbar>
        )
      }
    </MatchMedia>
  );
};

export default KeyboardShortcuts;<|MERGE_RESOLUTION|>--- conflicted
+++ resolved
@@ -501,10 +501,16 @@
         });
       }
     },
-<<<<<<< HEAD
-    [pym, setKey, setReverse, setSource, traverse, unmarkAll, zKeyEnabled]
-=======
-    [renderWindow, root, setLocal, traverse, unmarkAll, zKeyEnabled]
+    [
+      renderWindow,
+      root,
+      setKey,
+      setReverse,
+      setSource,
+      traverse,
+      unmarkAll,
+      zKeyEnabled,
+    ]
   );
 
   const handleWindowKeypress = useCallback(
@@ -518,7 +524,6 @@
       return handleKeypress(event);
     },
     [handleKeypress, root]
->>>>>>> 575e0e66
   );
 
   const handleZKeyButton = useCallback(() => {
@@ -526,11 +531,7 @@
     setReverse(false);
     setSource("mobileToolbar");
     traverse({ key: "z", reverse: false, source: "mobileToolbar" });
-<<<<<<< HEAD
   }, [setKey, setReverse, setSource, traverse]);
-=======
-  }, [setLocal, traverse]);
->>>>>>> 575e0e66
 
   // Update button states after first render.
   useEffect(() => {
@@ -567,11 +568,7 @@
     return () => {
       eventEmitter.offAny(listener);
     };
-<<<<<<< HEAD
-  }, [eventEmitter, pym, traverse, updateButtonStates]);
-=======
   }, [eventEmitter, traverse, updateButtonStates]);
->>>>>>> 575e0e66
 
   // Subscribe to keypress events.
   useEffect(() => {
