--- conflicted
+++ resolved
@@ -300,12 +300,9 @@
         source
         reverse
       }
-<<<<<<< HEAD
       loadAllButtonHasBeenClicked
       commentsFullyLoaded
-=======
       showCommentIDs
->>>>>>> bbf140f9
     }
   `);
   const amp = useAMP();
