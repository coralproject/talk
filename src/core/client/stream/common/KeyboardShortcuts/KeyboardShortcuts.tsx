--- conflicted
+++ resolved
@@ -274,11 +274,6 @@
   ViewNewCommentsNetworkEvent.nameSuccess,
 ];
 
-<<<<<<< HEAD
-const KeyboardShortcuts: FunctionComponent<Props> = ({ loggedIn, storyID }) => {
-  const { relayEnvironment, renderWindow, eventEmitter, browserInfo } =
-    useCoralContext();
-=======
 const KeyboardShortcuts: FunctionComponent<Props> = ({
   storyID,
   currentScrollRef,
@@ -286,13 +281,8 @@
   viewNewCount,
   hasMore,
 }) => {
-  const {
-    relayEnvironment,
-    renderWindow,
-    eventEmitter,
-    browserInfo,
-  } = useCoralContext();
->>>>>>> b4b9a771
+  const { relayEnvironment, renderWindow, eventEmitter, browserInfo } =
+    useCoralContext();
   const root = useShadowRootOrDocument();
   const [toolbarClosed, setToolbarClosed] = useInMemoryState(
     "keyboardShortcutMobileToolbarClosed",
@@ -332,10 +322,8 @@
 
   // Used to compare view new count before/after unmark all to see if new comment subscriptions
   // have come in since all comments (including the new ones) have been marked as seen
-  const [
-    viewNewCountBeforeUnmarkAll,
-    setViewNewCountBeforeUnmarkAll,
-  ] = useState(viewNewCount);
+  const [viewNewCountBeforeUnmarkAll, setViewNewCountBeforeUnmarkAll] =
+    useState(viewNewCount);
 
   const [hasMoreCommentsToLoad, setHasMoreCommentsToLoad] = useState(false);
 
@@ -395,13 +383,14 @@
                 !comment.node.ignoredReplies?.includes(childComment.node.id)
               ) {
                 if (childComment.node.ancestorIDs) {
-                  const ancestorIDMissingFromChildIDs = childComment.node.ancestorIDs?.some(
-                    (ancestorID) =>
-                      !(
-                        allChildCommentIDs.includes(ancestorID || "") ||
-                        ancestorID === comment.node.id
-                      )
-                  );
+                  const ancestorIDMissingFromChildIDs =
+                    childComment.node.ancestorIDs?.some(
+                      (ancestorID) =>
+                        !(
+                          allChildCommentIDs.includes(ancestorID || "") ||
+                          ancestorID === comment.node.id
+                        )
+                    );
                   return !ancestorIDMissingFromChildIDs;
                 }
                 return true;
@@ -483,7 +472,7 @@
   );
 
   const scrollToComment = useCallback(
-    (comment) => {
+    (comment: HTMLElement) => {
       const offset =
         // eslint-disable-next-line @typescript-eslint/restrict-plus-operands
         comment.getBoundingClientRect().top + renderWindow.pageYOffset - 150;
@@ -508,7 +497,11 @@
   // button and load in the needed replies. Once the comment is found, focus is set and
   // the comment is marked as seen.
   const findCommentAndSetFocus = useCallback(
-    (nextUnseen: UnseenComment, rootCommentElement, source) => {
+    (
+      nextUnseen: UnseenComment,
+      rootCommentElement: HTMLElement,
+      source: "keyboard" | "mobileToolbar"
+    ) => {
       // If next unseen is a root comment, we can just scroll to it, set focus, and
       // mark it as seen.
       if (nextUnseen.isRoot) {
@@ -561,7 +554,8 @@
   // comment that currently has traversal focus.
   const searchInComments = useCallback(
     (virtuosoIndexToSearchFrom?: number) => {
-      let indexToSearchFromOrCurrentTraversalFocusPassed = !commentWithTraversalFocus;
+      let indexToSearchFromOrCurrentTraversalFocusPassed =
+        !commentWithTraversalFocus;
       let loopBackAroundUnseenComment: UnseenComment | undefined;
       let nextUnseenComment: UnseenComment | undefined;
 
@@ -698,7 +692,10 @@
   // We only call this if we've already tried traversing through the DOM to find
   // the next unseen, so we don't need to check if it's in the DOM before scrolling.
   const findAndNavigateToNextUnseen = useCallback(
-    (virtuosoIndexToSearchFrom, source) => {
+    (
+      virtuosoIndexToSearchFrom: number | undefined,
+      source: "keyboard" | "mobileToolbar"
+    ) => {
       // Search through comments for next unseen
       const nextUnseenComment = searchInComments(virtuosoIndexToSearchFrom);
 
@@ -728,9 +725,8 @@
                   ) {
                     clearInterval(virtuosoZeroExists);
                     // find Load more button and click
-                    const loadMoreButtonInRoot = root.getElementById(
-                      "comments-loadMore"
-                    );
+                    const loadMoreButtonInRoot =
+                      root.getElementById("comments-loadMore");
                     if (loadMoreButtonInRoot) {
                       const loadMoreKeyStop = toKeyStop(loadMoreButtonInRoot);
                       const previousKeyStop = findPreviousKeyStop(
@@ -764,9 +760,8 @@
                 let count = 0;
                 const virtuosoZeroExists = setInterval(async () => {
                   count += 1;
-                  const virtuosoZeroElementAfter = root.querySelector(
-                    '[data-index="0"]'
-                  );
+                  const virtuosoZeroElementAfter =
+                    root.querySelector('[data-index="0"]');
                   if (
                     virtuosoZeroElementAfter !== undefined &&
                     virtuosoZeroElementAfter !== null
@@ -1096,7 +1091,11 @@
   // unread mobile button was pressed while comments were loading), then we find and
   // navigate to the next unseen comment.
   useEffect(() => {
-    if (commentsFullyLoaded && findAndNavigateAfterLoad.findAndNavigate) {
+    if (
+      commentsFullyLoaded &&
+      findAndNavigateAfterLoad.findAndNavigate &&
+      findAndNavigateAfterLoad.source
+    ) {
       findAndNavigateToNextUnseen(undefined, findAndNavigateAfterLoad.source);
       setFindAndNavigateAfterLoad({ findAndNavigate: false });
     }
