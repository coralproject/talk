import { FunctionComponent, useEffect } from "react";

import { onPymMessage } from "coral-framework/helpers";
import { useCoralContext } from "coral-framework/lib/bootstrap";
import { globalErrorReporter } from "coral-framework/lib/errors";
import { LOCAL_ID } from "coral-framework/lib/relay/localState";
import lookup from "coral-framework/lib/relay/lookup";

import computeCommentElementID from "coral-stream/tabs/Comments/Comment/computeCommentElementID";
import useCommentSeenEnabled from "coral-stream/tabs/Comments/commentSeen/useCommentSeenEnabled";

export interface KeyboardEventData {
  key: string;
  shiftKey: boolean;
  altKey: boolean;
  ctrlKey: boolean;
  metaKey: boolean;
}

interface KeyStop {
  id: string;
  isLoadMore: boolean;
  element: HTMLElement;
  notSeen: boolean;
}

<<<<<<< HEAD
interface TraverseOptions {
  skipSeen?: boolean;
  skipLoadMore?: boolean;
}
=======
const getKeyStops = (window: Window) =>
  window.document.querySelectorAll<HTMLElement>("[data-key-stop]");
>>>>>>> 1528ad44

const toKeyStop = (element: HTMLElement): KeyStop => {
  return {
    element,
    id: element.id,
    isLoadMore: "isLoadMore" in element.dataset,
    notSeen: "notSeen" in element.dataset,
  };
};

<<<<<<< HEAD
const matchTraverseOptions = (stop: KeyStop, options: TraverseOptions) => {
  if (options.skipLoadMore && stop.isLoadMore) {
    return false;
  }
  if (options.skipSeen && !stop.notSeen && !stop.isLoadMore) {
    return false;
  }
  return true;
};

const getKeyStops = () => {
  const stops: KeyStop[] = [];
  document
    .querySelectorAll<HTMLElement>("[data-key-stop]")
    .forEach((el) => stops.push(toKeyStop(el)));
  return stops;
};

const getFirstKeyStop = (stops: KeyStop[], options: TraverseOptions = {}) => {
  for (const stop of stops) {
    if (!matchTraverseOptions(stop, options)) {
      continue;
    }
    return stop;
  }
  return null;
};
const getLastKeyStop = (stops: KeyStop[], options: TraverseOptions = {}) => {
  for (const stop of stops.reverse()) {
    if (!matchTraverseOptions(stop, options)) {
      continue;
    }
    return stop;
  }
  return null;
};

const findNextKeyStop = (
  currentStop: KeyStop | null,
  options: TraverseOptions = {}
): KeyStop | null => {
  const stops = getKeyStops();
=======
const findNextElement = (
  currentStop: KeyStop | null,
  window: Window
): KeyStop | null => {
  const stops = getKeyStops(window);
>>>>>>> 1528ad44
  if (stops.length === 0) {
    return null;
  }

  // There is no current stop, so return the first one!
  if (!currentStop) {
    return getFirstKeyStop(stops, options);
  }

  let passedCurrentStop = false;
  // eslint-disable-next-line @typescript-eslint/prefer-for-of
  for (let index = 0; index < stops.length; index++) {
    if (stops[index].id === currentStop.id) {
      passedCurrentStop = true;
      continue;
    }
    if (passedCurrentStop) {
      if (!matchTraverseOptions(stops[index], options)) {
        continue;
      }
      return stops[index];
    }
  }

  // We couldn't find your current element to get the next one! Go to the first
  // stop.
  return getFirstKeyStop(stops, options);
};

<<<<<<< HEAD
const findPreviousKeyStop = (
  currentStop: KeyStop | null,
  options: TraverseOptions = {}
): KeyStop | null => {
  const stops = getKeyStops();
=======
const findPreviousElement = (
  currentStop: KeyStop | null,
  window: Window
): KeyStop | null => {
  const stops = getKeyStops(window);
>>>>>>> 1528ad44
  if (stops.length === 0) {
    return null;
  }

  // There is no current stop, get the last one!
  if (!currentStop) {
    return getLastKeyStop(stops, options);
  }

  let passedCurrentStop = false;
  // eslint-disable-next-line @typescript-eslint/prefer-for-of
  for (let index = stops.length - 1; index >= 0; index--) {
    if (stops[index].id === currentStop.id) {
      passedCurrentStop = true;
      continue;
    }
    if (passedCurrentStop) {
      if (!matchTraverseOptions(stops[index], options)) {
        continue;
      }
      return stops[index];
    }
  }

  // We couldn't find your current element to get the previous one! Go to the
  // first stop.
  return getLastKeyStop(stops, options);
};

const KeyboardShortcuts: FunctionComponent = ({ children }) => {
<<<<<<< HEAD
  const { pym, relayEnvironment } = useCoralContext();
  const commentSeenEnabled = useCommentSeenEnabled();
=======
  const { pym, renderWindow } = useCoralContext();
>>>>>>> 1528ad44
  useEffect(() => {
    if (!pym) {
      return;
    }

    const handle = (event: KeyboardEvent | string) => {
      let data: KeyboardEventData;

      const currentCommentID = lookup(relayEnvironment, LOCAL_ID)
        .commentWithTraversalFocus;
      const currentCommentElement = document.getElementById(
        computeCommentElementID(currentCommentID)
      );
      const currentStop =
        currentCommentElement && toKeyStop(currentCommentElement);
      try {
        if (typeof event === "string") {
          data = JSON.parse(event);
        } else {
          if (event.target) {
            const el = event.target as HTMLElement;
            if (el.tagName === "INPUT" || el.tagName === "TEXTAREA") {
              return;
            }
            if (el.getAttribute("contenteditable") === "true") {
              return;
            }
          }
          data = event;
        }
      } catch (err) {
        globalErrorReporter.report(err);
        return;
      }

      if (data.ctrlKey || data.metaKey || data.altKey) {
        return;
      }

      let stop: KeyStop | null = null;
<<<<<<< HEAD
      if (data.shiftKey) {
        if (data.key === "C") {
          stop = findPreviousKeyStop(currentStop);
        } else if (commentSeenEnabled && data.key === "Z") {
          stop = findPreviousKeyStop(currentStop, {
            skipSeen: true,
          });
        }
      } else if (data.key === "c") {
        stop = findNextKeyStop(currentStop);
      } else if (commentSeenEnabled && data.key === "z") {
        stop = findNextKeyStop(currentStop, {
          skipSeen: true,
        });
=======
      if (data.shiftKey && data.key === "C") {
        stop = findPreviousElement(currentStop, renderWindow);
      } else if (data.key === "c") {
        stop = findNextElement(currentStop, renderWindow);
>>>>>>> 1528ad44
      }

      if (!stop) {
        return;
      }
      const offset =
        document.getElementById(stop.id)!.getBoundingClientRect().top +
        window.pageYOffset -
        150;
      pym.scrollParentToChildPos(offset);

      if (stop.isLoadMore) {
        stop.element.click();
        const prevStop = findPreviousKeyStop(stop, {
          skipLoadMore: true,
        });
        if (prevStop) {
          prevStop.element.focus();
        }
      } else {
        stop.element.focus();
      }
    };

    const unsubscribe = onPymMessage(pym, "keypress", handle);
    renderWindow.addEventListener("keypress", handle);

    return () => {
      unsubscribe();
      renderWindow.removeEventListener("keypress", handle);
    };
<<<<<<< HEAD
  }, [commentSeenEnabled, pym, relayEnvironment]);
=======
  }, [pym, renderWindow]);
>>>>>>> 1528ad44

  return null;
};

export default KeyboardShortcuts;<|MERGE_RESOLUTION|>--- conflicted
+++ resolved
@@ -1,20 +1,25 @@
-import { FunctionComponent, useEffect } from "react";
+import React, { FunctionComponent, useCallback, useEffect } from "react";
 
 import { onPymMessage } from "coral-framework/helpers";
 import { useCoralContext } from "coral-framework/lib/bootstrap";
 import { globalErrorReporter } from "coral-framework/lib/errors";
 import { LOCAL_ID } from "coral-framework/lib/relay/localState";
 import lookup from "coral-framework/lib/relay/lookup";
-
 import computeCommentElementID from "coral-stream/tabs/Comments/Comment/computeCommentElementID";
 import useCommentSeenEnabled from "coral-stream/tabs/Comments/commentSeen/useCommentSeenEnabled";
+import useAMP from "coral-stream/tabs/Comments/helpers/useAMP";
+import { Flex } from "coral-ui/components/v2";
+import { MatchMedia } from "coral-ui/components/v2/MatchMedia/MatchMedia";
+import { Button } from "coral-ui/components/v3/Button/Button";
+
+import MobileToolbar from "../MobileToolbar";
 
 export interface KeyboardEventData {
   key: string;
-  shiftKey: boolean;
-  altKey: boolean;
-  ctrlKey: boolean;
-  metaKey: boolean;
+  shiftKey?: boolean;
+  altKey?: boolean;
+  ctrlKey?: boolean;
+  metaKey?: boolean;
 }
 
 interface KeyStop {
@@ -24,15 +29,10 @@
   notSeen: boolean;
 }
 
-<<<<<<< HEAD
 interface TraverseOptions {
   skipSeen?: boolean;
   skipLoadMore?: boolean;
 }
-=======
-const getKeyStops = (window: Window) =>
-  window.document.querySelectorAll<HTMLElement>("[data-key-stop]");
->>>>>>> 1528ad44
 
 const toKeyStop = (element: HTMLElement): KeyStop => {
   return {
@@ -43,7 +43,6 @@
   };
 };
 
-<<<<<<< HEAD
 const matchTraverseOptions = (stop: KeyStop, options: TraverseOptions) => {
   if (options.skipLoadMore && stop.isLoadMore) {
     return false;
@@ -54,9 +53,9 @@
   return true;
 };
 
-const getKeyStops = () => {
+const getKeyStops = (window: Window) => {
   const stops: KeyStop[] = [];
-  document
+  window.document
     .querySelectorAll<HTMLElement>("[data-key-stop]")
     .forEach((el) => stops.push(toKeyStop(el)));
   return stops;
@@ -82,17 +81,11 @@
 };
 
 const findNextKeyStop = (
+  window: Window,
   currentStop: KeyStop | null,
   options: TraverseOptions = {}
 ): KeyStop | null => {
-  const stops = getKeyStops();
-=======
-const findNextElement = (
-  currentStop: KeyStop | null,
-  window: Window
-): KeyStop | null => {
   const stops = getKeyStops(window);
->>>>>>> 1528ad44
   if (stops.length === 0) {
     return null;
   }
@@ -122,19 +115,12 @@
   return getFirstKeyStop(stops, options);
 };
 
-<<<<<<< HEAD
 const findPreviousKeyStop = (
+  window: Window,
   currentStop: KeyStop | null,
   options: TraverseOptions = {}
 ): KeyStop | null => {
-  const stops = getKeyStops();
-=======
-const findPreviousElement = (
-  currentStop: KeyStop | null,
-  window: Window
-): KeyStop | null => {
   const stops = getKeyStops(window);
->>>>>>> 1528ad44
   if (stops.length === 0) {
     return null;
   }
@@ -165,23 +151,20 @@
 };
 
 const KeyboardShortcuts: FunctionComponent = ({ children }) => {
-<<<<<<< HEAD
-  const { pym, relayEnvironment } = useCoralContext();
+  const { pym, relayEnvironment, renderWindow } = useCoralContext();
+  const amp = useAMP();
   const commentSeenEnabled = useCommentSeenEnabled();
-=======
-  const { pym, renderWindow } = useCoralContext();
->>>>>>> 1528ad44
-  useEffect(() => {
-    if (!pym) {
-      return;
-    }
-
-    const handle = (event: KeyboardEvent | string) => {
+  const handle = useCallback(
+    (event: KeyboardEvent | string) => {
+      if (!pym) {
+        return;
+      }
+
       let data: KeyboardEventData;
 
       const currentCommentID = lookup(relayEnvironment, LOCAL_ID)
         .commentWithTraversalFocus;
-      const currentCommentElement = document.getElementById(
+      const currentCommentElement = renderWindow.document.getElementById(
         computeCommentElementID(currentCommentID)
       );
       const currentStop =
@@ -211,41 +194,36 @@
       }
 
       let stop: KeyStop | null = null;
-<<<<<<< HEAD
       if (data.shiftKey) {
         if (data.key === "C") {
-          stop = findPreviousKeyStop(currentStop);
+          stop = findPreviousKeyStop(renderWindow, currentStop);
         } else if (commentSeenEnabled && data.key === "Z") {
-          stop = findPreviousKeyStop(currentStop, {
+          stop = findPreviousKeyStop(renderWindow, currentStop, {
             skipSeen: true,
           });
         }
       } else if (data.key === "c") {
-        stop = findNextKeyStop(currentStop);
+        stop = findNextKeyStop(renderWindow, currentStop);
       } else if (commentSeenEnabled && data.key === "z") {
-        stop = findNextKeyStop(currentStop, {
+        stop = findNextKeyStop(renderWindow, currentStop, {
           skipSeen: true,
         });
-=======
-      if (data.shiftKey && data.key === "C") {
-        stop = findPreviousElement(currentStop, renderWindow);
-      } else if (data.key === "c") {
-        stop = findNextElement(currentStop, renderWindow);
->>>>>>> 1528ad44
       }
 
       if (!stop) {
         return;
       }
       const offset =
-        document.getElementById(stop.id)!.getBoundingClientRect().top +
-        window.pageYOffset -
+        // eslint-disable-next-line @typescript-eslint/restrict-plus-operands
+        renderWindow.document.getElementById(stop.id)!.getBoundingClientRect()
+          .top +
+        renderWindow.pageYOffset -
         150;
       pym.scrollParentToChildPos(offset);
 
       if (stop.isLoadMore) {
         stop.element.click();
-        const prevStop = findPreviousKeyStop(stop, {
+        const prevStop = findPreviousKeyStop(renderWindow, stop, {
           skipLoadMore: true,
         });
         if (prevStop) {
@@ -254,7 +232,14 @@
       } else {
         stop.element.focus();
       }
-    };
+    },
+    [commentSeenEnabled, pym, relayEnvironment, renderWindow]
+  );
+
+  useEffect(() => {
+    if (!pym) {
+      return;
+    }
 
     const unsubscribe = onPymMessage(pym, "keypress", handle);
     renderWindow.addEventListener("keypress", handle);
@@ -263,13 +248,60 @@
       unsubscribe();
       renderWindow.removeEventListener("keypress", handle);
     };
-<<<<<<< HEAD
-  }, [commentSeenEnabled, pym, relayEnvironment]);
-=======
-  }, [pym, renderWindow]);
->>>>>>> 1528ad44
-
-  return null;
+  }, [commentSeenEnabled, handle, pym, relayEnvironment, renderWindow]);
+
+  if (amp) {
+    return null;
+  }
+
+  return (
+    <MatchMedia lteWidth="mobile">
+      <MobileToolbar>
+        <Flex justifyContent="space-around" alignItems="center">
+          <Button
+            variant="filled"
+            color="secondary"
+            onClick={() =>
+              handle(
+                JSON.stringify({
+                  key: "C",
+                  shiftKey: true,
+                })
+              )
+            }
+          >
+            Shift+C
+          </Button>
+          <Button
+            variant="filled"
+            color="secondary"
+            onClick={() =>
+              handle(
+                JSON.stringify({
+                  key: "c",
+                })
+              )
+            }
+          >
+            c
+          </Button>
+          <Button
+            variant="filled"
+            color="secondary"
+            onClick={() =>
+              handle(
+                JSON.stringify({
+                  key: "z",
+                })
+              )
+            }
+          >
+            z
+          </Button>
+        </Flex>
+      </MobileToolbar>
+    </MatchMedia>
+  );
 };
 
 export default KeyboardShortcuts;