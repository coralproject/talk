--- conflicted
+++ resolved
@@ -404,22 +404,13 @@
       renderWindow.scrollTo({ top: offset });
 
       if (stop.isLoadMore) {
-<<<<<<< HEAD
-        let prevOrNextStop = findPreviousKeyStop(root, stop, {
-          skipLoadMore: true,
-          noCircle: true,
-        });
-        if (!prevOrNextStop) {
-          prevOrNextStop = findNextKeyStop(root, stop, {
-=======
         if (!stop.isViewNew) {
-          let prevOrNextStop = findPreviousKeyStop(renderWindow, stop, {
->>>>>>> 4fddebfb
+          let prevOrNextStop = findPreviousKeyStop(root, stop, {
             skipLoadMore: true,
             noCircle: true,
           });
           if (!prevOrNextStop) {
-            prevOrNextStop = findNextKeyStop(renderWindow, stop, {
+            prevOrNextStop = findNextKeyStop(root, stop, {
               skipLoadMore: true,
               noCircle: true,
             });
@@ -527,10 +518,13 @@
         return;
       }
 
-      if (loadMoreEvents.includes(e) && pym) {
+      if (loadMoreEvents.includes(e)) {
         // Need to send new height to pym after more comments/replies load
         // in instead of waiting for polling to update it
-        pym.sendHeight();
+
+        // TODO: (@cvle) pym no longer exist, we usually don't need this. However we might need a mechanism like this for amp?
+        // pym.sendHeight();
+
         // after more comments/replies have loaded, we want to traverse
         // to the next comment/reply based on the configuration
         if (data.keyboardShortcutsConfig) {
