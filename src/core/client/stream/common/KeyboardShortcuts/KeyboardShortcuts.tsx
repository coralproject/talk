import { Localized } from "@fluent/react/compat";
import { ListenerFn } from "eventemitter2";
import React, {
  FunctionComponent,
  useCallback,
  useEffect,
  useMemo,
  useState,
} from "react";
import { Environment, graphql } from "react-relay";

import { useInMemoryState } from "coral-framework/hooks";
import { useCoralContext } from "coral-framework/lib/bootstrap";
import { globalErrorReporter } from "coral-framework/lib/errors";
import { useLocal, useMutation } from "coral-framework/lib/relay";
import { LOCAL_ID } from "coral-framework/lib/relay/localState";
import lookup from "coral-framework/lib/relay/lookup";
import { GQLCOMMENT_SORT } from "coral-framework/schema";
import isElementIntersecting from "coral-framework/utils/isElementIntersecting";
import { NUM_INITIAL_COMMENTS } from "coral-stream/constants";
import {
  CloseMobileToolbarEvent,
  JumpToNextCommentEvent,
  JumpToNextUnseenCommentEvent,
  JumpToPreviousCommentEvent,
  JumpToPreviousUnseenCommentEvent,
  LoadMoreAllCommentsEvent,
  ShowAllRepliesEvent,
  UnmarkAllEvent,
  ViewNewCommentsNetworkEvent,
  ViewNewRepliesNetworkEvent,
} from "coral-stream/events";
import computeCommentElementID from "coral-stream/tabs/Comments/Comment/computeCommentElementID";
import MarkCommentsAsSeenMutation from "coral-stream/tabs/Comments/Comment/MarkCommentsAsSeenMutation";
import parseCommentElementID from "coral-stream/tabs/Comments/Comment/parseCommentElementID";
import { useCommentSeenEnabled } from "coral-stream/tabs/Comments/commentSeen/";
import useZKeyEnabled from "coral-stream/tabs/Comments/commentSeen/useZKeyEnabled";
import useAMP from "coral-stream/tabs/Comments/helpers/useAMP";
import { Button, ButtonIcon, Flex } from "coral-ui/components/v2";
import { MatchMedia } from "coral-ui/components/v2/MatchMedia/MatchMedia";
import { useShadowRootOrDocument } from "coral-ui/encapsulation";

import { KeyboardShortcuts_local } from "coral-stream/__generated__/KeyboardShortcuts_local.graphql";

import MobileToolbar from "./MobileToolbar";
import { SetTraversalFocus } from "./SetTraversalFocus";

import styles from "./KeyboardShortcuts.css";

interface ChildComment {
  readonly node: {
    readonly seen: boolean | null;
    readonly id: string;
    readonly ancestorIDs: ReadonlyArray<string | null>;
    readonly deleted: boolean | null;
  };
}

interface Comment {
  readonly node: {
    readonly seen: boolean | null;
    readonly id: string;
    readonly allChildComments: {
      readonly edges: ReadonlyArray<ChildComment>;
    };
    readonly deleted: boolean | null;
    ignored?: boolean | null;
    ignoredReplies?: string[];
  };
}

interface Props {
  storyID: string;
  currentScrollRef: any;
  comments: ReadonlyArray<Comment>;
  viewNewCount: number;
  hasMore: boolean;
}

export interface KeyboardEventData {
  key: string;
  shiftKey?: boolean;
  altKey?: boolean;
  ctrlKey?: boolean;
  metaKey?: boolean;
}

interface KeyStop {
  id: string;
  isLoadMore: boolean;
  element: HTMLElement;
  notSeen: boolean;
  isViewNew: boolean;
}

interface TraverseOptions {
  noCircle?: boolean;
  skipSeen?: boolean;
  skipLoadMore?: boolean;
}

interface UnseenComment {
  isRoot: boolean;
  nodeID?: string;
  virtuosoIndex?: number;
  rootCommentID?: string;
  isNew?: boolean;
}

const toKeyStop = (element: HTMLElement): KeyStop => {
  return {
    element,
    id: element.id,
    isLoadMore: "isLoadMore" in element.dataset,
    notSeen: "notSeen" in element.dataset,
    isViewNew: "isViewNew" in element.dataset,
  };
};

const matchTraverseOptions = (stop: KeyStop, options: TraverseOptions) => {
  if (options.skipLoadMore && stop.isLoadMore) {
    return false;
  }
  if (options.skipSeen && !stop.notSeen && !stop.isLoadMore) {
    return false;
  }
  return true;
};

const getKeyStops = (root: ShadowRoot | Document) => {
  const stops: KeyStop[] = [];
  root
    .querySelectorAll<HTMLElement>("[data-key-stop]")
    .forEach((el) => stops.push(toKeyStop(el)));
  return stops;
};

const getFirstKeyStop = (stops: KeyStop[], options: TraverseOptions = {}) => {
  for (const stop of stops) {
    if (!matchTraverseOptions(stop, options)) {
      continue;
    }
    return stop;
  }
  return null;
};
const getLastKeyStop = (stops: KeyStop[], options: TraverseOptions = {}) => {
  for (const stop of stops.reverse()) {
    if (!matchTraverseOptions(stop, options)) {
      continue;
    }
    return stop;
  }
  return null;
};

const getCurrentKeyStop = (
  root: ShadowRoot | Document,
  relayEnvironment: Environment
) => {
  const currentCommentID = lookup(
    relayEnvironment,
    LOCAL_ID
  ).commentWithTraversalFocus;
  const currentCommentElement = root.getElementById(
    computeCommentElementID(currentCommentID)
  );
  if (!currentCommentElement) {
    return null;
  }
  return toKeyStop(currentCommentElement);
};

const findNextKeyStop = (
  root: ShadowRoot | Document,
  currentStop: KeyStop | null,
  options: TraverseOptions = {},
  currentScrollRef?: any
): KeyStop | null => {
  const stops = getKeyStops(root);
  if (stops.length === 0) {
    return null;
  }

  // There is no current stop, so return the first one!
  if (!currentStop) {
    return getFirstKeyStop(stops, options);
  }

  let passedCurrentStop = false;
  // eslint-disable-next-line @typescript-eslint/prefer-for-of
  for (let index = 0; index < stops.length; index++) {
    if (stops[index].id === currentStop.id) {
      passedCurrentStop = true;
      continue;
    }
    if (passedCurrentStop) {
      if (!matchTraverseOptions(stops[index], options)) {
        continue;
      }
      return stops[index];
    }
  }

  if (options.noCircle) {
    return null;
  }

  // We couldn't find your current element to get the next one! Go to the first
  // stop.
  if (currentScrollRef) {
    currentScrollRef.current.scrollIntoView({
      align: "center",
      index: 0,
      behavior: "auto",
      done: () => {
        setTimeout(() => {
          const newStops = getKeyStops(root);
          const firstKeyStop = getFirstKeyStop(newStops, options);
          if (firstKeyStop) {
            firstKeyStop.element.focus();
          }
        }, 0);
      },
    });
    return null;
  }
  return getFirstKeyStop(stops, options);
};

const findPreviousKeyStop = (
  root: ShadowRoot | Document,
  currentStop: KeyStop | null,
  options: TraverseOptions = {}
): KeyStop | null => {
  const stops = getKeyStops(root);
  if (stops.length === 0) {
    return null;
  }

  // There is no current stop, get the last one!
  if (!currentStop) {
    return getLastKeyStop(stops, options);
  }

  let passedCurrentStop = false;
  // eslint-disable-next-line @typescript-eslint/prefer-for-of
  for (let index = stops.length - 1; index >= 0; index--) {
    if (stops[index].id === currentStop.id) {
      passedCurrentStop = true;
      continue;
    }
    if (passedCurrentStop) {
      if (!matchTraverseOptions(stops[index], options)) {
        continue;
      }
      return stops[index];
    }
  }

  if (options.noCircle) {
    return null;
  }

  // We couldn't find your current element to get the previous one! Go to the
  // first stop.
  return getLastKeyStop(stops, options);
};

const loadMoreEvents = [
  ShowAllRepliesEvent.nameSuccess,
  ViewNewRepliesNetworkEvent.nameSuccess,
  LoadMoreAllCommentsEvent.nameSuccess,
  ViewNewCommentsNetworkEvent.nameSuccess,
];

const KeyboardShortcuts: FunctionComponent<Props> = ({
  storyID,
  currentScrollRef,
  comments,
  viewNewCount,
  hasMore,
}) => {
<<<<<<< HEAD
  const { relayEnvironment, renderWindow, eventEmitter, browserInfo } =
    useCoralContext();
=======
  const {
    relayEnvironment,
    renderWindow,
    eventEmitter,
    browserInfo,
    customScrollContainer,
  } = useCoralContext();
>>>>>>> 9878b071
  const root = useShadowRootOrDocument();
  const [toolbarClosed, setToolbarClosed] = useInMemoryState(
    "keyboardShortcutMobileToolbarClosed",
    false
  );

  const setTraversalFocus = useMutation(SetTraversalFocus);
  const markSeen = useMutation(MarkCommentsAsSeenMutation);
  const [
    { commentWithTraversalFocus, commentsFullyLoaded, commentsOrderBy },
    setLocal,
  ] = useLocal<KeyboardShortcuts_local>(graphql`
    fragment KeyboardShortcuts_local on Local {
      commentWithTraversalFocus
      keyboardShortcutsConfig {
        key
        source
        reverse
      }
      loadAllButtonHasBeenClicked
      commentsFullyLoaded
      showCommentIDs
      commentsOrderBy
    }
  `);
  const amp = useAMP();
  const zKeyEnabled = useZKeyEnabled();
  const commentSeenEnabled = useCommentSeenEnabled();

  // Used to enable/disable the mobile toolbar buttons for Unmark all and Next unread
  const [disableUnreadButtons, setDisableUnreadButtons] = useState<boolean>(
    commentsFullyLoaded ?? false
  );
  // Used to let the event listener know when the Z key has clicked a load more button
  // and it should therefore traverse to the next unread comment
  const [zKeyClickedButton, setZKeyClickedButton] = useState(false);

  // Used to compare view new count before/after unmark all to see if new comment subscriptions
  // have come in since all comments (including the new ones) have been marked as seen
  const [viewNewCountBeforeUnmarkAll, setViewNewCountBeforeUnmarkAll] =
    useState(viewNewCount);

  const [hasMoreCommentsToLoad, setHasMoreCommentsToLoad] = useState(false);

  useEffect(() => {
    if (commentsFullyLoaded) {
      if (hasMore) {
        setHasMoreCommentsToLoad(true);
      } else {
        setHasMoreCommentsToLoad(false);
      }
    }
  }, [hasMore, commentsFullyLoaded]);

  const newCommentsAreStillMarkedUnseen = useMemo(() => {
    const noNewCommentsHaveBeenMarkedSeenWithUnmarkAll =
      viewNewCountBeforeUnmarkAll === 0;
    const newCommentsHaveComeInSinceUnmarkAllWasPressed =
      viewNewCountBeforeUnmarkAll > 0 &&
      viewNewCount > viewNewCountBeforeUnmarkAll;
    return (
      viewNewCount > 0 &&
      (noNewCommentsHaveBeenMarkedSeenWithUnmarkAll ||
        newCommentsHaveComeInSinceUnmarkAllWasPressed)
    );
  }, [viewNewCount, viewNewCountBeforeUnmarkAll]);

  // Keeps the mobile toolbar button states updated whenever comments or the
  // viewNewCount changes
  useEffect(() => {
    if (
      !commentsFullyLoaded ||
      newCommentsAreStillMarkedUnseen ||
      hasMoreCommentsToLoad
    ) {
      if (disableUnreadButtons) {
        setDisableUnreadButtons(false);
        return;
      }
    }
    const unseenComment = comments.find((comment: Comment) => {
      if (!comment.node.ignored) {
        if (comment.node.seen === false && !comment.node.deleted) {
          return true;
        }
        const allChildCommentIDs = comment.node.allChildComments?.edges.map(
          (childComment) => {
            return childComment.node.id;
          }
        );
        if (
          comment.node.allChildComments &&
          comment.node.allChildComments.edges.some(
            (childComment: ChildComment) => {
              if (
                childComment.node.seen === false &&
                !childComment.node.deleted &&
                !comment.node.ignoredReplies?.includes(childComment.node.id)
              ) {
                if (childComment.node.ancestorIDs) {
                  const ancestorIDMissingFromChildIDs =
                    childComment.node.ancestorIDs?.some(
                      (ancestorID) =>
                        !(
                          allChildCommentIDs.includes(ancestorID || "") ||
                          ancestorID === comment.node.id
                        )
                    );
                  return !ancestorIDMissingFromChildIDs;
                }
                return true;
              }
              return false;
            }
          )
        ) {
          return true;
        }
      }
      return false;
    });
    if (unseenComment) {
      if (disableUnreadButtons) {
        setDisableUnreadButtons(false);
      }
    } else {
      if (!disableUnreadButtons) {
        setDisableUnreadButtons(true);
      }
    }
  }, [
    comments,
    newCommentsAreStillMarkedUnseen,
    commentsFullyLoaded,
    hasMoreCommentsToLoad,
  ]);

  const unmarkAll = useCallback(
    async (config: { source: "keyboard" | "mobileToolbar" }) => {
      UnmarkAllEvent.emit(eventEmitter, { source: config.source });
      setViewNewCountBeforeUnmarkAll(viewNewCount);
      try {
        await markSeen({
          storyID,
          commentIDs: [],
          updateSeen: true,
          markAllAsSeen: true,
          orderBy: commentsOrderBy,
        });
      } catch (error) {
        // eslint-disable-next-line no-console
        console.error(error);
      }
    },
    [
      eventEmitter,
      markSeen,
      storyID,
      viewNewCount,
      setViewNewCountBeforeUnmarkAll,
      commentsOrderBy,
    ]
  );

  const handleUnmarkAllButton = useCallback(async () => {
    await unmarkAll({ source: "mobileToolbar" });
  }, [unmarkAll]);

  const handleCloseToolbarButton = useCallback(() => {
    setToolbarClosed(true);
    CloseMobileToolbarEvent.emit(eventEmitter);
  }, [eventEmitter, setToolbarClosed]);

  const setFocusAndMarkSeen = useCallback(
    (commentID: string) => {
      void setTraversalFocus({
        commentID,
        commentSeenEnabled,
      });
      void markSeen({
        storyID,
        commentIDs: [commentID],
        updateSeen: true,
      });
    },
    [setTraversalFocus, markSeen, commentSeenEnabled, storyID]
  );

  const scrollToComment = useCallback(
<<<<<<< HEAD
    (comment: HTMLElement) => {
      const offset =
        // eslint-disable-next-line @typescript-eslint/restrict-plus-operands
        comment.getBoundingClientRect().top + renderWindow.pageYOffset - 150;
      renderWindow.scrollTo({ top: offset });
=======
    (comment) => {
      if (customScrollContainer) {
        comment.scrollIntoView();
      } else {
        const offset =
          // eslint-disable-next-line @typescript-eslint/restrict-plus-operands
          comment.getBoundingClientRect().top + renderWindow.pageYOffset - 150;
        renderWindow.scrollTo({ top: offset });
      }
>>>>>>> 9878b071
    },
    [renderWindow, customScrollContainer]
  );

  const findViewNewCommentButtonAndClick = useCallback(() => {
    const newCommentsButtonInRoot = root.getElementById(
      "comments-allComments-viewNewButton"
    );
    if (newCommentsButtonInRoot) {
      setZKeyClickedButton(true);
      newCommentsButtonInRoot.click();
    }
  }, [root, setZKeyClickedButton]);

  // If next unseen comment is a root comment, scroll to it, set focus, and mark seen.
  // If the next unseen comment is a reply, find that comment beneath its root comment.
  // If the next unseen is behind a Show more or View new comments button, then click that
  // button and load in the needed replies. Once the comment is found, focus is set and
  // the comment is marked as seen.
  const findCommentAndSetFocus = useCallback(
    (
      nextUnseen: UnseenComment,
      rootCommentElement: HTMLElement,
      source: "keyboard" | "mobileToolbar"
    ) => {
      // If next unseen is a root comment, we can just scroll to it, set focus, and
      // mark it as seen.
      if (nextUnseen.isRoot) {
        JumpToNextUnseenCommentEvent.emit(eventEmitter, {
          source,
        });
        scrollToComment(rootCommentElement);
        setFocusAndMarkSeen(nextUnseen.nodeID!);
      } else {
        const rootCommentKeyStop = toKeyStop(rootCommentElement);
        const nextUnseenKeyStop = findNextKeyStop(root, rootCommentKeyStop, {
          skipSeen: true,
        });

        if (nextUnseenKeyStop) {
          // if there are no unseen comments before the next show all replies
          // button, load all replies (traversal to next unseen comment will
          // be handled after the success event for all replies loading)
          if (nextUnseenKeyStop.isLoadMore) {
            const stopBeforeNextUnseen = findPreviousKeyStop(
              root,
              nextUnseenKeyStop,
              {
                skipLoadMore: true,
              }
            );
            if (stopBeforeNextUnseen) {
              setFocusAndMarkSeen(
                parseCommentElementID(stopBeforeNextUnseen.id)
              );
            }
            setZKeyClickedButton(true);
            nextUnseenKeyStop.element.click();
          } else {
            // go to the first unseen reply to the root comment and set focus to it
            JumpToNextUnseenCommentEvent.emit(eventEmitter, {
              source,
            });
            scrollToComment(nextUnseenKeyStop.element);
            setFocusAndMarkSeen(parseCommentElementID(nextUnseenKeyStop.id));
          }
        }
      }
    },
    [root, setFocusAndMarkSeen, scrollToComment, eventEmitter]
  );

  // This searches through root-level comments and all of their children to find the next
  // unseen comment. It searches from either (1) the provided Virtuoso index or (2) the
  // comment that currently has traversal focus.
  const searchInComments = useCallback(
    (virtuosoIndexToSearchFrom?: number) => {
      let indexToSearchFromOrCurrentTraversalFocusPassed =
        !commentWithTraversalFocus;
      let loopBackAroundUnseenComment: UnseenComment | undefined;
      let nextUnseenComment: UnseenComment | undefined;

      // If there are new comments via subscription, return next unseen with isNew
      // if there's no comment with traversal focus. Otherwise, set as the
      // loopBackAroundUnseenComment in case we loop back around looking for the next unseen.
      if (newCommentsAreStillMarkedUnseen) {
        if (!commentWithTraversalFocus) {
          nextUnseenComment = { isNew: true, isRoot: true };
          return nextUnseenComment;
        } else {
          loopBackAroundUnseenComment = { isNew: true, isRoot: true };
        }
      }

      // Search through the comments stream for the next unseen.
      // If found, add its node id and whether it's a root comment or reply.
      const nextUnseenExists = comments.find((comment, i) => {
        if (
          indexToSearchFromOrCurrentTraversalFocusPassed ||
          !loopBackAroundUnseenComment
        ) {
          if (!comment.node.ignored) {
            if (comment.node.seen === false && !comment.node.deleted) {
              const unseen = {
                isRoot: true,
                nodeID: comment.node.id,
                virtuosoIndex: i,
                rootCommentID: comment.node.id,
              };
              if (indexToSearchFromOrCurrentTraversalFocusPassed) {
                nextUnseenComment = unseen;
                return true;
              } else {
                if (!loopBackAroundUnseenComment) {
                  loopBackAroundUnseenComment = unseen;
                }
              }
            }
            const allChildCommentIDs =
              comment.node.allChildComments?.edges.map((childComment) => {
                return childComment.node.id;
              }) || [];
            if (
              comment.node.allChildComments &&
              comment.node.allChildComments.edges.some((c) => {
                if (
                  c.node.seen === false &&
                  !c.node.deleted &&
                  !comment.node.ignoredReplies?.includes(c.node.id)
                ) {
                  // Need to check that all of this replies' ancestorIDs are included in
                  // the root comment's childIDs; otherwise, an ancestor is not visible
                  // for some reason (i.e. is rejected)
                  let ancestorIDMissingFromChildIDs = false;
                  if (c.node.ancestorIDs) {
                    ancestorIDMissingFromChildIDs = c.node.ancestorIDs.some(
                      (ancestorID) =>
                        !(
                          allChildCommentIDs.includes(ancestorID || "") ||
                          ancestorID === comment.node.id
                        )
                    );
                  }
                  if (!ancestorIDMissingFromChildIDs) {
                    const unseen = {
                      isRoot: false,
                      nodeID: c.node.id,
                      virtuosoIndex: i,
                      rootCommentID: comment.node.id,
                    };
                    if (indexToSearchFromOrCurrentTraversalFocusPassed) {
                      nextUnseenComment = unseen;
                      return true;
                    } else {
                      if (!loopBackAroundUnseenComment) {
                        loopBackAroundUnseenComment = unseen;
                      }
                    }
                  }
                }
                return false;
              })
            ) {
              return true;
            }
          }
        }

        // If Virtuoso index to search from or current traversal focus hasn't been passed yet,
        // after we search for the next unseen in a comment and its replies, if it's not found,
        // we check if this is the Virtuoso index to search from or the node id with current
        // traversal focus
        if (!indexToSearchFromOrCurrentTraversalFocusPassed) {
          if (virtuosoIndexToSearchFrom) {
            if (i === virtuosoIndexToSearchFrom) {
              indexToSearchFromOrCurrentTraversalFocusPassed = true;
            }
          } else {
            if (
              comment.node.id === commentWithTraversalFocus ||
              (comment.node.allChildComments &&
                comment.node.allChildComments.edges.some(
                  (c) => c.node.id === commentWithTraversalFocus
                ))
            ) {
              indexToSearchFromOrCurrentTraversalFocusPassed = true;
            }
          }
        }
        return false;
      });
      // check for new comments at the end when sorted by oldest first
      if (commentsOrderBy === GQLCOMMENT_SORT.CREATED_AT_ASC) {
        return nextUnseenExists
          ? nextUnseenComment
          : hasMoreCommentsToLoad
          ? { isNew: true, isRoot: true }
          : loopBackAroundUnseenComment;
      }
      return nextUnseenExists ? nextUnseenComment : loopBackAroundUnseenComment;
    },
    [
      comments,
      commentWithTraversalFocus,
      newCommentsAreStillMarkedUnseen,
      commentsOrderBy,
      hasMoreCommentsToLoad,
    ]
  );

  // Determine the next unseen comment and then scroll Virtuoso to its index,
  // focus it, and mark it as seen.
  // We only call this if we've already tried traversing through the DOM to find
  // the next unseen, so we don't need to check if it's in the DOM before scrolling.
  const findAndNavigateToNextUnseen = useCallback(
    (
      virtuosoIndexToSearchFrom: number | undefined,
      source: "keyboard" | "mobileToolbar"
    ) => {
      // Search through comments for next unseen
      const nextUnseenComment = searchInComments(virtuosoIndexToSearchFrom);

      if (nextUnseenComment) {
        // If next unseen is new, scroll to the 0 index, find the View New button,
        // and click it.
        if (nextUnseenComment.isNew) {
          // oldest first view new comments
          if (commentsOrderBy === GQLCOMMENT_SORT.CREATED_AT_ASC) {
            setLocal({ loadAllButtonHasBeenClicked: true });
            currentScrollRef.current.scrollIntoView({
              align: "center",
              index: comments.length - 1,
              behavior: "auto",
              done: () => {
                // After Virtuoso scrolls, we have to make sure the new comment button
                // is available before setting focus to it or one of its replies.
                let count = 0;
                const virtuosoZeroExists = setInterval(async () => {
                  count += 1;
                  const virtuosoLastElementAfter = root.querySelector(
                    `[data-index="${comments.length - 1}"]`
                  );
                  if (
                    virtuosoLastElementAfter !== undefined &&
                    virtuosoLastElementAfter !== null
                  ) {
                    clearInterval(virtuosoZeroExists);
                    // find Load more button and click
                    const loadMoreButtonInRoot =
                      root.getElementById("comments-loadMore");
                    if (loadMoreButtonInRoot) {
                      const loadMoreKeyStop = toKeyStop(loadMoreButtonInRoot);
                      const previousKeyStop = findPreviousKeyStop(
                        root,
                        loadMoreKeyStop
                      );
                      if (previousKeyStop) {
                        setFocusAndMarkSeen(
                          parseCommentElementID(previousKeyStop.id)
                        );
                        setZKeyClickedButton(true);
                        loadMoreButtonInRoot.click();
                      }
                    }
                  }
                  if (count > 10) {
                    clearInterval(virtuosoZeroExists);
                  }
                }, 100);
              },
            });
            // newest sort new comments
          } else {
            currentScrollRef.current.scrollIntoView({
              align: "center",
              index: 0,
              behavior: "auto",
              done: () => {
                // After Virtuoso scrolls, we have to make sure the new comment button
                // is available before setting focus to it or one of its replies.
                let count = 0;
                const virtuosoZeroExists = setInterval(async () => {
                  count += 1;
                  const virtuosoZeroElementAfter =
                    root.querySelector('[data-index="0"]');
                  if (
                    virtuosoZeroElementAfter !== undefined &&
                    virtuosoZeroElementAfter !== null
                  ) {
                    clearInterval(virtuosoZeroExists);
                    findViewNewCommentButtonAndClick();
                  }
                  if (count > 10) {
                    clearInterval(virtuosoZeroExists);
                  }
                }, 100);
              },
            });
          }
        } else {
          // If a Load all comments button is currently displayed, but the next
          // unseen comment is at a Virtuoso index greater than the initial number
          // of comments we display, we need to hide the button and show those comments
          // so we can scroll to that next unseen.
          if (
            nextUnseenComment.virtuosoIndex &&
            nextUnseenComment.virtuosoIndex >= NUM_INITIAL_COMMENTS
          ) {
            setLocal({ loadAllButtonHasBeenClicked: true });
          }

          // Scroll to the Virtuoso index for the next unseen comment!
          // Then find the next unseen comment and set traversal focus to it.
          if (
            nextUnseenComment.nodeID &&
            nextUnseenComment.rootCommentID &&
            (nextUnseenComment.virtuosoIndex ||
              nextUnseenComment.virtuosoIndex === 0)
          ) {
            const rootComment = root.getElementById(
              computeCommentElementID(nextUnseenComment.rootCommentID)
            );
            if (rootComment) {
              setFocusAndMarkSeen(nextUnseenComment.rootCommentID);
              setTimeout(() => {
                findCommentAndSetFocus(nextUnseenComment, rootComment, source);
              }, 0);
            } else {
              currentScrollRef.current.scrollIntoView({
                align: "center",
                index: nextUnseenComment.virtuosoIndex,
                behavior: "auto",
                done: () => {
                  // After Virtuoso scrolls, we have to make sure the root comment
                  // is available before setting focus to it or one of its replies.
                  let count = 0;
                  const rootCommentElementExists = setInterval(async () => {
                    count += 1;
                    const rootCommentElement = root.getElementById(
                      computeCommentElementID(nextUnseenComment.rootCommentID!)
                    );
                    if (
                      rootCommentElement !== undefined &&
                      rootCommentElement !== null
                    ) {
                      clearInterval(rootCommentElementExists);
                      if (rootCommentElement) {
                        // Once we've found the root comment element in the DOM,
                        // we can find the next unseen comment, scroll to it, set focus,
                        // and mark it as seen.
                        findCommentAndSetFocus(
                          nextUnseenComment,
                          rootCommentElement,
                          source
                        );
                      }
                    }
                    if (count > 10) {
                      clearInterval(rootCommentElementExists);
                    }
                  }, 100);
                },
              });
            }
          }
        }
      }
    },
    [
      findCommentAndSetFocus,
      currentScrollRef,
      searchInComments,
      root,
      setLocal,
      findViewNewCommentButtonAndClick,
      comments,
      commentsOrderBy,
      setZKeyClickedButton,
      setFocusAndMarkSeen,
    ]
  );

  // Traverse is used for C key traversal and for Z key traversal
  const traverse = useCallback(
    async (
      config: {
        key: "z" | "c";
        reverse: boolean;
        source: "keyboard" | "mobileToolbar";
      },
      noCircle?: boolean,
      calledByEventListener?: boolean,
      initialTraverse?: boolean
    ) => {
      let stop: KeyStop | null = null;
      let traverseOptions: TraverseOptions | undefined;

      if (config.key === "c" || (config.key === "z" && zKeyEnabled)) {
        if (config.key === "z") {
          traverseOptions = {
            skipSeen: true,
            noCircle: noCircle ?? false,
          };
        }
        const currentStop = getCurrentKeyStop(root, relayEnvironment);
        if (config.reverse) {
          stop = findPreviousKeyStop(root, currentStop, traverseOptions);
        } else {
          stop = findNextKeyStop(
            root,
            currentStop,
            traverseOptions,
            currentScrollRef
          );
        }
      }

      // We check here that comment with current traversal focus is actually in the DOM
      // if this is the initial traverse called by Z key press / Next unread button.
      // This ensures that if someone scrolls up/down the page and comment with current
      // traversal focus is no longer in Virtuoso, we will get a predictable next unseen
      // comment, and not just the first unseen in what is currently rendered by Virtuoso.
      if (initialTraverse) {
        if (commentWithTraversalFocus) {
          const commentWithCurrentFocus = root.getElementById(
            computeCommentElementID(commentWithTraversalFocus)
          );
          if (!commentWithCurrentFocus) {
            // Need to find the index of the comment in Virtuoso and scroll to it in this
            // case and then traverse again, and search for next unseen if nothing found when
            // traversing. Otherwise, may skip replies in a comment that are unseen.
            const indexToScroll = comments.findIndex((comment) => {
              if (comment.node.id === commentWithTraversalFocus) {
                return true;
              }
              const childComments = comment.node.allChildComments?.edges.map(
                (c) => {
                  return c.node.id;
                }
              );
              if (
                childComments &&
                childComments.includes(commentWithTraversalFocus)
              ) {
                return true;
              }
              return false;
            });
            if (indexToScroll || indexToScroll === 0) {
              currentScrollRef.current.scrollIntoView({
                align: "center",
                index: indexToScroll,
                behavior: "auto",
                done: () => {
                  // After Virtuoso scrolls, we have to make sure the root comment
                  // is available before setting focus to it or one of its replies.
                  let count = 0;
                  const commentWithFocusElementExists = setInterval(
                    async () => {
                      count += 1;
                      const commentWithFocusElement = root.getElementById(
                        computeCommentElementID(commentWithTraversalFocus)
                      );
                      if (
                        commentWithFocusElement !== undefined &&
                        commentWithFocusElement !== null
                      ) {
                        clearInterval(commentWithFocusElementExists);
                        if (commentWithFocusElement) {
                          const traversed = await traverse(config);
                          if (traversed) {
                            return;
                          }

                          // If no next unseen is found in the DOM during traversal, then
                          // search through comments to find and navigate to next unseen
                          findAndNavigateToNextUnseen(undefined, config.source);
                        }
                      }
                      if (count > 10) {
                        findAndNavigateToNextUnseen(undefined, config.source);
                        clearInterval(commentWithFocusElementExists);
                      }
                    },
                    100
                  );
                },
              });
            }
            // Returning true because the traversal and finding next unseen is now being
            // handled after rootCommentElement is found
            return true;
          }
        } else {
          if (stop?.id === "comments-loadAll") {
            return false;
          }
          if (!commentsFullyLoaded) {
            await traverse(config);
          } else {
            return false;
          }
        }
      }

      if (!stop) {
        // If traverse was called by the event listener after more comments/replies
        // have loaded, and no next unread stop is found, then we need to search
        // through comments for the next unseen comment
        if (calledByEventListener) {
          const currentStop = getCurrentKeyStop(root, relayEnvironment);
          const currentVirtuosoIndex = currentStop?.element
            .closest("[data-index]")
            ?.getAttribute("data-index");
          if (currentVirtuosoIndex) {
            findAndNavigateToNextUnseen(
              parseInt(currentVirtuosoIndex, 10) + 1,
              config.source
            );
          }
        }
        return false;
      }

      if (config.key === "c") {
        if (config.reverse) {
          JumpToPreviousCommentEvent.emit(eventEmitter, {
            source: config.source,
          });
        } else {
          JumpToNextCommentEvent.emit(eventEmitter, { source: config.source });
        }
      } else if (config.key === "z") {
        if (config.reverse) {
          JumpToPreviousUnseenCommentEvent.emit(eventEmitter, {
            source: config.source,
          });
        } else {
          JumpToNextUnseenCommentEvent.emit(eventEmitter, {
            source: config.source,
          });
        }
      }

      const stopElement = root.getElementById(stop.id);
      if (!stopElement) {
        return;
      }
      if (stop.id === "comments-loadAll" || stop.id === "comments-loadMore") {
        return false;
      }
      const offset =
        // eslint-disable-next-line @typescript-eslint/restrict-plus-operands
        stopElement.getBoundingClientRect().top +
        renderWindow.pageYOffset -
        150;
      if (customScrollContainer) {
        stopElement.scrollIntoView();
      } else {
        renderWindow.scrollTo({ top: offset });
      }

      if (stop.isLoadMore) {
        if (!stop.isViewNew) {
          let prevOrNextStop = findPreviousKeyStop(root, stop, {
            skipLoadMore: true,
            noCircle: true,
          });
          if (!prevOrNextStop) {
            prevOrNextStop = findNextKeyStop(root, stop, {
              skipLoadMore: true,
              noCircle: true,
            });
          }
          if (prevOrNextStop) {
            void setTraversalFocus({
              commentID: parseCommentElementID(prevOrNextStop.id),
              commentSeenEnabled,
            });
            prevOrNextStop.element.focus();
          }
        }
        setZKeyClickedButton(true);
        stop.element.click();
        return true;
      } else {
        setFocusAndMarkSeen(parseCommentElementID(stop.id));
        setTimeout(() => {
          if (customScrollContainer) {
            stopElement.scrollIntoView();
          } else {
            renderWindow.scrollTo({ top: offset });
          }
        }, 0);
        return true;
      }
    },
    [
      eventEmitter,
      relayEnvironment,
      root,
      renderWindow,
      setFocusAndMarkSeen,
      zKeyEnabled,
      currentScrollRef,
      commentWithTraversalFocus,
      comments,
      findAndNavigateToNextUnseen,
      setZKeyClickedButton,
      commentsFullyLoaded,
      customScrollContainer,
    ]
  );

  const [findAndNavigateAfterLoad, setFindAndNavigateAfterLoad] = useState<{
    findAndNavigate: boolean;
    source?: "keyboard" | "mobileToolbar";
  }>({ findAndNavigate: false });

  // Once comments are fully loaded, if findAndNavigate was set (meaning Z key or next
  // unread mobile button was pressed while comments were loading), then we find and
  // navigate to the next unseen comment.
  useEffect(() => {
    if (
      commentsFullyLoaded &&
      findAndNavigateAfterLoad.findAndNavigate &&
      findAndNavigateAfterLoad.source
    ) {
      findAndNavigateToNextUnseen(undefined, findAndNavigateAfterLoad.source);
      setFindAndNavigateAfterLoad({ findAndNavigate: false });
    }
  }, [
    findAndNavigateAfterLoad,
    commentsFullyLoaded,
    findAndNavigateToNextUnseen,
    setFindAndNavigateAfterLoad,
  ]);

  const handleZKeyPress = useCallback(
    async (source: "keyboard" | "mobileToolbar") => {
      if (disableUnreadButtons) {
        return;
      }

      // First, try to just traverse to the next unseen comment
      // if it's already loaded up in the DOM
      const traversed = await traverse(
        { key: "z", reverse: false, source },
        true,
        undefined,
        true
      );

      if (traversed) {
        return;
      }

      // If comments aren't yet fully loaded in, we scroll to the Load all button
      // while comments are loading in so the loading state is visible. Once they
      // load in, then we will find and navigate to the next unseen.
      if (!commentsFullyLoaded) {
        setLocal({ loadAllButtonHasBeenClicked: true });
        setFindAndNavigateAfterLoad({ findAndNavigate: true, source });
        const loadAllButton = root.getElementById("comments-loadAll");
        if (loadAllButton) {
          const loadAllKeyStop = toKeyStop(loadAllButton);
          scrollToComment(loadAllKeyStop?.element);
        }
        return;
      }

      // If no next unseen is found in the DOM during traversal, then
      // search through comments to find and navigate to next unseen
      findAndNavigateToNextUnseen(undefined, source);
    },
    [
      findAndNavigateToNextUnseen,
      traverse,
      commentWithTraversalFocus,
      comments,
      commentsFullyLoaded,
      root,
      scrollToComment,
      setLocal,
      disableUnreadButtons,
    ]
  );

  const toggleShowCommentIDs = useCallback(() => {
    const showCommentIDs = !!lookup(relayEnvironment, LOCAL_ID).showCommentIDs;
    setLocal({ showCommentIDs: !showCommentIDs });
  }, [relayEnvironment, setLocal]);

  const handleKeypress = useCallback(
    async (event: React.KeyboardEvent | KeyboardEvent | string) => {
      let data: KeyboardEventData;
      try {
        if (typeof event === "string") {
          data = JSON.parse(event);
        } else {
          if (event.target) {
            const el = event.target as HTMLElement;

            if (el.tagName === "INPUT" || el.tagName === "TEXTAREA") {
              return;
            }
            if (el.isContentEditable) {
              return;
            }
          }
          data = event;
        }
      } catch (err) {
        globalErrorReporter.report(err);
        return;
      }

      const pressedKey = data.key.toLocaleLowerCase();

      // Alt + H
      if (data.altKey && pressedKey === "˙") {
        toggleShowCommentIDs();
      }

      if (data.ctrlKey || data.metaKey || data.altKey) {
        return;
      }

      // Ignore when we are not intersecting.
      if ("host" in root && !isElementIntersecting(root.host, renderWindow)) {
        return;
      }

      if (pressedKey === "a" && data.shiftKey) {
        await unmarkAll({ source: "keyboard" });
        return;
      }

      if (pressedKey === "c") {
        setLocal({
          keyboardShortcutsConfig: {
            key: pressedKey,
            reverse: Boolean(data.shiftKey),
            source: "keyboard",
          },
        });
        await traverse({
          key: pressedKey,
          reverse: Boolean(data.shiftKey),
          source: "keyboard",
        });
      }
      if (pressedKey === "z" && zKeyEnabled) {
        setLocal({
          keyboardShortcutsConfig: {
            key: pressedKey,
            reverse: false,
            source: "keyboard",
          },
        });
        void handleZKeyPress("keyboard");
      }
    },
    [
      renderWindow,
      root,
      setLocal,
      traverse,
      unmarkAll,
      zKeyEnabled,
      handleZKeyPress,
      toggleShowCommentIDs,
    ]
  );

  const handleWindowKeypress = useCallback(
    (event: React.KeyboardEvent | KeyboardEvent) => {
      // Ignore events inside shadow dom.
      if ("host" in root) {
        if (event.target === root.host) {
          return;
        }
      }
      return handleKeypress(event);
    },
    [handleKeypress, root]
  );

  const handleZKeyButton = useCallback(() => {
    setLocal({
      keyboardShortcutsConfig: {
        key: "z",
        reverse: false,
        source: "mobileToolbar",
      },
    });
    // Need to setTimeout to make sure that the Z key press is handled
    // after keyboardShortcutConfig is set
    setTimeout(() => {
      void handleZKeyPress("mobileToolbar");
    }, 0);
  }, [setLocal, handleZKeyPress]);

  // Traverse to next comment/reply after loading more/new comments and replies
  useEffect(() => {
    const listener: ListenerFn = async (e, data) => {
      if (loadMoreEvents.includes(e)) {
        // Announce height change to embed to allow
        // immediately updating amp iframe height
        // instead of waiting for polling to update it
        eventEmitter.emit("heightChange");

        // After more replies have loaded, we traverse
        // to the next reply based on the configuration.
        // Focus has already been set to the comment/reply that is directly
        // before the next unseen that we want to end up on.
        if (data.keyboardShortcutsConfig && zKeyClickedButton) {
          if (e === LoadMoreAllCommentsEvent.nameSuccess) {
            let count = 0;
            const stopExists: any = setInterval(async () => {
              count += 1;
              const stopElement = root.getElementById("comments-loadAll");
              if (stopElement === null) {
                clearInterval(stopExists);
                setZKeyClickedButton(false);
                await traverse(data.keyboardShortcutsConfig, true, true);
              }
              if (count > 10) {
                clearInterval(stopExists);
                setZKeyClickedButton(false);
              }
            }, 100);
          } else {
            setZKeyClickedButton(false);
            await traverse(data.keyboardShortcutsConfig, true, true);
          }
        }
      }
    };
    eventEmitter.onAny(listener);
    return () => {
      eventEmitter.offAny(listener);
    };
  }, [
    eventEmitter,
    traverse,
    commentSeenEnabled,
    zKeyClickedButton,
    setZKeyClickedButton,
    root,
  ]);

  // Subscribe to keypress events.
  useEffect(() => {
    renderWindow.addEventListener("keypress", handleWindowKeypress);
    root.addEventListener("keypress", handleKeypress as any);

    return () => {
      renderWindow.removeEventListener("keypress", handleWindowKeypress);
      root.removeEventListener("keypress", handleKeypress as any);
    };
  }, [handleKeypress, handleWindowKeypress, renderWindow, root]);

  if (amp || toolbarClosed || !zKeyEnabled) {
    return null;
  }

  return (
    <MatchMedia lteDeviceWidth="mobileMax">
      {(matches) =>
        (matches ||
          browserInfo.mobile ||
          browserInfo.tablet ||
          browserInfo.iPadOS) && (
          <MobileToolbar onKeyPress={handleKeypress}>
            <Flex className={styles.flexContainer} alignItems="center">
              <div className={styles.unmarkAllContainer}>
                <Button
                  variant="text"
                  size="large"
                  uppercase={false}
                  disabled={disableUnreadButtons}
                  onClick={handleUnmarkAllButton}
                  classes={{
                    variantText: styles.button,
                    disabled: styles.buttonDisabled,
                    colorRegular: styles.buttonColor,
                  }}
                >
                  <ButtonIcon>done_all</ButtonIcon>
                  <Localized id="comments-mobileToolbar-unmarkAll">
                    <span>Mark all as read</span>
                  </Localized>
                </Button>
              </div>
              <div className={styles.nextActionContainer}>
                <Button
                  variant="text"
                  size="large"
                  uppercase={false}
                  disabled={disableUnreadButtons}
                  classes={{
                    variantText: styles.button,
                    disabled: styles.buttonDisabled,
                    colorRegular: styles.buttonColor,
                  }}
                  onClick={handleZKeyButton}
                >
                  <Localized id="comments-mobileToolbar-nextUnread">
                    <span>Next unread</span>
                  </Localized>
                  <ButtonIcon>skip_next</ButtonIcon>
                </Button>
              </div>
              <div className={styles.closeContainer}>
                <Localized
                  id="comments-mobileToolbar-closeButton"
                  attrs={{ "aria-label": true }}
                >
                  <Button
                    variant="text"
                    size="large"
                    uppercase={false}
                    classes={{
                      variantText: styles.button,
                      disabled: styles.buttonDisabled,
                      colorRegular: styles.buttonColor,
                    }}
                    onClick={handleCloseToolbarButton}
                    aria-label="Close"
                  >
                    <ButtonIcon>close</ButtonIcon>
                  </Button>
                </Localized>
              </div>
            </Flex>
          </MobileToolbar>
        )
      }
    </MatchMedia>
  );
};

export default KeyboardShortcuts;<|MERGE_RESOLUTION|>--- conflicted
+++ resolved
@@ -281,10 +281,6 @@
   viewNewCount,
   hasMore,
 }) => {
-<<<<<<< HEAD
-  const { relayEnvironment, renderWindow, eventEmitter, browserInfo } =
-    useCoralContext();
-=======
   const {
     relayEnvironment,
     renderWindow,
@@ -292,7 +288,7 @@
     browserInfo,
     customScrollContainer,
   } = useCoralContext();
->>>>>>> 9878b071
+
   const root = useShadowRootOrDocument();
   const [toolbarClosed, setToolbarClosed] = useInMemoryState(
     "keyboardShortcutMobileToolbarClosed",
@@ -482,14 +478,7 @@
   );
 
   const scrollToComment = useCallback(
-<<<<<<< HEAD
     (comment: HTMLElement) => {
-      const offset =
-        // eslint-disable-next-line @typescript-eslint/restrict-plus-operands
-        comment.getBoundingClientRect().top + renderWindow.pageYOffset - 150;
-      renderWindow.scrollTo({ top: offset });
-=======
-    (comment) => {
       if (customScrollContainer) {
         comment.scrollIntoView();
       } else {
@@ -498,7 +487,6 @@
           comment.getBoundingClientRect().top + renderWindow.pageYOffset - 150;
         renderWindow.scrollTo({ top: offset });
       }
->>>>>>> 9878b071
     },
     [renderWindow, customScrollContainer]
   );
