--- conflicted
+++ resolved
@@ -392,10 +392,6 @@
           };
         }
         const currentStop = getCurrentKeyStop(root, relayEnvironment);
-<<<<<<< HEAD
-
-=======
->>>>>>> 2570fc41
         if (config.reverse) {
           stop = findPreviousKeyStop(root, currentStop, traverseOptions);
         } else {
@@ -474,7 +470,6 @@
     ]
   );
 
-<<<<<<< HEAD
   const setFocus = useCallback(
     (
       commentToScrollTo: {
@@ -492,6 +487,7 @@
         void markSeen({
           storyID,
           commentIDs: [commentToScrollTo.nodeID],
+          updateSeen: true,
         });
       } else {
         let count = 0;
@@ -692,10 +688,6 @@
 
   const handleKeypress = useCallback(
     async (event: React.KeyboardEvent | KeyboardEvent | string) => {
-=======
-  const handleKeypress = useCallback(
-    (event: React.KeyboardEvent | KeyboardEvent | string) => {
->>>>>>> 2570fc41
       let data: KeyboardEventData;
       try {
         if (typeof event === "string") {
@@ -779,22 +771,6 @@
       }
       return handleKeypress(event);
     },
-<<<<<<< HEAD
-=======
-    [renderWindow, root, setLocal, traverse, unmarkAll, zKeyEnabled]
-  );
-
-  const handleWindowKeypress = useCallback(
-    (event: React.KeyboardEvent | KeyboardEvent) => {
-      // Ignore events inside shadow dom.
-      if ("host" in root) {
-        if (event.target === root.host) {
-          return;
-        }
-      }
-      return handleKeypress(event);
-    },
->>>>>>> 2570fc41
     [handleKeypress, root]
   );
 
@@ -806,13 +782,8 @@
         source: "mobileToolbar",
       },
     });
-<<<<<<< HEAD
     handleZKeyPress("mobileToolbar");
   }, [setLocal, handleZKeyPress]);
-=======
-    traverse({ key: "z", reverse: false, source: "mobileToolbar" });
-  }, [setLocal, traverse]);
->>>>>>> 2570fc41
 
   // Update button states after first render.
   useEffect(() => {
@@ -827,23 +798,13 @@
         return;
       }
 
-<<<<<<< HEAD
       if (e === ShowAllRepliesEvent.nameSuccess) {
-=======
-      if (loadMoreEvents.includes(e)) {
->>>>>>> 2570fc41
         // Announce height change to embed to allow
         // immediately updating amp iframe height
         // instead of waiting for polling to update it
         eventEmitter.emit("heightChange");
-<<<<<<< HEAD
         // after more replies have loaded, we want to traverse
         // to the next reply based on the configuration
-=======
-
-        // after more comments/replies have loaded, we want to traverse
-        // to the next comment/reply based on the configuration
->>>>>>> 2570fc41
         if (data.keyboardShortcutsConfig) {
           traverse(data.keyboardShortcutsConfig);
         }
@@ -881,11 +842,7 @@
     return () => {
       eventEmitter.offAny(listener);
     };
-<<<<<<< HEAD
   }, [eventEmitter, traverse, updateButtonStates, root]);
-=======
-  }, [eventEmitter, traverse, updateButtonStates]);
->>>>>>> 2570fc41
 
   // Subscribe to keypress events.
   useEffect(() => {
