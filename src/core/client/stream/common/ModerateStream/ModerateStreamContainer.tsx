import { Localized } from "@fluent/react/compat";
import React, { FunctionComponent, useMemo } from "react";
import { graphql } from "react-relay";

import { useModerationLink } from "coral-framework/hooks";
<<<<<<< HEAD
import {
  withFragmentContainer,
  withLocalStateContainer,
} from "coral-framework/lib/relay";
=======
import { useLocal, withFragmentContainer } from "coral-framework/lib/relay";
import { Ability, can } from "coral-framework/permissions";
>>>>>>> 2570fc41
import CLASSES from "coral-stream/classes";
import { Button } from "coral-ui/components/v3";

import { ModerateStreamContainer_settings } from "coral-stream/__generated__/ModerateStreamContainer_settings.graphql";
import { ModerateStreamContainer_story } from "coral-stream/__generated__/ModerateStreamContainer_story.graphql";
import { ModerateStreamContainer_viewer } from "coral-stream/__generated__/ModerateStreamContainer_viewer.graphql";
import { ModerateStreamContainerLocal } from "coral-stream/__generated__/ModerateStreamContainerLocal.graphql";

interface Props {
  settings: ModerateStreamContainer_settings;
  viewer: ModerateStreamContainer_viewer | null;
  story: ModerateStreamContainer_story;
}

const ModerateStreamContainer: FunctionComponent<Props> = ({
  settings,
  story: { id, canModerate, isArchived, isArchiving },
  viewer,
}) => {
  const link = useModerationLink({ storyID: id });
<<<<<<< HEAD
=======
  const [{ accessToken }] = useLocal<ModerateStreamContainerLocal>(graphql`
    fragment ModerateStreamContainerLocal on Local {
      accessToken
    }
  `);
>>>>>>> 2570fc41
  const href = useMemo(() => {
    let ret = link;
    if (
      accessToken &&
      settings.auth.integrations.sso.enabled &&
      settings.auth.integrations.sso.targetFilter.admin
    ) {
      ret += `#accessToken=${accessToken}`;
    }

    return ret;
  }, [accessToken, settings, id]);

  if (!canModerate || !viewer || !can(viewer, Ability.MODERATE)) {
    return null;
  }

  if (isArchived || isArchiving) {
    return null;
  }

  return (
    <Button
      className={CLASSES.moderateStream}
      variant="outlined"
      color="primary"
      paddingSize="small"
      fontSize="small"
      href={href}
      target="_blank"
      upperCase
    >
      <Localized id="general-moderate">Moderate</Localized>
    </Button>
  );
};

const enhanced = withFragmentContainer<Props>({
  settings: graphql`
    fragment ModerateStreamContainer_settings on Settings {
      auth {
        integrations {
          sso {
            enabled
            targetFilter {
              admin
            }
          }
        }
      }
    }
  `,
  story: graphql`
    fragment ModerateStreamContainer_story on Story {
      id
      canModerate
      isArchived
      isArchiving
    }
  `,
  viewer: graphql`
    fragment ModerateStreamContainer_viewer on User {
      role
    }
  `,
})(ModerateStreamContainer);

export default enhanced;<|MERGE_RESOLUTION|>--- conflicted
+++ resolved
@@ -3,15 +3,8 @@
 import { graphql } from "react-relay";
 
 import { useModerationLink } from "coral-framework/hooks";
-<<<<<<< HEAD
-import {
-  withFragmentContainer,
-  withLocalStateContainer,
-} from "coral-framework/lib/relay";
-=======
 import { useLocal, withFragmentContainer } from "coral-framework/lib/relay";
 import { Ability, can } from "coral-framework/permissions";
->>>>>>> 2570fc41
 import CLASSES from "coral-stream/classes";
 import { Button } from "coral-ui/components/v3";
 
@@ -32,14 +25,11 @@
   viewer,
 }) => {
   const link = useModerationLink({ storyID: id });
-<<<<<<< HEAD
-=======
   const [{ accessToken }] = useLocal<ModerateStreamContainerLocal>(graphql`
     fragment ModerateStreamContainerLocal on Local {
       accessToken
     }
   `);
->>>>>>> 2570fc41
   const href = useMemo(() => {
     let ret = link;
     if (
