--- conflicted
+++ resolved
@@ -2,17 +2,9 @@
 import React, { FunctionComponent, useMemo } from "react";
 import { graphql } from "react-relay";
 
-<<<<<<< HEAD
 import { useModerationLink } from "coral-framework/hooks";
-import {
-  withFragmentContainer,
-  withLocalStateContainer,
-} from "coral-framework/lib/relay";
-=======
-import { getModerationLink } from "coral-framework/helpers";
 import { useLocal, withFragmentContainer } from "coral-framework/lib/relay";
 import { Ability, can } from "coral-framework/permissions";
->>>>>>> 4dc1e855
 import CLASSES from "coral-stream/classes";
 import { Button } from "coral-ui/components/v3";
 
@@ -32,15 +24,12 @@
   story: { id, canModerate, isArchived, isArchiving },
   viewer,
 }) => {
-<<<<<<< HEAD
   const link = useModerationLink({ storyID: id });
-=======
   const [{ accessToken }] = useLocal<ModerateStreamContainerLocal>(graphql`
     fragment ModerateStreamContainerLocal on Local {
       accessToken
     }
   `);
->>>>>>> 4dc1e855
   const href = useMemo(() => {
     let ret = link;
     if (
