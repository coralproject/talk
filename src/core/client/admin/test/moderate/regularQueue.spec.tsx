--- conflicted
+++ resolved
@@ -816,8 +816,7 @@
   expect(within(reportedCount).getByText("1")).toBeVisible();
 });
 
-<<<<<<< HEAD
-it.only("filters comments in queue by site", async () => {
+it("enables filtering sites by text search", async () => {
   const commentsResoverStub =
     createQueryResolverStub<ModerationQueueToCommentsResolver>(
       ({ variables, callCount }) => {
@@ -939,8 +938,11 @@
   });
 
   expect(within(dropDown).queryByText("Test Site")).toBeNull();
-  expect(within(dropDown).queryByText("Third Site")).toBeInTheDocument();
-=======
+
+  const filteredResult = within(dropDown).queryByText("Third Site");
+  expect(filteredResult).toBeInTheDocument();
+});
+
 it("doesnt show comments from banned users whose commens have been rejected", async () => {
   const { context } = await createTestRenderer({
     resolvers: createResolversStub<GQLResolver>({
@@ -1005,5 +1007,4 @@
       screen.queryByTestId(`moderate-comment-card-${reportedComments[0].id}`)
     ).toBeNull();
   });
->>>>>>> f9ef8a15
 });