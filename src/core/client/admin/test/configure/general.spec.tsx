import { SinonStub } from "sinon";

import { ERROR_CODES } from "coral-common/errors";
import { pureMerge } from "coral-common/utils";
import { InvalidRequestError } from "coral-framework/lib/errors";
import { GQLResolver } from "coral-framework/schema";
import {
  act,
  createResolversStub,
  CreateTestRendererParams,
  replaceHistoryLocation,
  wait,
  waitForElement,
  within,
} from "coral-framework/testHelpers";

import create from "../create";
import { settings, users } from "../fixtures";

beforeEach(() => {
  replaceHistoryLocation("http://localhost/admin/configure/general");
});

const viewer = users.admins[0];

async function createTestRenderer(
  params: CreateTestRendererParams<GQLResolver> = {}
) {
  const { testRenderer, context } = create({
    ...params,
    resolvers: pureMerge(
      createResolversStub<GQLResolver>({
        Query: {
          settings: () => settings,
          viewer: () => viewer,
        },
      }),
      params.resolvers
    ),
    initLocalState: (localRecord, source, environment) => {
      if (params.initLocalState) {
        params.initLocalState(localRecord, source, environment);
      }
    },
  });
  const configureContainer = await waitForElement(() =>
    within(testRenderer.root).getByTestID("configure-container")
  );
  const generalContainer = await waitForElement(() =>
    within(configureContainer).getByTestID("configure-generalContainer")
  );
  const saveChangesButton = within(configureContainer).getByTestID(
    "configure-sideBar-saveChanges"
  );
  return {
    context,
    testRenderer,
    configureContainer,
    generalContainer,
    saveChangesButton,
  };
}

it("renders configure general", async () => {
  const { configureContainer } = await createTestRenderer();
  expect(within(configureContainer).toJSON()).toMatchSnapshot();
});

it("change language", async () => {
  const resolvers = createResolversStub<GQLResolver>({
    Mutation: {
      updateSettings: ({ variables }) => {
        expectAndFail(variables.settings.locale).toEqual("es");
        return {
          settings: pureMerge(settings, variables.settings),
        };
      },
    },
  });
  const {
    context: { changeLocale },
    configureContainer,
    generalContainer,
    saveChangesButton,
  } = await createTestRenderer({ resolvers });

  const languageField = within(generalContainer).getByLabelText("Language");

  // Let's change the language.
<<<<<<< HEAD
  act(() => {
    languageField.props.onChange("es");
  });

  // Send form
  await act(async () => {
    await within(configureContainer)
=======
  act(() => languageField.props.onChange("es"));

  // Send form
  act(() => {
    within(configureContainer)
>>>>>>> c109188e
      .getByType("form")
      .props.onSubmit();
  });

  // Submit button and text field should be disabled.
  await wait(() => {
    expect(saveChangesButton.props.disabled).toBe(true);
  });

  // Wait for submission to be finished
  await act(async () => {
    await wait(() => {
      expect(resolvers.Mutation!.updateSettings!.called).toBe(true);
    });
  });

  // Wait for client to change language.
  await wait(() => {
    expect((changeLocale as SinonStub).called).toBe(true);
  });
});

it("change site wide commenting", async () => {
  const resolvers = createResolversStub<GQLResolver>({
    Mutation: {
      updateSettings: ({ variables }) => {
        expectAndFail(variables.settings.disableCommenting).toEqual({
          enabled: true,
          message: "Closing message",
        });
        return {
          settings: pureMerge(settings, variables.settings),
        };
      },
    },
  });
  const {
    configureContainer,
    generalContainer,
    saveChangesButton,
  } = await createTestRenderer({
    resolvers,
  });

  const sitewideCommentingContainer = within(generalContainer).getAllByText(
    "Sitewide commenting",
    { selector: "fieldset" }
  )[0];

  const offField = within(sitewideCommentingContainer).getByLabelText(
    "Off - Comment streams closed for new comments"
  );
  const contentField = within(sitewideCommentingContainer).getByLabelText(
    "Sitewide closed comments message"
  );

  // Let's enable it.
  act(() => offField.props.onChange(offField.props.value.toString()));

  // Let's change the content.
  act(() => contentField.props.onChange("Closing message"));

  // Send form
  act(() => {
    within(configureContainer)
      .getByType("form")
      .props.onSubmit();
  });

  // Submit button and text field should be disabled.
  expect(saveChangesButton.props.disabled).toBe(true);
  expect(offField.props.disabled).toBe(true);

  // Wait for submission to be finished
  await act(async () => {
    await wait(() => {
      expect(offField.props.disabled).toBe(false);
    });
  });

  // Should have successfully sent with server.
  expect(resolvers.Mutation!.updateSettings!.called).toBe(true);
});

it("change community guidlines", async () => {
  const resolvers = createResolversStub<GQLResolver>({
    Mutation: {
      updateSettings: ({ variables }) => {
        expectAndFail(variables.settings.communityGuidelines!.content).toEqual(
          "This is the community guidlines summary"
        );
        expectAndFail(variables.settings.communityGuidelines!.enabled).toEqual(
          true
        );
        return {
          settings: pureMerge(settings, variables.settings),
        };
      },
    },
  });

  const {
    configureContainer,
    generalContainer,
    saveChangesButton,
  } = await createTestRenderer({
    resolvers,
  });

  const guidelinesContainer = within(generalContainer).getAllByText(
    "Community guidelines summary",
    { selector: "fieldset" }
  )[0];

  const onField = within(guidelinesContainer).getByLabelText("On");
  const contentField = within(guidelinesContainer).getByLabelText(
    "Community guidelines summary"
  );

  // Let's enable it.
  act(() => onField.props.onChange(onField.props.value.toString()));

  // Let's change the content.
  act(() =>
    contentField.props.onChange("This is the community guidlines summary")
  );

  // Send form
  act(() => {
    within(configureContainer)
      .getByType("form")
      .props.onSubmit();
  });

  // Submit button and text field should be disabled.
  expect(saveChangesButton.props.disabled).toBe(true);
  expect(onField.props.disabled).toBe(true);

  // Wait for submission to be finished
  await act(async () => {
    await wait(() => {
      expect(onField.props.disabled).toBe(false);
    });
  });

  // Should have successfully sent with server.
  expect(resolvers.Mutation!.updateSettings!.called).toBe(true);
});

it("change closed stream message", async () => {
  const resolvers = createResolversStub<GQLResolver>({
    Mutation: {
      updateSettings: ({ variables }) => {
        expectAndFail(variables.settings.closeCommenting!.message).toEqual(
          "The stream has been closed"
        );
        return {
          settings: pureMerge(settings, variables.settings),
        };
      },
    },
  });
  const {
    configureContainer,
    generalContainer,
    saveChangesButton,
  } = await createTestRenderer({ resolvers });

  const contentField = within(generalContainer).getByLabelText(
    "Closed comment stream message"
  );

  // Let's change the content.
  act(() => contentField.props.onChange("The stream has been closed"));

  // Send form
  act(() => {
    within(configureContainer)
      .getByType("form")
      .props.onSubmit();
  });

  // Submit button and text field should be disabled.
  expect(saveChangesButton.props.disabled).toBe(true);

  // Wait for submission to be finished
  await act(async () => {
    await wait(() => {
      expect(resolvers.Mutation!.updateSettings!.called).toBe(true);
    });
  });
});

it("change comment editing time", async () => {
  const resolvers = createResolversStub<GQLResolver>({
    Mutation: {
      updateSettings: ({ variables }) => {
        expectAndFail(variables.settings.editCommentWindowLength).toEqual(
          108000
        );
        return {
          settings: pureMerge(settings, variables.settings),
        };
      },
    },
  });
  const {
    configureContainer,
    generalContainer,
    saveChangesButton,
  } = await createTestRenderer({ resolvers });

  const durationFieldset = within(generalContainer).getByText(
    "Comment edit timeframe",
    { selector: "fieldset" }
  );
  const valueField = within(durationFieldset).getByLabelText("value");
  const unitField = within(durationFieldset).getByLabelText("unit");
  const hoursOption = within(unitField).getByText(/Hours?/);

  // Let's turn on and set some invalid values.
  act(() => valueField.props.onChange({ target: { value: "" } }));

  // Send form
  act(() => {
    within(configureContainer)
      .getByType("form")
      .props.onSubmit();
  });

  expect(
    within(generalContainer).queryAllByText("This field is required.").length
  ).toBe(1);

  // Let's change to sth valid.
  act(() => valueField.props.onChange({ target: { value: "30" } }));
  act(() =>
    unitField.props.onChange({
      target: { value: hoursOption.props.value.toString() },
    })
  );

  expect(
    within(generalContainer).queryAllByText(
      "Please enter a whole number greater than or equal to 0"
    ).length
  ).toBe(0);

  // Send form
  act(() => {
    within(configureContainer)
      .getByType("form")
      .props.onSubmit();
  });

  // Submit button and text field should be disabled.
  expect(saveChangesButton.props.disabled).toBe(true);

  // Wait for submission to be finished
  await act(async () => {
    await wait(() => {
      expect(resolvers.Mutation!.updateSettings!.called).toBe(true);
    });
  });
});

it("change comment length limitations", async () => {
  const resolvers = createResolversStub<GQLResolver>({
    Mutation: {
      updateSettings: ({ variables }) => {
        expectAndFail(variables.settings.charCount).toEqual({
          enabled: true,
          min: null,
          max: 3000,
        });
        return {
          settings: pureMerge(settings, variables.settings),
        };
      },
    },
  });
  const {
    configureContainer,
    generalContainer,
    saveChangesButton,
  } = await createTestRenderer({
    resolvers,
  });

  const commentLengthContainer = within(generalContainer).getByText(
    "Comment length",
    { selector: "fieldset" }
  );
  const onField = within(commentLengthContainer).getByLabelText("On");
  const minField = within(commentLengthContainer).getByLabelText(
    "Minimum comment length"
  );
  const maxField = within(commentLengthContainer).getByLabelText(
    "Maximum comment length"
  );

  // Let's turn on and set some invalid values.
  act(() => onField.props.onChange(onField.props.value.toString()));
  act(() => minField.props.onChange("invalid"));
  act(() => maxField.props.onChange("-1"));

  // Send form
  act(() => {
    within(configureContainer)
      .getByType("form")
      .props.onSubmit();
  });

  expect(
    within(generalContainer).queryAllByText(
      "Please enter a whole number greater than 0"
    ).length
  ).toBe(2);

  // Make max smaller than min.
  act(() => minField.props.onChange("1000"));
  act(() => maxField.props.onChange("500"));

  expect(
    within(generalContainer).queryAllByText(
      "Please enter a number longer than the minimum length"
    ).length
  ).toBe(1);

  // Let's change to sth valid.
  act(() => minField.props.onChange(""));
  act(() => maxField.props.onChange("3000"));

  expect(
    within(generalContainer).queryAllByText(
      "Please enter a valid whole number >= 0"
    ).length
  ).toBe(0);

  // Send form
  act(() => {
    within(configureContainer)
      .getByType("form")
      .props.onSubmit();
  });

  // Submit button and text field should be disabled.
  expect(saveChangesButton.props.disabled).toBe(true);
  expect(minField.props.disabled).toBe(true);
  expect(maxField.props.disabled).toBe(true);

  // Wait for submission to be finished
  await act(async () => {
    await wait(() => {
      expect(minField.props.disabled).toBe(false);
      expect(maxField.props.disabled).toBe(false);
    });
  });
  expect(resolvers.Mutation!.updateSettings!.called).toBe(true);
});

it("change closing comment streams", async () => {
  const resolvers = createResolversStub<GQLResolver>({
    Mutation: {
      updateSettings: ({ variables }) => {
        expectAndFail(variables.settings.closeCommenting!.auto).toEqual(true);
        expectAndFail(variables.settings.closeCommenting!.timeout).toEqual(
          2592000
        );
        return {
          settings: pureMerge(settings, variables.settings),
        };
      },
    },
  });
  const {
    configureContainer,
    generalContainer,
    saveChangesButton,
  } = await createTestRenderer({ resolvers });

  const closingCommentStreamsContainer = within(generalContainer).getByText(
    "Closing comment streams",
    { selector: "fieldset" }
  );
  const onField = within(closingCommentStreamsContainer).getByLabelText("On");
  const durationFieldset = within(closingCommentStreamsContainer).getByText(
    "Close comments after",
    { selector: "fieldset" }
  );
  const valueField = within(durationFieldset).getByLabelText("value");
  const unitField = within(durationFieldset).getByLabelText("unit");
  const daysOption = within(unitField).getByText(/Days?/);

  // Let's turn on and set some invalid values.
  act(() => onField.props.onChange(onField.props.value.toString()));
  act(() => valueField.props.onChange({ target: { value: "" } }));

  // Send form
  act(() => {
    within(configureContainer)
      .getByType("form")
      .props.onSubmit();
  });

  expect(
    within(generalContainer).queryAllByText("This field is required.").length
  ).toBe(1);

  // Let's change to sth valid.
  act(() => valueField.props.onChange({ target: { value: "30" } }));
  act(() =>
    unitField.props.onChange({
      target: { value: daysOption.props.value.toString() },
    })
  );

  // Send form
  act(() => {
    within(configureContainer)
      .getByType("form")
      .props.onSubmit();
  });

  // Submit button and text field should be disabled.
  expect(saveChangesButton.props.disabled).toBe(true);
  expect(valueField.props.disabled).toBe(true);
  expect(unitField.props.disabled).toBe(true);

  // Wait for submission to be finished
  await act(async () => {
    await wait(() => {
      expect(valueField.props.disabled).toBe(false);
      expect(unitField.props.disabled).toBe(false);
    });
  });
  expect(resolvers.Mutation!.updateSettings!.called).toBe(true);
});

it("handle server error", async () => {
  const resolvers = createResolversStub<GQLResolver>({
    Mutation: {
      updateSettings: () => {
        throw new InvalidRequestError({ code: ERROR_CODES.INTERNAL_ERROR });
      },
    },
  });

  const { configureContainer, generalContainer } = await createTestRenderer({
    resolvers,
    muteNetworkErrors: true,
  });

  const contentField = within(generalContainer).getByLabelText(
    "Closed comment stream message"
  );

  // Let's change the content.
  act(() => contentField.props.onChange("The stream has been closed"));

  // Send form
  act(() => {
    within(configureContainer)
      .getByType("form")
      .props.onSubmit();
  });

  // Look for internal error being displayed.
  await act(async () => {
    await waitForElement(() =>
      within(configureContainer).getByText("INTERNAL_ERROR")
    );
  });
});<|MERGE_RESOLUTION|>--- conflicted
+++ resolved
@@ -87,21 +87,11 @@
   const languageField = within(generalContainer).getByLabelText("Language");
 
   // Let's change the language.
-<<<<<<< HEAD
-  act(() => {
-    languageField.props.onChange("es");
-  });
+  act(() => languageField.props.onChange("es"));
 
   // Send form
   await act(async () => {
     await within(configureContainer)
-=======
-  act(() => languageField.props.onChange("es"));
-
-  // Send form
-  act(() => {
-    within(configureContainer)
->>>>>>> c109188e
       .getByType("form")
       .props.onSubmit();
   });
