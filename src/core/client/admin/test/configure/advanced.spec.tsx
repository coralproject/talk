import { screen, waitFor, within } from "@testing-library/react";
import userEvent from "@testing-library/user-event";

import { pureMerge } from "coral-common/utils";
import { GQLResolver } from "coral-framework/schema";
import {
  createResolversStub,
  CreateTestRendererParams,
  replaceHistoryLocation,
} from "coral-framework/testHelpers";

import { createContext } from "../create";
import customRenderAppWithContext from "../customRenderAppWithContext";
import { settings, users } from "../fixtures";

beforeEach(() => {
  replaceHistoryLocation("http://localhost/admin/configure/advanced");
});

const viewer = users.admins[0];

async function createTestRenderer(
  params: CreateTestRendererParams<GQLResolver> = {}
) {
  const { context } = createContext({
    ...params,
    resolvers: pureMerge(
      createResolversStub<GQLResolver>({
        Query: {
          settings: () => settings,
          viewer: () => viewer,
        },
      }),
      params.resolvers
    ),
    initLocalState: (localRecord, source, environment) => {
      if (params.initLocalState) {
        params.initLocalState(localRecord, source, environment);
      }
    },
  });
  customRenderAppWithContext(context);

  const configureContainer = await screen.findByTestId("configure-container");
  const advancedContainer = screen.getByTestId("configure-advancedContainer");
  const saveChangesButton = screen.getByRole("button", {
    name: "Save Changes",
  });

  return {
    context,
    configureContainer,
    advancedContainer,
    saveChangesButton,
  };
}

<<<<<<< HEAD
=======
it("renders configure advanced", async () => {
  const { configureContainer } = await createTestRenderer();
  expect(within(configureContainer).getByLabelText("Custom CSS")).toBeDefined();
  expect(
    within(configureContainer).getByText("Embedded comment replies")
  ).toBeDefined();
  expect(
    within(configureContainer).getByText("Comment stream live updates")
  ).toBeDefined();
  expect(within(configureContainer).getByText("Story creation")).toBeDefined();
  expect(
    within(configureContainer).getByText("Accelerated Mobile Pages")
  ).toBeDefined();
  expect(
    within(configureContainer).getByText("Review all user reports")
  ).toBeDefined();
});

>>>>>>> 4baf3be8
it("change custom css", async () => {
  const resolvers = createResolversStub<GQLResolver>({
    Mutation: {
      updateSettings: ({ variables }) => {
        expectAndFail(variables.settings.customCSSURL).toEqual("./custom.css");
        return {
          settings: pureMerge(settings, variables.settings),
        };
      },
    },
  });
  const { advancedContainer, saveChangesButton } = await createTestRenderer({
    resolvers,
  });

  const customCSSField = within(advancedContainer).getByLabelText("Custom CSS");

  // Let's change the customCSS field.
  userEvent.type(customCSSField, "./custom.css");

  // Send form
  userEvent.click(saveChangesButton);

  // Submit button and text field should be disabled.
  expect(saveChangesButton).toBeDisabled();
  expect(customCSSField).toBeDisabled();

  // // Wait for submission to be finished
  await waitFor(() => {
    expect(customCSSField).not.toBeDisabled();
  });

  // Should have successfully sent with server.
  expect(resolvers.Mutation!.updateSettings!.called).toBe(true);
});

it("remove custom css", async () => {
  const resolvers = createResolversStub<GQLResolver>({
    Query: {
      settings: () =>
        pureMerge<typeof settings>(settings, {
          customCSSURL: "./custom.css",
        }),
    },
    Mutation: {
      updateSettings: ({ variables }) => {
        expectAndFail(variables.settings.customCSSURL).toBeNull();
        return {
          settings: pureMerge(settings, variables.settings),
        };
      },
    },
  });
  const { saveChangesButton, advancedContainer } = await createTestRenderer({
    resolvers,
  });

  const customCSSField = within(advancedContainer).getByLabelText("Custom CSS");

  // Let's change the customCSS field.
  userEvent.clear(customCSSField);
  userEvent.type(customCSSField, "");

  // Send form
  userEvent.click(saveChangesButton);

  // Wait for submission to be finished
  await waitFor(() => {
    expect(resolvers.Mutation!.updateSettings!.called).toBe(true);
  });
});

it("renders with live configuration when configurable", async () => {
  const { advancedContainer } = await createTestRenderer();

  expect(
    within(advancedContainer).queryByLabelText("Comment Stream Live Updates")
  ).toBeDefined();
});

it("renders without live configuration when not configurable", async () => {
  const resolvers = createResolversStub<GQLResolver>({
    Query: {
      settings: () =>
        pureMerge<typeof settings>(settings, {
          live: { configurable: false },
        }),
    },
  });
  const { advancedContainer } = await createTestRenderer({
    resolvers,
  });

  expect(
    within(advancedContainer).queryByLabelText("Comment Stream Live Updates")
  ).toEqual(null);
});

it("change review all user reports to enable For review queue", async () => {
  const resolvers = createResolversStub<GQLResolver>({
    Query: {
      settings: () => settings,
    },
    Mutation: {
      updateSettings: ({ variables }) => {
        expectAndFail(variables.settings.forReviewQueue).toEqual(true);
        return {
          settings: pureMerge(settings, variables.settings),
        };
      },
    },
  });
  const { advancedContainer, saveChangesButton } = await createTestRenderer({
    resolvers,
  });

  const forReviewQueueBox = within(advancedContainer).getByTestId(
    "for-review-queue-config-box"
  );

  const onField = within(forReviewQueueBox).getByLabelText("On");
  userEvent.click(onField);

  // Send form
  userEvent.click(saveChangesButton);

  // Wait for submission to be finished
  await waitFor(() => {
    expect(resolvers.Mutation!.updateSettings!.called).toBe(true);
  });
});

it("change embedded comments allow replies", async () => {
  const resolvers = createResolversStub<GQLResolver>({
    Mutation: {
      updateSettings: ({ variables }) => {
        expectAndFail(
          variables.settings.embeddedComments?.allowReplies
        ).toEqual(false);
        return {
          settings: pureMerge(settings, variables.settings),
        };
      },
    },
  });
  const { advancedContainer, saveChangesButton } = await createTestRenderer({
    resolvers,
  });

  const embeddedCommentReplies = within(advancedContainer).getByTestId(
    "embedded-comment-replies-config"
  );

  const offField = within(embeddedCommentReplies).getByText("Off");

  userEvent.click(offField);

  // Send form
  userEvent.click(saveChangesButton);

  // Submit button and text field should be disabled.
  expect(saveChangesButton).toBeDisabled();

  // Should have successfully sent with server.
  await waitFor(() => {
    expect(resolvers.Mutation!.updateSettings!.called).toBe(true);
  });
});<|MERGE_RESOLUTION|>--- conflicted
+++ resolved
@@ -55,8 +55,6 @@
   };
 }
 
-<<<<<<< HEAD
-=======
 it("renders configure advanced", async () => {
   const { configureContainer } = await createTestRenderer();
   expect(within(configureContainer).getByLabelText("Custom CSS")).toBeDefined();
@@ -75,7 +73,6 @@
   ).toBeDefined();
 });
 
->>>>>>> 4baf3be8
 it("change custom css", async () => {
   const resolvers = createResolversStub<GQLResolver>({
     Mutation: {
