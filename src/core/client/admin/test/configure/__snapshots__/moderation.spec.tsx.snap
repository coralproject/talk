// Jest Snapshot v1, https://goo.gl/fbAQLP

exports[`renders configure moderation 1`] = `
<div
  className="MainLayout-root"
  data-testid="configure-container"
>
  <form
    autoComplete="off"
    id="configure-form"
    onSubmit={[Function]}
  >
    <div
      className="Box-root Flex-root Layout-root Flex-flex"
    >
      <div
        className="SideBar-root"
      >
        <div
          className="Box-root HorizontalGutter-root HorizontalGutter-double"
        >
          <nav
            className="Navigation-root"
          >
            <ul
              className="Navigation-ul"
            >
              <li>
                <a
                  className="Link-link"
                  href="/admin/configure/general"
                  onClick={[Function]}
                >
                  General
                </a>
              </li>
              <li>
                <a
                  className="Link-link"
                  href="/admin/configure/organization"
                  onClick={[Function]}
                >
                  Organization
                </a>
              </li>
              <li>
                <a
                  className="Link-link Link-linkActive"
                  href="/admin/configure/moderation"
                  onClick={[Function]}
                >
                  Moderation
                </a>
              </li>
              <li>
                <a
                  className="Link-link"
                  href="/admin/configure/wordList"
                  onClick={[Function]}
                >
                  Banned and Suspect Words
                </a>
              </li>
              <li>
                <a
                  className="Link-link"
                  href="/admin/configure/auth"
                  onClick={[Function]}
                >
                  Authentication
                </a>
              </li>
              <li>
                <a
                  className="Link-link"
                  href="/admin/configure/email"
                  onClick={[Function]}
                >
                  Email
                </a>
              </li>
              <li>
                <a
                  className="Link-link"
                  href="/admin/configure/slack"
                  onClick={[Function]}
                >
                  Slack
                </a>
              </li>
              <li>
                <a
                  className="Link-link"
                  href="/admin/configure/advanced"
                  onClick={[Function]}
                >
                  Advanced
                </a>
              </li>
            </ul>
          </nav>
        </div>
        <div
          className="Box-root HorizontalGutter-root HorizontalGutter-double"
        >
          <button
            className="BaseButton-root Button-root Button-sizeLarge Button-colorAlt Button-variantRegular Button-uppercase Button-disabled"
            data-color="alt"
            data-testid="configure-sideBar-saveChanges"
            data-variant="regular"
            disabled={true}
            onBlur={[Function]}
            onFocus={[Function]}
            onMouseOut={[Function]}
            onMouseOver={[Function]}
            onTouchEnd={[Function]}
            type="submit"
          >
            Save Changes
          </button>
        </div>
      </div>
      <div
        className="Main-root"
      >
        <div
          className="Box-root HorizontalGutter-root HorizontalGutter-double"
          data-testid="configure-moderationContainer"
        >
          <fieldset
            className="FieldSet-root Box-root ConfigBox-root"
          >
            <div
              className="Box-root Flex-root ConfigBox-title Flex-flex Flex-justifySpaceBetween"
            >
              <div>
                <legend
                  className="Header-root"
                >
                  Pre-moderation
                </legend>
              </div>
              <div />
            </div>
            <div
              className="ConfigBox-content"
            >
              <fieldset
                className="FieldSet-root Box-root HorizontalGutter-root HorizontalGutter-spacing-4"
              >
                <p
                  className="FormFieldDescription-root"
                >
                  When pre-moderation is turned on, comments will not be published unless
approved by a moderator.
                </p>
                <fieldset
                  className="FieldSet-root Box-root HorizontalGutter-root FormField-root HorizontalGutter-spacing-2"
                >
                  <legend
                    className="Label-root"
                  >
                    Pre-moderate all comments sitewide
                  </legend>
                  <div>
                    <div
                      className="Box-root Flex-root RadioButton-root Flex-flex Flex-alignCenter"
                    >
                      <input
                        checked={false}
                        className="RadioButton-input"
                        disabled={false}
                        id="moderation-true"
                        name="moderation"
                        onBlur={[Function]}
                        onChange={[Function]}
                        onFocus={[Function]}
                        type="radio"
                        value="true"
                      />
                      <label
                        className="RadioButton-label"
                        htmlFor="moderation-true"
                      >
                        <span>
                          On
                        </span>
                      </label>
                    </div>
                    <div
                      className="Box-root Flex-root RadioButton-root Flex-flex Flex-alignCenter"
                    >
                      <input
                        checked={true}
                        className="RadioButton-input"
                        disabled={false}
                        id="moderation-false"
                        name="moderation"
                        onBlur={[Function]}
                        onChange={[Function]}
                        onFocus={[Function]}
                        type="radio"
                        value="false"
                      />
                      <label
                        className="RadioButton-label"
                        htmlFor="moderation-false"
                      >
                        <span>
                          Off
                        </span>
                      </label>
                    </div>
                  </div>
                </fieldset>
                <fieldset
                  className="FieldSet-root Box-root HorizontalGutter-root FormField-root HorizontalGutter-spacing-2"
                >
                  <legend
                    className="Label-root"
                  >
                    Pre-moderate comments containing links sitewide
                  </legend>
                  <div>
                    <div
                      className="Box-root Flex-root RadioButton-root Flex-flex Flex-alignCenter"
                    >
                      <input
                        checked={false}
                        className="RadioButton-input"
                        disabled={false}
                        id="premodLinksEnable-true"
                        name="premodLinksEnable"
                        onBlur={[Function]}
                        onChange={[Function]}
                        onFocus={[Function]}
                        type="radio"
                        value="true"
                      />
                      <label
                        className="RadioButton-label"
                        htmlFor="premodLinksEnable-true"
                      >
                        <span>
                          On
                        </span>
                      </label>
                    </div>
                    <div
                      className="Box-root Flex-root RadioButton-root Flex-flex Flex-alignCenter"
                    >
                      <input
                        checked={true}
                        className="RadioButton-input"
                        disabled={false}
                        id="premodLinksEnable-false"
                        name="premodLinksEnable"
                        onBlur={[Function]}
                        onChange={[Function]}
                        onFocus={[Function]}
                        type="radio"
                        value="false"
                      />
                      <label
                        className="RadioButton-label"
                        htmlFor="premodLinksEnable-false"
                      >
                        <span>
                          Off
                        </span>
                      </label>
                    </div>
                  </div>
                </fieldset>
              </fieldset>
            </div>
          </fieldset>
          <fieldset
            className="FieldSet-root Box-root ConfigBox-root"
          >
<<<<<<< HEAD
            <legend
              className="Box-root Typography-root Typography-heading3 Typography-colorTextPrimary Header-root"
            >
              New commenter approval
            </legend>
            <p
              className="Box-root Typography-root Typography-bodyShort Typography-colorTextPrimary"
            >
              When this is active, initial comments by a new commenter will be sent to Pending
for moderator approval before publication.
            </p>
            <div
              className="Box-root HorizontalGutter-root SectionContent-sectionContent HorizontalGutter-double"
            >
              <fieldset
                className="FieldSet-root Box-root HorizontalGutter-root FormField-root HorizontalGutter-half"
              >
                <legend
                  className="Box-root Typography-root Typography-inputLabel Typography-colorTextPrimary InputLabel-root"
                >
                  Enable new commenter approval
                </legend>
                <div>
                  <div
                    className="Box-root Flex-root RadioButton-root Flex-flex Flex-alignCenter"
                  >
                    <input
                      checked={false}
                      className="RadioButton-input"
                      disabled={false}
                      id="newCommenters.premodEnabled-true"
                      name="newCommenters.premodEnabled"
                      onBlur={[Function]}
                      onChange={[Function]}
                      onFocus={[Function]}
                      type="radio"
                      value={true}
                    />
                    <label
                      className="RadioButton-label"
                      htmlFor="newCommenters.premodEnabled-true"
                    >
                      <span>
                        On
                      </span>
                    </label>
                  </div>
                  <div
                    className="Box-root Flex-root RadioButton-root Flex-flex Flex-alignCenter"
                  >
                    <input
                      checked={true}
                      className="RadioButton-input"
                      disabled={false}
                      id="newCommenters.premodEnabled-false"
                      name="newCommenters.premodEnabled"
                      onBlur={[Function]}
                      onChange={[Function]}
                      onFocus={[Function]}
                      type="radio"
                      value={false}
                    />
                    <label
                      className="RadioButton-label"
                      htmlFor="newCommenters.premodEnabled-false"
                    >
                      <span>
                        Off
                      </span>
                    </label>
                  </div>
                </div>
              </fieldset>
              <div
                className="Box-root HorizontalGutter-root FormField-root HorizontalGutter-half"
              >
                <label
                  className="Box-root Typography-root Typography-inputLabel Typography-colorTextPrimary InputLabel-root"
                >
                  Number of first comments sent for approval
                </label>
                <div
                  className="TextField-root"
                >
                  <input
                    autoCapitalize="off"
                    autoComplete="off"
                    autoCorrect="off"
                    className="TextField-input NewCommentersConfig-thresholdTextField TextField-colorRegular TextField-textAlignCenter"
                    disabled={false}
                    name="newCommenters.approvedCommentsThreshold"
                    onBlur={[Function]}
                    onChange={[Function]}
                    onFocus={[Function]}
                    placeholder=""
                    spellCheck={false}
                    type="text"
                    value={2}
                  />
                  <div
                    className="TextField-adornment"
                  >
                    <p
                      className="Box-root Typography-root Typography-bodyShort Typography-colorTextPrimary"
                    >
                      comments
                    </p>
                  </div>
                </div>
              </div>
            </div>
          </fieldset>
          <fieldset
            className="FieldSet-root Box-root HorizontalGutter-root HorizontalGutter-oneAndAHalf"
          >
            <legend
              className="Box-root Typography-root Typography-heading3 Typography-colorTextPrimary Header-root"
            >
              Recent history
            </legend>
=======
>>>>>>> 116d3c0c
            <div
              className="Box-root Flex-root ConfigBox-title Flex-flex Flex-justifySpaceBetween"
            >
              <div>
                <legend
                  className="Header-root"
                >
                  Recent history
                </legend>
              </div>
              <div />
            </div>
            <div
              className="ConfigBox-content"
            >
              <fieldset
                className="FieldSet-root Box-root HorizontalGutter-root HorizontalGutter-spacing-4"
              >
                <fieldset
                  className="FieldSet-root Box-root HorizontalGutter-root FormField-root HorizontalGutter-spacing-2"
                >
                  <div
                    className="Box-root HorizontalGutter-root FormFieldHeader-root HorizontalGutter-spacing-1"
                  >
                    <legend
                      className="Label-root"
                    >
                      Recent comment history time period
                    </legend>
                    <p
                      className="HelperText-root"
                    >
                      Amount of time to calculate a commenter's rejection rate.
                    </p>
                  </div>
                  <div
                    className="Box-root Flex-root Flex-flex Flex-itemGutter gutter"
                  >
                    <div
                      className="TextField-root DurationField-value"
                    >
                      <input
                        aria-label="value"
                        autoCapitalize="off"
                        autoComplete="off"
                        autoCorrect="off"
                        className="TextField-input TextField-colorRegular TextField-textAlignCenter"
                        disabled={false}
                        name="recentCommentHistory.timeFrame-value"
                        onChange={[Function]}
                        placeholder=""
                        spellCheck={false}
                        type="text"
                        value="7"
                      />
                    </div>
                    <span
                      className="DurationField-unit"
                    >
                      Days
                    </span>
                  </div>
                </fieldset>
                <fieldset
                  className="FieldSet-root Box-root HorizontalGutter-root FormField-root HorizontalGutter-spacing-2"
                >
                  <div
                    className="Box-root HorizontalGutter-root FormFieldHeader-root HorizontalGutter-spacing-1"
                  >
                    <legend
                      className="Label-root"
                    >
                      Recent history filter
                    </legend>
                    <p
                      className="HelperText-root"
                    >
                      Prevents repeat offenders from publishing comments without approval.
When a commenter's rejection rate is above the threshold, their
comments are sent to Pending for moderator approval. This does not
apply to Staff comments.
                    </p>
                  </div>
                  <div>
                    <div
                      className="Box-root Flex-root RadioButton-root Flex-flex Flex-alignCenter"
                    >
                      <input
                        checked={false}
                        className="RadioButton-input"
                        disabled={false}
                        id="recentCommentHistory.enabled-true"
                        name="recentCommentHistory.enabled"
                        onBlur={[Function]}
                        onChange={[Function]}
                        onFocus={[Function]}
                        type="radio"
                        value="true"
                      />
                      <label
                        className="RadioButton-label"
                        htmlFor="recentCommentHistory.enabled-true"
                      >
                        <span>
                          On
                        </span>
                      </label>
                    </div>
                    <div
                      className="Box-root Flex-root RadioButton-root Flex-flex Flex-alignCenter"
                    >
                      <input
                        checked={true}
                        className="RadioButton-input"
                        disabled={false}
                        id="recentCommentHistory.enabled-false"
                        name="recentCommentHistory.enabled"
                        onBlur={[Function]}
                        onChange={[Function]}
                        onFocus={[Function]}
                        type="radio"
                        value="false"
                      />
                      <label
                        className="RadioButton-label"
                        htmlFor="recentCommentHistory.enabled-false"
                      >
                        <span>
                          Off
                        </span>
                      </label>
                    </div>
                  </div>
                </fieldset>
                <div
                  className="Box-root HorizontalGutter-root FormField-root HorizontalGutter-spacing-2"
                >
                  <div
                    className="Box-root HorizontalGutter-root FormFieldHeader-root HorizontalGutter-spacing-1"
                  >
                    <label
                      className="Label-root"
                    >
                      Rejection rate threshold
                    </label>
                    <p
                      className="HelperText-root"
                    >
                      Rejected comments ÷ (rejected comments + published comments)
over the timeframe above, as a percentage. It does not include
comments pending for toxicity, spam or pre-moderation.
                    </p>
                  </div>
                  <div
                    className="Box-root HorizontalGutter-root HorizontalGutter-spacing-2"
                  >
                    <div
                      className="TextField-root"
                    >
                      <input
                        autoCapitalize="off"
                        autoComplete="off"
                        autoCorrect="off"
                        className="TextField-input RecentCommentHistoryConfig-thresholdTextField TextField-colorRegular TextField-textAlignCenter"
                        disabled={false}
                        name="recentCommentHistory.triggerRejectionRate"
                        onBlur={[Function]}
                        onChange={[Function]}
                        onFocus={[Function]}
                        placeholder=""
                        spellCheck={false}
                        type="text"
                        value="30"
                      />
                      <div
                        className="TextField-adornment"
                      >
                        <span
                          className="TextFieldAdornment-root"
                        >
                          %
                        </span>
                      </div>
                    </div>
                  </div>
                </div>
              </fieldset>
            </div>
          </fieldset>
          <fieldset
            className="FieldSet-root Box-root ConfigBox-root"
            data-testid="perspective-container"
          >
            <div
              className="Box-root Flex-root ConfigBox-title Flex-flex Flex-justifySpaceBetween"
            >
              <div>
                <legend
                  className="Header-root"
                >
                  Toxic comment filter
                </legend>
              </div>
              <div />
            </div>
            <div
              className="ConfigBox-content"
            >
              <fieldset
                className="FieldSet-root Box-root HorizontalGutter-root HorizontalGutter-spacing-4"
              >
                <p
                  className="FormFieldDescription-root"
                >
                  Using the Perspective API, the Toxic Comment filter warns users
when comments exceed the predefined toxicity threshold.
Comments with a toxicity score above the threshold

                  <strong>
                    will not be published
                  </strong>
                   and are placed in
the 
                  <strong>
                    Pending Queue for review by a moderator
                  </strong>
                  .
If approved by a moderator, the comment will be published.
                </p>
                <fieldset
                  className="FieldSet-root Box-root HorizontalGutter-root FormField-root HorizontalGutter-spacing-2"
                >
                  <legend
                    className="Label-root"
                  >
                    Toxic comment filter
                  </legend>
                  <div>
                    <div
                      className="Box-root Flex-root RadioButton-root Flex-flex Flex-alignCenter"
                    >
                      <input
                        checked={false}
                        className="RadioButton-input"
                        disabled={false}
                        id="integrations.perspective.enabled-true"
                        name="integrations.perspective.enabled"
                        onBlur={[Function]}
                        onChange={[Function]}
                        onFocus={[Function]}
                        type="radio"
                        value="true"
                      />
                      <label
                        className="RadioButton-label"
                        htmlFor="integrations.perspective.enabled-true"
                      >
                        <span>
                          On
                        </span>
                      </label>
                    </div>
                    <div
                      className="Box-root Flex-root RadioButton-root Flex-flex Flex-alignCenter"
                    >
                      <input
                        checked={true}
                        className="RadioButton-input"
                        disabled={false}
                        id="integrations.perspective.enabled-false"
                        name="integrations.perspective.enabled"
                        onBlur={[Function]}
                        onChange={[Function]}
                        onFocus={[Function]}
                        type="radio"
                        value="false"
                      />
                      <label
                        className="RadioButton-label"
                        htmlFor="integrations.perspective.enabled-false"
                      >
                        <span>
                          Off
                        </span>
                      </label>
                    </div>
                  </div>
                </fieldset>
                <div
                  className="Box-root HorizontalGutter-root FormField-root HorizontalGutter-spacing-2"
                >
                  <div
                    className="Box-root HorizontalGutter-root FormFieldHeader-root HorizontalGutter-spacing-1"
                  >
                    <label
                      className="Label-root"
                      htmlFor="configure-moderation-perspective-threshold"
                    >
                      Toxicity threshold
                    </label>
                    <p
                      className="HelperText-root"
                    >
                      This value can be set a percentage between 0 and 100. This number represents the likelihood that a
comment is toxic, according to Perspective API. By default the threshold is set to 80%.
                    </p>
                  </div>
                  <div
                    className="Box-root HorizontalGutter-root HorizontalGutter-spacing-2"
                  >
                    <div
                      className="TextField-root"
                    >
                      <input
                        autoCapitalize="off"
                        autoComplete="off"
                        autoCorrect="off"
                        className="TextField-input PerspectiveConfig-thresholdTextField TextField-colorRegular TextField-textAlignCenter"
                        disabled={false}
                        id="configure-moderation-perspective-threshold"
                        name="integrations.perspective.threshold"
                        onBlur={[Function]}
                        onChange={[Function]}
                        onFocus={[Function]}
                        placeholder="80"
                        spellCheck={false}
                        type="text"
                        value="80"
                      />
                      <div
                        className="TextField-adornment"
                      >
                        <span
                          className="TextFieldAdornment-root"
                        >
                          %
                        </span>
                      </div>
                    </div>
                  </div>
                </div>
                <div
                  className="Box-root HorizontalGutter-root FormField-root HorizontalGutter-spacing-2"
                >
                  <div
                    className="Box-root HorizontalGutter-root FormFieldHeader-root HorizontalGutter-spacing-1"
                  >
                    <label
                      className="Label-root"
                      htmlFor="configure-moderation-perspective-model"
                    >
                      Toxicity model
                    </label>
                    <p
                      className="HelperText-root"
                    >
                      Choose your Perspective Model. The default is TOXICITY.
You can find out more about model choices 
                      <a
                        className="ExternalLink-root"
                        href="https://github.com/conversationai/perspectiveapi/blob/master/api_reference.md#models"
                        rel="noopener noreferrer"
                        target="_blank"
                      >
                        here
                      </a>
                      .
                    </p>
                  </div>
                  <div
                    className="Box-root HorizontalGutter-root HorizontalGutter-spacing-2"
                  >
                    <div
                      className="TextField-root TextField-fullWidth"
                    >
                      <input
                        autoCapitalize="off"
                        autoComplete="off"
                        autoCorrect="off"
                        className="TextField-input TextField-colorRegular"
                        disabled={false}
                        id="configure-moderation-perspective-model"
                        name="integrations.perspective.model"
                        onBlur={[Function]}
                        onChange={[Function]}
                        onFocus={[Function]}
                        placeholder="TOXICITY"
                        spellCheck={false}
                        type="text"
                        value=""
                      />
                    </div>
                  </div>
                </div>
                <fieldset
                  className="FieldSet-root Box-root HorizontalGutter-root FormField-root HorizontalGutter-spacing-2"
                >
                  <div
                    className="Box-root HorizontalGutter-root FormFieldHeader-root HorizontalGutter-spacing-1"
                  >
                    <legend
                      className="Label-root"
                    >
                      Allow Google to store comment data
                    </legend>
                    <p
                      className="HelperText-root"
                    >
                      Stored comments will be used for future research and community model building purposes to
improve the API over time.
                    </p>
                  </div>
                  <div>
                    <div
                      className="Box-root Flex-root RadioButton-root Flex-flex Flex-alignCenter"
                    >
                      <input
                        checked={true}
                        className="RadioButton-input"
                        disabled={false}
                        id="integrations.perspective.doNotStore-true"
                        name="integrations.perspective.doNotStore"
                        onBlur={[Function]}
                        onChange={[Function]}
                        onFocus={[Function]}
                        type="radio"
                        value="false"
                      />
                      <label
                        className="RadioButton-label"
                        htmlFor="integrations.perspective.doNotStore-true"
                      >
                        <span>
                          Allow
                        </span>
                      </label>
                    </div>
                    <div
                      className="Box-root Flex-root RadioButton-root Flex-flex Flex-alignCenter"
                    >
                      <input
                        checked={false}
                        className="RadioButton-input"
                        disabled={false}
                        id="integrations.perspective.doNotStore-false"
                        name="integrations.perspective.doNotStore"
                        onBlur={[Function]}
                        onChange={[Function]}
                        onFocus={[Function]}
                        type="radio"
                        value="true"
                      />
                      <label
                        className="RadioButton-label"
                        htmlFor="integrations.perspective.doNotStore-false"
                      >
                        <span>
                          Don't allow
                        </span>
                      </label>
                    </div>
                  </div>
                </fieldset>
                <div
                  className="Box-root HorizontalGutter-root HorizontalGutter-spacing-3"
                >
                  <h3
                    className="Subheader-root"
                  >
                    Configuration
                  </h3>
                  <p
                    className="HelperText-root"
                  >
                    For additional information on how to set up the Perspective Toxic Comment Filter please visit:

                    <a
                      className="ExternalLink-root"
                      href="https://github.com/conversationai/perspectiveapi/blob/master/quickstart.md"
                      rel="noopener noreferrer"
                      target="_blank"
                    >
                      https://github.com/conversationai/perspectiveapi/blob/master/quickstart.md
                    </a>
                  </p>
                </div>
                <div
                  className="Box-root HorizontalGutter-root FormField-root HorizontalGutter-spacing-2"
                >
                  <label
                    className="Label-root"
                    htmlFor="configure-moderation-integrations.perspective.key"
                  >
                    API key
                  </label>
                  <div
                    className="PasswordField-fullWidth PasswordField-root"
                  >
                    <div
                      className="PasswordField-wrapper"
                    >
                      <input
                        autoCapitalize="off"
                        autoComplete="off"
                        autoCorrect="off"
                        className="PasswordField-colorRegular PasswordField-fullWidth PasswordField-input"
                        disabled={false}
                        id="configure-moderation-integrations.perspective.key"
                        name="integrations.perspective.key"
                        onBlur={[Function]}
                        onChange={[Function]}
                        onFocus={[Function]}
                        placeholder=""
                        spellCheck={false}
                        type="password"
                        value=""
                      />
                      <div
                        className="PasswordField-icon"
                        onClick={[Function]}
                        onKeyUp={[Function]}
                        role="button"
                        tabIndex={0}
                        title="Hide API Key"
                      >
                        <i
                          aria-hidden="true"
                          className="Icon-root Icon-sm"
                        >
                          visibility
                        </i>
                      </div>
                    </div>
                  </div>
                </div>
                <div
                  className="Box-root HorizontalGutter-root FormField-root HorizontalGutter-spacing-2"
                >
                  <label
                    className="Label-root"
                    htmlFor="configure-moderation-perspective-customEndpoint"
                  >
                    Custom endpoint
                  </label>
                  <p
                    className="HelperText-root"
                  >
                    By default the endpoint is set to https://commentanalyzer.googleapis.com/v1alpha1. You may override this here.
                  </p>
                  <div
                    className="Box-root HorizontalGutter-root HorizontalGutter-spacing-2"
                  >
                    <div
                      className="TextField-root TextField-fullWidth"
                    >
                      <input
                        autoCapitalize="off"
                        autoComplete="off"
                        autoCorrect="off"
                        className="TextField-input TextField-colorRegular"
                        disabled={false}
                        id="configure-moderation-perspective-customEndpoint"
                        name="integrations.perspective.endpoint"
                        onBlur={[Function]}
                        onChange={[Function]}
                        onFocus={[Function]}
                        placeholder="https://commentanalyzer.googleapis.com/v1alpha1"
                        spellCheck={false}
                        type="text"
                        value=""
                      />
                    </div>
                  </div>
                </div>
              </fieldset>
            </div>
          </fieldset>
          <fieldset
            className="FieldSet-root Box-root ConfigBox-root"
            data-testid="akismet-config"
          >
            <div
              className="Box-root Flex-root ConfigBox-title Flex-flex Flex-justifySpaceBetween"
            >
              <div>
                <legend
                  className="Header-root"
                >
                  Spam detection filter
                </legend>
              </div>
              <div />
            </div>
            <div
              className="ConfigBox-content"
            >
              <fieldset
                className="FieldSet-root Box-root HorizontalGutter-root HorizontalGutter-spacing-4"
              >
                <p
                  className="FormFieldDescription-root"
                >
                  The Akismet API filter warns users when a comment is determined likely
to be spam. Comments that Akismet thinks are spam will not be published
and are placed in the Pending Queue for review by a moderator.
If approved by a moderator, the comment will be published.
                </p>
                <fieldset
                  className="FieldSet-root Box-root HorizontalGutter-root FormField-root HorizontalGutter-spacing-2"
                >
                  <legend
                    className="Label-root"
                  >
                    Spam detection filter
                  </legend>
                  <div>
                    <div
                      className="Box-root Flex-root RadioButton-root Flex-flex Flex-alignCenter"
                    >
                      <input
                        checked={false}
                        className="RadioButton-input"
                        disabled={false}
                        id="integrations.akismet.enabled-true"
                        name="integrations.akismet.enabled"
                        onBlur={[Function]}
                        onChange={[Function]}
                        onFocus={[Function]}
                        type="radio"
                        value="true"
                      />
                      <label
                        className="RadioButton-label"
                        htmlFor="integrations.akismet.enabled-true"
                      >
                        <span>
                          On
                        </span>
                      </label>
                    </div>
                    <div
                      className="Box-root Flex-root RadioButton-root Flex-flex Flex-alignCenter"
                    >
                      <input
                        checked={true}
                        className="RadioButton-input"
                        disabled={false}
                        id="integrations.akismet.enabled-false"
                        name="integrations.akismet.enabled"
                        onBlur={[Function]}
                        onChange={[Function]}
                        onFocus={[Function]}
                        type="radio"
                        value="false"
                      />
                      <label
                        className="RadioButton-label"
                        htmlFor="integrations.akismet.enabled-false"
                      >
                        <span>
                          Off
                        </span>
                      </label>
                    </div>
                  </div>
                </fieldset>
                <div
                  className="Box-root HorizontalGutter-root HorizontalGutter-spacing-3"
                >
                  <h3
                    className="Subheader-root"
                  >
                    Configuration
                  </h3>
                  <p
                    className="HelperText-root"
                  >
                    Note: You must add your active domain(s)
in your Akismet account: 
                    <a
                      className="ExternalLink-root"
                      href="https://akismet.com/account/"
                      rel="noopener noreferrer"
                      target="_blank"
                    >
                      https://akismet.com/account/
                    </a>
                  </p>
                </div>
                <div
                  className="Box-root HorizontalGutter-root FormField-root HorizontalGutter-spacing-2"
                >
                  <label
                    className="Label-root"
                    htmlFor="configure-moderation-integrations.akismet.key"
                  >
                    API key
                  </label>
                  <div
                    className="PasswordField-fullWidth PasswordField-root"
                  >
                    <div
                      className="PasswordField-wrapper"
                    >
                      <input
                        autoCapitalize="off"
                        autoComplete="off"
                        autoCorrect="off"
                        className="PasswordField-colorRegular PasswordField-fullWidth PasswordField-input"
                        disabled={false}
                        id="configure-moderation-integrations.akismet.key"
                        name="integrations.akismet.key"
                        onBlur={[Function]}
                        onChange={[Function]}
                        onFocus={[Function]}
                        placeholder=""
                        spellCheck={false}
                        type="password"
                        value=""
                      />
                      <div
                        className="PasswordField-icon"
                        onClick={[Function]}
                        onKeyUp={[Function]}
                        role="button"
                        tabIndex={0}
                        title="Hide API Key"
                      >
                        <i
                          aria-hidden="true"
                          className="Icon-root Icon-sm"
                        >
                          visibility
                        </i>
                      </div>
                    </div>
                  </div>
                </div>
                <div
                  className="Box-root HorizontalGutter-root FormField-root HorizontalGutter-spacing-2"
                >
                  <label
                    className="Label-root"
                    htmlFor="configure-moderation-akismet-site"
                  >
                    Site URL
                  </label>
                  <div
                    className="Box-root HorizontalGutter-root HorizontalGutter-spacing-2"
                  >
                    <div
                      className="TextField-root TextField-fullWidth"
                    >
                      <input
                        autoCapitalize="off"
                        autoComplete="off"
                        autoCorrect="off"
                        className="TextField-input TextField-colorRegular"
                        disabled={false}
                        id="configure-moderation-akismet-site"
                        name="integrations.akismet.site"
                        onBlur={[Function]}
                        onChange={[Function]}
                        onFocus={[Function]}
                        placeholder=""
                        spellCheck={false}
                        type="text"
                        value=""
                      />
                    </div>
                  </div>
                </div>
              </fieldset>
            </div>
          </fieldset>
        </div>
      </div>
    </div>
  </form>
</div>
`;<|MERGE_RESOLUTION|>--- conflicted
+++ resolved
@@ -275,132 +275,131 @@
               </fieldset>
             </div>
           </fieldset>
+          <div
+            className="Box-root ConfigBox-root"
+          >
+            <div
+              className="Box-root Flex-root ConfigBox-title Flex-flex Flex-justifySpaceBetween"
+            >
+              <div>
+                <legend
+                  className="Header-root"
+                >
+                  New commenter approval
+                </legend>
+              </div>
+              <div />
+            </div>
+            <div
+              className="ConfigBox-content"
+            >
+              <div
+                className="Box-root HorizontalGutter-root HorizontalGutter-spacing-4"
+              >
+                <p
+                  className="FormFieldDescription-root"
+                >
+                  When this is active, initial comments by a new commenter will be sent to Pending
+for moderator approval before publication.
+                </p>
+                <fieldset
+                  className="FieldSet-root Box-root HorizontalGutter-root FormField-root HorizontalGutter-spacing-2"
+                >
+                  <legend
+                    className="Label-root"
+                  >
+                    Enable new commenter approval
+                  </legend>
+                  <div>
+                    <div
+                      className="Box-root Flex-root RadioButton-root Flex-flex Flex-alignCenter"
+                    >
+                      <input
+                        checked={false}
+                        className="RadioButton-input"
+                        disabled={false}
+                        id="newCommenters.premodEnabled-true"
+                        name="newCommenters.premodEnabled"
+                        onBlur={[Function]}
+                        onChange={[Function]}
+                        onFocus={[Function]}
+                        type="radio"
+                        value="true"
+                      />
+                      <label
+                        className="RadioButton-label"
+                        htmlFor="newCommenters.premodEnabled-true"
+                      >
+                        <span>
+                          On
+                        </span>
+                      </label>
+                    </div>
+                    <div
+                      className="Box-root Flex-root RadioButton-root Flex-flex Flex-alignCenter"
+                    >
+                      <input
+                        checked={true}
+                        className="RadioButton-input"
+                        disabled={false}
+                        id="newCommenters.premodEnabled-false"
+                        name="newCommenters.premodEnabled"
+                        onBlur={[Function]}
+                        onChange={[Function]}
+                        onFocus={[Function]}
+                        type="radio"
+                        value="false"
+                      />
+                      <label
+                        className="RadioButton-label"
+                        htmlFor="newCommenters.premodEnabled-false"
+                      >
+                        <span>
+                          Off
+                        </span>
+                      </label>
+                    </div>
+                  </div>
+                </fieldset>
+                <div
+                  className="Box-root HorizontalGutter-root FormField-root HorizontalGutter-spacing-2"
+                >
+                  <label
+                    className="Label-root"
+                  >
+                    Number of first comments sent for approval
+                  </label>
+                  <div
+                    className="TextField-root"
+                  >
+                    <input
+                      autoCapitalize="off"
+                      autoComplete="off"
+                      autoCorrect="off"
+                      className="TextField-input NewCommentersConfig-thresholdTextField TextField-colorRegular TextField-textAlignCenter"
+                      disabled={false}
+                      name="newCommenters.approvedCommentsThreshold"
+                      onBlur={[Function]}
+                      onChange={[Function]}
+                      onFocus={[Function]}
+                      placeholder=""
+                      spellCheck={false}
+                      type="text"
+                      value={2}
+                    />
+                    <div
+                      className="TextField-adornment"
+                    >
+                      comments
+                    </div>
+                  </div>
+                </div>
+              </div>
+            </div>
+          </div>
           <fieldset
             className="FieldSet-root Box-root ConfigBox-root"
           >
-<<<<<<< HEAD
-            <legend
-              className="Box-root Typography-root Typography-heading3 Typography-colorTextPrimary Header-root"
-            >
-              New commenter approval
-            </legend>
-            <p
-              className="Box-root Typography-root Typography-bodyShort Typography-colorTextPrimary"
-            >
-              When this is active, initial comments by a new commenter will be sent to Pending
-for moderator approval before publication.
-            </p>
-            <div
-              className="Box-root HorizontalGutter-root SectionContent-sectionContent HorizontalGutter-double"
-            >
-              <fieldset
-                className="FieldSet-root Box-root HorizontalGutter-root FormField-root HorizontalGutter-half"
-              >
-                <legend
-                  className="Box-root Typography-root Typography-inputLabel Typography-colorTextPrimary InputLabel-root"
-                >
-                  Enable new commenter approval
-                </legend>
-                <div>
-                  <div
-                    className="Box-root Flex-root RadioButton-root Flex-flex Flex-alignCenter"
-                  >
-                    <input
-                      checked={false}
-                      className="RadioButton-input"
-                      disabled={false}
-                      id="newCommenters.premodEnabled-true"
-                      name="newCommenters.premodEnabled"
-                      onBlur={[Function]}
-                      onChange={[Function]}
-                      onFocus={[Function]}
-                      type="radio"
-                      value={true}
-                    />
-                    <label
-                      className="RadioButton-label"
-                      htmlFor="newCommenters.premodEnabled-true"
-                    >
-                      <span>
-                        On
-                      </span>
-                    </label>
-                  </div>
-                  <div
-                    className="Box-root Flex-root RadioButton-root Flex-flex Flex-alignCenter"
-                  >
-                    <input
-                      checked={true}
-                      className="RadioButton-input"
-                      disabled={false}
-                      id="newCommenters.premodEnabled-false"
-                      name="newCommenters.premodEnabled"
-                      onBlur={[Function]}
-                      onChange={[Function]}
-                      onFocus={[Function]}
-                      type="radio"
-                      value={false}
-                    />
-                    <label
-                      className="RadioButton-label"
-                      htmlFor="newCommenters.premodEnabled-false"
-                    >
-                      <span>
-                        Off
-                      </span>
-                    </label>
-                  </div>
-                </div>
-              </fieldset>
-              <div
-                className="Box-root HorizontalGutter-root FormField-root HorizontalGutter-half"
-              >
-                <label
-                  className="Box-root Typography-root Typography-inputLabel Typography-colorTextPrimary InputLabel-root"
-                >
-                  Number of first comments sent for approval
-                </label>
-                <div
-                  className="TextField-root"
-                >
-                  <input
-                    autoCapitalize="off"
-                    autoComplete="off"
-                    autoCorrect="off"
-                    className="TextField-input NewCommentersConfig-thresholdTextField TextField-colorRegular TextField-textAlignCenter"
-                    disabled={false}
-                    name="newCommenters.approvedCommentsThreshold"
-                    onBlur={[Function]}
-                    onChange={[Function]}
-                    onFocus={[Function]}
-                    placeholder=""
-                    spellCheck={false}
-                    type="text"
-                    value={2}
-                  />
-                  <div
-                    className="TextField-adornment"
-                  >
-                    <p
-                      className="Box-root Typography-root Typography-bodyShort Typography-colorTextPrimary"
-                    >
-                      comments
-                    </p>
-                  </div>
-                </div>
-              </div>
-            </div>
-          </fieldset>
-          <fieldset
-            className="FieldSet-root Box-root HorizontalGutter-root HorizontalGutter-oneAndAHalf"
-          >
-            <legend
-              className="Box-root Typography-root Typography-heading3 Typography-colorTextPrimary Header-root"
-            >
-              Recent history
-            </legend>
-=======
->>>>>>> 116d3c0c
             <div
               className="Box-root Flex-root ConfigBox-title Flex-flex Flex-justifySpaceBetween"
             >
