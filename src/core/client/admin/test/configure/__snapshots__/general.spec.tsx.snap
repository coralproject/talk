// Jest Snapshot v1, https://goo.gl/fbAQLP

exports[`renders configure general 1`] = `
<div
  className="MainLayout-root"
  data-testid="configure-container"
>
  <form
    autoComplete="off"
    id="configure-form"
    onSubmit={[Function]}
  >
    <div
      className="Box-root Flex-root Layout-root Flex-flex"
    >
      <div
        className="SideBar-root"
      >
        <div
          className="Box-root HorizontalGutter-root HorizontalGutter-double"
        >
          <nav
            className="Navigation-root"
          >
            <ul
              className="Navigation-ul"
            >
              <li>
                <a
                  className="Link-link Link-linkActive"
                  href="/admin/configure/general"
                  onClick={[Function]}
                >
                  General
                </a>
              </li>
              <li>
                <a
                  className="Link-link"
                  href="/admin/configure/organization"
                  onClick={[Function]}
                >
                  Organization
                </a>
              </li>
              <li>
                <a
                  className="Link-link"
                  href="/admin/configure/moderation"
                  onClick={[Function]}
                >
                  Moderation
                </a>
              </li>
              <li>
                <a
                  className="Link-link"
                  href="/admin/configure/wordList"
                  onClick={[Function]}
                >
                  Banned and Suspect Words
                </a>
              </li>
              <li>
                <a
                  className="Link-link"
                  href="/admin/configure/auth"
                  onClick={[Function]}
                >
                  Authentication
                </a>
              </li>
              <li>
                <a
                  className="Link-link"
                  href="/admin/configure/email"
                  onClick={[Function]}
                >
                  Email
                </a>
              </li>
              <li>
                <a
                  className="Link-link"
                  href="/admin/configure/advanced"
                  onClick={[Function]}
                >
                  Advanced
                </a>
              </li>
            </ul>
          </nav>
        </div>
        <div
          className="Box-root HorizontalGutter-root HorizontalGutter-double"
        >
          <button
            className="BaseButton-root Button-root Button-sizeRegular Button-colorSuccess Button-variantFilled Button-disabled"
            data-color="success"
            data-testid="configure-sideBar-saveChanges"
            data-variant="filled"
            disabled={true}
            onBlur={[Function]}
            onFocus={[Function]}
            onMouseOut={[Function]}
            onMouseOver={[Function]}
            onTouchEnd={[Function]}
            type="submit"
          >
            Save Changes
          </button>
        </div>
      </div>
      <div
        className="Main-root"
      >
        <div
          className="Box-root HorizontalGutter-root HorizontalGutter-double"
          data-testid="configure-generalContainer"
        >
          <div
            className="Box-root HorizontalGutter-root FormField-root HorizontalGutter-half"
          >
            <div
              className="Box-root HorizontalGutter-root HorizontalGutter-full"
            >
              <label
                className="Box-root Typography-root Typography-heading3 Typography-colorTextPrimary Header-root"
                htmlFor="configure-locale-locale"
              >
                Language
              </label>
              <div
                className="Box-root HorizontalGutter-root SectionContent-sectionContent HorizontalGutter-double"
              >
                <p
                  className="Box-root Typography-root Typography-detail Typography-colorTextPrimary"
                >
                  Choose the language for your Coral community.
                </p>
                <span
                  className="SelectField-root"
                >
                  <select
                    className="SelectField-select"
                    disabled={false}
                    id="configure-locale-locale"
                    name="locale"
                    onBlur={[Function]}
                    onChange={[Function]}
                    onFocus={[Function]}
                    value="en-US"
                  >
                    <option
                      value="en-US"
                    >
                      English
                    </option>
                    <option
                      value="pt-BR"
                    >
                      Português brasileiro
                    </option>
                    <option
                      value="es"
                    >
                      Español
                    </option>
                    <option
                      value="de"
                    >
                      Deutsch
                    </option>
                    <option
                      value="nl-NL"
                    >
                      Nederlands
                    </option>
                    <option
                      value="da"
                    >
                      Dansk
                    </option>
                  </select>
                  <span
                    aria-hidden={true}
                    className="SelectField-afterWrapper"
                  >
                    <i
                      aria-hidden="true"
                      className="Icon-root Icon-sm"
                    >
                      expand_more
                    </i>
                  </span>
                </span>
              </div>
            </div>
          </div>
          <fieldset
            className="Box-root HorizontalGutter-root HorizontalGutter-oneAndAHalf"
          >
            <legend
              className="Box-root Typography-root Typography-heading3 Typography-colorTextPrimary Header-root"
            >
              Sitewide commenting
            </legend>
            <div
              className="Box-root HorizontalGutter-root SectionContent-sectionContent HorizontalGutter-double"
            >
              <p
                className="Box-root Typography-root Typography-bodyShort Typography-colorTextPrimary"
              >
                Open or close comment streams for new comments sitewide. When new comments
are turned off sitewide, new comments cannot be submitted, but existing
comments can continue to receive “Respect” reactions, be reported, and be
shared.
              </p>
              <fieldset
                className="Box-root HorizontalGutter-root FormField-root HorizontalGutter-half"
              >
                <legend
                  className="Box-root Typography-root Typography-inputLabel Typography-colorTextPrimary InputLabel-root"
                >
                  Enable new comments sitewide
                </legend>
                <div>
                  <div
                    className="Box-root Flex-root RadioButton-root Flex-flex Flex-alignCenter"
                  >
                    <input
                      checked={true}
                      className="RadioButton-input"
                      disabled={false}
                      id="disableCommenting.enabled-true"
                      name="disableCommenting.enabled"
                      onBlur={[Function]}
                      onChange={[Function]}
                      onFocus={[Function]}
                      type="radio"
                      value={false}
                    />
                    <label
                      className="RadioButton-label"
                      htmlFor="disableCommenting.enabled-true"
                    >
                      <span>
                        On - Comment streams opened for new comments
                      </span>
                    </label>
                  </div>
                  <div
                    className="Box-root Flex-root RadioButton-root Flex-flex Flex-alignCenter"
                  >
                    <input
                      checked={false}
                      className="RadioButton-input"
                      disabled={false}
                      id="disableCommenting.enabled-false"
                      name="disableCommenting.enabled"
                      onBlur={[Function]}
                      onChange={[Function]}
                      onFocus={[Function]}
                      type="radio"
                      value={true}
                    />
                    <label
                      className="RadioButton-label"
                      htmlFor="disableCommenting.enabled-false"
                    >
                      <span>
                        Off - Comment streams closed for new comments
                      </span>
                    </label>
                  </div>
                </div>
              </fieldset>
              <div
                className="Box-root HorizontalGutter-root FormField-root HorizontalGutter-half"
              >
                <label
                  className="Box-root Typography-root Typography-inputLabel Typography-colorTextPrimary InputLabel-root"
                  htmlFor="configure-general-sitewideCommenting-message"
                >
                  Sitewide closed comments message
                </label>
                <p
                  className="Box-root Typography-root Typography-fieldDescription Typography-colorTextSecondary"
                >
                  Write a message that will be displayed when comment streams are closed sitewide
                </p>
              </div>
              <div
                className="MarkdownEditor-wrapper"
              >
                <textarea
                  id="configure-general-sitewideCommenting-message"
                  name="disableCommenting.message"
                  onBlur={[Function]}
                  onChange={[Function]}
                  onFocus={[Function]}
                  value="Comments are closed on this story."
                />
              </div>
            </div>
          </fieldset>
          <fieldset
            className="FieldSet-root Box-root HorizontalGutter-root HorizontalGutter-oneAndAHalf"
          >
            <legend
              className="Box-root Typography-root Typography-heading3 Typography-colorTextPrimary Header-root"
            >
              Community guidelines summary
            </legend>
            <div
              className="Box-root HorizontalGutter-root SectionContent-sectionContent HorizontalGutter-double"
            >
              <fieldset
                className="FieldSet-root Box-root HorizontalGutter-root FormField-root HorizontalGutter-half"
              >
                <legend
                  className="Box-root Typography-root Typography-inputLabel Typography-colorTextPrimary InputLabel-root"
                >
                  Show community guidelines summary
                </legend>
                <div>
                  <div
                    className="Box-root Flex-root RadioButton-root Flex-flex Flex-alignCenter"
                  >
                    <input
                      checked={false}
                      className="RadioButton-input"
                      disabled={false}
                      id="communityGuidelines.enabled-true"
                      name="communityGuidelines.enabled"
                      onBlur={[Function]}
                      onChange={[Function]}
                      onFocus={[Function]}
                      type="radio"
                      value={true}
                    />
                    <label
                      className="RadioButton-label"
                      htmlFor="communityGuidelines.enabled-true"
                    >
                      <span>
                        On
                      </span>
                    </label>
                  </div>
                  <div
                    className="Box-root Flex-root RadioButton-root Flex-flex Flex-alignCenter"
                  >
                    <input
                      checked={true}
                      className="RadioButton-input"
                      disabled={false}
                      id="communityGuidelines.enabled-false"
                      name="communityGuidelines.enabled"
                      onBlur={[Function]}
                      onChange={[Function]}
                      onFocus={[Function]}
                      type="radio"
                      value={false}
                    />
                    <label
                      className="RadioButton-label"
                      htmlFor="communityGuidelines.enabled-false"
                    >
                      <span>
                        Off
                      </span>
                    </label>
                  </div>
                </div>
              </fieldset>
              <div
                className="Box-root HorizontalGutter-root FormField-root HorizontalGutter-half"
              >
                <label
                  className="Box-root Typography-root Typography-inputLabel Typography-colorTextPrimary InputLabel-root"
                  htmlFor="configure-general-guidelines-content"
                >
                  Community guidelines summary
                </label>
                <p
                  className="Box-root Typography-root Typography-fieldDescription Typography-colorTextSecondary"
                >
                  Write a summary of your community guidelines that will appear
at the top of each comment stream sitewide. Your summary can be
formatted using Markdown Syntax. More information on how to use
Markdown can be found 
                  <a
                    className="ExternalLink-root"
                    href="#"
                    rel="noopener noreferrer"
                    target="_blank"
                  >
                    here
                  </a>
                  .
                </p>
              </div>
              <div
                className="MarkdownEditor-wrapper"
              >
                <textarea
                  id="configure-general-guidelines-content"
                  name="communityGuidelines.content"
                  onBlur={[Function]}
                  onChange={[Function]}
                  onFocus={[Function]}
                  value=""
                />
              </div>
            </div>
          </fieldset>
          <fieldset
            className="FieldSet-root Box-root HorizontalGutter-root HorizontalGutter-oneAndAHalf"
          >
            <legend
              className="Box-root Typography-root Typography-heading3 Typography-colorTextPrimary Header-root"
            >
              Comment length
            </legend>
            <div
              className="Box-root HorizontalGutter-root SectionContent-sectionContent HorizontalGutter-double"
            >
              <p
                className="Box-root Typography-root Typography-bodyShort Typography-colorTextPrimary"
              >
                Set minimum and maximum comment length requirements.
Blank spaces at the beginning and the end of a comment will be trimmed.
              </p>
              <div
                className="Box-root HorizontalGutter-root FormField-root HorizontalGutter-half"
              >
                <label
                  className="Box-root Typography-root Typography-inputLabel Typography-colorTextPrimary InputLabel-root"
                >
                  Limit comment length
                </label>
                <div>
                  <div
                    className="Box-root Flex-root RadioButton-root Flex-flex Flex-alignCenter"
                  >
                    <input
                      checked={false}
                      className="RadioButton-input"
                      disabled={false}
                      id="charCount.enabled-true"
                      name="charCount.enabled"
                      onBlur={[Function]}
                      onChange={[Function]}
                      onFocus={[Function]}
                      type="radio"
                      value={true}
                    />
                    <label
                      className="RadioButton-label"
                      htmlFor="charCount.enabled-true"
                    >
                      <span>
                        On
                      </span>
                    </label>
                  </div>
                  <div
                    className="Box-root Flex-root RadioButton-root Flex-flex Flex-alignCenter"
                  >
                    <input
                      checked={true}
                      className="RadioButton-input"
                      disabled={false}
                      id="charCount.enabled-false"
                      name="charCount.enabled"
                      onBlur={[Function]}
                      onChange={[Function]}
                      onFocus={[Function]}
                      type="radio"
                      value={false}
                    />
                    <label
                      className="RadioButton-label"
                      htmlFor="charCount.enabled-false"
                    >
                      <span>
                        Off
                      </span>
                    </label>
                  </div>
                </div>
              </div>
              <div
                className="Box-root HorizontalGutter-root FormField-root HorizontalGutter-half"
              >
                <label
                  className="Box-root Typography-root Typography-inputLabel Typography-colorTextPrimary InputLabel-root"
                  htmlFor="configure-general-commentLength-min"
                >
                  Minimum comment length
                </label>
                <div
                  className="TextField-root"
                >
                  <input
                    autoCapitalize="off"
                    autoComplete="off"
                    autoCorrect="off"
                    className="TextField-input CommentLengthConfig-commentLengthTextInput TextField-colorRegular TextField-textAlignCenter"
                    disabled={false}
                    id="configure-general-commentLength-min"
                    name="charCount.min"
                    onBlur={[Function]}
                    onChange={[Function]}
                    onFocus={[Function]}
                    placeholder="No limit"
                    spellCheck={false}
                    type="text"
                    value={3}
                  />
                  <div
                    className="TextField-adornment"
                  >
                    <p
                      className="Box-root Typography-root Typography-bodyCopy Typography-colorTextPrimary"
                    >
                      Characters
                    </p>
                  </div>
                </div>
              </div>
              <div
                className="Box-root HorizontalGutter-root FormField-root HorizontalGutter-half"
              >
                <label
                  className="Box-root Typography-root Typography-inputLabel Typography-colorTextPrimary InputLabel-root"
                  htmlFor="configure-general-commentLength-max"
                >
                  Maximum comment length
                </label>
                <div
                  className="TextField-root"
                >
                  <input
                    autoCapitalize="off"
                    autoComplete="off"
                    autoCorrect="off"
                    className="TextField-input CommentLengthConfig-commentLengthTextInput TextField-colorRegular TextField-textAlignCenter"
                    disabled={false}
                    id="configure-general-commentLength-max"
                    name="charCount.max"
                    onBlur={[Function]}
                    onChange={[Function]}
                    onFocus={[Function]}
                    placeholder="No limit"
                    spellCheck={false}
                    type="text"
                    value={1000}
                  />
                  <div
                    className="TextField-adornment"
                  >
                    <p
                      className="Box-root Typography-root Typography-bodyCopy Typography-colorTextPrimary"
                    >
                      Characters
                    </p>
                  </div>
                </div>
              </div>
            </div>
          </fieldset>
          <div
            className="Box-root HorizontalGutter-root HorizontalGutter-oneAndAHalf"
          >
            <h1
              className="Box-root Typography-root Typography-heading3 Typography-colorTextPrimary Header-root"
            >
              Comment editing
            </h1>
            <div
              className="Box-root HorizontalGutter-root SectionContent-sectionContent HorizontalGutter-double"
            >
              <p
                className="Box-root Typography-root Typography-bodyShort Typography-colorTextPrimary"
              >
                Set a limit on how long commenters have to edit their comments sitewide.
Edited comments are marked as (Edited) on the comment stream and the
moderation panel.
              </p>
              <fieldset
                className="FieldSet-root Box-root HorizontalGutter-root FormField-root HorizontalGutter-half"
              >
                <legend
                  className="Box-root Typography-root Typography-inputLabel Typography-colorTextPrimary InputLabel-root"
                >
                  Comment edit timeframe
                </legend>
                <div
                  className="Box-root Flex-root Flex-flex Flex-itemGutter gutter"
                >
                  <div
                    className="TextField-root DurationField-value"
                  >
                    <input
                      aria-label="value"
                      autoCapitalize="off"
                      autoComplete="off"
                      autoCorrect="off"
                      className="TextField-input TextField-colorRegular TextField-textAlignCenter"
                      disabled={false}
                      name="editCommentWindowLength-value"
                      onChange={[Function]}
                      placeholder=""
                      spellCheck={false}
                      type="text"
                      value="500"
                    />
                  </div>
                  <span
                    className="SelectField-root"
                  >
                    <select
                      aria-label="unit"
                      className="SelectField-select DurationField-select"
                      disabled={false}
                      name="editCommentWindowLength-unit"
                      onBlur={[Function]}
                      onChange={[Function]}
                      onFocus={[Function]}
                      value="60"
                    >
                      <option
                        value="1"
                      >
                        Seconds
                      </option>
                      <option
                        value="60"
                      >
                        Minutes
                      </option>
                      <option
                        value="3600"
                      >
                        Hours
                      </option>
                    </select>
                    <span
                      aria-hidden={true}
                      className="SelectField-afterWrapper"
                    >
                      <i
                        aria-hidden="true"
                        className="Icon-root Icon-sm"
                      >
                        expand_more
                      </i>
                    </span>
                  </span>
                </div>
              </fieldset>
            </div>
          </div>
          <fieldset
            className="FieldSet-root Box-root HorizontalGutter-root HorizontalGutter-oneAndAHalf"
          >
            <legend
              className="Box-root Typography-root Typography-heading3 Typography-colorTextPrimary Header-root"
            >
              Closing comment streams
            </legend>
            <div
              className="Box-root HorizontalGutter-root SectionContent-sectionContent HorizontalGutter-double"
            >
              <p
                className="Box-root Typography-root Typography-bodyShort Typography-colorTextPrimary"
              >
                Set comment streams to close after a defined period of time after a story’s publication
              </p>
              <fieldset
                className="FieldSet-root Box-root HorizontalGutter-root FormField-root HorizontalGutter-half"
              >
                <legend
                  className="Box-root Typography-root Typography-inputLabel Typography-colorTextPrimary InputLabel-root"
                >
                  Close comments automatically
                </legend>
                <div>
                  <div
                    className="Box-root Flex-root RadioButton-root Flex-flex Flex-alignCenter"
                  >
                    <input
                      checked={false}
                      className="RadioButton-input"
                      disabled={false}
                      id="closeCommenting.auto-true"
                      name="closeCommenting.auto"
                      onBlur={[Function]}
                      onChange={[Function]}
                      onFocus={[Function]}
                      type="radio"
                      value={true}
                    />
                    <label
                      className="RadioButton-label"
                      htmlFor="closeCommenting.auto-true"
                    >
                      <span>
                        On
                      </span>
                    </label>
                  </div>
                  <div
                    className="Box-root Flex-root RadioButton-root Flex-flex Flex-alignCenter"
                  >
                    <input
                      checked={true}
                      className="RadioButton-input"
                      disabled={false}
                      id="closeCommenting.auto-false"
                      name="closeCommenting.auto"
                      onBlur={[Function]}
                      onChange={[Function]}
                      onFocus={[Function]}
                      type="radio"
                      value={false}
                    />
                    <label
                      className="RadioButton-label"
                      htmlFor="closeCommenting.auto-false"
                    >
                      <span>
                        Off
                      </span>
                    </label>
                  </div>
                </div>
              </fieldset>
              <fieldset
                className="FieldSet-root Box-root HorizontalGutter-root FormField-root HorizontalGutter-half"
              >
                <legend
                  className="Box-root Typography-root Typography-inputLabel Typography-colorTextPrimary InputLabel-root"
                >
                  Close comments after
                </legend>
                <div
                  className="Box-root Flex-root Flex-flex Flex-itemGutter gutter"
                >
                  <div
                    className="TextField-root DurationField-value"
                  >
                    <input
                      aria-label="value"
                      autoCapitalize="off"
                      autoComplete="off"
                      autoCorrect="off"
                      className="TextField-input TextField-colorRegular TextField-textAlignCenter"
                      disabled={false}
                      name="closeCommenting.timeout-value"
                      onChange={[Function]}
                      placeholder=""
                      spellCheck={false}
                      type="text"
                      value="1"
                    />
                  </div>
                  <span
                    className="SelectField-root"
                  >
                    <select
                      aria-label="unit"
                      className="SelectField-select DurationField-select"
                      disabled={false}
                      name="closeCommenting.timeout-unit"
                      onBlur={[Function]}
                      onChange={[Function]}
                      onFocus={[Function]}
                      value="604800"
                    >
                      <option
                        value="3600"
                      >
                        Hour
                      </option>
                      <option
                        value="86400"
                      >
                        Day
                      </option>
                      <option
                        value="604800"
                      >
                        Week
                      </option>
                    </select>
                    <span
                      aria-hidden={true}
                      className="SelectField-afterWrapper"
                    >
                      <i
                        aria-hidden="true"
                        className="Icon-root Icon-sm"
                      >
                        expand_more
                      </i>
                    </span>
                  </span>
                </div>
              </fieldset>
            </div>
          </fieldset>
          <div
            className="Box-root HorizontalGutter-root HorizontalGutter-oneAndAHalf"
          >
            <label
              className="Box-root Typography-root Typography-heading3 Typography-colorTextPrimary Header-root"
              htmlFor="configure-general-closedStreamMessage-content"
            >
              Closed comment stream message
            </label>
            <div
              className="Box-root HorizontalGutter-root SectionContent-sectionContent HorizontalGutter-double"
            >
              <p
                className="Box-root Typography-root Typography-bodyShort Typography-colorTextPrimary"
              >
                Write a message to appear after a story is closed for commenting.
              </p>
              <div
                className="MarkdownEditor-wrapper"
              >
                <textarea
                  id="configure-general-closedStreamMessage-content"
                  name="closeCommenting.message"
                  onBlur={[Function]}
                  onChange={[Function]}
                  onFocus={[Function]}
                  value="Comments are closed on this story."
                />
              </div>
            </div>
          </div>
          <fieldset
            className="FieldSet-root Box-root HorizontalGutter-root HorizontalGutter-oneAndAHalf"
          >
            <legend
              className="Box-root Typography-root Typography-heading3 Typography-colorTextPrimary Header-root"
            >
              Reactions
            </legend>
            <div
              className="Box-root HorizontalGutter-root SectionContent-sectionContent HorizontalGutter-double"
            >
              <p
                className="Box-root Typography-root Typography-bodyShort Typography-colorTextPrimary"
              >
                Allow your community to engage with one another and express themselves
with one-click reactions. By default, Coral allows commenters to
"Respect" each other's comments, but you may customize reaction text
based on the needs of your community.
              </p>
              <div
                className="Box-root HorizontalGutter-root HorizontalGutter-double"
              >
                <div
                  className="Box-root HorizontalGutter-root FormField-root HorizontalGutter-half"
                >
                  <div
                    className="Box-root Flex-root Flex-flex Flex-doubleItemGutter gutter"
                  >
                    <div
                      className="Box-root HorizontalGutter-root HorizontalGutter-full"
                    >
                      <label
                        className="Box-root Typography-root Typography-inputLabel Typography-colorTextPrimary InputLabel-root"
                      >
                        Reaction label
                      </label>
                      <div
                        className="TextField-root TextField-fullWidth ReactionConfig-textInput"
                      >
                        <input
                          className="TextField-input TextField-colorRegular"
                          disabled={false}
                          id="reaction.label"
                          name="reaction.label"
                          onBlur={[Function]}
                          onChange={[Function]}
                          onFocus={[Function]}
                          placeholder="E.g. Respect"
                          type="text"
                          value="Reaction"
                        />
                      </div>
                    </div>
                    <div
                      className="Box-root HorizontalGutter-root HorizontalGutter-full"
                    >
                      <h1
                        className="Box-root Typography-root Typography-heading3 Typography-colorTextPrimary"
                      >
                        Preview
                      </h1>
                      <button
                        className="BaseButton-root Button-root Button-sizeSmall Button-colorRegular Button-variantGhost Button-disabled ReactionButton-readOnly ReactionConfig-reactionButton"
                        data-color="regular"
                        data-variant="ghost"
                        disabled={true}
                        onBlur={[Function]}
                        onClick={[Function]}
                        onFocus={[Function]}
                        onMouseOut={[Function]}
                        onMouseOver={[Function]}
                        onTouchEnd={[Function]}
                        type="button"
                      >
                        <span>
                          Reaction
                        </span>
                      </button>
                    </div>
                  </div>
<<<<<<< HEAD
=======
                  <div
                    className="Box-root HorizontalGutter-root HorizontalGutter-full"
                  >
                    <h1
                      className="Box-root Typography-root Typography-heading3 Typography-colorTextPrimary"
                    >
                      Preview
                    </h1>
                    <button
                      className="BaseButton-root Button-root Button-sizeSmall Button-colorPrimary Button-variantTextUnderlined Button-disabled ReactionButton-readOnly ReactionConfig-reactionButton ReactionButton-button"
                      data-color="primary"
                      data-variant="textUnderlined"
                      disabled={true}
                      onBlur={[Function]}
                      onClick={[Function]}
                      onFocus={[Function]}
                      onMouseOut={[Function]}
                      onMouseOver={[Function]}
                      onTouchEnd={[Function]}
                      type="button"
                    >
                      <span>
                        Reaction
                      </span>
                    </button>
                  </div>
>>>>>>> 9bd38db6
                </div>
                <div
                  className="Box-root HorizontalGutter-root FormField-root HorizontalGutter-half"
                >
                  <div
                    className="Box-root Flex-root Flex-flex Flex-doubleItemGutter gutter"
                  >
                    <div
                      className="Box-root HorizontalGutter-root HorizontalGutter-full"
                    >
                      <label
                        className="Box-root Typography-root Typography-inputLabel Typography-colorTextPrimary InputLabel-root"
                      >
                        Active reaction label
                      </label>
                      <div
                        className="TextField-root TextField-fullWidth ReactionConfig-textInput"
                      >
                        <input
                          className="TextField-input TextField-colorRegular"
                          disabled={false}
                          id="reaction.labelActive"
                          name="reaction.labelActive"
                          onBlur={[Function]}
                          onChange={[Function]}
                          onFocus={[Function]}
                          placeholder="E.g. Respected"
                          type="text"
                          value="reacted"
                        />
                      </div>
                    </div>
                    <div
                      className="Box-root HorizontalGutter-root HorizontalGutter-full"
                    >
                      <h1
                        className="Box-root Typography-root Typography-heading3 Typography-colorTextPrimary"
                      >
                        Preview
                      </h1>
                      <button
                        className="BaseButton-root Button-root Button-sizeSmall Button-colorRegular Button-variantGhost Button-disabled ReactionButton-readOnly ReactionConfig-reactionButton"
                        data-color="regular"
                        data-variant="ghost"
                        disabled={true}
                        onBlur={[Function]}
                        onClick={[Function]}
                        onFocus={[Function]}
                        onMouseOut={[Function]}
                        onMouseOver={[Function]}
                        onTouchEnd={[Function]}
                        type="button"
                      >
                        <span>
                          reacted
                        </span>
                      </button>
                    </div>
                  </div>
<<<<<<< HEAD
=======
                  <div
                    className="Box-root HorizontalGutter-root HorizontalGutter-full"
                  >
                    <h1
                      className="Box-root Typography-root Typography-heading3 Typography-colorTextPrimary"
                    >
                      Preview
                    </h1>
                    <button
                      className="BaseButton-root Button-root Button-sizeSmall Button-colorPrimary Button-variantTextUnderlined Button-disabled ReactionButton-readOnly ReactionConfig-reactionButton ReactionButton-button"
                      data-color="primary"
                      data-variant="textUnderlined"
                      disabled={true}
                      onBlur={[Function]}
                      onClick={[Function]}
                      onFocus={[Function]}
                      onMouseOut={[Function]}
                      onMouseOver={[Function]}
                      onTouchEnd={[Function]}
                      type="button"
                    >
                      <span>
                        reacted
                      </span>
                    </button>
                  </div>
>>>>>>> 9bd38db6
                </div>
                <div
                  className="Box-root HorizontalGutter-root FormField-root HorizontalGutter-half"
                >
                  <div
                    className="Box-root Flex-root Flex-flex Flex-doubleItemGutter gutter"
                  >
                    <div
                      className="Box-root HorizontalGutter-root HorizontalGutter-full"
                    >
                      <label
                        className="Box-root Typography-root Typography-inputLabel Typography-colorTextPrimary InputLabel-root"
                      >
                        Sort label
                      </label>
                      <div
                        className="TextField-root TextField-fullWidth ReactionConfig-textInput"
                      >
                        <input
                          className="TextField-input TextField-colorRegular"
                          disabled={false}
                          id="reaction.sortLabel"
                          name="reaction.sortLabel"
                          onBlur={[Function]}
                          onChange={[Function]}
                          onFocus={[Function]}
                          placeholder="E.g. Most respected"
                          type="text"
                          value="Reactions"
                        />
                      </div>
                    </div>
                    <div
                      className="Box-root HorizontalGutter-root HorizontalGutter-full"
                    >
                      <h1
                        className="Box-root Typography-root Typography-heading3 Typography-colorTextPrimary"
                      >
                        Preview
                      </h1>
                      <div
                        className="Box-root Flex-root Flex-flex Flex-itemGutter Flex-justifyCenter Flex-alignCenter gutter"
                      >
                        <p
                          className="Box-root Typography-root Typography-bodyCopyBold Typography-colorTextPrimary"
                        >
                          Sort by
                        </p>
                        <span
                          className="SelectField-root"
                        >
                          <select
                            className="SelectField-select"
                            onBlur={[Function]}
                            onFocus={[Function]}
                          >
                            <option
                              value="Reactions"
                            >
                              Reactions
                            </option>
                             
                          </select>
                          <span
                            aria-hidden={true}
                            className="SelectField-afterWrapper"
                          >
                            <i
                              aria-hidden="true"
                              className="Icon-root Icon-sm"
                            >
                              expand_more
                            </i>
                          </span>
                        </span>
                      </div>
                    </div>
                  </div>
                </div>
              </div>
            </div>
          </fieldset>
        </div>
      </div>
    </div>
  </form>
</div>
`;<|MERGE_RESOLUTION|>--- conflicted
+++ resolved
@@ -905,9 +905,9 @@
                         Preview
                       </h1>
                       <button
-                        className="BaseButton-root Button-root Button-sizeSmall Button-colorRegular Button-variantGhost Button-disabled ReactionButton-readOnly ReactionConfig-reactionButton"
-                        data-color="regular"
-                        data-variant="ghost"
+                        className="BaseButton-root Button-root Button-sizeSmall Button-colorPrimary Button-variantTextUnderlined Button-disabled ReactionButton-readOnly ReactionConfig-reactionButton ReactionButton-button"
+                        data-color="primary"
+                        data-variant="textUnderlined"
                         disabled={true}
                         onBlur={[Function]}
                         onClick={[Function]}
@@ -923,35 +923,6 @@
                       </button>
                     </div>
                   </div>
-<<<<<<< HEAD
-=======
-                  <div
-                    className="Box-root HorizontalGutter-root HorizontalGutter-full"
-                  >
-                    <h1
-                      className="Box-root Typography-root Typography-heading3 Typography-colorTextPrimary"
-                    >
-                      Preview
-                    </h1>
-                    <button
-                      className="BaseButton-root Button-root Button-sizeSmall Button-colorPrimary Button-variantTextUnderlined Button-disabled ReactionButton-readOnly ReactionConfig-reactionButton ReactionButton-button"
-                      data-color="primary"
-                      data-variant="textUnderlined"
-                      disabled={true}
-                      onBlur={[Function]}
-                      onClick={[Function]}
-                      onFocus={[Function]}
-                      onMouseOut={[Function]}
-                      onMouseOver={[Function]}
-                      onTouchEnd={[Function]}
-                      type="button"
-                    >
-                      <span>
-                        Reaction
-                      </span>
-                    </button>
-                  </div>
->>>>>>> 9bd38db6
                 </div>
                 <div
                   className="Box-root HorizontalGutter-root FormField-root HorizontalGutter-half"
@@ -993,9 +964,9 @@
                         Preview
                       </h1>
                       <button
-                        className="BaseButton-root Button-root Button-sizeSmall Button-colorRegular Button-variantGhost Button-disabled ReactionButton-readOnly ReactionConfig-reactionButton"
-                        data-color="regular"
-                        data-variant="ghost"
+                        className="BaseButton-root Button-root Button-sizeSmall Button-colorPrimary Button-variantTextUnderlined Button-disabled ReactionButton-readOnly ReactionConfig-reactionButton ReactionButton-button"
+                        data-color="primary"
+                        data-variant="textUnderlined"
                         disabled={true}
                         onBlur={[Function]}
                         onClick={[Function]}
@@ -1011,35 +982,6 @@
                       </button>
                     </div>
                   </div>
-<<<<<<< HEAD
-=======
-                  <div
-                    className="Box-root HorizontalGutter-root HorizontalGutter-full"
-                  >
-                    <h1
-                      className="Box-root Typography-root Typography-heading3 Typography-colorTextPrimary"
-                    >
-                      Preview
-                    </h1>
-                    <button
-                      className="BaseButton-root Button-root Button-sizeSmall Button-colorPrimary Button-variantTextUnderlined Button-disabled ReactionButton-readOnly ReactionConfig-reactionButton ReactionButton-button"
-                      data-color="primary"
-                      data-variant="textUnderlined"
-                      disabled={true}
-                      onBlur={[Function]}
-                      onClick={[Function]}
-                      onFocus={[Function]}
-                      onMouseOut={[Function]}
-                      onMouseOver={[Function]}
-                      onTouchEnd={[Function]}
-                      type="button"
-                    >
-                      <span>
-                        reacted
-                      </span>
-                    </button>
-                  </div>
->>>>>>> 9bd38db6
                 </div>
                 <div
                   className="Box-root HorizontalGutter-root FormField-root HorizontalGutter-half"
