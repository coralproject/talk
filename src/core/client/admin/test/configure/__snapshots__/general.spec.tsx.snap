// Jest Snapshot v1, https://goo.gl/fbAQLP

exports[`renders configure general 1`] = `
<div
  className="MainLayout-root"
  data-testid="configure-container"
>
  <form
    autoComplete="off"
    id="configure-form"
    onSubmit={[Function]}
  >
    <div
      className="Flex-root Layout-root Flex-flex"
    >
      <div
        className="SideBar-root"
      >
        <div
          className="HorizontalGutter-root HorizontalGutter-double"
        >
          <nav
            className="Navigation-root"
          >
            <ul
              className="Navigation-ul"
            >
              <li>
                <a
                  className="Link-link Link-linkActive"
                  href="/admin/configure/general"
                  onClick={[Function]}
                >
                  General
                </a>
              </li>
              <li>
                <a
                  className="Link-link"
                  href="/admin/configure/organization"
                  onClick={[Function]}
                >
                  Organization
                </a>
              </li>
              <li>
                <a
                  className="Link-link"
                  href="/admin/configure/moderation"
                  onClick={[Function]}
                >
                  Moderation
                </a>
              </li>
              <li>
                <a
                  className="Link-link"
                  href="/admin/configure/wordList"
                  onClick={[Function]}
                >
                  Banned and Suspect Words
                </a>
              </li>
              <li>
                <a
                  className="Link-link"
                  href="/admin/configure/auth"
                  onClick={[Function]}
                >
                  Authentication
                </a>
              </li>
              <li>
                <a
                  className="Link-link"
                  href="/admin/configure/advanced"
                  onClick={[Function]}
                >
                  Advanced
                </a>
              </li>
            </ul>
          </nav>
        </div>
        <div
          className="HorizontalGutter-root HorizontalGutter-double"
        >
          <button
            className="BaseButton-root Button-root Button-sizeRegular Button-colorSuccess Button-variantFilled Button-disabled"
            data-testid="configure-sideBar-saveChanges"
            disabled={true}
            onBlur={[Function]}
            onFocus={[Function]}
            onMouseOut={[Function]}
            onMouseOver={[Function]}
            onTouchEnd={[Function]}
            type="submit"
          >
            Save Changes
          </button>
        </div>
      </div>
      <div
        className="Main-root"
      >
        <div
          className="HorizontalGutter-root HorizontalGutter-double"
          data-testid="configure-generalContainer"
        >
          <fieldset
            className="HorizontalGutter-root HorizontalGutter-oneAndAHalf"
          >
            <legend
              className="Typography-root Typography-heading1 Typography-colorTextPrimary Header-root"
            >
              Sitewide Commenting
            </legend>
            <p
              className="Typography-root Typography-detail Typography-colorTextPrimary"
            >
              Open or close comment streams for new comments sitewide. When new comments
are turned off sitewide, new comments cannot be submitted, but existing
comments can continue to receive “Respect” reactions, be reported, and be
shared.
            </p>
            <fieldset
              className="HorizontalGutter-root FormField-root HorizontalGutter-half"
            >
              <legend
                className="Typography-root Typography-inputLabel Typography-colorTextPrimary InputLabel-root"
              >
                Enable New Comments Sitewide
              </legend>
              <div>
                <div
                  className="Flex-root RadioButton-root Flex-flex Flex-alignCenter"
                >
                  <input
                    checked={true}
                    className="RadioButton-input"
                    disabled={false}
                    id="disableCommenting.enabled-true"
                    name="disableCommenting.enabled"
                    onBlur={[Function]}
                    onChange={[Function]}
                    onFocus={[Function]}
                    type="radio"
                    value={false}
                  />
                  <label
                    className="RadioButton-label"
                    htmlFor="disableCommenting.enabled-true"
                  >
                    <span>
                      On - Comment streams opened for new comments
                    </span>
                  </label>
                </div>
                <div
                  className="Flex-root RadioButton-root Flex-flex Flex-alignCenter"
                >
                  <input
                    checked={false}
                    className="RadioButton-input"
                    disabled={false}
                    id="disableCommenting.enabled-false"
                    name="disableCommenting.enabled"
                    onBlur={[Function]}
                    onChange={[Function]}
                    onFocus={[Function]}
                    type="radio"
                    value={true}
                  />
                  <label
                    className="RadioButton-label"
                    htmlFor="disableCommenting.enabled-false"
                  >
                    <span>
                      Off - Comment streams closed for new comments
                    </span>
                  </label>
                </div>
              </div>
            </fieldset>
            <div
              className="HorizontalGutter-root FormField-root HorizontalGutter-half"
            >
              <label
                className="Typography-root Typography-inputLabel Typography-colorTextPrimary InputLabel-root"
                htmlFor="configure-general-sitewideCommenting-message"
              >
                Sitewide Closed Comments Message
              </label>
              <p
                className="Typography-root Typography-detail Typography-colorTextSecondary"
              >
                Write a message that will be displayed when comment streams are closed sitewide
              </p>
            </div>
            <div
              className="MarkdownEditor-wrapper"
            >
              <textarea
                id="configure-general-sitewideCommenting-message"
                name="disableCommenting.message"
                onChange={[Function]}
                value=""
              />
            </div>
          </fieldset>
          <fieldset
            className="FieldSet-root HorizontalGutter-root HorizontalGutter-oneAndAHalf"
          >
            <legend
              className="Typography-root Typography-heading1 Typography-colorTextPrimary Header-root"
            >
              Community Guidelines Summary
            </legend>
            <fieldset
              className="FieldSet-root HorizontalGutter-root FormField-root HorizontalGutter-half"
            >
              <legend
                className="Typography-root Typography-inputLabel Typography-colorTextPrimary InputLabel-root"
              >
                Show Community Guidelines Summary
              </legend>
              <div>
                <div
                  className="Flex-root RadioButton-root Flex-flex Flex-alignCenter"
                >
                  <input
                    checked={false}
                    className="RadioButton-input"
                    disabled={false}
                    id="communityGuidelines.enabled-true"
                    name="communityGuidelines.enabled"
                    onBlur={[Function]}
                    onChange={[Function]}
                    onFocus={[Function]}
                    type="radio"
                    value={true}
                  />
                  <label
                    className="RadioButton-label"
                    htmlFor="communityGuidelines.enabled-true"
                  >
                    <span>
                      On
                    </span>
                  </label>
                </div>
                <div
                  className="Flex-root RadioButton-root Flex-flex Flex-alignCenter"
                >
                  <input
                    checked={true}
                    className="RadioButton-input"
                    disabled={false}
<<<<<<< HEAD
                    id="communityGuidelinesEnable-false"
                    name="communityGuidelinesEnable"
=======
                    id="communityGuidelines.enabled-fase"
                    name="communityGuidelines.enabled"
>>>>>>> 51880bcf
                    onBlur={[Function]}
                    onChange={[Function]}
                    onFocus={[Function]}
                    type="radio"
                    value={false}
                  />
                  <label
                    className="RadioButton-label"
<<<<<<< HEAD
                    htmlFor="communityGuidelinesEnable-false"
=======
                    htmlFor="communityGuidelines.enabled-fase"
>>>>>>> 51880bcf
                  >
                    <span>
                      Off
                    </span>
                  </label>
                </div>
              </div>
            </fieldset>
            <div
              className="HorizontalGutter-root FormField-root HorizontalGutter-half"
            >
              <label
                className="Typography-root Typography-inputLabel Typography-colorTextPrimary InputLabel-root"
                htmlFor="configure-general-guidelines-content"
              >
                Community Guidelines Summary
              </label>
              <p
                className="Typography-root Typography-detail Typography-colorTextPrimary"
              >
                Write a summary of your community guidelines that will appear
at the top of each comment stream sitewide. Your summary can be
formatted using Markdown Syntax. More information on how to use
Markdown can be found 
                <a
                  className="ExternalLink-root"
                  href="#"
                  target="_blank"
                >
                  here
                </a>
                .
              </p>
            </div>
            <div
              className="MarkdownEditor-wrapper"
            >
              <textarea
                id="configure-general-guidelines-content"
                name="communityGuidelines.content"
                onChange={[Function]}
                value=""
              />
            </div>
          </fieldset>
          <fieldset
            className="FieldSet-root HorizontalGutter-root HorizontalGutter-oneAndAHalf"
          >
            <legend
              className="Typography-root Typography-heading1 Typography-colorTextPrimary Header-root"
            >
              Comment Length
            </legend>
            <p
              className="Typography-root Typography-detail Typography-colorTextPrimary"
            >
              Set a limit on the length of comments sitewide
            </p>
            <div
              className="HorizontalGutter-root FormField-root HorizontalGutter-half"
            >
              <label
                className="Typography-root Typography-inputLabel Typography-colorTextPrimary InputLabel-root"
              >
                Limit Comment Length
              </label>
              <div>
                <div
                  className="Flex-root RadioButton-root Flex-flex Flex-alignCenter"
                >
                  <input
                    checked={false}
                    className="RadioButton-input"
                    disabled={false}
                    id="charCount.enabled-true"
                    name="charCount.enabled"
                    onBlur={[Function]}
                    onChange={[Function]}
                    onFocus={[Function]}
                    type="radio"
                    value={true}
                  />
                  <label
                    className="RadioButton-label"
                    htmlFor="charCount.enabled-true"
                  >
                    <span>
                      On
                    </span>
                  </label>
                </div>
                <div
                  className="Flex-root RadioButton-root Flex-flex Flex-alignCenter"
                >
                  <input
                    checked={true}
                    className="RadioButton-input"
                    disabled={false}
                    id="charCount.enabled-false"
                    name="charCount.enabled"
                    onBlur={[Function]}
                    onChange={[Function]}
                    onFocus={[Function]}
                    type="radio"
                    value={false}
                  />
                  <label
                    className="RadioButton-label"
                    htmlFor="charCount.enabled-false"
                  >
                    <span>
                      Off
                    </span>
                  </label>
                </div>
              </div>
            </div>
            <div
              className="HorizontalGutter-root FormField-root HorizontalGutter-half"
            >
              <label
                className="Typography-root Typography-inputLabel Typography-colorTextPrimary InputLabel-root"
                htmlFor="configure-general-commentLength-min"
              >
                Minimum Comment Length
              </label>
              <div
                className="TextField-root CommentLengthConfig-commentLengthTextInput"
              >
                <input
                  autoCapitalize="off"
                  autoComplete="off"
                  autoCorrect="off"
                  className="TextField-input TextField-colorRegular TextField-textAlignCenter"
                  disabled={false}
                  id="configure-general-commentLength-min"
                  name="charCount.min"
                  onChange={[Function]}
                  placeholder="No limit"
                  spellCheck={false}
                  type="text"
                  value={3}
                />
                <p
                  className="Typography-root Typography-bodyCopy Typography-colorTextPrimary"
                >
                  Characters
                </p>
              </div>
            </div>
            <div
              className="HorizontalGutter-root FormField-root HorizontalGutter-half"
            >
              <label
                className="Typography-root Typography-inputLabel Typography-colorTextPrimary InputLabel-root"
                htmlFor="configure-general-commentLength-max"
              >
                Maximum Comment Length
              </label>
              <div
                className="TextField-root CommentLengthConfig-commentLengthTextInput"
              >
                <input
                  autoCapitalize="off"
                  autoComplete="off"
                  autoCorrect="off"
                  className="TextField-input TextField-colorRegular TextField-textAlignCenter"
                  disabled={false}
                  id="configure-general-commentLength-max"
                  name="charCount.max"
                  onChange={[Function]}
                  placeholder="No limit"
                  spellCheck={false}
                  type="text"
                  value={1000}
                />
                <p
                  className="Typography-root Typography-bodyCopy Typography-colorTextPrimary"
                >
                  Characters
                </p>
              </div>
            </div>
          </fieldset>
          <div
            className="HorizontalGutter-root HorizontalGutter-oneAndAHalf"
          >
            <h1
              className="Typography-root Typography-heading1 Typography-colorTextPrimary Header-root"
            >
              Comment Editing
            </h1>
            <p
              className="Typography-root Typography-detail Typography-colorTextPrimary"
            >
              Set a limit on how long commenters have to edit their comments sitewide.
Edited comments are marked as (Edited) on the comment stream and the
moderation panel.
            </p>
            <fieldset
              className="FieldSet-root HorizontalGutter-root FormField-root HorizontalGutter-half"
            >
              <legend
                className="Typography-root Typography-inputLabel Typography-colorTextPrimary InputLabel-root"
              >
                Comment Edit Timeframe
              </legend>
              <div
                className="Flex-root Flex-flex Flex-itemGutter"
              >
                <div
                  className="TextField-root DurationField-value"
                >
                  <input
                    aria-label="value"
                    autoCapitalize="off"
                    autoComplete="off"
                    autoCorrect="off"
                    className="TextField-input TextField-colorRegular TextField-textAlignCenter"
                    disabled={false}
                    name="editCommentWindowLength-value"
                    onChange={[Function]}
                    placeholder=""
                    spellCheck={false}
                    type="text"
                    value="500"
                  />
                </div>
                <span
                  className="SelectField-root"
                >
                  <select
                    aria-label="unit"
                    className="SelectField-select DurationField-unit"
                    disabled={false}
                    name="editCommentWindowLength-unit"
                    onBlur={[Function]}
                    onChange={[Function]}
                    onFocus={[Function]}
                    value="60"
                  >
                    <option
                      value="1"
                    >
                      Seconds
                    </option>
                    <option
                      value="60"
                    >
                      Minutes
                    </option>
                    <option
                      value="3600"
                    >
                      Hours
                    </option>
                  </select>
                  <span
                    aria-hidden={true}
                    className="SelectField-afterWrapper"
                  >
                    <span
                      aria-hidden="true"
                      className="Icon-root Icon-sm"
                    >
                      expand_more
                    </span>
                  </span>
                </span>
              </div>
            </fieldset>
          </div>
          <fieldset
            className="FieldSet-root HorizontalGutter-root HorizontalGutter-oneAndAHalf"
          >
            <legend
              className="Typography-root Typography-heading1 Typography-colorTextPrimary Header-root"
            >
              Closing Comment Streams
            </legend>
            <p
              className="Typography-root Typography-detail Typography-colorTextPrimary"
            >
              Set comment streams to close after a defined period of time after a story’s publication
            </p>
            <fieldset
              className="FieldSet-root HorizontalGutter-root FormField-root HorizontalGutter-half"
            >
              <legend
                className="Typography-root Typography-inputLabel Typography-colorTextPrimary InputLabel-root"
              >
                Close Comments Automatically
              </legend>
              <div>
                <div
                  className="Flex-root RadioButton-root Flex-flex Flex-alignCenter"
                >
                  <input
                    checked={false}
                    className="RadioButton-input"
                    disabled={false}
                    id="autoCloseStream-true"
                    name="autoCloseStream"
                    onBlur={[Function]}
                    onChange={[Function]}
                    onFocus={[Function]}
                    type="radio"
                    value={true}
                  />
                  <label
                    className="RadioButton-label"
                    htmlFor="autoCloseStream-true"
                  >
                    <span>
                      On
                    </span>
                  </label>
                </div>
                <div
                  className="Flex-root RadioButton-root Flex-flex Flex-alignCenter"
                >
                  <input
                    checked={true}
                    className="RadioButton-input"
                    disabled={false}
                    id="autoCloseStream-false"
                    name="autoCloseStream"
                    onBlur={[Function]}
                    onChange={[Function]}
                    onFocus={[Function]}
                    type="radio"
                    value={false}
                  />
                  <label
                    className="RadioButton-label"
                    htmlFor="autoCloseStream-false"
                  >
                    <span>
                      Off
                    </span>
                  </label>
                </div>
              </div>
            </fieldset>
            <fieldset
              className="FieldSet-root HorizontalGutter-root FormField-root HorizontalGutter-half"
            >
              <legend
                className="Typography-root Typography-inputLabel Typography-colorTextPrimary InputLabel-root"
              >
                Close Comments After
              </legend>
              <div
                className="Flex-root Flex-flex Flex-itemGutter"
              >
                <div
                  className="TextField-root DurationField-value"
                >
                  <input
                    aria-label="value"
                    autoCapitalize="off"
                    autoComplete="off"
                    autoCorrect="off"
                    className="TextField-input TextField-colorRegular TextField-textAlignCenter"
                    disabled={false}
                    name="closedTimeout-value"
                    onChange={[Function]}
                    placeholder=""
                    spellCheck={false}
                    type="text"
                    value="1"
                  />
                </div>
                <span
                  className="SelectField-root"
                >
                  <select
                    aria-label="unit"
                    className="SelectField-select DurationField-unit"
                    disabled={false}
                    name="closedTimeout-unit"
                    onBlur={[Function]}
                    onChange={[Function]}
                    onFocus={[Function]}
                    value="604800"
                  >
                    <option
                      value="3600"
                    >
                      Hour
                    </option>
                    <option
                      value="86400"
                    >
                      Day
                    </option>
                    <option
                      value="604800"
                    >
                      Week
                    </option>
                  </select>
                  <span
                    aria-hidden={true}
                    className="SelectField-afterWrapper"
                  >
                    <span
                      aria-hidden="true"
                      className="Icon-root Icon-sm"
                    >
                      expand_more
                    </span>
                  </span>
                </span>
              </div>
            </fieldset>
          </fieldset>
          <div
            className="HorizontalGutter-root HorizontalGutter-oneAndAHalf"
          >
            <label
              className="Typography-root Typography-heading1 Typography-colorTextPrimary Header-root"
              htmlFor="configure-general-closedStreamMessage-content"
            >
              Closed Stream Message
            </label>
            <p
              className="Typography-root Typography-detail Typography-colorTextPrimary"
            >
              Write a message to appear after a story is closed for commenting.
            </p>
            <div
              className="MarkdownEditor-wrapper"
            >
              <textarea
                id="configure-general-closedStreamMessage-content"
                name="closedMessage"
                onChange={[Function]}
                value=""
              />
            </div>
          </div>
        </div>
      </div>
    </div>
  </form>
</div>
`;<|MERGE_RESOLUTION|>--- conflicted
+++ resolved
@@ -256,13 +256,8 @@
                     checked={true}
                     className="RadioButton-input"
                     disabled={false}
-<<<<<<< HEAD
-                    id="communityGuidelinesEnable-false"
-                    name="communityGuidelinesEnable"
-=======
-                    id="communityGuidelines.enabled-fase"
+                    id="communityGuidelines.enabled-false"
                     name="communityGuidelines.enabled"
->>>>>>> 51880bcf
                     onBlur={[Function]}
                     onChange={[Function]}
                     onFocus={[Function]}
@@ -271,11 +266,7 @@
                   />
                   <label
                     className="RadioButton-label"
-<<<<<<< HEAD
-                    htmlFor="communityGuidelinesEnable-false"
-=======
-                    htmlFor="communityGuidelines.enabled-fase"
->>>>>>> 51880bcf
+                    htmlFor="communityGuidelines.enabled-false"
                   >
                     <span>
                       Off
