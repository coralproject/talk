--- conflicted
+++ resolved
@@ -60,14 +60,10 @@
         !props.story.isArchiving
       }
       canArchive={
-<<<<<<< HEAD
-        viewCanArchive && !props.story.isArchiving && !props.story.isArchived
-=======
         viewCanArchive &&
         !props.story.isArchiving &&
         !props.story.isArchived &&
         props.story.settings?.mode !== GQLSTORY_MODE.RATINGS_AND_REVIEWS
->>>>>>> 5d76a4bb
       }
       canUnarchive={
         props.story.status === GQLSTORY_STATUS.CLOSED &&
@@ -92,12 +88,9 @@
       status
       isArchived
       isArchiving
-<<<<<<< HEAD
-=======
       settings {
         mode
       }
->>>>>>> 5d76a4bb
     }
   `,
 })(StoryActionsContainer);
