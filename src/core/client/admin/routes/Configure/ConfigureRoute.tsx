--- conflicted
+++ resolved
@@ -4,12 +4,7 @@
 import { LanguageCode } from "coral-common/helpers/i18n";
 import { useCoralContext } from "coral-framework/lib/bootstrap";
 import { SubmitHookHandler } from "coral-framework/lib/form";
-<<<<<<< HEAD
-import { MutationProp, withMutation } from "coral-framework/lib/relay";
-=======
 import { useMutation } from "coral-framework/lib/relay";
-import { GQLMODERATION_MODE } from "coral-framework/schema";
->>>>>>> 4a12bd2a
 
 import Configure from "./Configure";
 import NavigationWarningContainer from "./NavigationWarningContainer";
@@ -29,16 +24,7 @@
     data: UpdateSettingsInput["settings"],
     form: FormApi
   ) => {
-<<<<<<< HEAD
-    await this.props.updateSettings({ settings: data });
-=======
-    // This ensures sites aren't saved to premoderateAllCommentsSites
-    // if the SPECIFIC_SITES_PRE moderation mode isn't selected
-    if (data.moderation !== GQLMODERATION_MODE.SPECIFIC_SITES_PRE) {
-      data.premoderateAllCommentsSites = [];
-    }
     await updateSettings({ settings: data });
->>>>>>> 4a12bd2a
     const localeFieldState = form.getFieldState("locale");
     if (localeFieldState && localeFieldState.dirty) {
       await changeLocale(data.locale as LanguageCode);
