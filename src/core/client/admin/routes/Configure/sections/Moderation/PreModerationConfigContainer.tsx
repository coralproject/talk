import { Localized } from "@fluent/react/compat";
import React, { FunctionComponent } from "react";
import { graphql, useFragment } from "react-relay";

import { formatBool, parseStringBool } from "coral-framework/lib/form";
<<<<<<< HEAD
=======
import { withFragmentContainer } from "coral-framework/lib/relay";
import { Condition } from "coral-framework/lib/validation";
import { GQLMODERATION_MODE } from "coral-framework/schema";
>>>>>>> 587d7b55
import {
  FieldSet,
  FormField,
  FormFieldDescription,
  Label,
} from "coral-ui/components/v2";
import { Link } from "coral-ui/components/v3";

import { PreModerationConfigContainer_settings$key as PreModerationConfigContainer_settings } from "coral-admin/__generated__/PreModerationConfigContainer_settings.graphql";

import ConfigBox from "../../ConfigBox";
import Header from "../../Header";
import OnOffField from "../../OnOffField";
import AllSpecificOffSitesField from "./AllSpecificOffSitesField";

// eslint-disable-next-line no-unused-expressions
graphql`
  fragment PreModerationConfigContainer_formValues on Settings {
    moderation
    premodLinksEnable
    premoderateSuspectWords
    premoderateAllCommentsSites
  }
`;

interface Props {
  disabled: boolean;
  settings: PreModerationConfigContainer_settings;
}

const parse = (v: string) => {
  return parseStringBool(v) ? GQLMODERATION_MODE.PRE : GQLMODERATION_MODE.POST;
};

const format = (v: GQLMODERATION_MODE.PRE | GQLMODERATION_MODE.POST) => {
  return formatBool(v === GQLMODERATION_MODE.PRE);
};

const specificSitesIsEnabled: Condition = (_value, values) =>
  Boolean(values.moderation === GQLMODERATION_MODE.SPECIFIC_SITES_PRE);

const PreModerationConfigContainer: FunctionComponent<Props> = ({
  disabled,
  settings,
}) => {
  const settingsData = useFragment(
    graphql`
      fragment PreModerationConfigContainer_settings on Settings {
        multisite
      }
    `,
    settings
  );

  return (
    <ConfigBox
      id="Comments"
      title={
        <Localized id="configure-moderation-preModeration-title">
          <Header container={<legend />}>Pre-moderation</Header>
        </Localized>
      }
      container={<FieldSet />}
    >
      <Localized id="configure-moderation-preModeration-explanation">
        <FormFieldDescription>
          When pre-moderation is turned on, comments will not be published
          unless approved by a moderator.
        </FormFieldDescription>
      </Localized>
      <FormField container={<FieldSet />}>
        <Localized id="configure-moderation-preModeration-moderation">
          <Label component="legend">Pre-moderate all comments</Label>
        </Localized>
<<<<<<< HEAD
        {settingsData.multisite ? (
          <PreModerateAllCommentsConfig disabled={disabled} />
=======
        {settings.multisite ? (
          <AllSpecificOffSitesField
            disabled={disabled}
            moderationModeFieldName="moderation"
            specificSitesFieldName="premoderateAllCommentsSites"
            specificSitesIsEnabledCondition={specificSitesIsEnabled}
          />
>>>>>>> 587d7b55
        ) : (
          <OnOffField
            name="moderation"
            disabled={disabled}
            parse={parse}
            format={format}
          />
        )}
      </FormField>
      <FormField container={<FieldSet />}>
        <Localized id="configure-moderation-preModeration-premodLinksEnable">
          <Label component="legend">
            Pre-moderate all comments containing links
          </Label>
        </Localized>
        <OnOffField name="premodLinksEnable" disabled={disabled} />
      </FormField>
      <FormField container={<FieldSet />}>
        <Localized id="configure-moderation-premModeration-premodSuspectWordsEnable">
          <Label component="legend">
            Pre-moderate all comments containing Suspect Words
          </Label>
        </Localized>
        <Localized
          id="configure-moderation-premModeration-premodSuspectWordsDescription"
          wordListLink={<Link href="/admin/configure/wordList" />}
        >
          <FormFieldDescription>
            You can view and edit your Suspect Word list{" "}
            <Link href="/admin/configure/wordList">here</Link>
          </FormFieldDescription>
        </Localized>
        <OnOffField name="premoderateSuspectWords" disabled={disabled} />
      </FormField>
    </ConfigBox>
  );
};

export default PreModerationConfigContainer;<|MERGE_RESOLUTION|>--- conflicted
+++ resolved
@@ -3,12 +3,8 @@
 import { graphql, useFragment } from "react-relay";
 
 import { formatBool, parseStringBool } from "coral-framework/lib/form";
-<<<<<<< HEAD
-=======
-import { withFragmentContainer } from "coral-framework/lib/relay";
 import { Condition } from "coral-framework/lib/validation";
 import { GQLMODERATION_MODE } from "coral-framework/schema";
->>>>>>> 587d7b55
 import {
   FieldSet,
   FormField,
@@ -83,18 +79,13 @@
         <Localized id="configure-moderation-preModeration-moderation">
           <Label component="legend">Pre-moderate all comments</Label>
         </Localized>
-<<<<<<< HEAD
         {settingsData.multisite ? (
-          <PreModerateAllCommentsConfig disabled={disabled} />
-=======
-        {settings.multisite ? (
           <AllSpecificOffSitesField
             disabled={disabled}
             moderationModeFieldName="moderation"
             specificSitesFieldName="premoderateAllCommentsSites"
             specificSitesIsEnabledCondition={specificSitesIsEnabled}
           />
->>>>>>> 587d7b55
         ) : (
           <OnOffField
             name="moderation"
