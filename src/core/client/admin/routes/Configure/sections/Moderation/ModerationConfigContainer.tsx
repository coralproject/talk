--- conflicted
+++ resolved
@@ -11,6 +11,7 @@
 import { ModerationConfigContainer_settings as SettingsData } from "coral-admin/__generated__/ModerationConfigContainer_settings.graphql";
 
 import AkismetConfig from "./AkismetConfig";
+import NewCommentersConfig from "./NewCommentersConfig";
 import PerspectiveConfig from "./PerspectiveConfig";
 import PreModerationConfig from "./PreModerationConfig";
 import RecentCommentHistoryConfig from "./RecentCommentHistoryConfig";
@@ -29,6 +30,7 @@
   return (
     <HorizontalGutter size="double" data-testid="configure-moderationContainer">
       <PreModerationConfig disabled={submitting} />
+      <NewCommentersConfig disabled={submitting} />
       <RecentCommentHistoryConfig disabled={submitting} />
       <PerspectiveConfig disabled={submitting} />
       <AkismetConfig disabled={submitting} />
@@ -39,18 +41,11 @@
 const enhanced = withFragmentContainer<Props>({
   settings: graphql`
     fragment ModerationConfigContainer_settings on Settings {
-<<<<<<< HEAD
-      ...AkismetConfigContainer_settings
-      ...PerspectiveConfigContainer_settings
-      ...PreModerationConfigContainer_settings
-      ...RecentCommentHistoryConfigContainer_settings
-      ...NewCommentersConfigContainer_settings
-=======
       ...AkismetConfig_formValues @relay(mask: false)
       ...PerspectiveConfig_formValues @relay(mask: false)
       ...PreModerationConfig_formValues @relay(mask: false)
       ...RecentCommentHistoryConfig_formValues @relay(mask: false)
->>>>>>> 116d3c0c
+      ...NewCommentersConfigContainer_settings @relay(mask: false)
     }
   `,
 })(ModerationConfigContainer);
