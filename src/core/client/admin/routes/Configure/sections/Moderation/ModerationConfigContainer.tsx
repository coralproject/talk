import { useRouter } from "found";
import React, { useEffect, useMemo } from "react";
import { useForm } from "react-final-form";
import { graphql, useFragment } from "react-relay";

import { useCoralContext } from "coral-framework/lib/bootstrap";
import { purgeMetadata } from "coral-framework/lib/relay";
import { HorizontalGutter } from "coral-ui/components/v2";

import { ModerationConfigContainer_settings$key as SettingsData } from "coral-admin/__generated__/ModerationConfigContainer_settings.graphql";

import AkismetConfig from "./AkismetConfig";
import EmailDomainConfigContainer from "./EmailDomainConfigContainer";
import NewCommentersConfigContainer from "./NewCommentersConfigContainer";
import PerspectiveConfig from "./PerspectiveConfig";
import PreModerationConfigContainer from "./PreModerationConfigContainer";
import RecentCommentHistoryConfig from "./RecentCommentHistoryConfig";

interface Props {
  submitting: boolean;
  settings: SettingsData;
}

export const ModerationConfigContainer: React.FunctionComponent<Props> = ({
  settings,
  submitting,
}) => {
  const settingsData = useFragment(
    graphql`
      fragment ModerationConfigContainer_settings on Settings {
        ...AkismetConfig_formValues @relay(mask: false)
        ...PerspectiveConfig_formValues @relay(mask: false)
        ...PreModerationConfigContainer_formValues @relay(mask: false)
        ...PreModerationConfigContainer_settings
        ...RecentCommentHistoryConfig_formValues @relay(mask: false)
        ...NewCommentersConfigContainer_settings @relay(mask: false)
        ...EmailDomainConfigContainer_settings
      }
    `,
    settings
  );

  const form = useForm();
  useMemo(() => form.initialize(purgeMetadata(settingsData)), [
    form,
    settingsData,
  ]);

  const router = useRouter();
  const { window } = useCoralContext();
  useEffect(() => {
    // If sublink in left nav is clicked, we want to scroll the corresponding anchor link into view
    const anchorLinkId = router.match.location.hash.replace("#", "");
    // eslint-disable-next-line no-unused-expressions
    window.document.getElementById(anchorLinkId)?.scrollIntoView();
  }, [router, window.document]);

  return (
    <HorizontalGutter size="double" data-testid="configure-moderationContainer">
      <PreModerationConfigContainer
        disabled={submitting}
        settings={settingsData}
      />
      <PerspectiveConfig disabled={submitting} />
      <AkismetConfig disabled={submitting} />
      <NewCommentersConfigContainer disabled={submitting} settings={settings} />
      <RecentCommentHistoryConfig disabled={submitting} />
      <EmailDomainConfigContainer settings={settingsData} />
    </HorizontalGutter>
  );
};

<<<<<<< HEAD
export default ModerationConfigContainer;
=======
const enhanced = withFragmentContainer<Props>({
  settings: graphql`
    fragment ModerationConfigContainer_settings on Settings {
      ...AkismetConfig_formValues @relay(mask: false)
      ...PerspectiveConfig_formValues @relay(mask: false)
      ...PreModerationConfigContainer_formValues @relay(mask: false)
      ...PreModerationConfigContainer_settings
      ...RecentCommentHistoryConfig_formValues @relay(mask: false)
      ...NewCommentersConfigContainer_formValues @relay(mask: false)
      ...NewCommentersConfigContainer_settings
      ...EmailDomainConfigContainer_settings
    }
  `,
})(ModerationConfigContainer);

export default enhanced;
>>>>>>> 587d7b55
<|MERGE_RESOLUTION|>--- conflicted
+++ resolved
@@ -33,7 +33,8 @@
         ...PreModerationConfigContainer_formValues @relay(mask: false)
         ...PreModerationConfigContainer_settings
         ...RecentCommentHistoryConfig_formValues @relay(mask: false)
-        ...NewCommentersConfigContainer_settings @relay(mask: false)
+        ...NewCommentersConfigContainer_formValues @relay(mask: false)
+        ...NewCommentersConfigContainer_settings
         ...EmailDomainConfigContainer_settings
       }
     `,
@@ -63,30 +64,14 @@
       />
       <PerspectiveConfig disabled={submitting} />
       <AkismetConfig disabled={submitting} />
-      <NewCommentersConfigContainer disabled={submitting} settings={settings} />
+      <NewCommentersConfigContainer
+        disabled={submitting}
+        settings={settingsData}
+      />
       <RecentCommentHistoryConfig disabled={submitting} />
       <EmailDomainConfigContainer settings={settingsData} />
     </HorizontalGutter>
   );
 };
 
-<<<<<<< HEAD
-export default ModerationConfigContainer;
-=======
-const enhanced = withFragmentContainer<Props>({
-  settings: graphql`
-    fragment ModerationConfigContainer_settings on Settings {
-      ...AkismetConfig_formValues @relay(mask: false)
-      ...PerspectiveConfig_formValues @relay(mask: false)
-      ...PreModerationConfigContainer_formValues @relay(mask: false)
-      ...PreModerationConfigContainer_settings
-      ...RecentCommentHistoryConfig_formValues @relay(mask: false)
-      ...NewCommentersConfigContainer_formValues @relay(mask: false)
-      ...NewCommentersConfigContainer_settings
-      ...EmailDomainConfigContainer_settings
-    }
-  `,
-})(ModerationConfigContainer);
-
-export default enhanced;
->>>>>>> 587d7b55
+export default ModerationConfigContainer;