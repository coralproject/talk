import { Localized } from "@fluent/react/compat";
import React, {
  FunctionComponent,
  useCallback,
  useMemo,
  useState,
} from "react";

import { useToggleState } from "coral-framework/hooks";
import { GQLUSER_ROLE, GQLUSER_ROLE_RL } from "coral-framework/schema";
import {
  Button,
  ButtonIcon,
  ClickOutside,
  Dropdown,
  Popover,
} from "coral-ui/components/v2";

import { UserRoleChangeContainer_user } from "coral-admin/__generated__/UserRoleChangeContainer_user.graphql";

import SiteRoleModal from "./SiteRoleModal";
import UserRoleChangeButton from "./UserRoleChangeButton";
import UserRoleText from "./UserRoleText";

import styles from "./UserRoleChange.css";

interface Props {
  username: string | null;
  onChangeRole: (role: GQLUSER_ROLE_RL) => Promise<void>;
  onChangeModerationScopes: (siteIDs: string[]) => Promise<void>;
  onChangeMembershipScopes: (siteIDs: string[]) => Promise<void>;
  role: GQLUSER_ROLE_RL;
  moderationScoped?: boolean;
  membershipScoped?: boolean;
  moderationScopes: UserRoleChangeContainer_user["moderationScopes"];
  membershipScopes: UserRoleChangeContainer_user["membershipScopes"];
  moderationScopesEnabled?: boolean;
}

const UserRoleChange: FunctionComponent<Props> = ({
  username,
  role,
  membershipScoped,
  moderationScoped,
  onChangeRole,
  onChangeModerationScopes,
  moderationScopes,
  onChangeMembershipScopes,
  membershipScopes,
  moderationScopesEnabled = false,
}) => {
  // Setup state and callbacks for the popover.
  const [
    isPopoverVisible,
    setPopoverVisibility,
    togglePopoverVisibility,
  ] = useToggleState();

  /**
   * handleChangeRole combines the change role function with the change
   * moderation scopes.
   */
  const handleChangeRole = useCallback(
    async (r: GQLUSER_ROLE_RL, siteIDs: string[] = []) => {
      await onChangeRole(r);

      if (r === GQLUSER_ROLE.MEMBER) {
        await onChangeMembershipScopes(siteIDs);
      } else if (r === GQLUSER_ROLE.MODERATOR && moderationScopesEnabled) {
        await onChangeModerationScopes(siteIDs);
      }
    },
    [
      onChangeMembershipScopes,
      onChangeRole,
      onChangeModerationScopes,
      moderationScopesEnabled,
    ]
  );
  const onClick = useCallback(
    (r: GQLUSER_ROLE_RL, siteIDs: string[] = []) => async () => {
      await handleChangeRole(r, siteIDs);
      togglePopoverVisibility();
    },
    [handleChangeRole, togglePopoverVisibility]
  );

  const [siteRole, setSiteRole] = useState<GQLUSER_ROLE | null>(null);

  const onFinishModal = useCallback(
    async (siteIDs: string[]) => {
      // Set the user as new role and then update the siteIDs.
      await handleChangeRole(siteRole!, siteIDs);

      setSiteRole(null);
    },
    [siteRole, handleChangeRole]
  );

  const selectedModerationSiteIDs = useMemo(
    () => moderationScopes?.sites?.map((site) => site.id),
    [moderationScopes]
  );

  const selectedMembershipSiteIDs = useMemo(
    () => membershipScopes?.sites?.map((site) => site.id),
    [membershipScopes]
  );

  const showSiteRoleModal = !!siteRole;
  const siteRoleSiteIDs =
    siteRole === GQLUSER_ROLE.MODERATOR
      ? selectedModerationSiteIDs
      : siteRole === GQLUSER_ROLE.MEMBER
      ? selectedMembershipSiteIDs
      : [];

  return (
    <>
      <SiteRoleModal
<<<<<<< HEAD
=======
        roleToBeSet={siteRole}
>>>>>>> d15b7821
        username={username}
        open={showSiteRoleModal}
        selectedSiteIDs={siteRoleSiteIDs}
        onCancel={() => setSiteRole(null)}
        onFinish={(siteIDs: string[]) => onFinishModal(siteIDs)}
      />
      <Localized id="community-role-popover" attrs={{ description: true }}>
        <Popover
          id="community-roleChange"
          placement="bottom-start"
          description="A dropdown to change the user role"
          visible={isPopoverVisible}
          body={
            <ClickOutside onClickOutside={togglePopoverVisibility}>
              <Dropdown>
                <UserRoleChangeButton
                  active={role === GQLUSER_ROLE.COMMENTER}
                  role={GQLUSER_ROLE.COMMENTER}
                  moderationScopesEnabled={moderationScopesEnabled}
                  onClick={onClick(GQLUSER_ROLE.COMMENTER)}
                />
                <UserRoleChangeButton
                  active={membershipScoped && role === GQLUSER_ROLE.MEMBER}
                  role={GQLUSER_ROLE.MEMBER}
                  moderationScopesEnabled={moderationScopesEnabled}
                  scoped
                  onClick={() => {
                    setSiteRole(GQLUSER_ROLE.MEMBER);
                    setPopoverVisibility(false);
                  }}
                />
                <UserRoleChangeButton
                  active={role === GQLUSER_ROLE.STAFF}
                  role={GQLUSER_ROLE.STAFF}
                  moderationScopesEnabled={moderationScopesEnabled}
                  onClick={onClick(GQLUSER_ROLE.STAFF)}
                />
                {moderationScopesEnabled && (
                  <UserRoleChangeButton
                    active={moderationScoped && role === GQLUSER_ROLE.MODERATOR}
                    role={GQLUSER_ROLE.MODERATOR}
                    scoped
                    moderationScopesEnabled
                    onClick={() => {
                      setSiteRole(GQLUSER_ROLE.MODERATOR);
                      setPopoverVisibility(false);
                    }}
                  />
                )}
                <UserRoleChangeButton
                  active={
                    (!moderationScopesEnabled ||
                      (moderationScopesEnabled && !moderationScoped)) &&
                    role === GQLUSER_ROLE.MODERATOR
                  }
                  role={GQLUSER_ROLE.MODERATOR}
                  moderationScopesEnabled={moderationScopesEnabled}
                  onClick={onClick(GQLUSER_ROLE.MODERATOR)}
                />
                <UserRoleChangeButton
                  active={role === GQLUSER_ROLE.ADMIN}
                  role={GQLUSER_ROLE.ADMIN}
                  moderationScopesEnabled={moderationScopesEnabled}
                  onClick={onClick(GQLUSER_ROLE.ADMIN)}
                />
              </Dropdown>
            </ClickOutside>
          }
        >
          {({ ref }) => (
            <Localized
              id="community-changeRoleButton"
              attrs={{ "aria-label": true }}
            >
              <Button
                aria-label="Change role"
                className={styles.button}
                onClick={togglePopoverVisibility}
                uppercase={false}
                size="large"
                color="mono"
                ref={ref}
                variant="text"
              >
                <UserRoleText
                  moderationScopesEnabled={moderationScopesEnabled}
                  scoped={moderationScoped || membershipScoped}
                  role={role}
                />
                <ButtonIcon size="lg">
                  {isPopoverVisible ? "arrow_drop_up" : "arrow_drop_down"}
                </ButtonIcon>
              </Button>
            </Localized>
          )}
        </Popover>
      </Localized>
    </>
  );
};

export default UserRoleChange;<|MERGE_RESOLUTION|>--- conflicted
+++ resolved
@@ -118,10 +118,7 @@
   return (
     <>
       <SiteRoleModal
-<<<<<<< HEAD
-=======
         roleToBeSet={siteRole}
->>>>>>> d15b7821
         username={username}
         open={showSiteRoleModal}
         selectedSiteIDs={siteRoleSiteIDs}
