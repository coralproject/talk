--- conflicted
+++ resolved
@@ -236,15 +236,6 @@
         }
         break;
       case UpdateType.SPECIFIC_SITES:
-<<<<<<< HEAD
-        await updateUserBan({
-          userID,
-          message: customizeMessage ? emailMessage : getDefaultMessage,
-          banSiteIDs,
-          unbanSiteIDs,
-          rejectExistingComments,
-        });
-=======
         try {
           await updateUserBan({
             userID,
@@ -255,7 +246,6 @@
         } catch (err) {
           return { [FORM_ERROR]: err.message };
         }
->>>>>>> 727bebaa
         break;
       case UpdateType.NO_SITES:
         try {
