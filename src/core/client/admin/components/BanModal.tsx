import { Localized } from "@fluent/react/compat";
import React, {
  FunctionComponent,
  useCallback,
  useEffect,
  useMemo,
  useState,
} from "react";
import { Form } from "react-final-form";

import NotAvailable from "coral-admin/components/NotAvailable";
import { PROTECTED_EMAIL_DOMAINS } from "coral-common/constants";
import { extractDomain } from "coral-common/email";
import { useGetMessage } from "coral-framework/lib/i18n";
import { useMutation } from "coral-framework/lib/relay";
import { GQLUSER_ROLE } from "coral-framework/schema";
import {
  Button,
  ButtonIcon,
  CheckBox,
  Flex,
  FormField,
  HorizontalGutter,
  Label,
  RadioButton,
  Textarea,
} from "coral-ui/components/v2";
import { CallOut } from "coral-ui/components/v3";

import { UserStatusChangeContainer_settings } from "coral-admin/__generated__/UserStatusChangeContainer_settings.graphql";
import { UserStatusChangeContainer_user } from "coral-admin/__generated__/UserStatusChangeContainer_user.graphql";
import { UserStatusChangeContainer_viewer } from "coral-admin/__generated__/UserStatusChangeContainer_viewer.graphql";

import BanDomainMutation from "./BanDomainMutation";
import BanUserMutation from "./BanUserMutation";
import ModalHeader from "./ModalHeader";
import ModalHeaderUsername from "./ModalHeaderUsername";
import RemoveUserBanMutation from "./RemoveUserBanMutation";
import UpdateUserBanMutation from "./UpdateUserBanMutation";
import ChangeStatusModal from "./UserStatus/ChangeStatusModal";
import { getTextForUpdateType } from "./UserStatus/helpers";
import UserStatusSitesList from "./UserStatus/UserStatusSitesList";

import {
  isOrgModerator,
  isSiteModerator,
} from "coral-common/permissions/types";
import styles from "./BanModal.css";

export enum UpdateType {
  ALL_SITES = "ALL_SITES",
  SPECIFIC_SITES = "SPECIFIC_SITES",
  NO_SITES = "NO_SITES",
}

interface Props {
  userID: string;
  username: string | null;
  userEmail: string | null;
  userBanStatus?: UserStatusChangeContainer_user["status"]["ban"];
  open: boolean;
  onClose: () => void;
  onConfirm: () => void;
  viewer: UserStatusChangeContainer_viewer;
  emailDomainModeration: UserStatusChangeContainer_settings["emailDomainModeration"];
  userRole: string;
  isMultisite: boolean;
}

interface BanButtonProps {
  isMultisite: boolean;
  isBanned: boolean;
  lastFocusableRef: React.RefObject<any>;
  disabled: boolean;
}

const BanButton: FunctionComponent<BanButtonProps> = ({
  isMultisite,
  isBanned,
  lastFocusableRef,
  disabled,
}) => {
  // When multisite, we return the humble Save button
  if (isMultisite) {
    return (
      <Localized id="community-banModal-updateBan">
        <Button type="submit" ref={lastFocusableRef} disabled={disabled}>
          Save
        </Button>
      </Localized>
    );
  }

  // Otherwise, we're doing a single-site ban flow, show appropriate
  // ban/unban accordingly
  if (isBanned) {
    return (
      <Localized id="community-banModal-unban">
        <Button type="submit" ref={lastFocusableRef} disabled={disabled}>
          Unban
        </Button>
      </Localized>
    );
  } else {
    return (
      <Localized id="community-banModal-ban">
        <Button
          type="submit"
          ref={lastFocusableRef}
          disabled={disabled}
          color="alert"
        >
          Ban
        </Button>
      </Localized>
    );
  }
};

const BanModal: FunctionComponent<Props> = ({
  open,
  onClose,
  onConfirm,
  userID,
  username,
  userEmail,
  viewer,
  emailDomainModeration,
  userBanStatus,
  userRole,
  isMultisite,
}) => {
  const createDomainBan = useMutation(BanDomainMutation);
  const banUser = useMutation(BanUserMutation);
  const updateUserBan = useMutation(UpdateUserBanMutation);
  const removeUserBan = useMutation(RemoveUserBanMutation);

  const getMessage = useGetMessage();
  const getDefaultMessage = useMemo((): string => {
    return getMessage(
      "common-banEmailTemplate",
      "Someone with access to your account has violated our community guidelines. As a result, your account has been banned. You will no longer be able to comment, react or report comments",
      {
        username,
      }
    );
  }, [getMessage, username]);

  const viewerIsScoped = isSiteModerator(viewer);

  const viewerIsSiteMod =
    !!isMultisite &&
    viewer.role === GQLUSER_ROLE.MODERATOR &&
    !!viewer.moderationScopes?.sites &&
    viewer.moderationScopes.sites?.length > 0;

  const viewerIsSingleSiteMod = !!(
    viewerIsSiteMod &&
    viewer.moderationScopes?.sites &&
    viewer.moderationScopes.sites.length === 1
  );

  const viewerIsAdmin = viewer.role === GQLUSER_ROLE.ADMIN;
  const viewerIsOrgMod = isOrgModerator(viewer);

  const userIsBlanketBanned = !!userBanStatus?.active;
  const userIsSingleSiteBanned = !!userBanStatus?.sites?.length;
  const userHasAnyBan = userIsBlanketBanned || userIsSingleSiteBanned;

  const [updateType, setUpdateType] = useState<UpdateType>(() => {
    if (userIsBlanketBanned) {
      return UpdateType.NO_SITES;
    }
    if (userIsSingleSiteBanned) {
      return UpdateType.SPECIFIC_SITES;
    }
    return userRole === GQLUSER_ROLE.MODERATOR
      ? UpdateType.SPECIFIC_SITES
      : UpdateType.ALL_SITES;
  });

  const showAllSitesOption =
    userRole !== GQLUSER_ROLE.MODERATOR &&
    (viewerIsAdmin ||
      viewerIsOrgMod ||
      (viewerIsScoped && !viewerIsSingleSiteMod && isMultisite));

  const [customizeMessage, setCustomizeMessage] = useState(false);
  const [emailMessage, setEmailMessage] = useState<string>(getDefaultMessage);
  const [rejectExistingComments, setRejectExistingComments] = useState(false);
  const [banDomain, setBanDomain] = useState(false);

  const [banSiteIDs, setBanSiteIDs] = useState<string[]>([]);
  const [unbanSiteIDs, setUnbanSiteIDs] = useState<string[]>([]);

  const [emailDomain] = useState(userEmail ? extractDomain(userEmail) : null);
  const domainIsConfigured = emailDomainModeration.find(
    ({ domain }) => domain === emailDomain
  );

  const canBanDomain =
    (viewer.role === GQLUSER_ROLE.ADMIN ||
      (viewer.role === GQLUSER_ROLE.MODERATOR && !isSiteModerator(viewer))) &&
    updateType !== UpdateType.NO_SITES &&
    emailDomain &&
    !domainIsConfigured &&
    !PROTECTED_EMAIL_DOMAINS.has(emailDomain);

  useEffect(() => {
    if (viewerIsSingleSiteMod) {
      setBanSiteIDs(
        viewer.moderationScopes!.sites!.map((scopeSite) => scopeSite.id)
      );
    }
  }, [viewerIsSingleSiteMod, viewer.moderationScopes]);

  const onFormSubmit = useCallback(async () => {
    switch (updateType) {
      case UpdateType.ALL_SITES:
        await banUser({
          userID, // Should be defined because the modal shouldn't open if author is null
          message: customizeMessage ? emailMessage : getDefaultMessage,
          rejectExistingComments,
          siteIDs: viewerIsScoped
<<<<<<< HEAD
            ? viewer?.moderationScopes?.sites?.map(({ id }) => id)
=======
            ? viewer.moderationScopes!.sites!.map(({ id }) => id)
>>>>>>> 5c74a92c
            : [],
        });
        break;
      case UpdateType.SPECIFIC_SITES:
        await updateUserBan({
          userID,
          message: customizeMessage ? emailMessage : getDefaultMessage,
          banSiteIDs,
          unbanSiteIDs,
        });
        break;
      case UpdateType.NO_SITES:
        await removeUserBan({
          userID,
        });
    }
    if (banDomain) {
      void createDomainBan({
        domain: emailDomain!, // banDomain == true -> emailDomin != null
      });
    }
    return onConfirm();
  }, [
    updateType,
    banDomain,
    onConfirm,
    banUser,
    userID,
    customizeMessage,
    emailMessage,
    getDefaultMessage,
    rejectExistingComments,
    viewerIsScoped,
    viewer.moderationScopes,
    updateUserBan,
    banSiteIDs,
    unbanSiteIDs,
    removeUserBan,
    createDomainBan,
    emailDomain,
  ]);

  const {
    title,
    titleLocalizationId,
    consequence,
    consequenceLocalizationId,
    rejectExistingCommentsLocalizationId,
    rejectExistingCommentsMessage,
  } = getTextForUpdateType(updateType);

  const pendingSiteBanUpdates = banSiteIDs.length + unbanSiteIDs.length > 0;
  const requiresSiteBanUpdates =
    updateType === UpdateType.SPECIFIC_SITES ||
    (updateType === UpdateType.ALL_SITES && viewerIsSingleSiteMod);
  const disableForm = requiresSiteBanUpdates && !pendingSiteBanUpdates;

  return (
    <ChangeStatusModal
      open={open}
      onClose={onClose}
      aria-labelledby="banModal-title"
    >
      {({ lastFocusableRef }) => (
        <HorizontalGutter spacing={3}>
          <HorizontalGutter spacing={2}>
            <Localized
              id={titleLocalizationId}
              elems={{
                strong: <ModalHeaderUsername />,
                username: React.createElement(() => (
                  <strong>{username || <NotAvailable />}</strong>
                )),
              }}
            >
              <ModalHeader id="banModal-title">
                {`${title} `}
                <ModalHeaderUsername>
                  {username || <NotAvailable />}
                </ModalHeaderUsername>
                ?
              </ModalHeader>
            </Localized>
            <Localized id={consequenceLocalizationId}>
              <p className={styles.bodyText}>{consequence}</p>
            </Localized>
          </HorizontalGutter>
          <Form onSubmit={onFormSubmit}>
            {({ handleSubmit, submitError }) => (
              <form onSubmit={handleSubmit}>
                {/* MAIN */}
                <Flex
                  direction="column"
                  className={styles.form}
                  justifyContent="flex-start"
                  spacing={3}
                >
                  {/* BAN FROM/REJECT COMMENTS */}
                  <Flex direction="column">
                    {/* ban from header */}
                    <Localized id="community-banModal-banFrom">
                      <Label className={styles.banFromHeader}>Ban from</Label>
                    </Localized>
                    <Flex
                      direction="row"
                      className={styles.sitesOptions}
                      justifyContent="flex-start"
                      spacing={5}
                    >
                      {/* sites options */}
                      {showAllSitesOption && (
                        <FormField>
                          <Localized id="community-banModal-allSites">
                            <RadioButton
                              checked={updateType === UpdateType.ALL_SITES}
                              onChange={() =>
                                setUpdateType(UpdateType.ALL_SITES)
                              }
                              disabled={userBanStatus?.active}
                            >
                              All sites
                            </RadioButton>
                          </Localized>
                        </FormField>
                      )}
                      <FormField>
                        <Localized id="community-banModal-specificSites">
                          <RadioButton
                            checked={updateType === UpdateType.SPECIFIC_SITES}
                            onChange={() =>
                              setUpdateType(UpdateType.SPECIFIC_SITES)
                            }
                          >
                            Specific Sites
                          </RadioButton>
                        </Localized>
                      </FormField>
                      {!viewerIsScoped && userHasAnyBan && (
                        <FormField>
                          <Localized id="community-banModal-noSites">
                            <RadioButton
                              checked={updateType === UpdateType.NO_SITES}
                              onChange={() =>
                                setUpdateType(UpdateType.NO_SITES)
                              }
                            >
                              No Sites
                            </RadioButton>
                          </Localized>
                        </FormField>
                      )}
                    </Flex>
                    {/* reject comments option */}
                    {updateType !== UpdateType.NO_SITES && (
                      <Localized
                        id={
                          viewerIsSingleSiteMod
                            ? "community-banModal-reject-existing-singleSite"
                            : rejectExistingCommentsLocalizationId!
                        }
                      >
                        <CheckBox
                          id="banModal-rejectExisting"
                          checked={rejectExistingComments}
                          onChange={(event) =>
                            setRejectExistingComments(event.target.checked)
                          }
                        >
                          {viewerIsSingleSiteMod
                            ? "Reject all comments on this site"
                            : rejectExistingCommentsMessage}
                        </CheckBox>
                      </Localized>
                    )}
                  </Flex>
                  {/* EMAIL BAN */}
                  {canBanDomain && (
                    <Flex direction="column" className={styles.banDomainOption}>
                      <HorizontalGutter spacing={2}>
                        {/* domain ban header */}
                        <Localized id="community-banModal-banEmailDomain-title">
                          <Label className={styles.domainBanHeader}>
                            Email domain ban
                          </Label>
                        </Localized>
                        {/* domain ban checkbox */}
                        <Localized
                          id="community-banModal-banEmailDomain"
                          vars={{ domain: emailDomain }}
                        >
                          <CheckBox
                            onChange={({ target }) => {
                              setBanDomain(target.checked);
                            }}
                          >
                            Ban all new commenter accounts from{" "}
                            <strong>{emailDomain}</strong>
                          </CheckBox>
                        </Localized>
                      </HorizontalGutter>
                    </Flex>
                  )}
                  {/* customize message button*/}
                  {updateType !== UpdateType.NO_SITES && (
                    <Button
                      className={styles.customizeMessage}
                      variant="text"
                      color="mono"
                      onClick={(event) =>
                        setCustomizeMessage(!customizeMessage)
                      }
                    >
                      <Localized id="community-banModal-customize">
                        <>Customize ban email message </>
                      </Localized>
                      <ButtonIcon size="lg">
                        {customizeMessage ? "arrow_drop_up" : "arrow_drop_down"}
                      </ButtonIcon>
                    </Button>
                  )}
                  {/* optional custom message field */}
                  {updateType !== UpdateType.NO_SITES && customizeMessage && (
                    <Textarea
                      id="banModal-message"
                      className={styles.textArea}
                      fullwidth
                      value={emailMessage}
                      onChange={(event) => setEmailMessage(event.target.value)}
                    />
                  )}
                  {/* option sites list */}
                  {(viewerIsSingleSiteMod ||
                    (isMultisite &&
                      updateType === UpdateType.SPECIFIC_SITES)) && (
                    <UserStatusSitesList
                      userBanStatus={userBanStatus}
                      viewer={viewer}
                      banState={[banSiteIDs, setBanSiteIDs]}
                      unbanState={[unbanSiteIDs, setUnbanSiteIDs]}
                    />
                  )}
                </Flex>
                {submitError && (
                  <CallOut
                    color="error"
                    title={submitError}
                    titleWeight="semiBold"
                  />
                )}

                <Flex justifyContent="flex-end" itemGutter="half">
                  <Localized id="community-banModal-cancel">
                    <Button variant="flat" onClick={onClose}>
                      Cancel
                    </Button>
                  </Localized>
                  <BanButton
                    isMultisite={isMultisite}
                    isBanned={!!(userBanStatus && userBanStatus?.active)}
                    lastFocusableRef={lastFocusableRef}
                    disabled={disableForm}
                  />
                </Flex>
              </form>
            )}
          </Form>
        </HorizontalGutter>
      )}
    </ChangeStatusModal>
  );
};

export default BanModal;<|MERGE_RESOLUTION|>--- conflicted
+++ resolved
@@ -222,11 +222,7 @@
           message: customizeMessage ? emailMessage : getDefaultMessage,
           rejectExistingComments,
           siteIDs: viewerIsScoped
-<<<<<<< HEAD
             ? viewer?.moderationScopes?.sites?.map(({ id }) => id)
-=======
-            ? viewer.moderationScopes!.sites!.map(({ id }) => id)
->>>>>>> 5c74a92c
             : [],
         });
         break;
