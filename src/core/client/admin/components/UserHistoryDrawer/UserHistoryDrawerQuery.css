--- conflicted
+++ resolved
@@ -112,17 +112,10 @@
 
 .userStatusChange {
   display: inline-block;
-
-  padding-left: var(--spacing-1);
-
   border-style: solid;
   border-color: var(--palette-grey-lighter);
   border-width: 1px;
   border-radius: 2px;
-<<<<<<< HEAD
-=======
-
   padding-left: var(--spacing-2);
   padding-right: var(--spacing-1);
->>>>>>> 06a3e4e0
 }