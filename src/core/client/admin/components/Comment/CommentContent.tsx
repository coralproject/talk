--- conflicted
+++ resolved
@@ -20,55 +20,7 @@
   className?: string;
   children: string | React.ReactElement;
   phrases: GetPhrasesRegExpOptions;
-<<<<<<< HEAD
-}
-
-function escapeHTML(unsafe: string) {
-  return unsafe
-    .replace(/&/g, "&amp;")
-    .replace(/</g, "&lt;")
-    .replace(/>/g, "&gt;")
-    .replace(/"/g, "&quot;")
-    .replace(/'/g, "&#039;");
-}
-
-// markPhrasesHTML looks for `supsect` and `banned` words inside `text` given
-// the settings applied for the locale and highlights them by returning an HTML
-// string.
-function markPhrasesHTML(text: string, expression: RegExp) {
-  const tokens = text.split(expression);
-  if (tokens.length === 1) {
-    return text;
-  }
-  return tokens
-    .map((token, i) =>
-      // Using our Regexp patterns it returns tokens arranged this way
-      // [STRING_WITH_NO_MATCH, NEW_WORD_DELIMITER, MATCHED_WORD, ...].
-      // This pattern repeats throughout. Next line will mark MATCHED_WORD
-      // and escape all tokens.
-      i % 3 === 2 ? `<mark>${escapeHTML(token)}</mark>` : escapeHTML(token)
-    )
-    .join("");
-}
-
-// markHTMLNode manipulates the node by looking for #text nodes and adding markers
-// for `supsectWords` and `bannedWords`.
-function markHTMLNode(parentNode: Node, expression: RegExp) {
-  parentNode.childNodes.forEach((node) => {
-    if (node.nodeName === "#text") {
-      const newContent = markPhrasesHTML(node.textContent!, expression);
-      if (newContent !== node.textContent) {
-        const newNode = document.createElement("span");
-        newNode.innerHTML = newContent;
-        parentNode.replaceChild(newNode, node);
-      }
-    } else {
-      markHTMLNode(node, expression);
-    }
-  });
-=======
   highlight?: boolean;
->>>>>>> 6711f09a
 }
 
 const CommentContent: FunctionComponent<Props> = ({
