--- conflicted
+++ resolved
@@ -186,21 +186,13 @@
                   );
                 })}
               </HorizontalGutter>
-<<<<<<< HEAD
-              <SiteSearch
-                onSelect={onAddSite}
-                showSiteSearchLabel={false}
-                showOnlyScopedSitesInSearchResults={true}
-                showAllSitesSearchFilterOption={false}
-                clearTextFieldValueAfterSelect={true}
-              />
-=======
               {!viewerIsSiteMod && (
                 <SiteSearch
                   onSelect={onAddSite}
                   showSiteSearchLabel={false}
                   showOnlyScopedSitesInSearchResults={true}
                   showAllSitesSearchFilterOption={false}
+                  clearTextFieldValueAfterSelect={true}
                 />
               )}
               {hasError(selectedIDsMeta) ? (
@@ -210,7 +202,6 @@
                   </ValidationMessage>
                 </Localized>
               ) : null}
->>>>>>> c92b88d9
             </>
           )}
         </FieldSet>
