--- conflicted
+++ resolved
@@ -10,11 +10,8 @@
 import { IntersectionProvider } from "coral-framework/lib/intersection";
 import { FieldSet, HorizontalGutter, Label } from "coral-ui/components/v2";
 
-<<<<<<< HEAD
-=======
 import { UserStatusChangeContainer_viewer } from "coral-admin/__generated__/UserStatusChangeContainer_viewer.graphql";
 
->>>>>>> 402c078d
 import { dedupe } from "./helpers";
 import UserStatusSitesListSelectedSiteQuery from "./UserStatusSitesListSelectedSiteQuery";
 
@@ -25,13 +22,10 @@
   readonly name: string;
 }
 
-<<<<<<< HEAD
 export interface Scopes {
   sites?: Readonly<Readonly<ScopeSite>[]> | null;
 }
 
-=======
->>>>>>> 402c078d
 export interface UserBanStatus {
   sites: ReadonlyArray<ScopeSite> | null;
   active: boolean | null;
@@ -41,11 +35,8 @@
   readonly userBanStatus?: UserBanStatus;
   banState: [string[], (siteIDs: string[]) => void];
   unbanState: [string[], (siteIDs: string[]) => void];
-<<<<<<< HEAD
   viewerScopes: Scopes | null;
-=======
   viewer: UserStatusChangeContainer_viewer;
->>>>>>> 402c078d
 }
 
 const UserStatusSitesList: FunctionComponent<Props> = ({
@@ -54,19 +45,12 @@
   banState: [banSiteIDs, setBanSiteIDs],
   unbanState: [unbanSiteIDs, setUnbanSiteIDs],
 }) => {
-<<<<<<< HEAD
-  const viewerIsScoped = !!viewerScopes?.sites && viewerScopes.sites.length > 0;
-  const viewerScopesSiteIDs = useMemo(() => {
-    return viewerScopes?.sites?.map((site) => site.id);
-  }, [viewerScopes?.sites]);
-=======
   const viewerIsScoped =
     !!viewer.moderationScopes?.sites &&
     viewer.moderationScopes.sites.length > 0;
   const viewerScopesSiteIDs = useMemo(() => {
     return viewer.moderationScopes?.sites?.map((site) => site.id);
   }, [viewer.moderationScopes]);
->>>>>>> 402c078d
 
   const initiallyBanned = useCallback(
     (siteID: string) => !!userBanStatus?.sites?.some(({ id }) => id === siteID),
@@ -80,13 +64,9 @@
       .concat(unbanSiteIDs);
 
     if (viewerIsScoped) {
-<<<<<<< HEAD
-      all = all.concat(viewerScopes!.sites!.map((scopeSite) => scopeSite.id));
-=======
       all = all.concat(
         viewer.moderationScopes!.sites!.map((scopeSite) => scopeSite.id)
       );
->>>>>>> 402c078d
     }
 
     return dedupe(all);
