import { Localized } from "@fluent/react/compat";
import { FORM_ERROR } from "final-form";
import React, {
  FunctionComponent,
  useCallback,
  useMemo,
  useState,
} from "react";
import { Field, Form } from "react-final-form";

import NotAvailable from "coral-admin/components/NotAvailable";

import { GetMessage, withGetMessage } from "coral-framework/lib/i18n";
import { GQLUSER_ROLE } from "coral-framework/schema";
import {
  Button,
  CheckBox,
  Flex,
  FormField,
  HorizontalGutter,
  RadioButton,
  Textarea,
} from "coral-ui/components/v2";
import { CallOut } from "coral-ui/components/v3";

import { UserStatusChangeContainer_user } from "coral-admin/__generated__/UserStatusChangeContainer_user.graphql";

import ModalHeader from "../ModalHeader";
import ModalHeaderUsername from "../ModalHeaderUsername";
import ChangeStatusModal from "./ChangeStatusModal";
import UserStatusSitesList, { Scopes } from "./UserStatusSitesList";

import { getTextForUpdateType } from "./helpers";

import styles from "./BanModal.css";

export enum UpdateType {
  ALL_SITES = "ALL_SITES",
  SPECIFIC_SITES = "SPECIFIC_SITES",
  NO_SITES = "NO_SITES",
}

interface Props {
  username: string | null;
  userBanStatus?: UserStatusChangeContainer_user["status"]["ban"];
  open: boolean;
  onClose: () => void;
  onConfirm: (
    updateType: UpdateType,
    rejectExistingComments: boolean,
    banSiteIDs?: string[] | null | undefined,
    unbanSiteIDs?: string[] | null | undefined,
    message?: string
  ) => void;
  getMessage: GetMessage;

  moderationScopesEnabled?: boolean | null;
  viewerScopes: Scopes;
}

const BanModal: FunctionComponent<Props> = ({
  open,
  onClose,
  onConfirm,
  username,
  getMessage,
  moderationScopesEnabled,
  viewerScopes,
  userBanStatus,
}) => {
  const getDefaultMessage = useMemo((): string => {
    return getMessage(
      "common-banEmailTemplate",
      "Someone with access to your account has violated our community guidelines. As a result, your account has been banned. You will no longer be able to comment, react or report comments",
      {
        username,
      }
    );
  }, [getMessage, username]);

  const viewerIsScoped = !!viewerScopes.sites && viewerScopes.sites.length > 0;

  const isSiteMod =
    !!moderationScopesEnabled &&
    viewerScopes.role === GQLUSER_ROLE.MODERATOR &&
    !!viewerScopes.sites &&
    viewerScopes.sites?.length > 0;

  const viewerIsSingleSiteMod = !!(
    isSiteMod &&
    viewerScopes.sites &&
    viewerScopes.sites.length === 1
  );

  const viewerIsAdmin = viewerScopes.role === GQLUSER_ROLE.ADMIN;
  const viewerIsOrgAdmin =
    viewerScopes.role === GQLUSER_ROLE.MODERATOR &&
    !!(!viewerScopes.sites || viewerScopes.sites?.length === 0);

  const [updateType, setUpdateType] = useState<UpdateType>(
    userBanStatus?.active ? UpdateType.NO_SITES : UpdateType.ALL_SITES
  );

  const banIDsState = useState<string[]>([]);
  const unbanIDsState = useState<string[]>([]);

  const onFormSubmit = useCallback(
    (input) => {
      try {
<<<<<<< HEAD
        const [banSiteIDs] = banIDsState;
        const [unbanSiteIDs] = unbanIDsState;
=======
        let selectedIDs = input.selectedIDs || [];
        const showSpecificSites = input.showSpecificSites;
>>>>>>> b8a24713

        if (
          updateType === UpdateType.SPECIFIC_SITES &&
          banSiteIDs.length + unbanSiteIDs.length === 0
        ) {
<<<<<<< HEAD
          return {
            [FORM_ERROR]: (
              <Localized id="specificSitesSelect-validation">
                You must select at least one site from which to ban/unban the
                user.
              </Localized>
            ),
          };
=======
          selectedIDs = [viewerScopes.sites[0].id];
        }

        // if All sites is selected, then admins/org mods ban across
        // all sites, and site mods ban across all scoped sites
        if (!showSpecificSites) {
          selectedIDs = !isSiteMod
            ? []
            : viewerScopes.sites?.map((site) => site.id);
>>>>>>> b8a24713
        }

        onConfirm(
          updateType,
          input.rejectExistingComments,
          banSiteIDs,
          unbanSiteIDs,
          input.emailMessage
        );

        return;
      } catch (err) {
        return { [FORM_ERROR]: err.message };
      }
    },
    [
      isSiteMod,
      onConfirm,
      viewerScopes.sites,
      updateType,
      banIDsState,
      unbanIDsState,
    ]
  );

  const {
    title,
    titleLocalizationId,
    consequence,
    consequenceLocalizationId,
  } = getTextForUpdateType(updateType);

  return (
    <ChangeStatusModal
      open={open}
      onClose={onClose}
      aria-labelledby="banModal-title"
    >
      {({ lastFocusableRef }) => (
        <HorizontalGutter spacing={3}>
          <HorizontalGutter spacing={2}>
            <Localized
              id={titleLocalizationId}
              strong={<ModalHeaderUsername />}
              username={React.createElement(() => (
                <strong>{username || <NotAvailable />}</strong>
              ))}
            >
              <ModalHeader id="banModal-title">
                {title + " "}
                <ModalHeaderUsername>
                  {username || <NotAvailable />}
                </ModalHeaderUsername>
                ?
              </ModalHeader>
            </Localized>
            <Localized id={consequenceLocalizationId}>
              <p className={styles.bodyText}>{consequence}</p>
            </Localized>
          </HorizontalGutter>
          <Form
            onSubmit={onFormSubmit}
            initialValues={{
              showMessage: false,
              rejectExistingComments: false,
              emailMessage: getDefaultMessage,
              selectedIDs: [],
            }}
          >
            {({ handleSubmit, submitError }) => (
              <form onSubmit={handleSubmit}>
                <HorizontalGutter spacing={3}>
                  {!isSiteMod && updateType !== UpdateType.NO_SITES && (
                    <Field type="checkbox" name="rejectExistingComments">
                      {({ input }) => (
                        <Localized id="community-banModal-reject-existing">
                          <CheckBox {...input} id="banModal-rejectExisting">
                            Reject all comments by this user
                          </CheckBox>
                        </Localized>
                      )}
                    </Field>
                  )}
                  {updateType !== UpdateType.NO_SITES && (
                    <Field type="checkbox" name="showMessage">
                      {({ input }) => (
                        <Localized id="community-banModal-customize">
                          <CheckBox {...input} id="banModal-showMessage">
                            Customize ban email message
                          </CheckBox>
                        </Localized>
                      )}
                    </Field>
                  )}
                  <Field name="showMessage" subscription={{ value: true }}>
                    {({ input: { value } }) =>
                      value ? (
                        <Field name="emailMessage">
                          {({ input }) => (
                            <Textarea
                              id="banModal-message"
                              className={styles.textArea}
                              fullwidth
                              {...input}
                            />
                          )}
                        </Field>
                      ) : null
                    }
                  </Field>

                  {(viewerIsAdmin ||
                    viewerIsOrgAdmin ||
                    (viewerIsScoped && !viewerIsSingleSiteMod)) && (
                    <Flex className={styles.sitesToggle} spacing={5}>
                      <FormField>
                        <Localized id="community-banModal-allSites">
                          <RadioButton
                            checked={updateType === UpdateType.ALL_SITES}
                            onChange={() => setUpdateType(UpdateType.ALL_SITES)}
                            disabled={userBanStatus?.active}
                          >
                            All sites
                          </RadioButton>
                        </Localized>
                      </FormField>
                      <FormField>
                        <Localized id="community-banModal-specificSites">
                          <RadioButton
                            checked={updateType === UpdateType.SPECIFIC_SITES}
                            onChange={() =>
                              setUpdateType(UpdateType.SPECIFIC_SITES)
                            }
                          >
                            Specific Sites
                          </RadioButton>
                        </Localized>
                      </FormField>
                      {!viewerIsScoped && (
                        <FormField>
                          <Localized id="community-banModal-noSites">
                            <RadioButton
                              checked={updateType === UpdateType.NO_SITES}
                              onChange={() =>
                                setUpdateType(UpdateType.NO_SITES)
                              }
                            >
                              No Sites
                            </RadioButton>
                          </Localized>
                        </FormField>
                      )}
                    </Flex>
                  )}

                  {!!moderationScopesEnabled &&
                    updateType === UpdateType.SPECIFIC_SITES && (
                      <UserStatusSitesList
                        userBanStatus={userBanStatus}
                        viewerScopes={viewerScopes}
                        banState={banIDsState}
                        unbanState={unbanIDsState}
                      />
                    )}

                  {submitError && (
                    <CallOut
                      color="error"
                      title={submitError}
                      titleWeight="semiBold"
                    />
                  )}

                  <Flex justifyContent="flex-end" itemGutter="half">
                    <Localized id="community-banModal-cancel">
                      <Button variant="flat" onClick={onClose}>
                        Cancel
                      </Button>
                    </Localized>
                    <Localized id="community-banModal-updateBan">
                      <Button type="submit" ref={lastFocusableRef}>
                        Save
                      </Button>
                    </Localized>
                  </Flex>
                </HorizontalGutter>
              </form>
            )}
          </Form>
        </HorizontalGutter>
      )}
    </ChangeStatusModal>
  );
};

const enhanced = withGetMessage(BanModal);

export default enhanced;<|MERGE_RESOLUTION|>--- conflicted
+++ resolved
@@ -107,19 +107,13 @@
   const onFormSubmit = useCallback(
     (input) => {
       try {
-<<<<<<< HEAD
         const [banSiteIDs] = banIDsState;
         const [unbanSiteIDs] = unbanIDsState;
-=======
-        let selectedIDs = input.selectedIDs || [];
-        const showSpecificSites = input.showSpecificSites;
->>>>>>> b8a24713
 
         if (
           updateType === UpdateType.SPECIFIC_SITES &&
           banSiteIDs.length + unbanSiteIDs.length === 0
         ) {
-<<<<<<< HEAD
           return {
             [FORM_ERROR]: (
               <Localized id="specificSitesSelect-validation">
@@ -128,17 +122,6 @@
               </Localized>
             ),
           };
-=======
-          selectedIDs = [viewerScopes.sites[0].id];
-        }
-
-        // if All sites is selected, then admins/org mods ban across
-        // all sites, and site mods ban across all scoped sites
-        if (!showSpecificSites) {
-          selectedIDs = !isSiteMod
-            ? []
-            : viewerScopes.sites?.map((site) => site.id);
->>>>>>> b8a24713
         }
 
         onConfirm(
@@ -154,14 +137,7 @@
         return { [FORM_ERROR]: err.message };
       }
     },
-    [
-      isSiteMod,
-      onConfirm,
-      viewerScopes.sites,
-      updateType,
-      banIDsState,
-      unbanIDsState,
-    ]
+    [onConfirm, updateType, banIDsState, unbanIDsState]
   );
 
   const {
