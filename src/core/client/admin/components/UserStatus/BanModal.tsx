import { Localized } from "@fluent/react/compat";
import { FORM_ERROR } from "final-form";
import React, { FunctionComponent, useCallback, useMemo } from "react";
import { Field, Form } from "react-final-form";

import { UserStatusChangeContainer_user } from "coral-admin/__generated__/UserStatusChangeContainer_user.graphql";
import NotAvailable from "coral-admin/components/NotAvailable";

import { GetMessage, withGetMessage } from "coral-framework/lib/i18n";
import { GQLUSER_ROLE } from "coral-framework/schema";
import {
  Button,
  CheckBox,
  Flex,
  HorizontalGutter,
  Textarea,
} from "coral-ui/components/v2";
import { CallOut } from "coral-ui/components/v3";

import ModalHeader from "../ModalHeader";
import ModalHeaderUsername from "../ModalHeaderUsername";
import ChangeStatusModal from "./ChangeStatusModal";
<<<<<<< HEAD
import UserStatusSitesList from "./UserStatusSitesList";
import { Scopes } from "./UserStatusSitesListContainer";
=======
import UserStatusSitesList, { Scopes } from "./UserStatusSitesList";
>>>>>>> f6d4c399

import styles from "./BanModal.css";

interface Props {
  username: string | null;
  banStatus: UserStatusChangeContainer_user["status"]["ban"]; // MARCUS: better way to do this?
  open: boolean;
  onClose: () => void;
  onConfirm: (
    rejectExistingComments: boolean,
    message?: string,
    siteIDs?: string[] | null | undefined
  ) => void;
  getMessage: GetMessage;

  moderationScopesEnabled?: boolean | null;
  viewerScopes: Scopes;
  userScopes: Scopes;
}

const BanModal: FunctionComponent<Props> = ({
  open,
  onClose,
  onConfirm,
  username,
  getMessage,
  moderationScopesEnabled,
  viewerScopes,
  userScopes,
  banStatus,
}) => {
  const getDefaultMessage = useMemo((): string => {
    return getMessage(
      "common-banEmailTemplate",
      "Someone with access to your account has violated our community guidelines. As a result, your account has been banned. You will no longer be able to comment, react or report comments",
      {
        username,
      }
    );
  }, [getMessage, username]);

  const isSiteMod =
    !!moderationScopesEnabled &&
    viewerScopes.role === GQLUSER_ROLE.MODERATOR &&
    !!viewerScopes.sites &&
    viewerScopes.sites?.length > 0;

  const onFormSubmit = useCallback(
    (input) => {
      try {
        let selectedIDs = input.selectedIDs || [];

        // single site mods can only ban for their
        // one assigned site, override anything else that
        // might come through
        if (
          isSiteMod &&
          viewerScopes.sites &&
          viewerScopes.sites.length === 1
        ) {
          selectedIDs = [viewerScopes.sites[0].id];
        }

        if (isSiteMod && (!selectedIDs || selectedIDs.length === 0)) {
          return { [FORM_ERROR]: "At least one site must be selected" };
        }

        onConfirm(
          input.rejectExistingComments,
          input.emailMessage,
          selectedIDs
        );

        return;
      } catch (err) {
        return { [FORM_ERROR]: err.message };
      }
    },
    [isSiteMod, onConfirm, viewerScopes.sites]
  );

  const initialSiteIDs = useMemo(() => {
    if (isSiteMod) {
      return viewerScopes.sites ? viewerScopes.sites : [];
    }

    return userScopes.sites ? userScopes.sites : [];
  }, [isSiteMod, userScopes.sites, viewerScopes.sites]);

  return (
    <ChangeStatusModal
      open={open}
      onClose={onClose}
      aria-labelledby="banModal-title"
    >
      {({ lastFocusableRef }) => (
        <HorizontalGutter spacing={3}>
          <HorizontalGutter spacing={2}>
            <Localized
              id="community-banModal-areYouSure"
              strong={<ModalHeaderUsername />}
              username={React.createElement(() => (
                <strong>{username || <NotAvailable />}</strong>
              ))}
            >
              <ModalHeader id="banModal-title">
                Are you sure you want to ban{" "}
                <ModalHeaderUsername>
                  {username || <NotAvailable />}
                </ModalHeaderUsername>
                ?
              </ModalHeader>
            </Localized>
            <Localized id="community-banModal-consequence">
              <p className={styles.bodyText}>
                Once banned, this user will no longer be able to comment, use
                reactions, or report comments.
              </p>
            </Localized>
          </HorizontalGutter>
          <Form
            onSubmit={onFormSubmit}
            initialValues={{
              showMessage: false,
              rejectExistingComments: false,
              emailMessage: getDefaultMessage,
              siteIDs: initialSiteIDs,
              selectedIDs: [],
            }}
          >
            {({ handleSubmit, submitError }) => (
              <form onSubmit={handleSubmit}>
                <HorizontalGutter spacing={3}>
                  {!isSiteMod && (
                    <Field type="checkbox" name="rejectExistingComments">
                      {({ input }) => (
                        <Localized id="community-banModal-reject-existing">
                          <CheckBox {...input} id="banModal-rejectExisting">
                            Reject all comments by this user
                          </CheckBox>
                        </Localized>
                      )}
                    </Field>
                  )}
                  <Field type="checkbox" name="showMessage">
                    {({ input }) => (
                      <Localized id="community-banModal-customize">
                        <CheckBox {...input} id="banModal-showMessage">
                          Customize ban email message
                        </CheckBox>
                      </Localized>
                    )}
                  </Field>
                  <Field name="showMessage" subscription={{ value: true }}>
                    {({ input: { value } }) =>
                      value ? (
                        <Field name="emailMessage">
                          {({ input }) => (
                            <Textarea
                              id="banModal-message"
                              className={styles.textArea}
                              fullwidth
                              {...input}
                            />
                          )}
                        </Field>
                      ) : null
                    }
                  </Field>

                  {moderationScopesEnabled && (
<<<<<<< HEAD
                    <UserStatusSitesList
                      bannedSites={banStatus.sites || []}
                      viewerScopes={viewerScopes}
                    />
=======
                    <UserStatusSitesList viewerScopes={viewerScopes} />
>>>>>>> f6d4c399
                  )}

                  {submitError && (
                    <CallOut
                      color="error"
                      title={submitError}
                      titleWeight="semiBold"
                    />
                  )}

                  <Flex justifyContent="flex-end" itemGutter="half">
                    <Localized id="community-banModal-cancel">
                      <Button variant="flat" onClick={onClose}>
                        Cancel
                      </Button>
                    </Localized>
                    <Localized id="community-banModal-banUser">
                      <Button type="submit" ref={lastFocusableRef}>
                        Ban User
                      </Button>
                    </Localized>
                  </Flex>
                </HorizontalGutter>
              </form>
            )}
          </Form>
        </HorizontalGutter>
      )}
    </ChangeStatusModal>
  );
};

const enhanced = withGetMessage(BanModal);

export default enhanced;<|MERGE_RESOLUTION|>--- conflicted
+++ resolved
@@ -20,12 +20,7 @@
 import ModalHeader from "../ModalHeader";
 import ModalHeaderUsername from "../ModalHeaderUsername";
 import ChangeStatusModal from "./ChangeStatusModal";
-<<<<<<< HEAD
-import UserStatusSitesList from "./UserStatusSitesList";
-import { Scopes } from "./UserStatusSitesListContainer";
-=======
 import UserStatusSitesList, { Scopes } from "./UserStatusSitesList";
->>>>>>> f6d4c399
 
 import styles from "./BanModal.css";
 
@@ -197,14 +192,10 @@
                   </Field>
 
                   {moderationScopesEnabled && (
-<<<<<<< HEAD
                     <UserStatusSitesList
                       bannedSites={banStatus.sites || []}
                       viewerScopes={viewerScopes}
                     />
-=======
-                    <UserStatusSitesList viewerScopes={viewerScopes} />
->>>>>>> f6d4c399
                   )}
 
                   {submitError && (
