import { Localized } from "@fluent/react/compat";
import { FORM_ERROR } from "final-form";
import React, {
  FunctionComponent,
  useCallback,
  useEffect,
  useMemo,
  useState,
} from "react";
import { Form } from "react-final-form";

import NotAvailable from "coral-admin/components/NotAvailable";

import { GetMessage, withGetMessage } from "coral-framework/lib/i18n";
import { GQLUSER_ROLE } from "coral-framework/schema";
import {
  Button,
  CheckBox,
  Flex,
  FormField,
  HorizontalGutter,
  RadioButton,
  Textarea,
} from "coral-ui/components/v2";
import { CallOut } from "coral-ui/components/v3";

import { UserStatusChangeContainer_user } from "coral-admin/__generated__/UserStatusChangeContainer_user.graphql";

import ModalHeader from "../ModalHeader";
import ModalHeaderUsername from "../ModalHeaderUsername";
import ChangeStatusModal from "./ChangeStatusModal";
import UserStatusSitesList, { Scopes } from "./UserStatusSitesList";

import { getTextForUpdateType } from "./helpers";

import styles from "./BanModal.css";

export enum UpdateType {
  ALL_SITES = "ALL_SITES",
  SPECIFIC_SITES = "SPECIFIC_SITES",
  NO_SITES = "NO_SITES",
}

interface Props {
  username: string | null;
  userBanStatus?: UserStatusChangeContainer_user["status"]["ban"];
  open: boolean;
  onClose: () => void;
  onConfirm: (
    updateType: UpdateType,
    rejectExistingComments: boolean,
    banSiteIDs?: string[] | null | undefined,
    unbanSiteIDs?: string[] | null | undefined,
    message?: string
  ) => void;
  getMessage: GetMessage;

  moderationScopesEnabled?: boolean | null;
  viewerScopes: Scopes;
}

const BanModal: FunctionComponent<Props> = ({
  open,
  onClose,
  onConfirm,
  username,
  getMessage,
  moderationScopesEnabled,
  viewerScopes,
  userBanStatus,
}) => {
  const getDefaultMessage = useMemo((): string => {
    return getMessage(
      "common-banEmailTemplate",
      "Someone with access to your account has violated our community guidelines. As a result, your account has been banned. You will no longer be able to comment, react or report comments",
      {
        username,
      }
    );
  }, [getMessage, username]);

  const viewerIsScoped = !!viewerScopes.sites && viewerScopes.sites.length > 0;

  const viewerIsSiteMod =
    !!moderationScopesEnabled &&
    viewerScopes.role === GQLUSER_ROLE.MODERATOR &&
    !!viewerScopes.sites &&
    viewerScopes.sites?.length > 0;

  const viewerIsSingleSiteMod = !!(
    viewerIsSiteMod &&
    viewerScopes.sites &&
    viewerScopes.sites.length === 1
  );

  const viewerIsAdmin = viewerScopes.role === GQLUSER_ROLE.ADMIN;
  const viewerIsOrgAdmin =
    viewerScopes.role === GQLUSER_ROLE.MODERATOR &&
    !!(!viewerScopes.sites || viewerScopes.sites?.length === 0);

  const [updateType, setUpdateType] = useState<UpdateType>(
    userBanStatus?.active ? UpdateType.NO_SITES : UpdateType.ALL_SITES
  );

  const [customizeMessage, setCustomizeMessage] = useState(false);
  const [emailMessage, setEmailMessage] = useState<string>(getDefaultMessage);
  const [rejectComments, setRejectComments] = useState(false);

  const [banSiteIDs, setBanSiteIDs] = useState<string[]>([]);
  const [unbanSiteIDs, setUnbanSiteIDs] = useState<string[]>([]);

<<<<<<< HEAD
  const onFormSubmit = useCallback(() => {
    try {
      onConfirm(
        updateType,
        rejectComments,
        banSiteIDs,
        unbanSiteIDs,
        customizeMessage ? emailMessage : getDefaultMessage
      );

=======
  useEffect(() => {
    if (viewerIsSingleSiteMod) {
      setBanSiteIDs(viewerScopes.sites!.map((scopeSite) => scopeSite.id));
    }
  }, [viewerIsSingleSiteMod]);

  const onFormSubmit = useCallback(() => {
    try {
      onConfirm(
        updateType,
        rejectComments,
        banSiteIDs,
        unbanSiteIDs,
        customizeMessage ? emailMessage : getDefaultMessage
      );

>>>>>>> 97f3cc34
      return;
    } catch (err) {
      return { [FORM_ERROR]: err.message };
    }
  }, [
    onConfirm,
    updateType,
    banSiteIDs,
    unbanSiteIDs,
    emailMessage,
    customizeMessage,
    getDefaultMessage,
    rejectComments,
  ]);

  const {
    title,
    titleLocalizationId,
    consequence,
    consequenceLocalizationId,
    rejectExistingCommentsLocalizationId,
    rejectExistingCommentsMessage,
  } = getTextForUpdateType(updateType);

  const pendingSiteBanUpdates = banSiteIDs.length + unbanSiteIDs.length > 0;
  const requiresSiteBanUpdates =
    updateType === UpdateType.SPECIFIC_SITES ||
    (updateType === UpdateType.ALL_SITES && viewerIsSingleSiteMod);
  const disableForm = requiresSiteBanUpdates && !pendingSiteBanUpdates;

  return (
    <ChangeStatusModal
      open={open}
      onClose={onClose}
      aria-labelledby="banModal-title"
    >
      {({ lastFocusableRef }) => (
        <HorizontalGutter spacing={3}>
          <HorizontalGutter spacing={2}>
            <Localized
              id={titleLocalizationId}
              strong={<ModalHeaderUsername />}
              username={React.createElement(() => (
                <strong>{username || <NotAvailable />}</strong>
              ))}
            >
              <ModalHeader id="banModal-title">
                {title + " "}
                <ModalHeaderUsername>
                  {username || <NotAvailable />}
                </ModalHeaderUsername>
                ?
              </ModalHeader>
            </Localized>
            <Localized id={consequenceLocalizationId}>
              <p className={styles.bodyText}>{consequence}</p>
            </Localized>
          </HorizontalGutter>
          <Form onSubmit={onFormSubmit}>
            {({ handleSubmit, submitError }) => (
              <form onSubmit={handleSubmit}>
                <HorizontalGutter spacing={3}>
                  {updateType !== UpdateType.NO_SITES && (
                    <Localized
                      id={
                        viewerIsSingleSiteMod
                          ? "community-banModal-reject-existing-singleSite"
                          : rejectExistingCommentsLocalizationId!
                      }
                    >
                      <CheckBox
                        id="banModal-rejectExisting"
                        checked={rejectComments}
                        onChange={(event) =>
                          setRejectComments(event.target.checked)
                        }
                      >
                        {viewerIsSingleSiteMod
                          ? "Reject all comments on this site"
                          : rejectExistingCommentsMessage}
                      </CheckBox>
                    </Localized>
                  )}
                  {updateType !== UpdateType.NO_SITES && (
                    <Localized id="community-banModal-customize">
                      <CheckBox
                        id="banModal-showMessage"
                        checked={customizeMessage}
                        onChange={(event) =>
                          setCustomizeMessage(event.target.checked)
                        }
                      >
                        Customize ban email message
                      </CheckBox>
                    </Localized>
                  )}
                  {updateType !== UpdateType.NO_SITES && customizeMessage && (
                    <Textarea
                      id="banModal-message"
                      className={styles.textArea}
                      fullwidth
                      value={emailMessage}
                      onChange={(event) => setEmailMessage(event.target.value)}
                    />
                  )}

                  {(viewerIsAdmin ||
                    viewerIsOrgAdmin ||
                    (viewerIsScoped && !viewerIsSingleSiteMod)) && (
                    <Flex className={styles.sitesToggle} spacing={5}>
                      <FormField>
                        <Localized id="community-banModal-allSites">
                          <RadioButton
                            checked={updateType === UpdateType.ALL_SITES}
                            onChange={() => setUpdateType(UpdateType.ALL_SITES)}
                            disabled={userBanStatus?.active}
                          >
                            All sites
                          </RadioButton>
                        </Localized>
                      </FormField>
                      <FormField>
                        <Localized id="community-banModal-specificSites">
                          <RadioButton
                            checked={updateType === UpdateType.SPECIFIC_SITES}
                            onChange={() =>
                              setUpdateType(UpdateType.SPECIFIC_SITES)
                            }
                          >
                            Specific Sites
                          </RadioButton>
                        </Localized>
                      </FormField>
                      {!viewerIsScoped && (
                        <FormField>
                          <Localized id="community-banModal-noSites">
                            <RadioButton
                              checked={updateType === UpdateType.NO_SITES}
                              onChange={() =>
                                setUpdateType(UpdateType.NO_SITES)
                              }
                            >
                              No Sites
                            </RadioButton>
                          </Localized>
                        </FormField>
                      )}
                    </Flex>
                  )}

                  {(viewerIsSingleSiteMod ||
                    (!!moderationScopesEnabled &&
                      updateType === UpdateType.SPECIFIC_SITES)) && (
                    <UserStatusSitesList
                      userBanStatus={userBanStatus}
                      viewerScopes={viewerScopes}
                      banState={[banSiteIDs, setBanSiteIDs]}
                      unbanState={[unbanSiteIDs, setUnbanSiteIDs]}
                    />
                  )}

                  {submitError && (
                    <CallOut
                      color="error"
                      title={submitError}
                      titleWeight="semiBold"
                    />
                  )}

                  <Flex justifyContent="flex-end" itemGutter="half">
                    <Localized id="community-banModal-cancel">
                      <Button variant="flat" onClick={onClose}>
                        Cancel
                      </Button>
                    </Localized>
                    <Localized id="community-banModal-updateBan">
                      <Button
                        type="submit"
                        ref={lastFocusableRef}
<<<<<<< HEAD
                        disabled={
                          ((updateType === UpdateType.ALL_SITES &&
                            viewerIsSingleSiteMod) ||
                            updateType === UpdateType.SPECIFIC_SITES) &&
                          !pendingSiteBanUpdates
                        }
=======
                        disabled={disableForm}
>>>>>>> 97f3cc34
                      >
                        Save
                      </Button>
                    </Localized>
                  </Flex>
                </HorizontalGutter>
              </form>
            )}
          </Form>
        </HorizontalGutter>
      )}
    </ChangeStatusModal>
  );
};

const enhanced = withGetMessage(BanModal);

export default enhanced;<|MERGE_RESOLUTION|>--- conflicted
+++ resolved
@@ -109,7 +109,12 @@
   const [banSiteIDs, setBanSiteIDs] = useState<string[]>([]);
   const [unbanSiteIDs, setUnbanSiteIDs] = useState<string[]>([]);
 
-<<<<<<< HEAD
+  useEffect(() => {
+    if (viewerIsSingleSiteMod) {
+      setBanSiteIDs(viewerScopes.sites!.map((scopeSite) => scopeSite.id));
+    }
+  }, [viewerIsSingleSiteMod]);
+
   const onFormSubmit = useCallback(() => {
     try {
       onConfirm(
@@ -119,25 +124,6 @@
         unbanSiteIDs,
         customizeMessage ? emailMessage : getDefaultMessage
       );
-
-=======
-  useEffect(() => {
-    if (viewerIsSingleSiteMod) {
-      setBanSiteIDs(viewerScopes.sites!.map((scopeSite) => scopeSite.id));
-    }
-  }, [viewerIsSingleSiteMod]);
-
-  const onFormSubmit = useCallback(() => {
-    try {
-      onConfirm(
-        updateType,
-        rejectComments,
-        banSiteIDs,
-        unbanSiteIDs,
-        customizeMessage ? emailMessage : getDefaultMessage
-      );
-
->>>>>>> 97f3cc34
       return;
     } catch (err) {
       return { [FORM_ERROR]: err.message };
@@ -317,16 +303,7 @@
                       <Button
                         type="submit"
                         ref={lastFocusableRef}
-<<<<<<< HEAD
-                        disabled={
-                          ((updateType === UpdateType.ALL_SITES &&
-                            viewerIsSingleSiteMod) ||
-                            updateType === UpdateType.SPECIFIC_SITES) &&
-                          !pendingSiteBanUpdates
-                        }
-=======
                         disabled={disableForm}
->>>>>>> 97f3cc34
                       >
                         Save
                       </Button>
