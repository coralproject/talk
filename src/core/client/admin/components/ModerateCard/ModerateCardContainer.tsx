import { useRouter } from "found";
import React, {
  FunctionComponent,
  useCallback,
  useMemo,
  useState,
} from "react";
import { graphql } from "react-relay";

import BanModal from "coral-admin/components/BanModal";
import NotAvailable from "coral-admin/components/NotAvailable";
import {
  ApproveCommentMutation,
  RejectCommentMutation,
} from "coral-admin/mutations";
import FadeInTransition from "coral-framework/components/FadeInTransition";
import { getModerationLink } from "coral-framework/helpers";
import parseModerationOptions from "coral-framework/helpers/parseModerationOptions";
import {
  useLocal,
  useMutation,
  withFragmentContainer,
} from "coral-framework/lib/relay";
import { GQLSTORY_MODE, GQLTAG, GQLUSER_STATUS } from "coral-framework/schema";

import {
  COMMENT_STATUS,
  ModerateCardContainer_comment,
} from "coral-admin/__generated__/ModerateCardContainer_comment.graphql";
import { ModerateCardContainer_settings } from "coral-admin/__generated__/ModerateCardContainer_settings.graphql";
import { ModerateCardContainer_viewer } from "coral-admin/__generated__/ModerateCardContainer_viewer.graphql";
import { ModerateCardContainerLocal } from "coral-admin/__generated__/ModerateCardContainerLocal.graphql";

import { UserStatusChangeContainer_viewer } from "coral-admin/__generated__/UserStatusChangeContainer_viewer.graphql";
import FeatureCommentMutation from "./FeatureCommentMutation";
import ModerateCard from "./ModerateCard";
import ModeratedByContainer from "./ModeratedByContainer";
import UnfeatureCommentMutation from "./UnfeatureCommentMutation";

interface Props {
  viewer: ModerateCardContainer_viewer;
  comment: ModerateCardContainer_comment;
  settings: ModerateCardContainer_settings;
  danglingLogic: (status: COMMENT_STATUS) => boolean;
  showStoryInfo: boolean;
  mini?: boolean;
  hideUsername?: boolean;
  onUsernameClicked?: (userID: string) => void;
  onConversationClicked?: (commentID: string) => void;
  onSetSelected?: () => void;
  selected?: boolean;
  selectPrev?: () => void;
  selectNext?: () => void;
  loadNext?: (() => void) | null;
}

function getStatus(comment: ModerateCardContainer_comment) {
  switch (comment.status) {
    case "APPROVED":
      return "approved";
    case "REJECTED":
      return "rejected";
    default:
      return "undecided";
  }
}

function isFeatured(comment: ModerateCardContainer_comment) {
  return comment.tags.some((t) => t.code === GQLTAG.FEATURED);
}

const ModerateCardContainer: FunctionComponent<Props> = ({
  comment,
  settings,
  viewer,
  danglingLogic,
  showStoryInfo,
  mini,
  hideUsername,
  selected,
  selectPrev,
  selectNext,
  onUsernameClicked: usernameClicked,
  onConversationClicked: conversationClicked,
  onSetSelected: setSelected,
  loadNext,
}) => {
  const approveComment = useMutation(ApproveCommentMutation);
  const rejectComment = useMutation(RejectCommentMutation);
  const featureComment = useMutation(FeatureCommentMutation);
  const unfeatureComment = useMutation(UnfeatureCommentMutation);

  const { match, router } = useRouter();

  const [{ moderationQueueSort }] =
    useLocal<ModerateCardContainerLocal>(graphql`
      fragment ModerateCardContainerLocal on Local {
        moderationQueueSort
      }
    `);

  const scoped = useMemo(() => !!viewer.moderationScopes?.scoped, [viewer]);

  const readOnly = useMemo(
    () => scoped && !comment.canModerate,
    [scoped, comment]
  );

  const [showBanModal, setShowBanModal] = useState(false);
  const handleApprove = useCallback(async () => {
    if (!comment.revision) {
      return;
    }

    if (readOnly) {
      return;
    }

    const { storyID, siteID, section } = parseModerationOptions(match);

    await approveComment({
      commentID: comment.id,
      commentRevisionID: comment.revision.id,
      storyID,
      siteID,
      section,
      orderBy: moderationQueueSort,
    });
    if (loadNext) {
      loadNext();
    }
  }, [
    approveComment,
    comment.id,
    comment.revision,
    loadNext,
    match,
    readOnly,
    moderationQueueSort,
  ]);

  const handleReject = useCallback(async () => {
    if (!comment.revision) {
      return;
    }

    if (readOnly) {
      return;
    }

    const { storyID, siteID, section } = parseModerationOptions(match);

    await rejectComment({
      commentID: comment.id,
      commentRevisionID: comment.revision.id,
      storyID,
      siteID,
      section,
      orderBy: moderationQueueSort,
    });
    if (loadNext) {
      loadNext();
    }
  }, [
    comment.revision,
    comment.id,
    readOnly,
    match,
    rejectComment,
    loadNext,
    moderationQueueSort,
  ]);

  const handleFeature = useCallback(() => {
    if (!comment.revision) {
      return;
    }

    if (readOnly) {
      return;
    }

    const { storyID, siteID, section } = parseModerationOptions(match);

    void featureComment({
      commentID: comment.id,
      commentRevisionID: comment.revision.id,
      storyID,
      siteID,
      section,
      orderBy: moderationQueueSort,
    });
  }, [featureComment, comment, match, readOnly, moderationQueueSort]);

  const handleUnfeature = useCallback(() => {
    if (readOnly) {
      return;
    }

    void unfeatureComment({
      commentID: comment.id,
      storyID: match.params.storyID,
    });
  }, [unfeatureComment, comment, match, readOnly]);

  const onFeature = useCallback(() => {
    if (readOnly) {
      return;
    }

    const featured = isFeatured(comment);
    if (featured) {
      handleUnfeature();
    } else {
      handleFeature();
    }
  }, [comment, readOnly, handleFeature, handleUnfeature]);

  const onUsernameClicked = useCallback(
    (id?: string) => {
      if (!usernameClicked) {
        return;
      }
      usernameClicked(id || comment.author!.id);
    },
    [usernameClicked, comment]
  );

  const onConversationClicked = useCallback(() => {
    if (!conversationClicked) {
      return;
    }
    conversationClicked(comment.id);
  }, [conversationClicked, comment]);

  const handleModerateStory = useCallback(
    (e: React.MouseEvent) => {
      router.push(getModerationLink({ storyID: comment.story.id }));
      if (e.preventDefault) {
        e.preventDefault();
      }
    },
    [router, comment]
  );

  const onFocusOrClick = useCallback(() => {
    if (setSelected) {
      setSelected();
    }
  }, [setSelected]);

  const handleBanModalClose = useCallback(() => {
    setShowBanModal(false);
  }, [setShowBanModal]);

  const openBanModal = useCallback(() => {
    if (
      !comment.author ||
      comment.author.status.current.includes(GQLUSER_STATUS.BANNED)
    ) {
      return;
    }

    setShowBanModal(true);
  }, [comment, setShowBanModal]);

  const handleBanConfirm = useCallback(() => setShowBanModal(false), []);

  // Only highlight comments that have been flagged for containing a banned or
  // suspect word.
  const highlight = useMemo(() => {
    if (!comment.revision) {
      return false;
    }

    if (!comment.revision.actionCounts) {
      throw new Error(`action counts missing: ${comment.id}`);
    }

    const count =
      comment.revision.actionCounts.flag.reasons.COMMENT_DETECTED_BANNED_WORD +
      comment.revision.actionCounts.flag.reasons.COMMENT_DETECTED_SUSPECT_WORD;

    return count > 0;
  }, [comment]);

  const isRatingsAndReviews =
    comment.story.settings.mode === GQLSTORY_MODE.RATINGS_AND_REVIEWS;

  return (
    <>
      <FadeInTransition active={!!comment.enteredLive}>
        <ModerateCard
          id={comment.id}
          username={
            comment.author && comment.author.username
              ? comment.author.username
              : ""
          }
          createdAt={comment.createdAt}
          body={comment.body!}
          rating={isRatingsAndReviews ? comment.rating : null}
          highlight={highlight}
          inReplyTo={comment.parent && comment.parent.author}
          comment={comment}
          settings={settings}
          dangling={danglingLogic(comment.status)}
          status={getStatus(comment)}
          featured={isFeatured(comment)}
          viewContextHref={comment.permalink}
          onApprove={handleApprove}
          onReject={handleReject}
          onFeature={onFeature}
          onUsernameClick={onUsernameClicked}
          onConversationClick={
            conversationClicked ? onConversationClicked : null
          }
          selected={selected}
          selectPrev={selectPrev}
          selectNext={selectNext}
          siteName={settings.multisite ? comment.site.name : null}
          onBan={openBanModal}
          moderatedBy={
            <ModeratedByContainer
              onUsernameClicked={onUsernameClicked}
              comment={comment}
            />
          }
          onFocusOrClick={onFocusOrClick}
          showStory={showStoryInfo}
          storyTitle={
            (comment.story.metadata && comment.story.metadata.title) || (
              <NotAvailable />
            )
          }
          storyHref={getModerationLink({ storyID: comment.story.id })}
          onModerateStory={handleModerateStory}
          mini={mini}
          hideUsername={hideUsername}
          deleted={comment.deleted ? comment.deleted : false}
          edited={comment.editing.edited}
          readOnly={readOnly}
          isQA={comment.story.settings.mode === GQLSTORY_MODE.QA}
          bannedWords={comment.revision?.metadata?.wordList?.bannedWords || []}
          suspectWords={
            comment.revision?.metadata?.wordList?.suspectWords || []
          }
          isArchived={comment.story.isArchived}
          isArchiving={comment.story.isArchiving}
        />
      </FadeInTransition>
      {comment.author && (
        <BanModal
          userID={comment.author.id}
          username={
            comment.author && comment.author.username
              ? comment.author.username
              : ""
          }
          open={showBanModal}
          onClose={handleBanModalClose}
          onConfirm={handleBanConfirm}
<<<<<<< HEAD
          viewer={viewer}
=======
          viewer={viewer as unknown as UserStatusChangeContainer_viewer}
>>>>>>> 402c078d
          emailDomainModeration={settings.emailDomainModeration}
          userBanStatus={comment.author.status.ban}
          userEmail={comment.author.email}
          userRole={comment.author.role}
          isMultisite={settings.multisite}
        />
      )}
    </>
  );
};

const enhanced = withFragmentContainer<Props>({
  comment: graphql`
    fragment ModerateCardContainer_comment on Comment {
      id
      author {
        id
        email
        username
        status {
          current
          ban {
            active
            sites {
              id
              name
            }
          }
        }
        role
      }
      statusLiveUpdated
      createdAt
      body
      rating
      revision {
        actionCounts {
          flag {
            reasons {
              COMMENT_DETECTED_BANNED_WORD
              COMMENT_DETECTED_SUSPECT_WORD
            }
          }
        }
        metadata {
          wordList {
            bannedWords {
              value
              index
              length
            }
            suspectWords {
              value
              index
              length
            }
          }
        }
      }
      tags {
        code
      }
      status
      revision {
        id
      }
      editing {
        edited
      }
      parent {
        author {
          id
          username
        }
      }
      canModerate
      story {
        id
        metadata {
          title
        }
        settings {
          mode
        }
        isArchived
        isArchiving
      }
      site {
        id
        name
      }
      permalink
      enteredLive
      deleted
      ...MarkersContainer_comment
      ...ModeratedByContainer_comment
      ...CommentAuthorContainer_comment
      ...MediaContainer_comment
    }
  `,
  settings: graphql`
    fragment ModerateCardContainer_settings on Settings {
      locale
      wordList {
        banned
        suspect
      }
      emailDomainModeration {
        domain
        newUserModeration
      }
      multisite
      ...MarkersContainer_settings
    }
  `,
  viewer: graphql`
    fragment ModerateCardContainer_viewer on User {
      id
      role
      moderationScopes {
        scoped
        sites {
          id
          name
        }
      }
    }
  `,
})(ModerateCardContainer);

export default enhanced;<|MERGE_RESOLUTION|>--- conflicted
+++ resolved
@@ -360,11 +360,7 @@
           open={showBanModal}
           onClose={handleBanModalClose}
           onConfirm={handleBanConfirm}
-<<<<<<< HEAD
           viewer={viewer}
-=======
-          viewer={viewer as unknown as UserStatusChangeContainer_viewer}
->>>>>>> 402c078d
           emailDomainModeration={settings.emailDomainModeration}
           userBanStatus={comment.author.status.ban}
           userEmail={comment.author.email}
