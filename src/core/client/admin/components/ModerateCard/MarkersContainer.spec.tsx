import React from "react";
import { createRenderer } from "react-test-renderer/shallow";

import { TOXICITY_THRESHOLD_DEFAULT } from "coral-common/constants";
import { removeFragmentRefs } from "coral-framework/testHelpers";
import { PropTypesOf } from "coral-framework/types";

import { MarkersContainer } from "./MarkersContainer";

const MarkersContainerN = removeFragmentRefs(MarkersContainer);

it("renders all markers", () => {
  const props: PropTypesOf<typeof MarkersContainerN> = {
    comment: {
      status: "PREMOD",
      editing: {
        edited: false,
      },
      revision: {
        actionCounts: {
          flag: {
            reasons: {
              COMMENT_DETECTED_TOXIC: 1,
              COMMENT_DETECTED_SPAM: 1,
              COMMENT_DETECTED_RECENT_HISTORY: 1,
              COMMENT_DETECTED_LINKS: 1,
              COMMENT_DETECTED_BANNED_WORD: 1,
              COMMENT_DETECTED_SUSPECT_WORD: 1,
              COMMENT_REPORTED_OFFENSIVE: 2,
              COMMENT_REPORTED_SPAM: 3,
<<<<<<< HEAD
              COMMENT_DETECTED_NEW_COMMENTER: 0,
=======
              COMMENT_DETECTED_REPEAT_POST: 1,
>>>>>>> 116d3c0c
            },
          },
        },
        metadata: {
          perspective: {
            score: 0,
          },
        },
      },
    },
    settings: {
      integrations: {
        perspective: {
          threshold: TOXICITY_THRESHOLD_DEFAULT / 100,
        },
      },
    },
    onUsernameClick: () => null,
  };
  const renderer = createRenderer();
  renderer.render(<MarkersContainerN {...props} />);
  expect(renderer.getRenderOutput()).toMatchSnapshot();
});

it("renders some markers", () => {
  const props: PropTypesOf<typeof MarkersContainerN> = {
    comment: {
      status: "PREMOD",
      editing: {
        edited: false,
      },
      revision: {
        actionCounts: {
          flag: {
            reasons: {
              COMMENT_DETECTED_TOXIC: 1,
              COMMENT_DETECTED_SPAM: 0,
              COMMENT_DETECTED_RECENT_HISTORY: 1,
              COMMENT_DETECTED_LINKS: 0,
              COMMENT_DETECTED_BANNED_WORD: 1,
              COMMENT_DETECTED_SUSPECT_WORD: 0,
              COMMENT_REPORTED_OFFENSIVE: 2,
              COMMENT_REPORTED_SPAM: 0,
<<<<<<< HEAD
              COMMENT_DETECTED_NEW_COMMENTER: 0,
=======
              COMMENT_DETECTED_REPEAT_POST: 0,
>>>>>>> 116d3c0c
            },
          },
        },
        metadata: {
          perspective: {
            score: 1,
          },
        },
      },
    },
    settings: {
      integrations: {
        perspective: {
          threshold: TOXICITY_THRESHOLD_DEFAULT / 100,
        },
      },
    },
    onUsernameClick: () => null,
  };
  const renderer = createRenderer();
  renderer.render(<MarkersContainerN {...props} />);
  expect(renderer.getRenderOutput()).toMatchSnapshot();
});<|MERGE_RESOLUTION|>--- conflicted
+++ resolved
@@ -28,11 +28,8 @@
               COMMENT_DETECTED_SUSPECT_WORD: 1,
               COMMENT_REPORTED_OFFENSIVE: 2,
               COMMENT_REPORTED_SPAM: 3,
-<<<<<<< HEAD
               COMMENT_DETECTED_NEW_COMMENTER: 0,
-=======
               COMMENT_DETECTED_REPEAT_POST: 1,
->>>>>>> 116d3c0c
             },
           },
         },
@@ -76,11 +73,8 @@
               COMMENT_DETECTED_SUSPECT_WORD: 0,
               COMMENT_REPORTED_OFFENSIVE: 2,
               COMMENT_REPORTED_SPAM: 0,
-<<<<<<< HEAD
               COMMENT_DETECTED_NEW_COMMENTER: 0,
-=======
               COMMENT_DETECTED_REPEAT_POST: 0,
->>>>>>> 116d3c0c
             },
           },
         },
