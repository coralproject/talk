import { Localized } from "fluent-react/compat";
import React from "react";
import { graphql } from "react-relay";

import { withFragmentContainer } from "coral-framework/lib/relay";
import { Marker, MarkerCount } from "coral-ui/components/v2";

import { MarkersContainer_comment } from "coral-admin/__generated__/MarkersContainer_comment.graphql";
import { MarkersContainer_settings } from "coral-admin/__generated__/MarkersContainer_settings.graphql";

import Markers from "./Markers";
import ModerateCardDetailsContainer from "./ModerateCardDetailsContainer";

interface MarkersContainerProps {
  comment: MarkersContainer_comment;
  onUsernameClick: (id?: string) => void;
  settings: MarkersContainer_settings;
}

function hasDetails(c: MarkersContainer_comment) {
  return c.revision
    ? c.revision.actionCounts.flag.reasons.COMMENT_REPORTED_OFFENSIVE +
        c.revision.actionCounts.flag.reasons.COMMENT_REPORTED_SPAM >
        0 || c.revision.metadata.perspective
    : false;
}

let keyCounter = 0;
const markers: Array<
  (c: MarkersContainer_comment) => React.ReactElement<any> | null
> = [
  c =>
    (c.status === "PREMOD" && (
      <Localized id="moderate-marker-preMod" key={keyCounter++}>
        <Marker color="pending">Pre-Mod</Marker>
      </Localized>
    )) ||
    null,
  c =>
    (c.revision &&
      c.revision.actionCounts.flag.reasons.COMMENT_DETECTED_LINKS && (
        <Localized id="moderate-marker-link" key={keyCounter++}>
          <Marker color="pending">Link</Marker>
        </Localized>
      )) ||
    null,
  c =>
    (c.revision &&
      c.revision.actionCounts.flag.reasons.COMMENT_DETECTED_BANNED_WORD && (
        <Localized id="moderate-marker-bannedWord" key={keyCounter++}>
          <Marker color="reported">Banned Word</Marker>
        </Localized>
      )) ||
    null,
  c =>
    (c.revision &&
      c.revision.actionCounts.flag.reasons.COMMENT_DETECTED_SUSPECT_WORD && (
        <Localized id="moderate-marker-suspectWord" key={keyCounter++}>
          <Marker color="reported" variant="filled">
            Suspect Word
          </Marker>
        </Localized>
      )) ||
    null,
  c =>
    (c.revision &&
      c.revision.actionCounts.flag.reasons.COMMENT_DETECTED_SPAM && (
        <Localized id="moderate-marker-spamDetected" key={keyCounter++}>
          <Marker color="reported">Spam Detected</Marker>
        </Localized>
      )) ||
    null,
  c =>
    (c.revision &&
      c.revision.actionCounts.flag.reasons.COMMENT_DETECTED_TOXIC && (
        <Localized id="moderate-marker-toxic" key={keyCounter++}>
          <Marker color="reported">Toxic</Marker>
        </Localized>
      )) ||
    null,
  c =>
    (c.revision &&
      c.revision.actionCounts.flag.reasons.COMMENT_DETECTED_REPEAT_POST && (
        <Localized id="moderate-marker-repeatPost" key={keyCounter++}>
          <Marker color="reported">Repeat comment</Marker>
        </Localized>
      )) ||
    null,
  c =>
    (c.revision &&
      c.revision.actionCounts.flag.reasons.COMMENT_DETECTED_RECENT_HISTORY && (
        <Localized id="moderate-marker-recentHistory" key={keyCounter++}>
          <Marker color="reported">Recent History</Marker>
        </Localized>
      )) ||
    null,
  c =>
    (c.revision &&
      c.revision.actionCounts.flag.reasons.COMMENT_REPORTED_OFFENSIVE && (
        <Marker key={keyCounter++} color="reported">
          <Localized id="moderate-marker-offensive">
            <span>Offensive</span>
          </Localized>{" "}
          <MarkerCount>
            {c.revision.actionCounts.flag.reasons.COMMENT_REPORTED_OFFENSIVE}
          </MarkerCount>
        </Marker>
      )) ||
    null,
  c =>
    (c.revision &&
      c.revision.actionCounts.flag.reasons.COMMENT_REPORTED_SPAM && (
        <Marker key={keyCounter++} color="reported">
          <Localized id="moderate-marker-spam">
            <span>Spam</span>
          </Localized>{" "}
          <MarkerCount>
            {c.revision.actionCounts.flag.reasons.COMMENT_REPORTED_SPAM}
          </MarkerCount>
        </Marker>
      )) ||
    null,
  c =>
    (c.revision &&
      c.revision.actionCounts.flag.reasons.COMMENT_DETECTED_NEW_COMMENTER && (
        <Localized id="moderate-marker-newCommenter" key={keyCounter++}>
          <Marker color="error">New commenter</Marker>
        </Localized>
      )) ||
    null,
];

export class MarkersContainer extends React.Component<MarkersContainerProps> {
  public render() {
    const elements = markers.map(cb => cb(this.props.comment)).filter(m => m);
    const doesHaveDetails = hasDetails(this.props.comment);
    if (elements.length === 0 && !doesHaveDetails) {
      return null;
    }

    return (
      <Markers
        details={
          doesHaveDetails || this.props.comment.editing.edited ? (
            <ModerateCardDetailsContainer
              hasDetails={!!doesHaveDetails}
              hasRevisions={this.props.comment.editing.edited}
              onUsernameClick={this.props.onUsernameClick}
              comment={this.props.comment}
              settings={this.props.settings}
            />
          ) : null
        }
      >
        {elements}
      </Markers>
    );
  }
}

const enhanced = withFragmentContainer<MarkersContainerProps>({
  comment: graphql`
    fragment MarkersContainer_comment on Comment {
      ...ModerateCardDetailsContainer_comment
      status
      editing {
        edited
      }
      revision {
        actionCounts {
          flag {
            reasons {
              COMMENT_DETECTED_TOXIC
              COMMENT_DETECTED_SPAM
              COMMENT_DETECTED_RECENT_HISTORY
              COMMENT_DETECTED_LINKS
              COMMENT_DETECTED_BANNED_WORD
              COMMENT_DETECTED_SUSPECT_WORD
              COMMENT_REPORTED_OFFENSIVE
              COMMENT_REPORTED_SPAM
<<<<<<< HEAD
              COMMENT_DETECTED_NEW_COMMENTER
=======
              COMMENT_DETECTED_REPEAT_POST
>>>>>>> 116d3c0c
            }
          }
        }
        metadata {
          perspective {
            score
          }
        }
      }
    }
  `,
  settings: graphql`
    fragment MarkersContainer_settings on Settings {
      ...ModerateCardDetailsContainer_settings
    }
  `,
})(MarkersContainer);

export default enhanced;<|MERGE_RESOLUTION|>--- conflicted
+++ resolved
@@ -124,7 +124,7 @@
     (c.revision &&
       c.revision.actionCounts.flag.reasons.COMMENT_DETECTED_NEW_COMMENTER && (
         <Localized id="moderate-marker-newCommenter" key={keyCounter++}>
-          <Marker color="error">New commenter</Marker>
+          <Marker color="reported">New commenter</Marker>
         </Localized>
       )) ||
     null,
@@ -178,11 +178,8 @@
               COMMENT_DETECTED_SUSPECT_WORD
               COMMENT_REPORTED_OFFENSIVE
               COMMENT_REPORTED_SPAM
-<<<<<<< HEAD
               COMMENT_DETECTED_NEW_COMMENTER
-=======
               COMMENT_DETECTED_REPEAT_POST
->>>>>>> 116d3c0c
             }
           }
         }
