import { Localized } from "@fluent/react/compat";
import React, { FunctionComponent, useMemo } from "react";
import { graphql } from "react-relay";

import { withFragmentContainer } from "coral-framework/lib/relay";
import { GQLCOMMENT_FLAG_REASON } from "coral-framework/schema";
import { HorizontalGutter } from "coral-ui/components/v2";

import {
  COMMENT_FLAG_REASON,
  FlagDetailsContainer_comment,
} from "coral-admin/__generated__/FlagDetailsContainer_comment.graphql";

import FlagDetails from "./FlagDetails";

import styles from "./FlagDetailsContainer.css";

interface Reasons<T> {
  offensive: T[];
  abusive: T[];
  spam: T[];
  bio: T[];
  other: T[];
}

function reduceReasons<
  T extends { readonly reason: COMMENT_FLAG_REASON | null }
>(nodes: ReadonlyArray<T>) {
  const initialValue: Reasons<T> = {
    offensive: [],
    abusive: [],
    spam: [],
    bio: [],
    other: [],
  };

  return nodes.reduce((reasons, node) => {
    switch (node.reason) {
      case GQLCOMMENT_FLAG_REASON.COMMENT_REPORTED_OFFENSIVE:
        reasons.offensive.push(node);
        break;
      case GQLCOMMENT_FLAG_REASON.COMMENT_REPORTED_ABUSIVE:
        reasons.abusive.push(node);
        break;
      case GQLCOMMENT_FLAG_REASON.COMMENT_REPORTED_SPAM:
        reasons.spam.push(node);
        break;
      case GQLCOMMENT_FLAG_REASON.COMMENT_REPORTED_BIO:
        reasons.bio.push(node);
        break;
      case GQLCOMMENT_FLAG_REASON.COMMENT_REPORTED_OTHER:
        reasons.other.push(node);
        break;
    }
    return reasons;
  }, initialValue);
}

interface Props {
  comment: FlagDetailsContainer_comment;
  onUsernameClick: (id?: string) => void;
}

const FlagDetailsContainer: FunctionComponent<Props> = ({
  comment,
  onUsernameClick,
}) => {
  const { offensive, abusive, spam, bio, other } = useMemo(
    () => reduceReasons(comment.flags.nodes),
    [comment.flags.nodes]
  );

  return (
<<<<<<< HEAD
    <>
      <Localized id="moderate-flagDetails-latestReports">
        <p className={styles.latestReports}>Latest reports</p>
      </Localized>
      <HorizontalGutter size="oneAndAHalf">
        <FlagDetails
          category={
            <Localized id="moderate-flagDetails-offensive">
              <span>Offensive</span>
            </Localized>
          }
          nodes={offensive}
          onUsernameClick={onUsernameClick}
        />
        <FlagDetails
          category={
            <Localized id="moderate-flagDetails-abusive">
              <span>Abusive</span>
            </Localized>
          }
          nodes={abusive}
          onUsernameClick={onUsernameClick}
        />
        <FlagDetails
          category={
            <Localized id="moderate-flagDetails-spam">
              <span>Spam</span>
            </Localized>
          }
          nodes={spam}
          onUsernameClick={onUsernameClick}
        />
        <FlagDetails
          category={
            <Localized id="moderate-flagDetails-other">
              <span>Other</span>
            </Localized>
          }
          nodes={other}
          onUsernameClick={onUsernameClick}
        />
      </HorizontalGutter>
    </>
=======
    <HorizontalGutter size="oneAndAHalf">
      <FlagDetails
        category={
          <Localized id="moderate-flagDetails-offensive">
            <span>Offensive</span>
          </Localized>
        }
        nodes={offensive}
        onUsernameClick={onUsernameClick}
      />
      <FlagDetails
        category={
          <Localized id="moderate-flagDetails-abusive">
            <span>Abusive</span>
          </Localized>
        }
        nodes={abusive}
        onUsernameClick={onUsernameClick}
      />
      <FlagDetails
        category={
          <Localized id="moderate-flagDetails-spam">
            <span>Spam</span>
          </Localized>
        }
        nodes={spam}
        onUsernameClick={onUsernameClick}
      />
      <FlagDetails
        category={
          <Localized id="moderate-flagDetails-bio">
            <span>Bio</span>
          </Localized>
        }
        nodes={bio}
        onUsernameClick={onUsernameClick}
      />
      <FlagDetails
        category={
          <Localized id="moderate-flagDetails-other">
            <span>Other</span>
          </Localized>
        }
        nodes={other}
        onUsernameClick={onUsernameClick}
      />
    </HorizontalGutter>
>>>>>>> 11225eea
  );
};

const enhanced = withFragmentContainer<Props>({
  comment: graphql`
    fragment FlagDetailsContainer_comment on Comment {
      flags {
        nodes {
          flagger {
            username
            id
          }
          reason
          additionalDetails
        }
      }
      revision {
        metadata {
          perspective {
            score
          }
        }
      }
    }
  `,
})(FlagDetailsContainer);

export default enhanced;<|MERGE_RESOLUTION|>--- conflicted
+++ resolved
@@ -71,7 +71,6 @@
   );
 
   return (
-<<<<<<< HEAD
     <>
       <Localized id="moderate-flagDetails-latestReports">
         <p className={styles.latestReports}>Latest reports</p>
@@ -106,6 +105,15 @@
         />
         <FlagDetails
           category={
+            <Localized id="moderate-flagDetails-bio">
+              <span>Bio</span>
+            </Localized>
+          }
+          nodes={bio}
+          onUsernameClick={onUsernameClick}
+        />
+        <FlagDetails
+          category={
             <Localized id="moderate-flagDetails-other">
               <span>Other</span>
             </Localized>
@@ -115,55 +123,6 @@
         />
       </HorizontalGutter>
     </>
-=======
-    <HorizontalGutter size="oneAndAHalf">
-      <FlagDetails
-        category={
-          <Localized id="moderate-flagDetails-offensive">
-            <span>Offensive</span>
-          </Localized>
-        }
-        nodes={offensive}
-        onUsernameClick={onUsernameClick}
-      />
-      <FlagDetails
-        category={
-          <Localized id="moderate-flagDetails-abusive">
-            <span>Abusive</span>
-          </Localized>
-        }
-        nodes={abusive}
-        onUsernameClick={onUsernameClick}
-      />
-      <FlagDetails
-        category={
-          <Localized id="moderate-flagDetails-spam">
-            <span>Spam</span>
-          </Localized>
-        }
-        nodes={spam}
-        onUsernameClick={onUsernameClick}
-      />
-      <FlagDetails
-        category={
-          <Localized id="moderate-flagDetails-bio">
-            <span>Bio</span>
-          </Localized>
-        }
-        nodes={bio}
-        onUsernameClick={onUsernameClick}
-      />
-      <FlagDetails
-        category={
-          <Localized id="moderate-flagDetails-other">
-            <span>Other</span>
-          </Localized>
-        }
-        nodes={other}
-        onUsernameClick={onUsernameClick}
-      />
-    </HorizontalGutter>
->>>>>>> 11225eea
   );
 };
 
