import { Localized } from "@fluent/react/compat";
import cn from "classnames";
import key from "keymaster";
import { noop } from "lodash";
import React, {
  FunctionComponent,
  useCallback,
  useEffect,
  useMemo,
  useRef,
} from "react";

import { MediaContainer } from "coral-admin/components/MediaContainer";
import { HOTKEYS } from "coral-admin/constants";
import { GQLWordlistMatch } from "coral-framework/schema";
import { PropTypesOf } from "coral-framework/types";
import {
  Button,
  ButtonIcon,
  Card,
  Flex,
  HorizontalGutter,
  Icon,
  TextLink,
  Timestamp,
} from "coral-ui/components/v2";
import { StarRating } from "coral-ui/components/v3";

import { CommentContent, InReplyTo, UsernameButton } from "../Comment";
import ApproveButton from "./ApproveButton";
import CommentAuthorContainer from "./CommentAuthorContainer";
import FeatureButton from "./FeatureButton";
import MarkersContainer from "./MarkersContainer";
import RejectButton from "./RejectButton";

import styles from "./ModerateCard.css";

interface Props {
  id: string;
  username: string;
  createdAt: string;
  body: string;
  highlight?: boolean;
  inReplyTo?: {
    id: string;
    username: string | null;
  } | null;
  comment: PropTypesOf<typeof MarkersContainer>["comment"] &
    PropTypesOf<typeof CommentAuthorContainer>["comment"] &
    PropTypesOf<typeof MediaContainer>["comment"];
  settings: PropTypesOf<typeof MarkersContainer>["settings"];
  status: "approved" | "rejected" | "undecided";
  featured: boolean;
  moderatedBy: React.ReactNode | null;
  viewContextHref: string;
  showStory: boolean;
  storyTitle?: React.ReactNode;
  storyHref?: string;
  siteName: string | null;
  onModerateStory?: React.EventHandler<React.MouseEvent>;
  onApprove: () => void;
  onReject: () => void;
  onFeature: () => void;
  onUsernameClick: (id?: string) => void;
  onConversationClick: (() => void) | null;
  onFocusOrClick: () => void;
  mini?: boolean;
  hideUsername?: boolean;
  selected?: boolean;
  /**
   * If set to true, it means this comment is about to be removed
   * from the queue. This will trigger some styling changes to
   * reflect that
   */
  dangling?: boolean;
  deleted?: boolean;

  /**
   * If set to true, it means that this comment cannot be moderated by the
   * current user.
   */
  readOnly?: boolean;
  edited: boolean;
  selectPrev?: () => void;
  selectNext?: () => void;
  onBan: () => void;
  isQA?: boolean;
  rating?: number | null;
<<<<<<< HEAD
=======

  bannedWords?: Readonly<Readonly<GQLWordlistMatch>[]>;
  suspectWords?: Readonly<Readonly<GQLWordlistMatch>[]>;
>>>>>>> b8a24713
  isArchived?: boolean;
  isArchiving?: boolean;
}

const ModerateCard: FunctionComponent<Props> = ({
  id,
  username,
  createdAt,
  body,
  highlight = false,
  inReplyTo,
  comment,
  settings,
  rating,
  viewContextHref,
  status,
  featured,
  onApprove,
  onReject,
  onFeature,
  onUsernameClick,
  dangling,
  showStory,
  storyTitle,
  storyHref,
  onModerateStory,
  siteName,
  moderatedBy,
  selected,
  onFocusOrClick,
  onConversationClick,
  mini = false,
  hideUsername = false,
  deleted = false,
  readOnly = false,
  edited,
  selectNext,
  selectPrev,
  onBan,
  isQA,
<<<<<<< HEAD
=======
  bannedWords,
  suspectWords,
>>>>>>> b8a24713
  isArchived,
  isArchiving,
}) => {
  const div = useRef<HTMLDivElement>(null);

  useEffect(() => {
    if (selected) {
      if (selectNext) {
        key(HOTKEYS.NEXT, id, selectNext);
      }
      if (selectPrev) {
        key(HOTKEYS.PREV, id, selectPrev);
      }
      if (onBan) {
        key(HOTKEYS.BAN, id, onBan);
      }
      key(HOTKEYS.APPROVE, id, onApprove);
      key(HOTKEYS.REJECT, id, onReject);

      // The the scope such that only events attached to the ${id} scope will
      // be honored.
      key.setScope(id);

      return () => {
        // Remove all events that are set in the ${id} scope.
        key.deleteScope(id);
      };
    } else {
      // Remove all events that were set in the ${id} scope.
      key.deleteScope(id);
    }

    return noop;
  }, [selected, id, selectNext, selectPrev, onBan, onApprove, onReject]);

  useEffect(() => {
    if (selected && div && div.current) {
      div.current.focus();
    }
  }, [selected, div]);

  const commentBody = useMemo(
    () =>
      deleted ? (
        <Localized id="moderate-comment-deleted-body">
          <div className={styles.deleted}>
            This comment is no longer available. The commenter has deleted their
            account.
          </div>
        </Localized>
      ) : (
        body
      ),
    [deleted, body]
  );

  const commentAuthorClick = useCallback(() => {
    onUsernameClick();
  }, [onUsernameClick]);

  const commentParentAuthorClick = useCallback(() => {
    if (inReplyTo) {
      onUsernameClick(inReplyTo.id);
    }
  }, [onUsernameClick, inReplyTo]);

  return (
    <Card
      className={cn(
        styles.root,
        { [styles.borderless]: mini },
        { [styles.dangling]: dangling },
        { [styles.deleted]: deleted },
        { [styles.selected]: selected }
      )}
      ref={div}
      tabIndex={0}
      data-testid={`moderate-comment-${id}`}
      id={`moderate-comment-${id}`}
      onClick={onFocusOrClick}
    >
      <Flex>
        <div className={styles.mainContainer}>
          <div
            className={cn(styles.topBar, {
              [styles.topBarMini]: mini && !inReplyTo,
            })}
          >
            <Flex alignItems="center">
              {!hideUsername && username && (
                <>
                  <UsernameButton
                    username={username}
                    onClick={commentAuthorClick}
                  />
                  <CommentAuthorContainer comment={comment} />
                </>
              )}
              <Timestamp>{createdAt}</Timestamp>
              {edited && (
                <Localized id="moderate-comment-edited">
                  <span className={styles.edited}>(edited)</span>
                </Localized>
              )}
              <FeatureButton
                featured={featured}
                onClick={onFeature}
                enabled={!deleted && !isQA && !readOnly}
              />
            </Flex>
            {inReplyTo && inReplyTo.username && (
              <div className={styles.inReplyTo}>
                <InReplyTo onUsernameClick={commentParentAuthorClick}>
                  {inReplyTo.username}
                </InReplyTo>
              </div>
            )}
          </div>
          {rating && (
            <div className={styles.ratingsArea}>
              <StarRating rating={rating} />
            </div>
          )}
          <div className={styles.contentArea}>
            <div className={styles.content}>
              <CommentContent
                highlight={highlight}
                bannedWords={bannedWords}
                suspectWords={suspectWords}
              >
                {commentBody}
              </CommentContent>
              <MediaContainer comment={comment} />
            </div>
            {onConversationClick && (
              <div className={styles.viewContext}>
                <Button iconLeft variant="text" onClick={onConversationClick}>
                  <ButtonIcon>question_answer</ButtonIcon>
                  <Localized id="moderate-comment-viewConversation">
                    <span>View conversation</span>
                  </Localized>
                </Button>
              </div>
            )}
            <div
              className={cn(styles.separator, {
                [styles.ruledSeparator]: !mini,
              })}
            />
          </div>
          <div className={styles.footer}>
            <HorizontalGutter spacing={3}>
              {showStory && (
                <div>
                  <div className={styles.storyLabel}>
                    <Localized id="moderate-comment-storyLabel">
                      <span>Comment on</span>
                    </Localized>
                    <span>:</span>
                  </div>
                  <div className={styles.commentOn}>
                    {siteName && (
                      <span className={styles.siteName}>
                        {siteName}
                        <Icon>keyboard_arrow_right</Icon>
                      </span>
                    )}
                    <span className={styles.storyTitle}>{storyTitle}</span>
                  </div>
                  <div>
                    <Localized id="moderate-comment-moderateStory">
                      <TextLink
                        href={storyHref}
                        onClick={onModerateStory}
                        className={styles.link}
                      >
                        Moderate Story
                      </TextLink>
                    </Localized>
                  </div>
                </div>
              )}
              <MarkersContainer
                onUsernameClick={onUsernameClick}
                comment={comment}
                settings={settings}
              />
            </HorizontalGutter>
          </div>
        </div>
        <Flex
          className={cn(styles.aside, {
            [styles.asideWithoutReplyTo]: !inReplyTo,
            [styles.asideMini]: mini && !inReplyTo,
            [styles.asideMiniWithReplyTo]:
              mini && inReplyTo && inReplyTo.username,
          })}
          alignItems="center"
          direction="column"
          itemGutter
        >
          {!mini && (
            <Localized id="moderate-comment-decision">
              <div className={styles.decision}>DECISION</div>
            </Localized>
          )}
          <Flex itemGutter>
            <RejectButton
              onClick={onReject}
              invert={status === "rejected"}
              disabled={
                status === "rejected" ||
                dangling ||
                deleted ||
                readOnly ||
                isArchived ||
                isArchiving
              }
              readOnly={readOnly}
              className={cn({
                [styles.miniButton]: mini,
              })}
            />
            <ApproveButton
              onClick={onApprove}
              invert={status === "approved"}
              disabled={
                status === "approved" ||
                dangling ||
                deleted ||
                readOnly ||
                isArchived ||
                isArchiving
              }
              readOnly={readOnly}
              className={cn({
                [styles.miniButton]: mini,
              })}
            />
          </Flex>
          {moderatedBy}
        </Flex>
      </Flex>
    </Card>
  );
};

export default ModerateCard;<|MERGE_RESOLUTION|>--- conflicted
+++ resolved
@@ -86,12 +86,9 @@
   onBan: () => void;
   isQA?: boolean;
   rating?: number | null;
-<<<<<<< HEAD
-=======
 
   bannedWords?: Readonly<Readonly<GQLWordlistMatch>[]>;
   suspectWords?: Readonly<Readonly<GQLWordlistMatch>[]>;
->>>>>>> b8a24713
   isArchived?: boolean;
   isArchiving?: boolean;
 }
@@ -132,11 +129,8 @@
   selectPrev,
   onBan,
   isQA,
-<<<<<<< HEAD
-=======
   bannedWords,
   suspectWords,
->>>>>>> b8a24713
   isArchived,
   isArchiving,
 }) => {
