import { Localized } from "@fluent/react/compat";
import cn from "classnames";
import key from "keymaster";
import { noop } from "lodash";
import React, {
  FunctionComponent,
  useCallback,
  useEffect,
  useMemo,
  useRef,
} from "react";

import { MediaContainer } from "coral-admin/components/MediaContainer";
import { HOTKEYS } from "coral-admin/constants";
import { GetPhrasesRegExpOptions } from "coral-admin/helpers";
import { GQLWordlistMatch } from "coral-framework/schema";
import { PropTypesOf } from "coral-framework/types";
import {
  Button,
  ButtonIcon,
  Card,
  Flex,
  HorizontalGutter,
  Icon,
  TextLink,
  Timestamp,
} from "coral-ui/components/v2";
import { StarRating } from "coral-ui/components/v3";

import { CommentContent, InReplyTo, UsernameButton } from "../Comment";
import ApproveButton from "./ApproveButton";
import CommentAuthorContainer from "./CommentAuthorContainer";
import FeatureButton from "./FeatureButton";
import MarkersContainer from "./MarkersContainer";
import RejectButton from "./RejectButton";

import styles from "./ModerateCard.css";

interface Props {
  id: string;
  username: string;
  createdAt: string;
  body: string;
  highlight?: boolean;
  inReplyTo?: {
    id: string;
    username: string | null;
  } | null;
  comment: PropTypesOf<typeof MarkersContainer>["comment"] &
    PropTypesOf<typeof CommentAuthorContainer>["comment"] &
    PropTypesOf<typeof MediaContainer>["comment"];
  settings: PropTypesOf<typeof MarkersContainer>["settings"];
  status: "approved" | "rejected" | "undecided";
  featured: boolean;
  moderatedBy: React.ReactNode | null;
  viewContextHref: string;
  phrases: GetPhrasesRegExpOptions;
  showStory: boolean;
  storyTitle?: React.ReactNode;
  storyHref?: string;
  siteName: string | null;
  onModerateStory?: React.EventHandler<React.MouseEvent>;
  onApprove: () => void;
  onReject: () => void;
  onFeature: () => void;
  onUsernameClick: (id?: string) => void;
  onConversationClick: (() => void) | null;
  onFocusOrClick: () => void;
  mini?: boolean;
  hideUsername?: boolean;
  selected?: boolean;
  /**
   * If set to true, it means this comment is about to be removed
   * from the queue. This will trigger some styling changes to
   * reflect that
   */
  dangling?: boolean;
  deleted?: boolean;

  /**
   * If set to true, it means that this comment cannot be moderated by the
   * current user.
   */
  readOnly?: boolean;
  edited: boolean;
  selectPrev?: () => void;
  selectNext?: () => void;
  onBan: () => void;
  isQA?: boolean;
  rating?: number | null;
<<<<<<< HEAD

  bannedWords?: Readonly<Readonly<GQLWordlistMatch>[]>;
  suspectWords?: Readonly<Readonly<GQLWordlistMatch>[]>;
=======
  isArchived?: boolean;
  isArchiving?: boolean;
>>>>>>> dcbc58f5
}

const ModerateCard: FunctionComponent<Props> = ({
  id,
  username,
  createdAt,
  body,
  highlight = false,
  inReplyTo,
  comment,
  settings,
  rating,
  viewContextHref,
  status,
  featured,
  phrases,
  onApprove,
  onReject,
  onFeature,
  onUsernameClick,
  dangling,
  showStory,
  storyTitle,
  storyHref,
  onModerateStory,
  siteName,
  moderatedBy,
  selected,
  onFocusOrClick,
  onConversationClick,
  mini = false,
  hideUsername = false,
  deleted = false,
  readOnly = false,
  edited,
  selectNext,
  selectPrev,
  onBan,
  isQA,
<<<<<<< HEAD
  bannedWords,
  suspectWords,
=======
  isArchived,
  isArchiving,
>>>>>>> dcbc58f5
}) => {
  const div = useRef<HTMLDivElement>(null);

  useEffect(() => {
    if (selected) {
      if (selectNext) {
        key(HOTKEYS.NEXT, id, selectNext);
      }
      if (selectPrev) {
        key(HOTKEYS.PREV, id, selectPrev);
      }
      if (onBan) {
        key(HOTKEYS.BAN, id, onBan);
      }
      key(HOTKEYS.APPROVE, id, onApprove);
      key(HOTKEYS.REJECT, id, onReject);

      // The the scope such that only events attached to the ${id} scope will
      // be honored.
      key.setScope(id);

      return () => {
        // Remove all events that are set in the ${id} scope.
        key.deleteScope(id);
      };
    } else {
      // Remove all events that were set in the ${id} scope.
      key.deleteScope(id);
    }

    return noop;
  }, [selected, id, selectNext, selectPrev, onBan, onApprove, onReject]);

  useEffect(() => {
    if (selected && div && div.current) {
      div.current.focus();
    }
  }, [selected, div]);

  const commentBody = useMemo(
    () =>
      deleted ? (
        <Localized id="moderate-comment-deleted-body">
          <div className={styles.deleted}>
            This comment is no longer available. The commenter has deleted their
            account.
          </div>
        </Localized>
      ) : (
        body
      ),
    [deleted, body]
  );

  const commentAuthorClick = useCallback(() => {
    onUsernameClick();
  }, [onUsernameClick]);

  const commentParentAuthorClick = useCallback(() => {
    if (inReplyTo) {
      onUsernameClick(inReplyTo.id);
    }
  }, [onUsernameClick, inReplyTo]);

  return (
    <Card
      className={cn(
        styles.root,
        { [styles.borderless]: mini },
        { [styles.dangling]: dangling },
        { [styles.deleted]: deleted },
        { [styles.selected]: selected }
      )}
      ref={div}
      tabIndex={0}
      data-testid={`moderate-comment-${id}`}
      id={`moderate-comment-${id}`}
      onClick={onFocusOrClick}
    >
      <Flex>
        <div className={styles.mainContainer}>
          <div
            className={cn(styles.topBar, {
              [styles.topBarMini]: mini && !inReplyTo,
            })}
          >
            <Flex alignItems="center">
              {!hideUsername && username && (
                <>
                  <UsernameButton
                    username={username}
                    onClick={commentAuthorClick}
                  />
                  <CommentAuthorContainer comment={comment} />
                </>
              )}
              <Timestamp>{createdAt}</Timestamp>
              {edited && (
                <Localized id="moderate-comment-edited">
                  <span className={styles.edited}>(edited)</span>
                </Localized>
              )}
              <FeatureButton
                featured={featured}
                onClick={onFeature}
                enabled={!deleted && !isQA && !readOnly}
              />
            </Flex>
            {inReplyTo && inReplyTo.username && (
              <div className={styles.inReplyTo}>
                <InReplyTo onUsernameClick={commentParentAuthorClick}>
                  {inReplyTo.username}
                </InReplyTo>
              </div>
            )}
          </div>
          {rating && (
            <div className={styles.ratingsArea}>
              <StarRating rating={rating} />
            </div>
          )}
          <div className={styles.contentArea}>
            <div className={styles.content}>
              <CommentContent
                highlight={highlight}
                bannedWords={bannedWords}
                suspectWords={suspectWords}
              >
                {commentBody}
              </CommentContent>
              <MediaContainer comment={comment} />
            </div>
            {onConversationClick && (
              <div className={styles.viewContext}>
                <Button iconLeft variant="text" onClick={onConversationClick}>
                  <ButtonIcon>question_answer</ButtonIcon>
                  <Localized id="moderate-comment-viewConversation">
                    <span>View conversation</span>
                  </Localized>
                </Button>
              </div>
            )}
            <div
              className={cn(styles.separator, {
                [styles.ruledSeparator]: !mini,
              })}
            />
          </div>
          <div className={styles.footer}>
            <HorizontalGutter spacing={3}>
              {showStory && (
                <div>
                  <div className={styles.storyLabel}>
                    <Localized id="moderate-comment-storyLabel">
                      <span>Comment on</span>
                    </Localized>
                    <span>:</span>
                  </div>
                  <div className={styles.commentOn}>
                    {siteName && (
                      <span className={styles.siteName}>
                        {siteName}
                        <Icon>keyboard_arrow_right</Icon>
                      </span>
                    )}
                    <span className={styles.storyTitle}>{storyTitle}</span>
                  </div>
                  <div>
                    <Localized id="moderate-comment-moderateStory">
                      <TextLink
                        href={storyHref}
                        onClick={onModerateStory}
                        className={styles.link}
                      >
                        Moderate Story
                      </TextLink>
                    </Localized>
                  </div>
                </div>
              )}
              <MarkersContainer
                onUsernameClick={onUsernameClick}
                comment={comment}
                settings={settings}
              />
            </HorizontalGutter>
          </div>
        </div>
        <Flex
          className={cn(styles.aside, {
            [styles.asideWithoutReplyTo]: !inReplyTo,
            [styles.asideMini]: mini && !inReplyTo,
            [styles.asideMiniWithReplyTo]:
              mini && inReplyTo && inReplyTo.username,
          })}
          alignItems="center"
          direction="column"
          itemGutter
        >
          {!mini && (
            <Localized id="moderate-comment-decision">
              <div className={styles.decision}>DECISION</div>
            </Localized>
          )}
          <Flex itemGutter>
            <RejectButton
              onClick={onReject}
              invert={status === "rejected"}
              disabled={
                status === "rejected" ||
                dangling ||
                deleted ||
                readOnly ||
                isArchived ||
                isArchiving
              }
              readOnly={readOnly}
              className={cn({
                [styles.miniButton]: mini,
              })}
            />
            <ApproveButton
              onClick={onApprove}
              invert={status === "approved"}
              disabled={
                status === "approved" ||
                dangling ||
                deleted ||
                readOnly ||
                isArchived ||
                isArchiving
              }
              readOnly={readOnly}
              className={cn({
                [styles.miniButton]: mini,
              })}
            />
          </Flex>
          {moderatedBy}
        </Flex>
      </Flex>
    </Card>
  );
};

export default ModerateCard;<|MERGE_RESOLUTION|>--- conflicted
+++ resolved
@@ -88,14 +88,11 @@
   onBan: () => void;
   isQA?: boolean;
   rating?: number | null;
-<<<<<<< HEAD
 
   bannedWords?: Readonly<Readonly<GQLWordlistMatch>[]>;
   suspectWords?: Readonly<Readonly<GQLWordlistMatch>[]>;
-=======
   isArchived?: boolean;
   isArchiving?: boolean;
->>>>>>> dcbc58f5
 }
 
 const ModerateCard: FunctionComponent<Props> = ({
@@ -135,13 +132,10 @@
   selectPrev,
   onBan,
   isQA,
-<<<<<<< HEAD
   bannedWords,
   suspectWords,
-=======
   isArchived,
   isArchiving,
->>>>>>> dcbc58f5
 }) => {
   const div = useRef<HTMLDivElement>(null);
 
