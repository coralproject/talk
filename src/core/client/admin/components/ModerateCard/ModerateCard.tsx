import { Localized } from "@fluent/react/compat";
import cn from "classnames";
import key from "keymaster";
import { noop } from "lodash";
import React, {
  FunctionComponent,
  useCallback,
  useEffect,
  useMemo,
  useRef,
} from "react";

import { MediaContainer } from "coral-admin/components/MediaContainer";
import { HOTKEYS } from "coral-admin/constants";
import { GetPhrasesRegExpOptions } from "coral-admin/helpers";
import { GQLWordlistMatch } from "coral-framework/schema";
import { PropTypesOf } from "coral-framework/types";
import {
  Button,
  ButtonIcon,
  Card,
  Flex,
  HorizontalGutter,
  Icon,
  TextLink,
  Timestamp,
} from "coral-ui/components/v2";
import { StarRating } from "coral-ui/components/v3";

import { CommentContent, InReplyTo, UsernameButton } from "../Comment";
import ApproveButton from "./ApproveButton";
import CommentAuthorContainer from "./CommentAuthorContainer";
import FeatureButton from "./FeatureButton";
import MarkersContainer from "./MarkersContainer";
import RejectButton from "./RejectButton";

import styles from "./ModerateCard.css";

interface Props {
  id: string;
  username: string;
  createdAt: string;
  body: string;
  highlight?: boolean;
  inReplyTo?: {
    id: string;
    username: string | null;
  } | null;
  comment: PropTypesOf<typeof MarkersContainer>["comment"] &
    PropTypesOf<typeof CommentAuthorContainer>["comment"] &
    PropTypesOf<typeof MediaContainer>["comment"];
  settings: PropTypesOf<typeof MarkersContainer>["settings"];
  status: "approved" | "rejected" | "undecided";
  featured: boolean;
  moderatedBy: React.ReactNode | null;
  viewContextHref: string;
  phrases: GetPhrasesRegExpOptions;
  showStory: boolean;
  storyTitle?: React.ReactNode;
  storyHref?: string;
  siteName: string | null;
  onModerateStory?: React.EventHandler<React.MouseEvent>;
  onApprove: () => void;
  onReject: () => void;
  onFeature: () => void;
  onUsernameClick: (id?: string) => void;
  onConversationClick: (() => void) | null;
  onFocusOrClick: () => void;
  mini?: boolean;
  hideUsername?: boolean;
  selected?: boolean;
  /**
   * If set to true, it means this comment is about to be removed
   * from the queue. This will trigger some styling changes to
   * reflect that
   */
  dangling?: boolean;
  deleted?: boolean;

  /**
   * If set to true, it means that this comment cannot be moderated by the
   * current user.
   */
  readOnly?: boolean;
  edited: boolean;
  selectPrev?: () => void;
  selectNext?: () => void;
  onBan: () => void;
  isQA?: boolean;
  rating?: number | null;
<<<<<<< HEAD

  bannedWords?: Readonly<Readonly<GQLWordlistMatch>[]>;
  suspectWords?: Readonly<Readonly<GQLWordlistMatch>[]>;
=======
  isArchived?: boolean;
  isArchiving?: boolean;
>>>>>>> 8f7a1127
}

const ModerateCard: FunctionComponent<Props> = ({
  id,
  username,
  createdAt,
  body,
  highlight = false,
  inReplyTo,
  comment,
  settings,
  rating,
  viewContextHref,
  status,
  featured,
  phrases,
  onApprove,
  onReject,
  onFeature,
  onUsernameClick,
  dangling,
  showStory,
  storyTitle,
  storyHref,
  onModerateStory,
  siteName,
  moderatedBy,
  selected,
  onFocusOrClick,
  onConversationClick,
  mini = false,
  hideUsername = false,
  deleted = false,
  readOnly = false,
  edited,
  selectNext,
  selectPrev,
  onBan,
  isQA,
<<<<<<< HEAD
  bannedWords,
  suspectWords,
=======
  isArchived,
  isArchiving,
>>>>>>> 8f7a1127
}) => {
  const div = useRef<HTMLDivElement>(null);

  useEffect(() => {
    if (selected) {
      if (selectNext) {
        key(HOTKEYS.NEXT, id, selectNext);
      }
      if (selectPrev) {
        key(HOTKEYS.PREV, id, selectPrev);
      }
      if (onBan) {
        key(HOTKEYS.BAN, id, onBan);
      }
      key(HOTKEYS.APPROVE, id, onApprove);
      key(HOTKEYS.REJECT, id, onReject);

      // The the scope such that only events attached to the ${id} scope will
      // be honored.
      key.setScope(id);

      return () => {
        // Remove all events that are set in the ${id} scope.
        key.deleteScope(id);
      };
    } else {
      // Remove all events that were set in the ${id} scope.
      key.deleteScope(id);
    }

    return noop;
  }, [selected, id, selectNext, selectPrev, onBan, onApprove, onReject]);

  useEffect(() => {
    if (selected && div && div.current) {
      div.current.focus();
    }
  }, [selected, div]);

  const commentBody = useMemo(
    () =>
      deleted ? (
        <Localized id="moderate-comment-deleted-body">
          <div className={styles.deleted}>
            This comment is no longer available. The commenter has deleted their
            account.
          </div>
        </Localized>
      ) : (
        body
      ),
    [deleted, body]
  );

  const commentAuthorClick = useCallback(() => {
    onUsernameClick();
  }, [onUsernameClick]);

  const commentParentAuthorClick = useCallback(() => {
    if (inReplyTo) {
      onUsernameClick(inReplyTo.id);
    }
  }, [onUsernameClick, inReplyTo]);

  return (
    <Card
      className={cn(
        styles.root,
        { [styles.borderless]: mini },
        { [styles.dangling]: dangling },
        { [styles.deleted]: deleted },
        { [styles.selected]: selected }
      )}
      ref={div}
      tabIndex={0}
      data-testid={`moderate-comment-${id}`}
      id={`moderate-comment-${id}`}
      onClick={onFocusOrClick}
    >
      <Flex>
        <div className={styles.mainContainer}>
          <div
            className={cn(styles.topBar, {
              [styles.topBarMini]: mini && !inReplyTo,
            })}
          >
            <Flex alignItems="center">
              {!hideUsername && username && (
                <>
                  <UsernameButton
                    username={username}
                    onClick={commentAuthorClick}
                  />
                  <CommentAuthorContainer comment={comment} />
                </>
              )}
              <Timestamp>{createdAt}</Timestamp>
              {edited && (
                <Localized id="moderate-comment-edited">
                  <span className={styles.edited}>(edited)</span>
                </Localized>
              )}
              <FeatureButton
                featured={featured}
                onClick={onFeature}
                enabled={!deleted && !isQA && !readOnly}
              />
            </Flex>
            {inReplyTo && inReplyTo.username && (
              <div className={styles.inReplyTo}>
                <InReplyTo onUsernameClick={commentParentAuthorClick}>
                  {inReplyTo.username}
                </InReplyTo>
              </div>
            )}
          </div>
          {rating && (
            <div className={styles.ratingsArea}>
              <StarRating rating={rating} />
            </div>
          )}
          <div className={styles.contentArea}>
            <div className={styles.content}>
              <CommentContent
                highlight={highlight}
                bannedWords={bannedWords}
                suspectWords={suspectWords}
              >
                {commentBody}
              </CommentContent>
              <MediaContainer comment={comment} />
            </div>
            {onConversationClick && (
              <div className={styles.viewContext}>
                <Button iconLeft variant="text" onClick={onConversationClick}>
                  <ButtonIcon>question_answer</ButtonIcon>
                  <Localized id="moderate-comment-viewConversation">
                    <span>View conversation</span>
                  </Localized>
                </Button>
              </div>
            )}
            <div
              className={cn(styles.separator, {
                [styles.ruledSeparator]: !mini,
              })}
            />
          </div>
          <div className={styles.footer}>
            <HorizontalGutter spacing={3}>
              {showStory && (
                <div>
                  <div className={styles.storyLabel}>
                    <Localized id="moderate-comment-storyLabel">
                      <span>Comment on</span>
                    </Localized>
                    <span>:</span>
                  </div>
                  <div className={styles.commentOn}>
                    {siteName && (
                      <span className={styles.siteName}>
                        {siteName}
                        <Icon>keyboard_arrow_right</Icon>
                      </span>
                    )}
                    <span className={styles.storyTitle}>{storyTitle}</span>
                  </div>
                  <div>
                    <Localized id="moderate-comment-moderateStory">
                      <TextLink
                        href={storyHref}
                        onClick={onModerateStory}
                        className={styles.link}
                      >
                        Moderate Story
                      </TextLink>
                    </Localized>
                  </div>
                </div>
              )}
              <MarkersContainer
                onUsernameClick={onUsernameClick}
                comment={comment}
                settings={settings}
              />
            </HorizontalGutter>
          </div>
        </div>
        <Flex
          className={cn(styles.aside, {
            [styles.asideWithoutReplyTo]: !inReplyTo,
            [styles.asideMini]: mini && !inReplyTo,
            [styles.asideMiniWithReplyTo]:
              mini && inReplyTo && inReplyTo.username,
          })}
          alignItems="center"
          direction="column"
          itemGutter
        >
          {!mini && (
            <Localized id="moderate-comment-decision">
              <div className={styles.decision}>DECISION</div>
            </Localized>
          )}
          <Flex itemGutter>
            <RejectButton
              onClick={onReject}
              invert={status === "rejected"}
              disabled={
                status === "rejected" ||
                dangling ||
                deleted ||
                readOnly ||
                isArchived ||
                isArchiving
              }
              readOnly={readOnly}
              className={cn({
                [styles.miniButton]: mini,
              })}
            />
            <ApproveButton
              onClick={onApprove}
              invert={status === "approved"}
              disabled={
                status === "approved" ||
                dangling ||
                deleted ||
                readOnly ||
                isArchived ||
                isArchiving
              }
              readOnly={readOnly}
              className={cn({
                [styles.miniButton]: mini,
              })}
            />
          </Flex>
          {moderatedBy}
        </Flex>
      </Flex>
    </Card>
  );
};

export default ModerateCard;<|MERGE_RESOLUTION|>--- conflicted
+++ resolved
@@ -88,14 +88,11 @@
   onBan: () => void;
   isQA?: boolean;
   rating?: number | null;
-<<<<<<< HEAD
 
   bannedWords?: Readonly<Readonly<GQLWordlistMatch>[]>;
   suspectWords?: Readonly<Readonly<GQLWordlistMatch>[]>;
-=======
   isArchived?: boolean;
   isArchiving?: boolean;
->>>>>>> 8f7a1127
 }
 
 const ModerateCard: FunctionComponent<Props> = ({
@@ -135,13 +132,10 @@
   selectPrev,
   onBan,
   isQA,
-<<<<<<< HEAD
   bannedWords,
   suspectWords,
-=======
   isArchived,
   isArchiving,
->>>>>>> 8f7a1127
 }) => {
   const div = useRef<HTMLDivElement>(null);
 
