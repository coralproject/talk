$moderateCardButtonOutlineApproveColor: var(--palette-positive-500);

.root {
  border: 1px solid $moderateCardButtonOutlineApproveColor;
  box-sizing: border-box;
  border-radius: var(--round-corners);
  width: 65px;
  height: 50px;
  display: flex;
  justify-content: center;
  align-items: center;
  color: $moderateCardButtonOutlineApproveColor;
  &:not(:disabled):active {
    background-color: $moderateCardButtonOutlineApproveColor;
    color: var(--palette-text-000);
  }
}

.readOnly {
  background-color: transparent;
  border-color: $colors-grey-300);
  color: $colors-grey-300);

  &:hover {
    cursor: not-allowed;
  }
}

.readOnly {
  background-color: transparent;
  border-color: var(--v2-colors-grey-300);
  color: var(--v2-colors-grey-300);

  &:hover {
    cursor: not-allowed;
  }
}

.invert {
  background-color: $moderateCardButtonOutlineApproveColor;
  border-color: $moderateCardButtonOutlineApproveColor;
<<<<<<< HEAD
  color: var(--palette-text-000);
=======
  color: var(--v2-colors-pure-white);
>>>>>>> f8234e53
}

.icon {
  font-weight: var(--font-weight-primary-semi-bold);
  color: inherit;
}<|MERGE_RESOLUTION|>--- conflicted
+++ resolved
@@ -28,8 +28,8 @@
 
 .readOnly {
   background-color: transparent;
-  border-color: var(--v2-colors-grey-300);
-  color: var(--v2-colors-grey-300);
+  border-color: $colors-grey-300;
+  color: $colors-grey-300;
 
   &:hover {
     cursor: not-allowed;
@@ -39,11 +39,7 @@
 .invert {
   background-color: $moderateCardButtonOutlineApproveColor;
   border-color: $moderateCardButtonOutlineApproveColor;
-<<<<<<< HEAD
   color: var(--palette-text-000);
-=======
-  color: var(--v2-colors-pure-white);
->>>>>>> f8234e53
 }
 
 .icon {
