import React, { FunctionComponent } from "react";
import { graphql } from "react-relay";

import { QueryRenderData, QueryRenderer } from "coral-framework/lib/relay";
import { Spinner } from "coral-ui/components/v2";
import { QueryError } from "coral-ui/components/v3";

import StoryInfoDrawerContainer from "./StoryInfoDrawerContainer";

import { StoryInfoDrawerQuery as QueryTypes } from "coral-admin/__generated__/StoryInfoDrawerQuery.graphql";

export interface Props {
  storyID: string;
}

const StoryInfoDrawerQuery: FunctionComponent<Props> = ({ storyID }) => {
  return (
    <QueryRenderer<QueryTypes>
      query={graphql`
        query StoryInfoDrawerQuery($storyID: ID!) {
          story(id: $storyID) {
            ...StoryInfoDrawerContainer_story
          }
<<<<<<< HEAD
=======
          settings {
            ...StoryInfoDrawerContainer_settings
          }
>>>>>>> 3d66a922
          viewer {
            ...StoryInfoDrawerContainer_viewer
          }
        }
      `}
      variables={{ storyID }}
      render={({ props, error }: QueryRenderData<QueryTypes>) => {
        if (error) {
          return <QueryError error={error} />;
        }

        if (!props || !props.story || !props.viewer) {
          return (
            <div>
              <Spinner />
            </div>
          );
        }

        return (
          <StoryInfoDrawerContainer
<<<<<<< HEAD
            viewer={props.viewer}
            onClose={onClose}
            story={props.story}
=======
            story={props.story}
            settings={props.settings}
            viewer={props.viewer}
>>>>>>> 3d66a922
          />
        );
      }}
    />
  );
};

export default StoryInfoDrawerQuery;<|MERGE_RESOLUTION|>--- conflicted
+++ resolved
@@ -21,12 +21,9 @@
           story(id: $storyID) {
             ...StoryInfoDrawerContainer_story
           }
-<<<<<<< HEAD
-=======
           settings {
             ...StoryInfoDrawerContainer_settings
           }
->>>>>>> 3d66a922
           viewer {
             ...StoryInfoDrawerContainer_viewer
           }
@@ -48,15 +45,9 @@
 
         return (
           <StoryInfoDrawerContainer
-<<<<<<< HEAD
-            viewer={props.viewer}
-            onClose={onClose}
-            story={props.story}
-=======
             story={props.story}
             settings={props.settings}
             viewer={props.viewer}
->>>>>>> 3d66a922
           />
         );
       }}
