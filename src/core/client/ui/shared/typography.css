@font-face {
  font-family: "Source Sans Pro";
  font-style: normal;
  font-display: swap;
  font-weight: 300;
  src: local("Source Sans Pro Light "), local("Source Sans Pro-Light"),
    url("typeface-source-sans-pro/files/source-sans-pro-latin-300.woff2")
      format("woff2"),
    url("typeface-source-sans-pro/files/source-sans-pro-latin-300.woff")
      format("woff");
}

@font-face {
  font-family: "Source Sans Pro";
  font-style: normal;
  font-display: swap;
  font-weight: 400;
  src: local("Source Sans Pro Regular italic"),
    local("Source Sans Pro-Regularitalic"),
    url("typeface-source-sans-pro/files/source-sans-pro-latin-400.woff2")
      format("woff2"),
    url("typeface-source-sans-pro/files/source-sans-pro-latin-400.woff")
      format("woff");
}

@font-face {
  font-family: "Source Sans Pro";
  font-style: normal;
  font-display: swap;
  font-weight: 600;
  src: local("Source Sans Pro SemiBold italic"),
    local("Source Sans Pro-SemiBolditalic"),
    url("typeface-source-sans-pro/files/source-sans-pro-latin-600.woff2")
      format("woff2"),
    url("typeface-source-sans-pro/files/source-sans-pro-latin-600.woff")
      format("woff");
}

@font-face {
  font-family: "Manuale";
  font-style: normal;
  font-display: swap;
  font-weight: 400;
  src: local("Manuale Regular "), local("Manuale-Regular"),
    url("typeface-manuale/files/manuale-latin-400.woff2") format("woff2"),
    url("typeface-manuale/files/manuale-latin-400.woff") format("woff");
}

@font-face {
  font-family: "Manuale";
  font-style: normal;
  font-display: swap;
  font-weight: 600;
  src: local("Manuale SemiBold "), local("Manuale-SemiBold"),
    url("typeface-manuale/files/manuale-latin-600.woff2") format("woff2"),
    url("typeface-manuale/files/manuale-latin-600.woff") format("woff");
}

.heading1 {
  font-size: calc(24rem / var(--rem-base));
  font-weight: var(--font-weight-medium);
  font-family: "Manuale";
  line-height: calc(32em / 24);
  letter-spacing: calc(0.2em / 16);
  color: var(--palette-text-primary);
}

.heading2 {
  font-size: calc(20rem / var(--rem-base));
  font-weight: var(--font-weight-medium);
  font-family: "Manuale";
  line-height: calc(24em / 20);
  color: var(--palette-text-primary);
}

.heading3 {
  font-size: calc(18rem / var(--rem-base));
  font-weight: var(--font-weight-medium);
  font-family: "Manuale";
  line-height: calc(20em / 18);
  letter-spacing: calc(0.2em / 16);
  color: var(--palette-text-primary);
}

.heading4 {
  font-size: calc(16rem / var(--rem-base));
  font-weight: var(--font-weight-medium);
  font-family: "Manuale";
  line-height: calc(18em / 16);
  letter-spacing: calc(0.2em / 16);
  color: var(--palette-text-primary);
}

.bodyCopy {
  font-size: calc(16rem / var(--rem-base));
  font-weight: var(--font-weight-regular);
  font-family: "Source Sans Pro";
  line-height: calc(18em / 16);
  letter-spacing: calc(0.2em / 16);
  color: var(--palette-text-primary);
}

.bodyCopyBold {
  composes: bodyCopy;
  font-weight: var(--font-weight-medium);
}

.button {
  color: var(--palette-text-secondary);
  font-family: "Source Sans Pro";
  font-weight: var(--font-weight-medium);
  font-size: 14px;
  line-height: calc(18em / 16);
  letter-spacing: calc(0.57em / 16);
}

.buttonLarge {
  color: var(--palette-text-secondary);
  font-family: "Source Sans Pro";
  font-weight: var(--font-weight-medium);
  font-size: 16px;
  line-height: calc(20em / 16);
  letter-spacing: calc(0.57em / 16);
}

.timestamp {
  color: var(--palette-text-secondary);
  font-family: "Source Sans Pro";
  font-weight: var(--font-weight-medium);
  font-size: 14px;
  line-height: calc(18em / 16);
  letter-spacing: calc(0.2em / 16);
}

<<<<<<< HEAD
.validationMessage {
=======
.alertMessage {
>>>>>>> 594c74c8
  color: var(--palette-common-black);
  font-family: var(--font-family);
  font-weight: var(--font-weight-medium);
  font-size: calc(16rem / var(--rem-base));
  line-height: normal;
  letter-spacing: calc(0.2em / 16);
}

.textField {
  font-size: calc(16rem / var(--rem-base));
  font-weight: var(--font-weight-regular);
  font-family: var(--font-family);
  line-height: calc(18em / 16);
  letter-spacing: calc(0.2em / 16);
  color: var(--palette-text-primary);
}

.inputLabel {
  font-size: calc(18rem / var(--rem-base));
  font-weight: var(--font-weight-medium);
  font-family: "Manuale";
  line-height: calc(18em / 16);
  letter-spacing: calc(0.2em / 16);
  color: var(--palette-text-primary);
<<<<<<< HEAD
=======
}

.inputDescription {
  font-size: calc(14rem / var(--rem-base));
  font-weight: var(--font-weight-medium);
  font-family: var(--font-family);
  line-height: calc(18em / 16);
  letter-spacing: calc(0.2em / 16);
  color: var(--palette-text-secondary);
}

.placeholder {
  font-family: var(--font-family);
  font-style: normal;
  font-weight: normal;
  line-height: calc(16rem / var(--rem-base));
  font-size: calc(16rem / var(--rem-base));
  color: var(--palette-grey-lighter);
>>>>>>> 594c74c8
}<|MERGE_RESOLUTION|>--- conflicted
+++ resolved
@@ -132,11 +132,7 @@
   letter-spacing: calc(0.2em / 16);
 }
 
-<<<<<<< HEAD
-.validationMessage {
-=======
 .alertMessage {
->>>>>>> 594c74c8
   color: var(--palette-common-black);
   font-family: var(--font-family);
   font-weight: var(--font-weight-medium);
@@ -161,8 +157,6 @@
   line-height: calc(18em / 16);
   letter-spacing: calc(0.2em / 16);
   color: var(--palette-text-primary);
-<<<<<<< HEAD
-=======
 }
 
 .inputDescription {
@@ -181,5 +175,4 @@
   line-height: calc(16rem / var(--rem-base));
   font-size: calc(16rem / var(--rem-base));
   color: var(--palette-grey-lighter);
->>>>>>> 594c74c8
 }