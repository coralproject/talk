--- conflicted
+++ resolved
@@ -1,15 +1,9 @@
 export { default as BaseButton } from "./BaseButton";
 export { default as Button } from "./Button";
 export { default as Typography } from "./Typography";
-<<<<<<< HEAD
-<<<<<<< HEAD
 export { default as Popover } from "./Popover";
 export { default as TextField } from "./TextField";
-=======
-=======
 export { default as RelativeTime } from "./RelativeTime";
 export { default as UIContext, UIContextProps } from "./UIContext";
->>>>>>> abfa3952
 export { default as Flex } from "./Flex";
-export { default as MatchMedia } from "./MatchMedia";
->>>>>>> cac0afa61e79b19ddcae873f543a6910b83c92e7+export { default as MatchMedia } from "./MatchMedia";