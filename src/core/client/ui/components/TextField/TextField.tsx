--- conflicted
+++ resolved
@@ -33,13 +33,10 @@
    * Placeholder
    */
   placeholder?: string;
-<<<<<<< HEAD
-=======
   /**
    * readOnly
    */
   readOnly?: boolean;
->>>>>>> 594c74c8
 }
 
 const TextField: StatelessComponent<TextFieldProps> = props => {
@@ -75,11 +72,7 @@
 
 TextField.defaultProps = {
   color: "regular",
-<<<<<<< HEAD
-  fullWidth: false,
-=======
   fullWidth: true,
->>>>>>> 594c74c8
   placeholder: "",
 };
 
