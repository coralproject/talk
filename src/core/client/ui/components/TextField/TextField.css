.root {
  composes: textField from "talk-ui/shared/typography.css";
  position: relative;
  display: block;
  padding: calc(0.5 * var(--spacing-unit));
  box-sizing: border-box;
  border-radius: var(--round-corners);
<<<<<<< HEAD
}

.colorRegular {
  backgroun-color: var(--palette-common-white);
=======
  height: 36px;
  line-height: 36px;
}

.colorRegular {
  background-color: var(--palette-common-white);
>>>>>>> 594c74c8
  color: var(--palette-common-black);
  border: 1px solid var(--palette-grey-light);
}

.colorError {
  background-color: var(--palette-common-white);
  border-color: var(--palette-error-main);
<<<<<<< HEAD
  border: 2px solid #FA4643;
=======
  border: 2px solid var(--palette-error-darkest);
>>>>>>> 594c74c8
}

.fullWidth {
  width: 100%;
}
<<<<<<< HEAD
=======

::placeholder {
  font-family: var(--font-family);
  font-style: normal;
  font-weight: normal;
  line-height: calc(16rem / var(--rem-base));
  font-size: calc(16rem / var(--rem-base));
  color: var(--palette-grey-lighter);
}
>>>>>>> 594c74c8
<|MERGE_RESOLUTION|>--- conflicted
+++ resolved
@@ -5,19 +5,12 @@
   padding: calc(0.5 * var(--spacing-unit));
   box-sizing: border-box;
   border-radius: var(--round-corners);
-<<<<<<< HEAD
-}
-
-.colorRegular {
-  backgroun-color: var(--palette-common-white);
-=======
   height: 36px;
   line-height: 36px;
 }
 
 .colorRegular {
   background-color: var(--palette-common-white);
->>>>>>> 594c74c8
   color: var(--palette-common-black);
   border: 1px solid var(--palette-grey-light);
 }
@@ -25,18 +18,12 @@
 .colorError {
   background-color: var(--palette-common-white);
   border-color: var(--palette-error-main);
-<<<<<<< HEAD
-  border: 2px solid #FA4643;
-=======
   border: 2px solid var(--palette-error-darkest);
->>>>>>> 594c74c8
 }
 
 .fullWidth {
   width: 100%;
 }
-<<<<<<< HEAD
-=======
 
 ::placeholder {
   font-family: var(--font-family);
@@ -45,5 +32,4 @@
   line-height: calc(16rem / var(--rem-base));
   font-size: calc(16rem / var(--rem-base));
   color: var(--palette-grey-lighter);
-}
->>>>>>> 594c74c8
+}