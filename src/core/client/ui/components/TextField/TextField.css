--- conflicted
+++ resolved
@@ -1,19 +1,12 @@
 .root {
-<<<<<<< HEAD
-  composes: textField from "talk-ui/shared/typography.css";
-=======
   composes: inputText placeholderPseudo from "talk-ui/shared/typography.css";
->>>>>>> d2106b3d
   position: relative;
   display: block;
   padding: calc(0.5 * var(--spacing-unit));
   box-sizing: border-box;
   border-radius: var(--round-corners);
-<<<<<<< HEAD
   height: 36px;
   line-height: 36px;
-=======
->>>>>>> d2106b3d
 }
 
 .colorRegular {
@@ -30,16 +23,4 @@
 
 .fullWidth {
   width: 100%;
-<<<<<<< HEAD
-}
-
-::placeholder {
-  font-family: var(--font-family);
-  font-style: normal;
-  font-weight: normal;
-  line-height: calc(16rem / var(--rem-base));
-  font-size: calc(16rem / var(--rem-base));
-  color: var(--palette-grey-lighter);
-=======
->>>>>>> d2106b3d
 }