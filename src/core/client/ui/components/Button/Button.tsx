import cn from "classnames";
import { pick } from "lodash";
import React, { ButtonHTMLAttributes, Ref } from "react";

import { withForwardRef, withStyles } from "talk-ui/hocs";
import { PropTypesOf } from "talk-ui/types";

import BaseButton, { BaseButtonProps } from "../BaseButton";
import * as styles from "./Button.css";

// This should extend from BaseButton instead but we can't because of this bug
// TODO: add bug link.
interface InnerProps extends ButtonHTMLAttributes<HTMLButtonElement> {
  /**
   * This prop can be used to add custom classnames.
   * It is handled by the `withStyles `HOC.
   */
  classes: typeof styles & BaseButtonProps["classes"];

  /** Size of the button */
  size?: "small" | "regular" | "large";

  /** Color of the button */
  color?: "regular" | "primary" | "error" | "success";

  /** Variant of the button */
  variant?: "regular" | "filled" | "outlined" | "ghost";

  /** If set renders a full width button */
  fullWidth?: boolean;

  /** If set renders active state e.g. to implement toggle buttons */
  active?: boolean;

<<<<<<< HEAD
  /** If set renders a button with secondary colors */
  secondary?: boolean;

  innerRef?: React.RefObject<HTMLDivElement> | any;
=======
  /** Internal: Forwarded Ref */
  forwardRef?: Ref<HTMLButtonElement>;
>>>>>>> acb86f4b
}

export class Button extends React.Component<InnerProps> {
  public static defaultProps: Partial<InnerProps> = {
    size: "regular",
    variant: "regular",
    color: "regular",
  };
  public render() {
    const {
      active,
      classes,
      color,
      className,
      size,
      fullWidth,
<<<<<<< HEAD
      invert,
      primary,
      secondary,
      innerRef,
=======
      disabled,
      forwardRef,
      variant,
>>>>>>> acb86f4b
      ...rest
    } = this.props;

    const rootClassName = cn(classes.root, className, {
      [classes.sizeRegular]: size === "regular",
      [classes.sizeSmall]: size === "small",
      [classes.sizeLarge]: size === "large",
      [classes.colorRegular]: color === "regular",
      [classes.colorPrimary]: color === "primary",
      [classes.colorError]: color === "error",
      [classes.colorSuccess]: color === "success",
      [classes.variantRegular]: variant === "regular",
      [classes.variantFilled]: variant === "filled",
      [classes.variantOutlined]: variant === "outlined",
      [classes.variantGhost]: variant === "ghost",
      [classes.fullWidth]: fullWidth,
      [classes.active]: active,
      [classes.disabled]: disabled,
    });

    return (
      <BaseButton
        className={rootClassName}
<<<<<<< HEAD
        classes={pick(classes, "keyboardFocus")}
        innerRef={innerRef}
=======
        classes={pick(classes, "keyboardFocus", "mouseHover")}
        disabled={disabled}
        forwardRef={forwardRef}
>>>>>>> acb86f4b
        {...rest}
      />
    );
  }
}

const enhanced = withForwardRef(withStyles(styles)(Button));
export type ButtonProps = PropTypesOf<typeof enhanced>;
export default enhanced;<|MERGE_RESOLUTION|>--- conflicted
+++ resolved
@@ -32,15 +32,8 @@
   /** If set renders active state e.g. to implement toggle buttons */
   active?: boolean;
 
-<<<<<<< HEAD
-  /** If set renders a button with secondary colors */
-  secondary?: boolean;
-
-  innerRef?: React.RefObject<HTMLDivElement> | any;
-=======
   /** Internal: Forwarded Ref */
   forwardRef?: Ref<HTMLButtonElement>;
->>>>>>> acb86f4b
 }
 
 export class Button extends React.Component<InnerProps> {
@@ -57,16 +50,9 @@
       className,
       size,
       fullWidth,
-<<<<<<< HEAD
-      invert,
-      primary,
-      secondary,
-      innerRef,
-=======
       disabled,
       forwardRef,
       variant,
->>>>>>> acb86f4b
       ...rest
     } = this.props;
 
@@ -90,14 +76,9 @@
     return (
       <BaseButton
         className={rootClassName}
-<<<<<<< HEAD
-        classes={pick(classes, "keyboardFocus")}
-        innerRef={innerRef}
-=======
         classes={pick(classes, "keyboardFocus", "mouseHover")}
         disabled={disabled}
         forwardRef={forwardRef}
->>>>>>> acb86f4b
         {...rest}
       />
     );
