export { default as Button } from "./Button";
export { default as CallOut } from "./CallOut";
export { default as ExperimentalTag } from "./ExperimentalTag";
export { default as StarRating } from "./StarRating";
export { default as TextArea } from "./TextArea";
export { default as Tombstone } from "./Tombstone";
<<<<<<< HEAD
export { default as ValidationMessage } from "./ValidationMessage";
=======
export { default as ValidationMessage } from "./ValidationMessage";
export { default as Link } from "./Link";
>>>>>>> bf87c493
<|MERGE_RESOLUTION|>--- conflicted
+++ resolved
@@ -4,9 +4,5 @@
 export { default as StarRating } from "./StarRating";
 export { default as TextArea } from "./TextArea";
 export { default as Tombstone } from "./Tombstone";
-<<<<<<< HEAD
 export { default as ValidationMessage } from "./ValidationMessage";
-=======
-export { default as ValidationMessage } from "./ValidationMessage";
-export { default as Link } from "./Link";
->>>>>>> bf87c493
+export { default as Link } from "./Link";