import { Child, MessageCallback } from "pym.js";

function onPymMessage(
  child: Child,
  messageType: string,
  callback: MessageCallback
) {
  child.onMessage(messageType, callback);
  return () => {
    if (!(messageType in child.messageHandlers)) {
<<<<<<< HEAD
      // eslint-disable-next-line no-console
      console.warn("Pym message handler already disposed.");
      return;
    }
=======
      if (process.env.NODE_ENV !== "production") {
        // eslint-disable-next-line no-console
        console.warn(
          `tried to dispose of message handler that didn't exist: ${messageType}`
        );
      }

      return;
    }

>>>>>>> 3743f893
    const index = child.messageHandlers[messageType].indexOf(callback);
    if (index === -1) {
      // eslint-disable-next-line no-console
      console.warn("Pym message handler already disposed.");
      return;
    }
    child.messageHandlers[messageType].splice(index, 1);
    if (child.messageHandlers[messageType].length === 0) {
      delete child.messageHandlers[messageType];
    }
  };
}

export default onPymMessage;<|MERGE_RESOLUTION|>--- conflicted
+++ resolved
@@ -8,12 +8,6 @@
   child.onMessage(messageType, callback);
   return () => {
     if (!(messageType in child.messageHandlers)) {
-<<<<<<< HEAD
-      // eslint-disable-next-line no-console
-      console.warn("Pym message handler already disposed.");
-      return;
-    }
-=======
       if (process.env.NODE_ENV !== "production") {
         // eslint-disable-next-line no-console
         console.warn(
@@ -23,8 +17,6 @@
 
       return;
     }
-
->>>>>>> 3743f893
     const index = child.messageHandlers[messageType].indexOf(callback);
     if (index === -1) {
       // eslint-disable-next-line no-console
