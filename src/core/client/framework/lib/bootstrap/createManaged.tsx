/* eslint-disable no-restricted-globals */
import { Localized } from "@fluent/react/compat";
import { EventEmitter2 } from "eventemitter2";
import { noop } from "lodash";
import { Child as PymChild } from "pym.js";
import React, { Component, ComponentType } from "react";
import { Formatter } from "react-timeago";
import { Environment, RecordSource, Store } from "relay-runtime";
import { v1 as uuid } from "uuid";

import { StaticConfig } from "coral-common/config";
import { LanguageCode } from "coral-common/helpers/i18n";
import getOrigin from "coral-common/utils/getOrigin";
import {
  injectConditionalPolyfills,
  onPymMessage,
  potentiallyInjectAxe,
} from "coral-framework/helpers";
import polyfillIntlLocale from "coral-framework/helpers/polyfillIntlLocale";
import { getBrowserInfo } from "coral-framework/lib/browserInfo";
import {
  createReporter,
  setGlobalErrorReporter,
} from "coral-framework/lib/errors";
import { RestClient } from "coral-framework/lib/rest";
import {
  combinePromisifiedStorage,
  createInMemoryStorage,
  createLocalStorage,
  createPostMessageStorage,
  createPromisifiedStorage,
  createPymStorage,
  createSessionStorage,
  PromisifiedStorage,
} from "coral-framework/lib/storage";
import areWeInIframe from "coral-framework/utils/areWeInIframe";
import getLocationOrigin from "coral-framework/utils/getLocationOrigin";
import { ClickFarAwayRegister } from "coral-ui/components/v2/ClickOutside";

import {
  AccessTokenProvider,
  AuthState,
  deleteAccessTokenFromLocalStorage,
  parseAccessToken,
  retrieveAccessToken,
  storeAccessTokenInLocalStorage,
} from "../auth";
import getStaticConfig from "../getStaticConfig";
import { generateBundles, LocalesData } from "../i18n";
import {
  createManagedSubscriptionClient,
  createNetwork,
  ManagedSubscriptionClient,
} from "../network";
import { TokenRefreshProvider } from "../network/tokenRefreshProvider";
import { PostMessageService } from "../postMessage";
import { LOCAL_ID } from "../relay";
import createIndexedDBStorage from "../storage/IndexedDBStorage";
import { CoralContext, CoralContextProvider } from "./CoralContext";
import SendPymReady from "./SendPymReady";

export type InitLocalState = (dependencies: {
  environment: Environment;
  context: CoralContext;
  auth?: AuthState | null;
  staticConfig?: StaticConfig | null;
}) => void | Promise<void>;

interface CreateContextArguments {
  /** Locales data that is returned by our `locales-loader`. */
  localesData: LocalesData;

  /** Init will be called after the context has been created. */
  initLocalState?: InitLocalState;

  /** Access token that should be used instead of what's currently in storage */
  accessToken?: string;

  /** A pym child that interacts with the pym parent. */
  pym?: PymChild;

  /** Supports emitting and listening to events. */
  eventEmitter?: EventEmitter2;

  /**
   * If true will prompt for additional details during error..
   */
  reporterFeedbackPrompt?: boolean;

  /** bundle is the specific source of the connection */
  bundle: string;

  /** bundleConfig is the configuration parameters for this bundle */
  bundleConfig?: Record<string, string>;

  /** tokenRefreshProvider is used to obtain a new access token after expiry. */
  tokenRefreshProvider?: TokenRefreshProvider;
}

/**
 * timeagoFormatter integrates timeago into our translation
 * framework. It gets injected into the UIContext.
 */
export const timeagoFormatter: Formatter = (value, unit, suffix) => {
  // We use 'in' instead of 'from now' for language consistency
  const ourSuffix = suffix === "from now" ? "noSuffix" : suffix;

  if (unit === "second" && suffix === "ago") {
    return (
      <Localized id="framework-timeago-just-now">
        <span>Just now</span>
      </Localized>
    );
  }

  return (
    <Localized
      id="framework-timeago"
      $value={value}
      $unit={unit}
      $suffix={ourSuffix}
    >
      <span>now</span>
    </Localized>
  );
};

function createRelayEnvironment(
  subscriptionClient: ManagedSubscriptionClient,
  clientID: string,
  tokenRefreshProvider?: TokenRefreshProvider,
  clearCacheBefore?: Date
) {
  const source = new RecordSource();
  const accessTokenProvider: AccessTokenProvider = () => {
    const local = source.get(LOCAL_ID);
    if (!local) {
      return;
    }

    return local.accessToken as string | undefined;
  };
  const environment = new Environment({
    network: createNetwork(
      `${getLocationOrigin(window)}/api/graphql`,
      subscriptionClient,
      clientID,
      accessTokenProvider,
      tokenRefreshProvider?.refreshToken,
      clearCacheBefore
    ),
    store: new Store(source),
  });

  return { environment, accessTokenProvider };
}

function createRestClient(
  clientID: string,
  accessTokenProvider: AccessTokenProvider
) {
  return new RestClient("/api", clientID, accessTokenProvider);
}

/**
 * Returns a managed CoralContextProvider, that includes given context
 * and handles context changes, e.g. when a user session changes.
 */
function createManagedCoralContextProvider(
  context: CoralContext,
  subscriptionClient: ManagedSubscriptionClient,
  clientID: string,
  initLocalState: InitLocalState,
  localesData: LocalesData,
  ErrorBoundary?: React.ComponentType
) {
  const ManagedCoralContextProvider = class ManagedCoralContextProvider extends Component<
    {},
    { context: CoralContext }
  > {
    constructor(props: {}) {
      super(props);
      this.state = {
        context: {
          ...context,
          clearSession: this.clearSession,
          changeLocale: this.changeLocale,
        },
      };
    }

    // This is called every time a user session starts or ends.
    private clearSession = async (
      nextAccessToken?: string,
      options: { ephemeral?: boolean } = {}
    ) => {
      // Clear session storage on logouts otherwise keep it!
      if (!nextAccessToken) {
        void this.state.context.sessionStorage.clear();
      }

      // Pause subscriptions.
      subscriptionClient.pause();

      // Parse the claims/token and update storage.
      const auth = nextAccessToken
        ? options.ephemeral
          ? parseAccessToken(nextAccessToken)
          : await storeAccessTokenInLocalStorage(
              context.localStorage,
              nextAccessToken
            )
        : await deleteAccessTokenFromLocalStorage(context.localStorage);

      // Create the new environment.
      const { environment, accessTokenProvider } = createRelayEnvironment(
        subscriptionClient,
        clientID,
        this.state.context.tokenRefreshProvider,
        // Disable the cache on requests for the next 30 seconds.
        new Date(Date.now() + 30 * 1000)
      );

      // Create the new context.
      const newContext: CoralContext = {
        ...this.state.context,
        relayEnvironment: environment,
        rest: createRestClient(clientID, accessTokenProvider),
      };

      // Initialize local state.
      await initLocalState({
        environment: newContext.relayEnvironment,
        context: newContext,
        auth,
        staticConfig: getStaticConfig(window),
      });

      // Update the subscription client access token.
      subscriptionClient.setAccessToken(accessTokenProvider());

      // Propagate new context.
      this.setState({ context: newContext }, () => {
        // Resume subscriptions after context has changed.
        subscriptionClient.resume();
      });
    };

    // This is called when the locale should change.
    private changeLocale = async (locale: LanguageCode) => {
      // Add fallback locale.
      const locales = [localesData.fallbackLocale];
      if (locale && locale !== localesData.fallbackLocale) {
        locales.splice(0, 0, locale);
      }
      const localeBundles = await generateBundles(locales, localesData);
      const newContext = {
        ...this.state.context,
        locales,
        localeBundles,
      };
      // Propagate new context.
      this.setState({
        context: newContext,
      });
    };

    public render() {
      // If the boundary is available from the reporter (also, if it's
      // available) then use it to wrap the lower children for any error that
      // happens.
      return (
        <CoralContextProvider value={this.state.context}>
          {ErrorBoundary ? (
            <ErrorBoundary>{this.props.children}</ErrorBoundary>
          ) : (
            this.props.children
          )}
          {this.state.context.pym && <SendPymReady />}
        </CoralContextProvider>
      );
    }
  };

  return ManagedCoralContextProvider;
}

/*
 * resolveStorage decides which storage to use in the context
 */
function resolveStorage(
  type: "localStorage" | "sessionStorage" | "indexedDB",
  postMessage?: PostMessageService,
  pym?: PymChild
): PromisifiedStorage {
  if (areWeInIframe(window)) {
    // Use storage over postMessage (or fallback to pym) when we are in an iframe.
    const pmStorage =
      postMessage && createPostMessageStorage(postMessage, type);
    const pymStorage =
      pym && type !== "indexedDB" && createPymStorage(pym, type);
    if (pmStorage || pymStorage) {
      const combined =
        pmStorage &&
        pymStorage &&
        combinePromisifiedStorage(pmStorage, pymStorage);
      return [combined, pmStorage, pymStorage].find((x) =>
        Boolean(x)
      ) as PromisifiedStorage;
    }
  }
  switch (type) {
    case "localStorage":
      return createPromisifiedStorage(createLocalStorage(window));
    case "sessionStorage":
      return createPromisifiedStorage(createSessionStorage(window));
    case "indexedDB":
      return createIndexedDBStorage("keyvalue", window.indexedDB);
  }
  throw new Error(`Unknown type ${type}`);
}

function resolveGraphQLSubscriptionURI(
  staticConfig: StaticConfig | null
): string {
  if (staticConfig && staticConfig.graphQLSubscriptionURI) {
    return staticConfig.graphQLSubscriptionURI;
  }

  return `${location.protocol === "https:" ? "wss" : "ws"}://${
    location.host
  }/api/graphql/live`;
}

/**
 * `createManaged` establishes the dependencies of our framework
 * and returns a `ManagedCoralContextProvider` that provides the context
 * to the rest of the application.
 */
export default async function createManaged({
  initLocalState = noop,
  localesData,
  pym,
  eventEmitter = new EventEmitter2({ wildcard: true, maxListeners: 20 }),
  bundle,
  bundleConfig = {},
  tokenRefreshProvider,
  reporterFeedbackPrompt = false,
}: CreateContextArguments): Promise<ComponentType> {
  const browserInfo = getBrowserInfo(window);
  // Load any polyfills that are required.
  await injectConditionalPolyfills(window, browserInfo);

  // Potentially inject react-axe for runtime a11y checks.
  await potentiallyInjectAxe(pym?.parentUrl, browserInfo);

  const reporter = createReporter(window, { reporterFeedbackPrompt });
  // Set error reporter.
  if (reporter) {
    setGlobalErrorReporter(reporter);
  }

  // Listen for outside clicks.
  let registerClickFarAway: ClickFarAwayRegister | undefined;
  if (pym) {
    registerClickFarAway = (cb) => {
      return onPymMessage(pym, "click", cb);
    };
  }

  const postMessage = new PostMessageService(
    window,
    "coral",
    window.parent,
    pym ? getOrigin(pym.parentUrl) : "*"
  );

  // Initialize i18n.
  const locales = [localesData.fallbackLocale];
  if (
    document.documentElement.lang &&
    document.documentElement.lang !== localesData.fallbackLocale
  ) {
    // Use locale specified by the server.
    locales.splice(0, 0, document.documentElement.lang);
  } else if (
    localesData.defaultLocale &&
    localesData.defaultLocale !== localesData.fallbackLocale
  ) {
    // Use default locale.
    locales.splice(0, 0, localesData.defaultLocale);
  }

  if (process.env.NODE_ENV !== "production") {
    // eslint-disable-next-line no-console
    console.debug(`using locales ${JSON.stringify(locales)}`);
  }

  const localeBundles = await generateBundles(locales, localesData);
  await polyfillIntlLocale(locales, browserInfo);

  const localStorage = resolveStorage("localStorage", postMessage, pym);

  // Get the access token from storage.
  const auth = await retrieveAccessToken(localStorage);

  /** clientID is sent to the server with every request */
  const clientID = uuid();

  const staticConfig = getStaticConfig(window);

  // websocketEndpoint points to our graphql server's live endpoint.
  const graphQLSubscriptionURI = resolveGraphQLSubscriptionURI(staticConfig);

  const subscriptionClient = createManagedSubscriptionClient(
    graphQLSubscriptionURI,
    clientID,
    bundle,
    bundleConfig
  );

  const { environment, accessTokenProvider } = createRelayEnvironment(
    subscriptionClient,
    clientID,
    tokenRefreshProvider
  );

  // Assemble context.
  const context: CoralContext = {
    subscriptionClient,
    relayEnvironment: environment,
    locales,
    localeBundles,
    timeagoFormatter,
    pym,
    eventEmitter,
    registerClickFarAway,
    rest: createRestClient(clientID, accessTokenProvider),
    postMessage,
    localStorage,
    sessionStorage: resolveStorage("sessionStorage", postMessage, pym),
    indexedDBStorage: resolveStorage("indexedDB", postMessage, pym),
<<<<<<< HEAD
    inMemoryStorage: createInMemoryStorage(),
    browserInfo: getBrowserInfo(),
=======
    browserInfo,
>>>>>>> 1528ad44
    uuidGenerator: uuid,
    // Noop, this is later replaced by the
    // managed CoralContextProvider.
    clearSession: (nextAccessToken?: string | null) => Promise.resolve(),
    // Noop, this is later replaced by the
    // managed CoralContextProvider.
    changeLocale: (locale?: LanguageCode) => Promise.resolve(),
    tokenRefreshProvider,
    window,
    renderWindow: window,
  };

  // Initialize local state.
  await initLocalState({
    environment: context.relayEnvironment,
    context,
    auth,
    staticConfig,
  });

  // Set new token for the websocket connection.
  // TODO: (cvle) dynamically reset when token changes.
  // ^ only necessary when we can prolong existing session using a new token.
  subscriptionClient.setAccessToken(accessTokenProvider());

  // Returns a managed CoralContextProvider, that includes the above
  // context and handles context changes, e.g. when a user session changes.
  return createManagedCoralContextProvider(
    context,
    subscriptionClient,
    clientID,
    initLocalState,
    localesData,
    reporter?.ErrorBoundary
  );
}<|MERGE_RESOLUTION|>--- conflicted
+++ resolved
@@ -440,12 +440,8 @@
     localStorage,
     sessionStorage: resolveStorage("sessionStorage", postMessage, pym),
     indexedDBStorage: resolveStorage("indexedDB", postMessage, pym),
-<<<<<<< HEAD
     inMemoryStorage: createInMemoryStorage(),
-    browserInfo: getBrowserInfo(),
-=======
     browserInfo,
->>>>>>> 1528ad44
     uuidGenerator: uuid,
     // Noop, this is later replaced by the
     // managed CoralContextProvider.
