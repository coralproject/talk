--- conflicted
+++ resolved
@@ -285,19 +285,12 @@
 /**
  * resolveLocalStorage decides which local storage to use in the context
  */
-<<<<<<< HEAD
-function resolveLocalStorage(pym?: PymChild): PromisifiedStorage {
-  if (pym && areWeInIframe(window)) {
-    // Use local storage over pym when we have pym and are in an iframe.
-    return createPymStorage(pym, "localStorage");
-=======
 function resolveLocalStorage(
   postMessage?: PostMessageService
 ): PromisifiedStorage {
-  if (postMessage && areWeInIframe()) {
+  if (postMessage && areWeInIframe(window)) {
     // Use local storage over postMessage when we are in an iframe.
     return createPostMessageStorage(postMessage, "localStorage");
->>>>>>> 2e7a36c1
   }
   // Use promisified, prefixed local storage.
   return createPromisifiedStorage(createLocalStorage(window));
@@ -306,19 +299,12 @@
 /**
  * resolveSessionStorage decides which session storage to use in the context
  */
-<<<<<<< HEAD
-function resolveSessionStorage(pym?: PymChild): PromisifiedStorage {
-  if (pym && areWeInIframe(window)) {
-    // Use session storage over pym when we have pym and are in an iframe.
-    return createPymStorage(pym, "sessionStorage");
-=======
 function resolveSessionStorage(
   postMessage?: PostMessageService
 ): PromisifiedStorage {
-  if (postMessage && areWeInIframe()) {
+  if (postMessage && areWeInIframe(window)) {
     // Use session storage over postMessage when we are in an iframe.
     return createPostMessageStorage(postMessage, "sessionStorage");
->>>>>>> 2e7a36c1
   }
   // Use promisified, prefixed session storage.
   return createPromisifiedStorage(createSessionStorage(window));
@@ -329,12 +315,12 @@
 function resolveIndexedDBStorage(
   postMessage?: PostMessageService
 ): PromisifiedStorage<any> {
-  if (postMessage && areWeInIframe()) {
+  if (postMessage && areWeInIframe(window)) {
     // Use indexeddb storage over postMessage when we are in an iframe.
     return createPostMessageStorage(postMessage, "indexedDB");
   }
   // Use promisified, prefixed session storage.
-  return createIndexedDBStorage("keyvalue");
+  return createIndexedDBStorage("keyvalue", window.indexedDB);
 }
 
 function resolveGraphQLSubscriptionURI(
@@ -386,6 +372,7 @@
   }
 
   const postMessage = new PostMessageService(
+    window,
     "coral",
     window.parent,
     pym ? getOrigin(pym.parentUrl) : "*"
@@ -423,7 +410,7 @@
   /** clientID is sent to the server with every request */
   const clientID = uuid();
 
-  const staticConfig = getStaticConfig();
+  const staticConfig = getStaticConfig(window);
 
   // websocketEndpoint points to our graphql server's live endpoint.
   const graphQLSubscriptionURI = resolveGraphQLSubscriptionURI(staticConfig);
@@ -452,18 +439,11 @@
     eventEmitter,
     registerClickFarAway,
     rest: createRestClient(clientID, accessTokenProvider),
-<<<<<<< HEAD
-    postMessage: new PostMessageService(window),
-    localStorage,
-    sessionStorage: resolveSessionStorage(pym),
-    browserInfo,
-=======
     postMessage,
     localStorage,
     sessionStorage: resolveSessionStorage(postMessage),
     indexedDBStorage: resolveIndexedDBStorage(postMessage),
-    browserInfo: getBrowserInfo(),
->>>>>>> 2e7a36c1
+    browserInfo,
     uuidGenerator: uuid,
     // Noop, this is later replaced by the
     // managed CoralContextProvider.
@@ -481,11 +461,7 @@
     environment: context.relayEnvironment,
     context,
     auth,
-<<<<<<< HEAD
-    staticConfig: getStaticConfig(window),
-=======
     staticConfig,
->>>>>>> 2e7a36c1
   });
 
   // Set new token for the websocket connection.
