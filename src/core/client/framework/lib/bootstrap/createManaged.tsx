import { Localized } from "@fluent/react/compat";
import { EventEmitter2 } from "eventemitter2";
import { noop } from "lodash";
import { Child as PymChild } from "pym.js";
import React, { Component, ComponentType } from "react";
import { Formatter } from "react-timeago";
import { Environment, RecordSource, Store } from "relay-runtime";
import { v1 as uuid } from "uuid";

import { StaticConfig } from "coral-common/config";
import { LanguageCode } from "coral-common/helpers/i18n";
import getOrigin from "coral-common/utils/getOrigin";
import {
  injectConditionalPolyfills,
  onPymMessage,
  potentiallyInjectAxe,
} from "coral-framework/helpers";
import polyfillIntlLocale from "coral-framework/helpers/polyfillIntlLocale";
import { getBrowserInfo } from "coral-framework/lib/browserInfo";
import {
  createReporter,
  setGlobalErrorReporter,
} from "coral-framework/lib/errors";
import { RestClient } from "coral-framework/lib/rest";
import {
<<<<<<< HEAD
  createInMemoryStorage,
=======
  combinePromisifiedStorage,
>>>>>>> ef497272
  createLocalStorage,
  createPostMessageStorage,
  createPromisifiedStorage,
  createPymStorage,
  createSessionStorage,
  PromisifiedStorage,
} from "coral-framework/lib/storage";
import { ClickFarAwayRegister } from "coral-ui/components/v2/ClickOutside";

import {
  AccessTokenProvider,
  AuthState,
  deleteAccessTokenFromLocalStorage,
  parseAccessToken,
  retrieveAccessToken,
  storeAccessTokenInLocalStorage,
} from "../auth";
import getStaticConfig from "../getStaticConfig";
import { generateBundles, LocalesData } from "../i18n";
import {
  createManagedSubscriptionClient,
  createNetwork,
  ManagedSubscriptionClient,
} from "../network";
import { TokenRefreshProvider } from "../network/tokenRefreshProvider";
import { PostMessageService } from "../postMessage";
import { LOCAL_ID } from "../relay";
import createIndexedDBStorage from "../storage/IndexedDBStorage";
import { CoralContext, CoralContextProvider } from "./CoralContext";
import SendPymReady from "./SendPymReady";

export type InitLocalState = (dependencies: {
  environment: Environment;
  context: CoralContext;
  auth?: AuthState | null;
  staticConfig?: StaticConfig | null;
}) => void | Promise<void>;

interface CreateContextArguments {
  /** Locales data that is returned by our `locales-loader`. */
  localesData: LocalesData;

  /** Init will be called after the context has been created. */
  initLocalState?: InitLocalState;

  /** Access token that should be used instead of what's currently in storage */
  accessToken?: string;

  /** A pym child that interacts with the pym parent. */
  pym?: PymChild;

  /** Supports emitting and listening to events. */
  eventEmitter?: EventEmitter2;

  /**
   * If true will prompt for additional details during error..
   */
  reporterFeedbackPrompt?: boolean;

  /** bundle is the specific source of the connection */
  bundle: string;

  /** bundleConfig is the configuration parameters for this bundle */
  bundleConfig?: Record<string, string>;

  /** tokenRefreshProvider is used to obtain a new access token after expiry. */
  tokenRefreshProvider?: TokenRefreshProvider;
}

/**
 * timeagoFormatter integrates timeago into our translation
 * framework. It gets injected into the UIContext.
 */
export const timeagoFormatter: Formatter = (value, unit, suffix) => {
  // We use 'in' instead of 'from now' for language consistency
  const ourSuffix = suffix === "from now" ? "noSuffix" : suffix;

  if (unit === "second" && suffix === "ago") {
    return (
      <Localized id="framework-timeago-just-now">
        <span>Just now</span>
      </Localized>
    );
  }

  return (
    <Localized
      id="framework-timeago"
      $value={value}
      $unit={unit}
      $suffix={ourSuffix}
    >
      <span>now</span>
    </Localized>
  );
};

/**
 * Returns true if we are in an iframe.
 */
function areWeInIframe() {
  try {
    return window.self !== window.top;
  } catch (e) {
    return true;
  }
}

function createRelayEnvironment(
  subscriptionClient: ManagedSubscriptionClient,
  clientID: string,
  tokenRefreshProvider?: TokenRefreshProvider,
  clearCacheBefore?: Date
) {
  const source = new RecordSource();
  const accessTokenProvider: AccessTokenProvider = () => {
    const local = source.get(LOCAL_ID);
    if (!local) {
      return;
    }

    return local.accessToken as string | undefined;
  };
  const environment = new Environment({
    network: createNetwork(
      subscriptionClient,
      clientID,
      accessTokenProvider,
      tokenRefreshProvider?.refreshToken,
      clearCacheBefore
    ),
    store: new Store(source),
  });

  return { environment, accessTokenProvider };
}

function createRestClient(
  clientID: string,
  accessTokenProvider: AccessTokenProvider
) {
  return new RestClient("/api", clientID, accessTokenProvider);
}

/**
 * Returns a managed CoralContextProvider, that includes given context
 * and handles context changes, e.g. when a user session changes.
 */
function createManagedCoralContextProvider(
  context: CoralContext,
  subscriptionClient: ManagedSubscriptionClient,
  clientID: string,
  initLocalState: InitLocalState,
  localesData: LocalesData,
  ErrorBoundary?: React.ComponentType
) {
  const ManagedCoralContextProvider = class ManagedCoralContextProvider extends Component<
    {},
    { context: CoralContext }
  > {
    constructor(props: {}) {
      super(props);
      this.state = {
        context: {
          ...context,
          clearSession: this.clearSession,
          changeLocale: this.changeLocale,
        },
      };
    }

    // This is called every time a user session starts or ends.
    private clearSession = async (
      nextAccessToken?: string,
      options: { ephemeral?: boolean } = {}
    ) => {
      // Clear session storage on logouts otherwise keep it!
      if (!nextAccessToken) {
        void this.state.context.sessionStorage.clear();
      }

      // Pause subscriptions.
      subscriptionClient.pause();

      // Parse the claims/token and update storage.
      const auth = nextAccessToken
        ? options.ephemeral
          ? parseAccessToken(nextAccessToken)
          : await storeAccessTokenInLocalStorage(
              context.localStorage,
              nextAccessToken
            )
        : await deleteAccessTokenFromLocalStorage(context.localStorage);

      // Create the new environment.
      const { environment, accessTokenProvider } = createRelayEnvironment(
        subscriptionClient,
        clientID,
        this.state.context.tokenRefreshProvider,
        // Disable the cache on requests for the next 30 seconds.
        new Date(Date.now() + 30 * 1000)
      );

      // Create the new context.
      const newContext: CoralContext = {
        ...this.state.context,
        relayEnvironment: environment,
        rest: createRestClient(clientID, accessTokenProvider),
      };

      // Initialize local state.
      await initLocalState({
        environment: newContext.relayEnvironment,
        context: newContext,
        auth,
        staticConfig: getStaticConfig(),
      });

      // Update the subscription client access token.
      subscriptionClient.setAccessToken(accessTokenProvider());

      // Propagate new context.
      this.setState({ context: newContext }, () => {
        // Resume subscriptions after context has changed.
        subscriptionClient.resume();
      });
    };

    // This is called when the locale should change.
    private changeLocale = async (locale: LanguageCode) => {
      // Add fallback locale.
      const locales = [localesData.fallbackLocale];
      if (locale && locale !== localesData.fallbackLocale) {
        locales.splice(0, 0, locale);
      }
      const localeBundles = await generateBundles(locales, localesData);
      const newContext = {
        ...this.state.context,
        locales,
        localeBundles,
      };
      // Propagate new context.
      this.setState({
        context: newContext,
      });
    };

    public render() {
      // If the boundary is available from the reporter (also, if it's
      // available) then use it to wrap the lower children for any error that
      // happens.
      return (
        <CoralContextProvider value={this.state.context}>
          {ErrorBoundary ? (
            <ErrorBoundary>{this.props.children}</ErrorBoundary>
          ) : (
            this.props.children
          )}
          {this.state.context.pym && <SendPymReady />}
        </CoralContextProvider>
      );
    }
  };

  return ManagedCoralContextProvider;
}

/*
 * resolveStorage decides which storage to use in the context
 */
function resolveStorage(
  type: "localStorage" | "sessionStorage" | "indexedDB",
  postMessage?: PostMessageService,
  pym?: PymChild
): PromisifiedStorage {
  if (areWeInIframe()) {
    // Use storage over postMessage (or fallback to pym) when we are in an iframe.
    const pmStorage =
      postMessage && createPostMessageStorage(postMessage, type);
    const pymStorage =
      pym && type !== "indexedDB" && createPymStorage(pym, type);
    if (pmStorage || pymStorage) {
      const combined =
        pmStorage &&
        pymStorage &&
        combinePromisifiedStorage(pmStorage, pymStorage);
      return [combined, pmStorage, pymStorage].find((x) =>
        Boolean(x)
      ) as PromisifiedStorage;
    }
  }
  switch (type) {
    case "localStorage":
      return createPromisifiedStorage(createLocalStorage());
    case "sessionStorage":
      return createPromisifiedStorage(createSessionStorage());
    case "indexedDB":
      return createIndexedDBStorage("keyvalue");
  }
  throw new Error(`Unknown type ${type}`);
}

function resolveGraphQLSubscriptionURI(
  staticConfig: StaticConfig | null
): string {
  if (staticConfig && staticConfig.graphQLSubscriptionURI) {
    return staticConfig.graphQLSubscriptionURI;
  }

  return `${location.protocol === "https:" ? "wss" : "ws"}://${
    location.host
  }/api/graphql/live`;
}

/**
 * `createManaged` establishes the dependencies of our framework
 * and returns a `ManagedCoralContextProvider` that provides the context
 * to the rest of the application.
 */
export default async function createManaged({
  initLocalState = noop,
  localesData,
  pym,
  eventEmitter = new EventEmitter2({ wildcard: true, maxListeners: 20 }),
  bundle,
  bundleConfig = {},
  tokenRefreshProvider,
  reporterFeedbackPrompt = false,
}: CreateContextArguments): Promise<ComponentType> {
  // Load any polyfills that are required.
  await injectConditionalPolyfills();

  // Potentially inject react-axe for runtime a11y checks.
  await potentiallyInjectAxe(pym?.parentUrl);

  const reporter = createReporter({ reporterFeedbackPrompt });
  // Set error reporter.
  if (reporter) {
    setGlobalErrorReporter(reporter);
  }

  // Listen for outside clicks.
  let registerClickFarAway: ClickFarAwayRegister | undefined;
  if (pym) {
    registerClickFarAway = (cb) => {
      return onPymMessage(pym, "click", cb);
    };
  }

  const postMessage = new PostMessageService(
    "coral",
    window.parent,
    pym ? getOrigin(pym.parentUrl) : "*"
  );

  // Initialize i18n.
  const locales = [localesData.fallbackLocale];
  if (
    document.documentElement.lang &&
    document.documentElement.lang !== localesData.fallbackLocale
  ) {
    // Use locale specified by the server.
    locales.splice(0, 0, document.documentElement.lang);
  } else if (
    localesData.defaultLocale &&
    localesData.defaultLocale !== localesData.fallbackLocale
  ) {
    // Use default locale.
    locales.splice(0, 0, localesData.defaultLocale);
  }

  if (process.env.NODE_ENV !== "production") {
    // eslint-disable-next-line no-console
    console.debug(`using locales ${JSON.stringify(locales)}`);
  }

  const localeBundles = await generateBundles(locales, localesData);
  await polyfillIntlLocale(locales);

  const localStorage = resolveStorage("localStorage", postMessage, pym);

  // Get the access token from storage.
  const auth = await retrieveAccessToken(localStorage);

  /** clientID is sent to the server with every request */
  const clientID = uuid();

  const staticConfig = getStaticConfig();

  // websocketEndpoint points to our graphql server's live endpoint.
  const graphQLSubscriptionURI = resolveGraphQLSubscriptionURI(staticConfig);

  const subscriptionClient = createManagedSubscriptionClient(
    graphQLSubscriptionURI,
    clientID,
    bundle,
    bundleConfig
  );

  const { environment, accessTokenProvider } = createRelayEnvironment(
    subscriptionClient,
    clientID,
    tokenRefreshProvider
  );

  // Assemble context.
  const context: CoralContext = {
    subscriptionClient,
    relayEnvironment: environment,
    locales,
    localeBundles,
    timeagoFormatter,
    pym,
    eventEmitter,
    registerClickFarAway,
    rest: createRestClient(clientID, accessTokenProvider),
    postMessage,
    localStorage,
<<<<<<< HEAD
    sessionStorage: resolveSessionStorage(postMessage),
    indexedDBStorage: resolveIndexedDBStorage(postMessage),
    inMemoryStorage: createInMemoryStorage(),
=======
    sessionStorage: resolveStorage("sessionStorage", postMessage, pym),
    indexedDBStorage: resolveStorage("indexedDB", postMessage, pym),
>>>>>>> ef497272
    browserInfo: getBrowserInfo(),
    uuidGenerator: uuid,
    // Noop, this is later replaced by the
    // managed CoralContextProvider.
    clearSession: (nextAccessToken?: string | null) => Promise.resolve(),
    // Noop, this is later replaced by the
    // managed CoralContextProvider.
    changeLocale: (locale?: LanguageCode) => Promise.resolve(),
    tokenRefreshProvider,
  };

  // Initialize local state.
  await initLocalState({
    environment: context.relayEnvironment,
    context,
    auth,
    staticConfig,
  });

  // Set new token for the websocket connection.
  // TODO: (cvle) dynamically reset when token changes.
  // ^ only necessary when we can prolong existing session using a new token.
  subscriptionClient.setAccessToken(accessTokenProvider());

  // Returns a managed CoralContextProvider, that includes the above
  // context and handles context changes, e.g. when a user session changes.
  return createManagedCoralContextProvider(
    context,
    subscriptionClient,
    clientID,
    initLocalState,
    localesData,
    reporter?.ErrorBoundary
  );
}<|MERGE_RESOLUTION|>--- conflicted
+++ resolved
@@ -23,11 +23,8 @@
 } from "coral-framework/lib/errors";
 import { RestClient } from "coral-framework/lib/rest";
 import {
-<<<<<<< HEAD
+  combinePromisifiedStorage,
   createInMemoryStorage,
-=======
-  combinePromisifiedStorage,
->>>>>>> ef497272
   createLocalStorage,
   createPostMessageStorage,
   createPromisifiedStorage,
@@ -446,14 +443,9 @@
     rest: createRestClient(clientID, accessTokenProvider),
     postMessage,
     localStorage,
-<<<<<<< HEAD
-    sessionStorage: resolveSessionStorage(postMessage),
-    indexedDBStorage: resolveIndexedDBStorage(postMessage),
-    inMemoryStorage: createInMemoryStorage(),
-=======
     sessionStorage: resolveStorage("sessionStorage", postMessage, pym),
     indexedDBStorage: resolveStorage("indexedDB", postMessage, pym),
->>>>>>> ef497272
+    inMemoryStorage: createInMemoryStorage(),
     browserInfo: getBrowserInfo(),
     uuidGenerator: uuid,
     // Noop, this is later replaced by the
