import { FluentBundle } from "@fluent/bundle/compat";
/* eslint-disable no-restricted-globals */
import { Localized } from "@fluent/react/compat";
import { EventEmitter2 } from "eventemitter2";
import { noop } from "lodash";
import React, { Component, ComponentType } from "react";
import { Formatter } from "react-timeago";
import { Environment, RecordSource, Store } from "relay-runtime";
import { v1 as uuid } from "uuid";

import { StaticConfig } from "coral-common/config";
import { LanguageCode } from "coral-common/helpers/i18n";
import ensureEndSlash from "coral-common/utils/ensureEndSlash";
import getHost from "coral-common/utils/getHost";
import {
  injectConditionalPolyfills,
  potentiallyInjectAxe,
} from "coral-framework/helpers";
import polyfillIntlLocale from "coral-framework/helpers/polyfillIntlLocale";
import { getBrowserInfo } from "coral-framework/lib/browserInfo";
import {
  createReporter,
  setGlobalErrorReporter,
} from "coral-framework/lib/errors";
import { RestClient } from "coral-framework/lib/rest";
import {
  createInMemoryStorage,
  createLocalStorage,
  createPromisifiedStorage,
  createSessionStorage,
  PromisifiedStorage,
} from "coral-framework/lib/storage";
import SetAccessTokenMutation from "coral-framework/mutations/SetAccessTokenMutation";
import getLocationOrigin from "coral-framework/utils/getLocationOrigin";

import {
  AccessTokenProvider,
  AuthState,
  deleteAccessTokenFromLocalStorage,
  parseAccessToken,
  retrieveAccessToken,
  storeAccessTokenInLocalStorage,
} from "../auth";
import getStaticConfig from "../getStaticConfig";
import { generateBundles, LocalesData } from "../i18n";
import {
  createManagedSubscriptionClient,
  createNetwork,
  ManagedSubscriptionClient,
} from "../network";
import {
  createTokenRefreshProvider,
  TokenRefreshProvider,
} from "../network/tokenRefreshProvider";
import { PostMessageService } from "../postMessage";
import { LOCAL_ID } from "../relay";
import createIndexedDBStorage from "../storage/IndexedDBStorage";
import { CoralContext, CoralContextProvider } from "./CoralContext";
import SendReady from "./SendReady";

export type InitLocalState = (dependencies: {
  environment: Environment;
  context: CoralContext;
  auth?: AuthState | null;
  staticConfig?: StaticConfig | null;
}) => void | Promise<void>;

export type RefreshAccessTokenPromise = () => Promise<string>;

declare let __webpack_public_path__: string;
interface CreateContextArguments {
  /** URL of the Coral server */
  rootURL?: string;

  /** ISO Code of language to use */
  lang?: string;

  /** Locales data that is returned by our `locales-loader`. */
  localesData: LocalesData;

  /** Init will be called after the context has been created. */
  initLocalState?: InitLocalState;

  /** Access token that should be used instead of what's currently in storage */
  accessToken?: string;

  /** Supports emitting and listening to events. */
  eventEmitter?: EventEmitter2;

  /**
   * If true will prompt for additional details during error..
   */
  reporterFeedbackPrompt?: boolean;

  /** bundle is the specific source of the connection */
  bundle: string;

  /** bundleConfig is the configuration parameters for this bundle */
  bundleConfig?: Record<string, string>;

  /** Replace graphql subscrition url. */
  graphQLSubscriptionURI?: string;

  /** A promise that returns the next acess token when expired */
  refreshAccessTokenPromise?: RefreshAccessTokenPromise;

  /** Static Config from the server necessary to start the client*/
  staticConfig?: StaticConfig | null;

  /** Supports a custom scroll container element if Coral is rendered outside
   * of the render window
   */
  customScrollContainer?: HTMLElement;
}

/**
 * timeagoFormatter integrates timeago into our translation
 * framework. It gets injected into the UIContext.
 */
export const timeagoFormatter: Formatter = (value, unit, suffix) => {
  // We use 'in' instead of 'from now' for language consistency
  const ourSuffix = suffix === "from now" ? "noSuffix" : suffix;

  if (unit === "second" && suffix === "ago") {
    return (
      <Localized id="framework-timeago-just-now">
        <span>Just now</span>
      </Localized>
    );
  }

  return (
    <Localized id="framework-timeago" vars={{ value, unit, suffix: ourSuffix }}>
      <span>now</span>
    </Localized>
  );
};

function createRelayEnvironment(
  rootURL: string,
  subscriptionClient: ManagedSubscriptionClient,
  clientID: string,
  localeBundles: FluentBundle[],
  tokenRefreshProvider: TokenRefreshProvider,
  clearCacheBefore?: Date
) {
  const source = new RecordSource();
  const accessTokenProvider: AccessTokenProvider = () => {
    const local = source.get(LOCAL_ID);
    if (!local) {
      return;
    }

    return local.accessToken as string | undefined;
  };
  const environment = new Environment({
    network: createNetwork(
      `${rootURL}/api/graphql`,
      subscriptionClient,
      clientID,
      accessTokenProvider,
      localeBundles,
      tokenRefreshProvider.refreshToken,
      clearCacheBefore
    ),
    store: new Store(source),
  });

  return { environment, accessTokenProvider };
}

function createRestClient(
  rootURL: string,
  clientID: string,
  accessTokenProvider: AccessTokenProvider
) {
  return new RestClient(`${rootURL}/api`, clientID, accessTokenProvider);
}

function determineLocales(localesData: LocalesData, lang: string) {
  const locales = [localesData.fallbackLocale];
  if (lang && lang !== localesData.fallbackLocale) {
    // Use locale specified by the server.
    locales.splice(0, 0, lang);
  } else if (
    localesData.defaultLocale &&
    localesData.defaultLocale !== localesData.fallbackLocale
  ) {
    // Use default locale.
    locales.splice(0, 0, localesData.defaultLocale);
  }
  return locales;
}

/**
 * Returns a managed CoralContextProvider, that includes given context
 * and handles context changes, e.g. when a user session changes.
 */
function createManagedCoralContextProvider(
  rootURL: string,
  context: CoralContext,
  subscriptionClient: ManagedSubscriptionClient,
  clientID: string,
  initLocalState: InitLocalState,
  localesData: LocalesData,
  ErrorBoundary?: React.ComponentType<{ children?: React.ReactNode }>,
  refreshAccessTokenPromise?: RefreshAccessTokenPromise,
  staticConfig?: StaticConfig | null
) {
  const ManagedCoralContextProvider = class ManagedCoralContextProvider extends Component<
    { children?: React.ReactNode },
    { context: CoralContext }
  > {
    constructor(props: {}) {
      super(props);
      this.state = {
        context: {
          ...context,
          clearSession: this.clearSession,
          changeLocale: this.changeLocale,
        },
      };
      if (refreshAccessTokenPromise) {
        context.tokenRefreshProvider.register(async () => {
          const token = await refreshAccessTokenPromise();
          if (token) {
            await SetAccessTokenMutation.commit(
              this.state.context.relayEnvironment,
              {
                accessToken: token,
                ephemeral: true,
                refresh: true,
              },
              this.state.context
            );
            return token;
          }
          return "";
        });
      }
    }

    // This is called every time a user session starts or ends.
    private clearSession = async (
      nextAccessToken?: string,
      options: { ephemeral?: boolean } = {}
    ) => {
      // Clear session storage on logouts otherwise keep it!
      if (!nextAccessToken) {
        void this.state.context.sessionStorage.clear();
      }

      // Pause subscriptions.
      subscriptionClient.pause();

      // Parse the claims/token and update storage.
      const auth = nextAccessToken
        ? options.ephemeral
          ? parseAccessToken(nextAccessToken)
          : await storeAccessTokenInLocalStorage(
              context.localStorage,
              nextAccessToken
            )
        : await deleteAccessTokenFromLocalStorage(context.localStorage);

      // Create the new environment.
      const { environment, accessTokenProvider } = createRelayEnvironment(
        rootURL,
        subscriptionClient,
        clientID,
        this.state.context.localeBundles,
        this.state.context.tokenRefreshProvider,
        // Disable the cache on requests for the next 30 seconds.
        new Date(Date.now() + 30 * 1000)
      );

      // Create the new context.
      const newContext: CoralContext = {
        ...this.state.context,
        relayEnvironment: environment,
        rest: createRestClient(rootURL, clientID, accessTokenProvider),
      };

      // Initialize local state.
      await initLocalState({
        environment: newContext.relayEnvironment,
        context: newContext,
        auth,
        staticConfig,
      });

      // Update the subscription client access token.
      subscriptionClient.setAccessToken(accessTokenProvider());

      // Propagate new context.
      this.setState({ context: newContext }, () => {
        // Resume subscriptions after context has changed.
        subscriptionClient.resume();
      });
    };

    // This is called when the locale should change.
    private changeLocale = async (locale: LanguageCode) => {
      // Initialize i18n.
      const locales = determineLocales(localesData, locale);
      const localeBundles = await generateBundles(locales, localesData);

      const newContext = {
        ...this.state.context,
        locales,
        localeBundles,
      };
      // Propagate new context.
      this.setState({
        context: newContext,
      });
    };

    public render() {
      // If the boundary is available from the reporter (also, if it's
      // available) then use it to wrap the lower children for any error that
      // happens.
      return (
        <CoralContextProvider value={this.state.context}>
          {ErrorBoundary ? (
            <ErrorBoundary>{this.props.children}</ErrorBoundary>
          ) : (
            this.props.children
          )}
          <SendReady />
        </CoralContextProvider>
      );
    }
  };

  return ManagedCoralContextProvider;
}

/*
 * resolveStorage decides which storage to use in the context
 */
function resolveStorage(
  type: "localStorage" | "sessionStorage" | "indexedDB"
): PromisifiedStorage {
  switch (type) {
    case "localStorage":
      return createPromisifiedStorage(createLocalStorage(window));
    case "sessionStorage":
      return createPromisifiedStorage(createSessionStorage(window));
    case "indexedDB":
      return createIndexedDBStorage("keyvalue", window.indexedDB);
  }
  throw new Error(`Unknown type ${type}`);
}

function resolveGraphQLSubscriptionURI(
  rootURL: string,
  staticConfig: StaticConfig | null
): string {
  if (staticConfig && staticConfig.graphQLSubscriptionURI) {
    return staticConfig.graphQLSubscriptionURI;
  }

  let host = getHost(rootURL);

  // TODO: (cvle) Remove following block, when nginx proxy workaround is no longer necessary.
  if (process.env.NODE_ENV !== "development") {
    if (staticConfig?.tenantDomain) {
      host = staticConfig.tenantDomain;
      if (location.port !== "80" && location.port !== "443") {
        host += `:${location.port}`;
      }
    }
  }
  //

  return `${
    location.protocol === "https:" ? "wss" : "ws"
  }://${host}/api/graphql/live`;
}

/**
 * `createManaged` establishes the dependencies of our framework
 * and returns a `ManagedCoralContextProvider` that provides the context
 * to the rest of the application.
 */
export default async function createManaged({
  rootURL = getLocationOrigin(window),
  lang = document.documentElement.lang,
  initLocalState = noop,
  localesData,
  eventEmitter = new EventEmitter2({ wildcard: true, maxListeners: 1000 }),
  bundle,
  bundleConfig = {},
  reporterFeedbackPrompt = false,
  graphQLSubscriptionURI,
  refreshAccessTokenPromise,
  staticConfig = getStaticConfig(window),
<<<<<<< HEAD
}: CreateContextArguments): Promise<
  ComponentType<{ children?: React.ReactNode }>
> {
=======
  customScrollContainer,
}: CreateContextArguments): Promise<ComponentType> {
>>>>>>> 9878b071
  if (!staticConfig) {
    // eslint-disable-next-line no-console
    console.warn("No static config found or provided");
  }

  // Set Webpack Public Path.
  __webpack_public_path__ = ensureEndSlash(staticConfig?.staticURI || rootURL);

  const tokenRefreshProvider = createTokenRefreshProvider();
  const browserInfo = getBrowserInfo(window);
  // Load any polyfills that are required.
  await injectConditionalPolyfills(window, browserInfo);

  // Potentially inject react-axe for runtime a11y checks.
  await potentiallyInjectAxe(window.location.href, browserInfo);

  const reporter = createReporter({
    reporter: staticConfig?.reporter,
    reporterFeedbackPrompt,
  });
  // Set error reporter.
  if (reporter) {
    setGlobalErrorReporter(reporter);
  }

  const postMessage = new PostMessageService(
    window,
    "coral",
    window,
    window.location.origin
  );

  // Initialize i18n.
  const locales = determineLocales(localesData, lang);

  if (process.env.NODE_ENV !== "production") {
    // eslint-disable-next-line no-console
    console.debug(`using locales ${JSON.stringify(locales)}`);
  }

  const localeBundles = await generateBundles(locales, localesData);
  await polyfillIntlLocale(locales, browserInfo);

  const localStorage = resolveStorage("localStorage");

  // Get the access token from storage.
  const auth = await retrieveAccessToken(localStorage);

  /** clientID is sent to the server with every request */
  const clientID = uuid();

  // websocketEndpoint points to our graphql server's live endpoint.
  graphQLSubscriptionURI =
    graphQLSubscriptionURI ||
    resolveGraphQLSubscriptionURI(rootURL, staticConfig);

  const subscriptionClient = createManagedSubscriptionClient(
    graphQLSubscriptionURI,
    clientID,
    bundle,
    bundleConfig
  );

  const { environment, accessTokenProvider } = createRelayEnvironment(
    rootURL,
    subscriptionClient,
    clientID,
    localeBundles,
    tokenRefreshProvider
  );

  // Assemble context.
  const context: CoralContext = {
    subscriptionClient,
    relayEnvironment: environment,
    locales,
    localeBundles,
    timeagoFormatter,
    eventEmitter,
    rest: createRestClient(rootURL, clientID, accessTokenProvider),
    postMessage,
    localStorage,
    sessionStorage: resolveStorage("sessionStorage"),
    indexedDBStorage: resolveStorage("indexedDB"),
    inMemoryStorage: createInMemoryStorage(),
    browserInfo,
    uuidGenerator: uuid,
    // Noop, this is later replaced by the
    // managed CoralContextProvider.
    clearSession: (nextAccessToken?: string | null) => Promise.resolve(),
    // Noop, this is later replaced by the
    // managed CoralContextProvider.
    changeLocale: (locale?: LanguageCode) => Promise.resolve(),
    tokenRefreshProvider,
    window,
    renderWindow: window,
    rootURL,
    customScrollContainer,
  };

  // Initialize local state.
  await initLocalState({
    environment: context.relayEnvironment,
    context,
    auth,
    staticConfig,
  });

  // Set new token for the websocket connection.
  // TODO: (cvle) dynamically reset when token changes.
  // ^ only necessary when we can prolong existing session using a new token.
  subscriptionClient.setAccessToken(accessTokenProvider());

  // Returns a managed CoralContextProvider, that includes the above
  // context and handles context changes, e.g. when a user session changes.
  return createManagedCoralContextProvider(
    rootURL,
    context,
    subscriptionClient,
    clientID,
    initLocalState,
    localesData,
    reporter?.ErrorBoundary,
    refreshAccessTokenPromise,
    staticConfig
  );
}<|MERGE_RESOLUTION|>--- conflicted
+++ resolved
@@ -396,14 +396,10 @@
   graphQLSubscriptionURI,
   refreshAccessTokenPromise,
   staticConfig = getStaticConfig(window),
-<<<<<<< HEAD
+  customScrollContainer,
 }: CreateContextArguments): Promise<
   ComponentType<{ children?: React.ReactNode }>
 > {
-=======
-  customScrollContainer,
-}: CreateContextArguments): Promise<ComponentType> {
->>>>>>> 9878b071
   if (!staticConfig) {
     // eslint-disable-next-line no-console
     console.warn("No static config found or provided");
