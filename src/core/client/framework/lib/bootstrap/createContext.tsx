--- conflicted
+++ resolved
@@ -14,12 +14,8 @@
 import { ClickFarAwayRegister } from "talk-ui/components/ClickOutside";
 
 import { generateMessages, LocalesData, negotiateLanguages } from "../i18n";
-<<<<<<< HEAD
-import { fetchQuery } from "../network";
+import { createFetch, TokenGetter } from "../network";
 import { PostMessageService } from "../postMessage";
-=======
-import { createFetch, TokenGetter } from "../network";
->>>>>>> dbcf3c57
 import { TalkContext } from "./TalkContext";
 
 interface CreateContextArguments {
@@ -117,12 +113,9 @@
     pym,
     eventEmitter,
     registerClickFarAway,
-<<<<<<< HEAD
     postMessage: new PostMessageService(),
-=======
     localStorage: createLocalStorage(),
     sessionStorage: createSessionStorage(),
->>>>>>> dbcf3c57
   };
 
   // Run custom initializations.
