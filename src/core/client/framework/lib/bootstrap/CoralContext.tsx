--- conflicted
+++ resolved
@@ -36,10 +36,9 @@
   /** formatter for timeago. */
   timeagoFormatter?: Formatter;
 
-<<<<<<< HEAD
   /** inMemory Storage */
   inMemoryStorage: InMemoryStorage;
-=======
+
   /**
    * This is the window, where the React code is running.
    * Usually this is same as the global `window` object.
@@ -52,7 +51,6 @@
    * are rendering to another frame.
    */
   renderWindow: Window;
->>>>>>> 1528ad44
 
   /** Local Storage */
   localStorage: PromisifiedStorage;
