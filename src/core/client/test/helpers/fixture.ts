--- conflicted
+++ resolved
@@ -159,14 +159,11 @@
       viewerActionPresence: { reaction: false, dontAgree: false, flag: false },
       parent: NULL_VALUE,
       canModerate: !!data.canModerate,
-<<<<<<< HEAD
       canReply: true,
-=======
       allChildComments: {
         edges: [],
         pageInfo: { endCursor: null, hasNextPage: false },
       },
->>>>>>> ca26d21d
     })
   );
 
