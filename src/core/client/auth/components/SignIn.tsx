<<<<<<< HEAD
import * as React from "react";
import { StatelessComponent } from "react";
import { Field, Form } from "react-final-form";
import { OnSubmit } from "talk-framework/lib/form";
import * as styles from "./SignIn.css";

=======
import React, { StatelessComponent } from "react";
import { Field, Form } from "react-final-form";
import { OnSubmit } from "talk-framework/lib/form";
import {
  composeValidators,
  required,
  validateEmail,
  validatePassword,
} from "talk-framework/lib/validation";
>>>>>>> 5aad0082
import {
  composeValidators,
  required,
  validateEmail,
  validatePassword,
} from "talk-framework/lib/validation";

import {
  Button,
  CallOut,
  Flex,
  FormField,
  InputLabel,
  TextField,
  Typography,
  ValidationMessage,
} from "talk-ui/components";
import { View } from "../containers/SignInContainer";
import * as styles from "./SignIn.css";

interface FormProps {
  email: string;
  password: string;
}

export interface SignInForm {
  onSubmit: OnSubmit<FormProps>;
<<<<<<< HEAD
=======
  setView: (view: View) => void;
  error: string | null;
>>>>>>> 5aad0082
}

const SignIn: StatelessComponent<SignInForm> = props => {
  return (
    <Form onSubmit={props.onSubmit}>
      {({ handleSubmit, submitting }) => (
        <form autoComplete="off" onSubmit={handleSubmit}>
          <Flex itemGutter direction="column" className={styles.root}>
            <Typography variant="heading1" align="center">
              Sign in to join the conversation
            </Typography>
<<<<<<< HEAD

=======
            {props.error && (
              <CallOut color="error" fullWidth>
                {props.error}
              </CallOut>
            )}
>>>>>>> 5aad0082
            <Field
              name="email"
              validate={composeValidators(required, validateEmail)}
            >
              {({ input, meta }) => (
                <FormField>
                  <InputLabel>Email Address</InputLabel>
                  <TextField
                    name={input.name}
                    onChange={input.onChange}
                    value={input.value}
                    placeholder="Email Address"
                  />
                  {meta.touched &&
                    (meta.error || meta.submitError) && (
                      <ValidationMessage>
                        {meta.error || meta.submitError}
                      </ValidationMessage>
                    )}
                </FormField>
              )}
            </Field>

            <Field
              name="password"
              validate={composeValidators(required, validatePassword)}
            >
              {({ input, meta }) => (
                <FormField>
                  <InputLabel>Password</InputLabel>
<<<<<<< HEAD
                  <Typography variant="inputDescription">
                    Must be at least 8 characters
                  </Typography>
=======
>>>>>>> 5aad0082
                  <TextField
                    name={input.name}
                    onChange={input.onChange}
                    value={input.value}
                    placeholder="Password"
                    type="password"
                  />
                  {meta.touched &&
                    (meta.error || meta.submitError) && (
                      <ValidationMessage>
                        {meta.error || meta.submitError}
                      </ValidationMessage>
                    )}
                  <span className={styles.forgotPassword}>
<<<<<<< HEAD
                    <Button variant="underlined" color="primary" size="small">
=======
                    <Button
                      variant="underlined"
                      color="primary"
                      size="small"
                      onClick={() => {
                        props.setView("FORGOT_PASSWORD");
                      }}
                    >
>>>>>>> 5aad0082
                      Forgot your password?
                    </Button>
                  </span>
                </FormField>
              )}
            </Field>

            <div className={styles.footer}>
              <Button
                variant="filled"
                color="primary"
                size="large"
                fullWidth
                type="submit"
              >
                Sign in and join the conversation
              </Button>
              <Flex
                itemGutter="half"
                justifyContent="center"
                className={styles.subFooter}
              >
                <Typography>Don't have an account?</Typography>
<<<<<<< HEAD
                <Button variant="underlined" size="small" color="primary">
=======
                <Button
                  variant="underlined"
                  size="small"
                  color="primary"
                  onClick={() => {
                    props.setView("SIGN_UP");
                  }}
                >
>>>>>>> 5aad0082
                  Sign Up
                </Button>
              </Flex>
            </div>
          </Flex>
        </form>
      )}
    </Form>
  );
};

export default SignIn;<|MERGE_RESOLUTION|>--- conflicted
+++ resolved
@@ -1,21 +1,7 @@
-<<<<<<< HEAD
-import * as React from "react";
-import { StatelessComponent } from "react";
-import { Field, Form } from "react-final-form";
-import { OnSubmit } from "talk-framework/lib/form";
-import * as styles from "./SignIn.css";
-
-=======
 import React, { StatelessComponent } from "react";
 import { Field, Form } from "react-final-form";
 import { OnSubmit } from "talk-framework/lib/form";
-import {
-  composeValidators,
-  required,
-  validateEmail,
-  validatePassword,
-} from "talk-framework/lib/validation";
->>>>>>> 5aad0082
+
 import {
   composeValidators,
   required,
@@ -43,11 +29,8 @@
 
 export interface SignInForm {
   onSubmit: OnSubmit<FormProps>;
-<<<<<<< HEAD
-=======
   setView: (view: View) => void;
   error: string | null;
->>>>>>> 5aad0082
 }
 
 const SignIn: StatelessComponent<SignInForm> = props => {
@@ -59,15 +42,11 @@
             <Typography variant="heading1" align="center">
               Sign in to join the conversation
             </Typography>
-<<<<<<< HEAD
-
-=======
             {props.error && (
               <CallOut color="error" fullWidth>
                 {props.error}
               </CallOut>
             )}
->>>>>>> 5aad0082
             <Field
               name="email"
               validate={composeValidators(required, validateEmail)}
@@ -98,12 +77,6 @@
               {({ input, meta }) => (
                 <FormField>
                   <InputLabel>Password</InputLabel>
-<<<<<<< HEAD
-                  <Typography variant="inputDescription">
-                    Must be at least 8 characters
-                  </Typography>
-=======
->>>>>>> 5aad0082
                   <TextField
                     name={input.name}
                     onChange={input.onChange}
@@ -118,9 +91,6 @@
                       </ValidationMessage>
                     )}
                   <span className={styles.forgotPassword}>
-<<<<<<< HEAD
-                    <Button variant="underlined" color="primary" size="small">
-=======
                     <Button
                       variant="underlined"
                       color="primary"
@@ -129,7 +99,6 @@
                         props.setView("FORGOT_PASSWORD");
                       }}
                     >
->>>>>>> 5aad0082
                       Forgot your password?
                     </Button>
                   </span>
@@ -153,9 +122,6 @@
                 className={styles.subFooter}
               >
                 <Typography>Don't have an account?</Typography>
-<<<<<<< HEAD
-                <Button variant="underlined" size="small" color="primary">
-=======
                 <Button
                   variant="underlined"
                   size="small"
@@ -164,7 +130,6 @@
                     props.setView("SIGN_UP");
                   }}
                 >
->>>>>>> 5aad0082
                   Sign Up
                 </Button>
               </Flex>
