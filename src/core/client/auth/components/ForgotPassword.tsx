import React, { StatelessComponent } from "react";
import { Field, Form } from "react-final-form";
<<<<<<< HEAD

import {
  composeValidators,
  required,
  validateEmail,
} from "talk-framework/lib/validation";
=======
import { OnSubmit } from "talk-framework/lib/form";
import * as styles from "./SignIn.css";
>>>>>>> 5aad0082

import {
  composeValidators,
  required,
  validateEmail,
} from "talk-framework/lib/validation";

import {
  Button,
  Flex,
  FormField,
  InputLabel,
  TextField,
  Typography,
  ValidationMessage,
} from "talk-ui/components";

<<<<<<< HEAD
import * as styles from "./ForgotPassword.css";

const ForgotPassword: StatelessComponent = props => {
  return (
    // TODO (bc) add functionality when Forgot Password is done on the backend
    // tslint:disable-next-line:no-empty
    <Form onSubmit={() => {}}>
      {({ handleSubmit, submitting }) => (
=======
interface FormProps {
  email: string;
}

export interface ForgotPasswordForm {
  onSubmit: OnSubmit<FormProps>;
}

const ForgotPassword: StatelessComponent<ForgotPasswordForm> = props => {
  return (
    <Form onSubmit={props.onSubmit}>
      {({ handleSubmit }) => (
>>>>>>> 5aad0082
        <form autoComplete="off" onSubmit={handleSubmit}>
          <Flex itemGutter direction="column" className={styles.root}>
            <Typography variant="heading1" align="center">
              Forgot Password
            </Typography>
            <Typography variant="bodyCopy">
              Enter your email address below and we will send you a link to
              reset your password.
            </Typography>
            <Field
              name="email"
              validate={composeValidators(required, validateEmail)}
            >
              {({ input, meta }) => (
                <FormField>
                  <InputLabel>Email Address</InputLabel>
                  <TextField
                    name={input.name}
                    onChange={input.onChange}
                    value={input.value}
                    placeholder="Email Address"
                  />
                  {meta.touched &&
                    (meta.error || meta.submitError) && (
                      <ValidationMessage>
                        {meta.error || meta.submitError}
                      </ValidationMessage>
                    )}
                </FormField>
              )}
            </Field>
            <div className={styles.footer}>
              <Button variant="filled" color="primary" size="large" fullWidth>
                Send Email
              </Button>
            </div>
          </Flex>
        </form>
      )}
    </Form>
  );
};

export default ForgotPassword;<|MERGE_RESOLUTION|>--- conflicted
+++ resolved
@@ -1,16 +1,7 @@
 import React, { StatelessComponent } from "react";
 import { Field, Form } from "react-final-form";
-<<<<<<< HEAD
-
-import {
-  composeValidators,
-  required,
-  validateEmail,
-} from "talk-framework/lib/validation";
-=======
 import { OnSubmit } from "talk-framework/lib/form";
 import * as styles from "./SignIn.css";
->>>>>>> 5aad0082
 
 import {
   composeValidators,
@@ -28,16 +19,6 @@
   ValidationMessage,
 } from "talk-ui/components";
 
-<<<<<<< HEAD
-import * as styles from "./ForgotPassword.css";
-
-const ForgotPassword: StatelessComponent = props => {
-  return (
-    // TODO (bc) add functionality when Forgot Password is done on the backend
-    // tslint:disable-next-line:no-empty
-    <Form onSubmit={() => {}}>
-      {({ handleSubmit, submitting }) => (
-=======
 interface FormProps {
   email: string;
 }
@@ -50,7 +31,6 @@
   return (
     <Form onSubmit={props.onSubmit}>
       {({ handleSubmit }) => (
->>>>>>> 5aad0082
         <form autoComplete="off" onSubmit={handleSubmit}>
           <Flex itemGutter direction="column" className={styles.root}>
             <Typography variant="heading1" align="center">
