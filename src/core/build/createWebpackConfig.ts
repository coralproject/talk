import CaseSensitivePathsPlugin from "case-sensitive-paths-webpack-plugin";
import CompressionPlugin from "compression-webpack-plugin";
import HtmlWebpackPlugin, { Options } from "html-webpack-plugin";
import MiniCssExtractPlugin from "mini-css-extract-plugin";
import path from "path";
import InterpolateHtmlPlugin from "react-dev-utils/InterpolateHtmlPlugin";
import WatchMissingNodeModulesPlugin from "react-dev-utils/WatchMissingNodeModulesPlugin";
import TsconfigPathsPlugin from "tsconfig-paths-webpack-plugin";
import UglifyJsPlugin from "uglifyjs-webpack-plugin";
import webpack, { Configuration } from "webpack";
import ManifestPlugin from "webpack-manifest-plugin";

import paths from "./paths";

interface CreateWebpackConfig {
  publicPath?: string;
  publicURL?: string;
  env?: Record<string, string>;
  disableSourcemaps?: boolean;
  appendPlugins?: any[];
}

export default function createWebpackConfig({
  publicPath = "/",
  publicURL = "",
  env = process.env as Record<string, string>,
  appendPlugins = [],
  disableSourcemaps,
}: CreateWebpackConfig = {}): Configuration[] {
  const envStringified = {
    "process.env": Object.keys(env).reduce<Record<string, string>>(
      (result, key) => {
        result[key] = JSON.stringify(env[key]);
        return result;
      },
      {}
    ),
  };

  const isProduction = env.NODE_ENV === "production";

  const htmlWebpackConfig: Options = {
    minify: isProduction && {
      removeComments: true,
      collapseWhitespace: true,
      removeRedundantAttributes: true,
      useShortDoctype: true,
      removeEmptyAttributes: true,
      removeStyleLinkTypeAttributes: true,
      keepClosingSlash: true,
      minifyJS: true,
      minifyCSS: true,
      minifyURLs: true,
    },
  };

  const styleLoader = {
    loader: require.resolve("style-loader"),
    options: {
      hmr: !isProduction,
    },
  };

  const localesOptions = {
    pathToLocales: paths.appLocales,

    // Default locale if non could be negotiated.
    defaultLocale: "en-US",

    // Fallback locale if a translation was not found.
    // If not set, will use the text that is already
    // in the code base.
    fallbackLocale: "en-US",

    // Common fluent files are always included in the locale bundles.
    commonFiles: ["framework.ftl", "common.ftl"],

    // Locales that come with the main bundle. Others are loaded on demand.
    bundled: ["en-US"],

    // All available locales can be loadable on demand.
    // To restrict available locales set:
    // availableLocales: ["en-US"],
  };

  const additionalPlugins = isProduction
    ? [
        // Minify the code.
        new UglifyJsPlugin({
          uglifyOptions: {
            compress: {
              warnings: false,
              // Disabled because of an issue with Uglify breaking seemingly valid code:
              // https://github.com/facebookincubator/create-react-app/issues/2376
              // Pending further investigation:
              // https://github.com/mishoo/UglifyJS2/issues/2011
              comparisons: false,
            },
            mangle: {
              safari10: true,
            },
            output: {
              comments: false,
              // Turned on because emoji and regex is not minified properly using default
              // https://github.com/facebookincubator/create-react-app/issues/2488
              ascii_only: true,
            },
          },
          sourceMap: !disableSourcemaps,
        }),
        new MiniCssExtractPlugin({
          filename: "assets/css/[name].[hash].css",
          chunkFilename: "assets/css/[id].[hash].css",
        }),
        // Pre-compress all the assets as they will be served as is.
        new CompressionPlugin({}),
      ]
    : [
        // Add module names to factory functions so they appear in browser profiler.
        new webpack.NamedModulesPlugin(),
        // This is necessary to emit hot updates (currently CSS only):
        new webpack.HotModuleReplacementPlugin(),
        // Watcher doesn't work well if you mistype casing in a path so we use
        // a plugin that prints an error when you attempt to do this.
        // See https://github.com/facebookincubator/create-react-app/issues/240
        new CaseSensitivePathsPlugin(),
        // If you require a missing module and then `npm install` it, you still have
        // to restart the development server for Webpack to discover it. This plugin
        // makes the discovery automatic so you don't have to restart.
        // See https://github.com/facebookincubator/create-react-app/issues/186
        new WatchMissingNodeModulesPlugin(paths.appNodeModules),
      ];

  const baseConfig: Configuration = {
    // Set webpack mode.
    mode: isProduction ? "production" : "development",

    devtool:
      !disableSourcemaps && isProduction
        ? // We generate sourcemaps in production. This is slow but gives good results.
          // You can exclude the *.map files from the build during deployment.
          "source-map"
        : // You may want 'eval' instead if you prefer to see the compiled output in DevTools.
          // See the discussion in https://github.com/facebookincubator/create-react-app/issues/343.
          "cheap-module-source-map",
    // These are the "entry points" to our application.
    // This means they will be the "root" imports that are included in JS bundle.
    // The first two entry points enable "hot" CSS and auto-refreshes for JS.
    output: {
      // Add /* filename */ comments to generated require()s in the output.
      pathinfo: !isProduction,
      // The dist folder.
      path: paths.appDistStatic,
      // Generated JS file names (with nested folders).
      // There will be one main bundle, and one file per asynchronous chunk.
      filename: isProduction
        ? "assets/js/[name].[chunkhash:8].js"
        : "assets/js/[name].js",
      chunkFilename: isProduction
        ? "assets/js/[name].[chunkhash:8].chunk.js"
        : "assets/js/[name].chunk.js",
      // We inferred the "public path" (such as / or /my-project) from homepage.
      publicPath,
      // Point sourcemap entries to original disk location (format as URL on Windows)
      devtoolModuleFilenameTemplate: (info: any) =>
        path
          .relative(paths.appSrc, info.absoluteResourcePath)
          .replace(/\\/g, "/"),
    },
    resolve: {
      extensions: [".js", ".json", ".ts", ".tsx"],
      plugins: [
        // Support `tsconfig.json` `path` setting.
        new TsconfigPathsPlugin({
          configFile: paths.appTsconfig,
          extensions: [".js", ".ts", ".tsx"],
        }),
      ],
    },
    resolveLoader: {
      // Add path to our own loaders.
      modules: ["node_modules", paths.appLoaders],
    },
    module: {
      strictExportPresence: true,
      rules: [
        // Disable require.ensure as it's not a standard language feature.
        { parser: { requireEnsure: false } },

        // First, run the linter.
        // It's important to do this before Babel processes the JS.
        {
          test: /\.(js|ts|tsx)$/,
          enforce: "pre",
          use: [
            {
              options: {
                tsConfigFile: paths.appTsconfig,
              },
              loader: require.resolve("tslint-loader"),
            },
          ],
          include: paths.appSrc,
        },
        {
          // "oneOf" will traverse all following loaders until one will
          // match the requirements. When no loader matches it will fall
          // back to the "file" loader at the end of the loader list.
          oneOf: [
            {
              test: paths.appStreamLocalesTemplate,
              use: [
                // This is the locales loader that loads available locales
                // from a particular target.
                {
                  loader: "locales-loader",
                  options: {
                    ...localesOptions,
                    // Target specifies the prefix for fluent files to be loaded.
                    // ${target}-xyz.ftl and ${†arget}.ftl are loaded into the locales.
                    target: "stream",
                  },
                },
              ],
            },
            {
              test: paths.appAuthLocalesTemplate,
              use: [
                // This is the locales loader that loads available locales
                // from a particular target.
                {
                  loader: "locales-loader",
                  options: {
                    ...localesOptions,
                    // Target specifies the prefix for fluent files to be loaded.
                    // ${target}-xyz.ftl and ${†arget}.ftl are loaded into the locales.
                    target: "auth",
                  },
                },
              ],
            },
            {
<<<<<<< HEAD
              test: paths.appInstallLocalesTemplate,
=======
              test: paths.appAdminLocalesTemplate,
>>>>>>> d22ba3ec
              use: [
                // This is the locales loader that loads available locales
                // from a particular target.
                {
                  loader: "locales-loader",
                  options: {
                    ...localesOptions,
                    // Target specifies the prefix for fluent files to be loaded.
                    // ${target}-xyz.ftl and ${†arget}.ftl are loaded into the locales.
<<<<<<< HEAD
                    target: "install",
=======
                    target: "admin",
>>>>>>> d22ba3ec
                  },
                },
              ],
            },
            // Loader for our fluent files.
            {
              test: /\.ftl$/,
              use: ["raw-loader"],
            },
            // "url" loader works like "file" loader except that it embeds assets
            // smaller than specified limit in bytes as data URLs to avoid requests.
            // A missing `test` is equivalent to a match.
            {
              test: [/\.gif$/, /\.jpe?g$/, /\.png$/],
              loader: require.resolve("url-loader"),
              options: {
                limit: 10000,
                name: "assets/media/[name].[hash:8].[ext]",
              },
            },
            // Process JS with Babel.
            {
              test: /\.(ts|tsx)$/,
              include: paths.appSrc,
              use: [
                {
                  loader: require.resolve("babel-loader"),
                  options: {
                    // This is a feature of `babel-loader` for webpack (not Babel itself).
                    // It enables caching results in ./node_modules/.cache/babel-loader/
                    // directory for faster rebuilds.
                    cacheDirectory: true,
                  },
                },
                {
                  loader: "ts-loader",
                  options: {
                    configFile: paths.appTsconfig,
                    compilerOptions: {
                      target: "es2015",
                      module: "esnext",
                      jsx: "preserve",
                      noEmit: false,
                    },

                    // Overwrites the behavior of `include` and `exclude` to only
                    // include files that are actually being imported and which
                    // are necessary to compile the bundle.
                    onlyCompileBundledFiles: true,
                  },
                },
              ],
            },
            // Makes sure node_modules are transpiled the way we need them to be.
            {
              test: /\.js$/,
              include: /node_modules\//,
              use: [
                {
                  loader: require.resolve("babel-loader"),
                  options: {
                    presets: [
                      [
                        "@babel/env",
                        { targets: "last 2 versions, ie 11", modules: false },
                      ],
                    ],
                    cacheDirectory: true,
                  },
                },
              ],
            },
            // "postcss" loader applies autoprefixer to our CSS.
            // "css" loader resolves paths in CSS and adds assets as dependencies.
            // "style" loader turns CSS into JS modules that inject <style> tags.
            // In production, we use a plugin to extract that CSS to a file, and
            // in development "style" loader enables hot editing of CSS.
            {
              test: /\.css$/,
              use: [
                isProduction ? MiniCssExtractPlugin.loader : styleLoader,
                {
                  loader: require.resolve("css-loader"),
                  options: {
                    modules: true,
                    importLoaders: 1,
                    localIdentName: "[name]-[local]-[hash:base64:5]",
                    minimize: isProduction,
                    sourceMap: isProduction && !disableSourcemaps,
                  },
                },
                {
                  loader: require.resolve("postcss-loader"),
                  options: {
                    config: {
                      path: paths.appPostCssConfig,
                    },
                  },
                },
              ],
            },
            // "file" loader makes sure those assets get served by WebpackDevServer.
            // When you `import` an asset, you get its (virtual) filename.
            // In production, they would get copied to the `build` folder.
            // This loader doesn't use a "test" so it will catch all modules
            // that fall through the other loaders.
            {
              // Exclude `js` files to keep "css" loader working as it injects
              // its runtime that would otherwise processed through "file" loader.
              // Also exclude `html` and `json` extensions so they get processed
              // by webpacks internal loaders.
              exclude: [/\.(js|ts|tsx)$/, /\.html$/, /\.json$/],
              loader: require.resolve("file-loader"),
              options: {
                name: "assets/media/[name].[hash:8].[ext]",
              },
            },
          ],
        },
        // ** STOP ** Are you adding a new loader?
        // Make sure to add the new loader(s) before the "file" loader.
      ],
    },
    plugins: [
      // Makes some environment variables available to the JS code, for example:
      // if (process.env.NODE_ENV === 'development') { ... }. See `./env.js`.
      new webpack.DefinePlugin(envStringified),
      ...additionalPlugins,
      ...appendPlugins,
    ],
    // Some libraries import Node modules but don't use them in the browser.
    // Tell Webpack to provide empty mocks for them so importing them works.
    node: {
      dgram: "empty",
      fs: "empty",
      net: "empty",
      tls: "empty",
      child_process: "empty",
    },
    // Turn off performance hints during development because we don't do any
    // splitting or minification in interest of speed. These warnings become
    // cumbersome.
    performance: {
      hints: isProduction && "warning",
    },
  };

  const devServerEntries = isProduction
    ? []
    : [
        // Include an alternative client for WebpackDevServer. A client's job is to
        // connect to WebpackDevServer by a socket and get notified about changes.
        // When you save a file, the client will either apply hot updates (in case
        // of CSS changes), or refresh the page (in case of JS changes). When you
        // make a syntax error, this client will display a syntax error overlay.
        // Note: instead of the default WebpackDevServer client, we use a custom one
        // to bring better experience for Create React App users. You can replace
        // the line below with these two lines if you prefer the stock client:
        // require.resolve('webpack-dev-server/client') + '?/',
        // require.resolve('webpack/hot/dev-server'),
        require.resolve("react-dev-utils/webpackHotDevClient"),
      ];

  return [
    /* Webpack config for our different target, e.g. stream, admin... */
    {
      ...baseConfig,
      entry: {
        stream: [
          // We ship polyfills by default
          paths.appPolyfill,
          ...devServerEntries,
          paths.appStreamIndex,
        ],
        auth: [
          // We ship polyfills by default
          paths.appPolyfill,
          ...devServerEntries,
          paths.appAuthIndex,
          // Remove deactivated entries.
        ],
<<<<<<< HEAD
        install: [
          // We ship polyfills by default
          paths.appPolyfill,
          ...devServerEntries,
          paths.appInstallIndex,
          // Remove deactivated entries.
=======
        admin: [
          // We ship polyfills by default
          paths.appPolyfill,
          ...devServerEntries,
          paths.appAdminIndex,
>>>>>>> d22ba3ec
        ],
      },
      plugins: [
        ...baseConfig.plugins!,
        // Generates an `stream.html` file with the <script> injected.
        new HtmlWebpackPlugin({
          filename: "stream.html",
          template: paths.appStreamHTML,
          chunks: ["stream"],
          inject: "body",
          ...htmlWebpackConfig,
        }),
        // Generates an `auth.html` file with the <script> injected.
        new HtmlWebpackPlugin({
          filename: "auth.html",
          template: paths.appAuthHTML,
          chunks: ["auth"],
          inject: "body",
          ...htmlWebpackConfig,
        }),
<<<<<<< HEAD
        // Generates an `install.html` file with the <script> injected.
        new HtmlWebpackPlugin({
          filename: "install.html",
          template: paths.appInstallHTML,
          chunks: ["install"],
=======
        // Generates an `admin.html` file with the <script> injected.
        new HtmlWebpackPlugin({
          filename: "admin.html",
          template: paths.appAdminHTML,
          chunks: ["admin"],
>>>>>>> d22ba3ec
          inject: "body",
          ...htmlWebpackConfig,
        }),
        // Makes some environment variables available in index.html.
        // The public URL is available as %PUBLIC_URL% in index.html, e.g.:
        // <link rel="shortcut icon" href="%PUBLIC_URL%/favicon.ico">
        // In development, this will be an empty string.
        new InterpolateHtmlPlugin(env),
        // Generate a manifest file which contains a mapping of all asset filenames
        // to their corresponding output file so that tools can pick it up without
        // having to parse `index.html`.
        new ManifestPlugin({
          fileName: "asset-manifest.json",
        }),
      ],
    },
    /* Webpack config for our embed */
    {
      ...baseConfig,
      entry: [
        /* Use minimal amount of polyfills (for IE) */
        "core-js/fn/object/assign",
        "core-js/fn/symbol",
        "core-js/fn/symbol/iterator",
        ...devServerEntries,
        paths.appEmbedIndex,
      ],
      output: {
        ...baseConfig.output,
        library: "Coral",
        // don't hash the embed, cache-busting must be completed by the requester
        // as this lives in a static template on the embed site.
        filename: "assets/js/embed.js",
      },
      plugins: [
        ...baseConfig.plugins!,
        ...(isProduction
          ? []
          : [
              // Generates an `embed.html` file with the <script> injected.
              new HtmlWebpackPlugin({
                filename: "embed.html",
                template: paths.appEmbedHTML,
                inject: "head",
                ...htmlWebpackConfig,
              }),
              new HtmlWebpackPlugin({
                filename: "article.html",
                template: paths.appEmbedArticleHTML,
                inject: "head",
                ...htmlWebpackConfig,
              }),
              new HtmlWebpackPlugin({
                filename: "articleButton.html",
                template: paths.appEmbedArticleButtonHTML,
                inject: "head",
                ...htmlWebpackConfig,
              }),
              // Makes some environment variables available in index.html.
              // The public URL is available as %PUBLIC_URL% in index.html, e.g.:
              // <link rel="shortcut icon" href="%PUBLIC_URL%/favicon.ico">
              // In development, this will be an empty string.
              new InterpolateHtmlPlugin(env),
            ]),
        // Generate a manifest file which contains a mapping of all asset filenames
        // to their corresponding output file so that tools can pick it up without
        // having to parse `index.html`.
        new ManifestPlugin({
          fileName: "embed-manifest.json",
        }),
      ],
    },
  ];
}<|MERGE_RESOLUTION|>--- conflicted
+++ resolved
@@ -240,11 +240,7 @@
               ],
             },
             {
-<<<<<<< HEAD
-              test: paths.appInstallLocalesTemplate,
-=======
               test: paths.appAdminLocalesTemplate,
->>>>>>> d22ba3ec
               use: [
                 // This is the locales loader that loads available locales
                 // from a particular target.
@@ -254,11 +250,23 @@
                     ...localesOptions,
                     // Target specifies the prefix for fluent files to be loaded.
                     // ${target}-xyz.ftl and ${†arget}.ftl are loaded into the locales.
-<<<<<<< HEAD
+                    target: "admin",
+                  },
+                },
+              ],
+            },
+            {
+              test: paths.appInstallLocalesTemplate,
+              use: [
+                // This is the locales loader that loads available locales
+                // from a particular target.
+                {
+                  loader: "locales-loader",
+                  options: {
+                    ...localesOptions,
+                    // Target specifies the prefix for fluent files to be loaded.
+                    // ${target}-xyz.ftl and ${†arget}.ftl are loaded into the locales.
                     target: "install",
-=======
-                    target: "admin",
->>>>>>> d22ba3ec
                   },
                 },
               ],
@@ -440,20 +448,17 @@
           paths.appAuthIndex,
           // Remove deactivated entries.
         ],
-<<<<<<< HEAD
         install: [
           // We ship polyfills by default
           paths.appPolyfill,
           ...devServerEntries,
           paths.appInstallIndex,
-          // Remove deactivated entries.
-=======
+        ],
         admin: [
           // We ship polyfills by default
           paths.appPolyfill,
           ...devServerEntries,
           paths.appAdminIndex,
->>>>>>> d22ba3ec
         ],
       },
       plugins: [
@@ -474,19 +479,19 @@
           inject: "body",
           ...htmlWebpackConfig,
         }),
-<<<<<<< HEAD
         // Generates an `install.html` file with the <script> injected.
         new HtmlWebpackPlugin({
           filename: "install.html",
           template: paths.appInstallHTML,
           chunks: ["install"],
-=======
+          inject: "body",
+          ...htmlWebpackConfig,
+        }),
         // Generates an `admin.html` file with the <script> injected.
         new HtmlWebpackPlugin({
           filename: "admin.html",
           template: paths.appAdminHTML,
           chunks: ["admin"],
->>>>>>> d22ba3ec
           inject: "body",
           ...htmlWebpackConfig,
         }),
