import { LanguageCode } from "./helpers";

/**
 * SentryReporterConfig is the ReporterConfig for the Sentry service.
 */
export interface SentryReporterConfig {
  name: "sentry";

  /**
   * dsn is the string representing this particular integration.
   */
  dsn: string;
}

export type ReporterConfig = SentryReporterConfig;

/**
 * StaticConfig is the configuration provided to the client javascript via a
 * JSON blob on the HTML of the embedding page.
 */
export interface StaticConfig {
  /**
   * staticURI is prepended to the static url's that are included on the static
   * pages.
   */
  staticURI: string;

  /**
   * tenantDomain is the domain of the currently requested tenant.
   */
  tenantDomain?: string;

  /**
   * reporter stores the reporter configuration for the current reporter
   * available.
   */
  reporter?: ReporterConfig;

  /**
   * graphQLSubscriptionURI is the endpoint that should be used when trying to
   * execute subscription GraphQL requests. If an empty string, the default
   * should be used that's based on the iFrame location.
   */
  graphQLSubscriptionURI: string;

  /**
   * featureFlags are all the feature flags currently enabled on the tenant.
   */
  featureFlags: string[];

  /**
   * flattenReplies is whether or not flattenReplies is enabled on the tenant.
   */
  flattenReplies: boolean;

  /**
   * forceAdminLocalAuth is whether local authentication is always available
   * for this Coral deployment. This is useful for ensuring that Coral service
   * teams can access the admin with their Coral local authentication.
   */
  forceAdminLocalAuth: boolean;
<<<<<<< HEAD
}

export interface EmbedBootstrapConfig {
  locale: LanguageCode;
  assets: {
    js: {
      src: string;
    }[];
    css: {
      src: string;
    }[];
  };
  customFontsCSSURL: string | undefined;
  customCSSURL: string | undefined;
  defaultFontsCSSURL: string | undefined;
  disableDefaultFonts: boolean;
  staticConfig: StaticConfig;
=======

  /**
   * archivingEnabled will be true when the deployment has set a valid MongoDB
   * URI for MONGODB_ARCHIVE_URI.
   */
  archivingEnabled: boolean;

  /**
   * autoArchiveOlderThanMs is the time in milliseconds that a story will
   * be kept before being auto-archived.
   */
  autoArchiveOlderThanMs: number;
>>>>>>> 356849ad
}<|MERGE_RESOLUTION|>--- conflicted
+++ resolved
@@ -59,7 +59,18 @@
    * teams can access the admin with their Coral local authentication.
    */
   forceAdminLocalAuth: boolean;
-<<<<<<< HEAD
+
+  /**
+   * archivingEnabled will be true when the deployment has set a valid MongoDB
+   * URI for MONGODB_ARCHIVE_URI.
+   */
+  archivingEnabled: boolean;
+
+  /**
+   * autoArchiveOlderThanMs is the time in milliseconds that a story will
+   * be kept before being auto-archived.
+   */
+  autoArchiveOlderThanMs: number;
 }
 
 export interface EmbedBootstrapConfig {
@@ -77,18 +88,4 @@
   defaultFontsCSSURL: string | undefined;
   disableDefaultFonts: boolean;
   staticConfig: StaticConfig;
-=======
-
-  /**
-   * archivingEnabled will be true when the deployment has set a valid MongoDB
-   * URI for MONGODB_ARCHIVE_URI.
-   */
-  archivingEnabled: boolean;
-
-  /**
-   * autoArchiveOlderThanMs is the time in milliseconds that a story will
-   * be kept before being auto-archived.
-   */
-  autoArchiveOlderThanMs: number;
->>>>>>> 356849ad
 }