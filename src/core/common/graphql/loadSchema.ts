--- conflicted
+++ resolved
@@ -1,10 +1,6 @@
 import { addResolversToSchema } from "@graphql-tools/schema";
 import { IResolvers, IResolverValidationOptions } from "@graphql-tools/utils";
-<<<<<<< HEAD
-import { getGraphQLProjectConfig } from "graphql-config";
-=======
 import { loadConfigSync } from "graphql-config";
->>>>>>> bf87c493
 
 export default function loadSchema(
   resolvers: IResolvers,
