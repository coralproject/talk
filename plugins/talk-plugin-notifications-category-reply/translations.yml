ar:
  talk-plugin-notifications:
    categories:
      reply:
        subject: "رد شخص ما على تعليقك على {0}"
        body: "{0}\n{1} رد على تعليقك
        {2}"
de:
  talk-plugin-notifications:
    categories:
      reply:
        subject: "Jemand hat bei {0} auf Ihren Kommentar geantwortet"
        body: "{0}\n{1} antwortete auf Ihren Kommentar: {2}"
en:
  talk-plugin-notifications:
    categories:
      reply:
        subject: "Someone has replied to your comment on {0}"
        body: "{0}\n{1} replied to your comment: {2}"
sr:
  talk-plugin-notifications:
    categories:
      reply:
        subject: "Neko je odgovorio na Vaš komentar na {0}"
        body: "{0}\n{1} je odgovorio na Vaš komentar: {2}"        
es:
  talk-plugin-notifications:
    categories:
      reply:
        subject: "Alguien ha respondido a tu comentario en {0}"
        body: "{0}\n{1} respondió a tu comentario: {2}"
he:
  talk-plugin-notifications:
    categories:
      reply:
<<<<<<< HEAD
        subject: "Jemand hat bei {0} auf Ihren Kommentar geantwortet"
        body: "{0}\n{1} antwortete auf Ihren Kommentar: {2}"
nl_NL:
  talk-plugin-notifications:
    categories:
      reply:
        subject: "Er heeft iemand op jouw bericht {0} gereageerd"
        body: "{0}\n{1} heeft gereageerd op jouw bericht: {2}"
=======
        subject: "מישהו השיב לתגובה שלך על {0}"
        body: "{0}\n{1} השיב לתגובתך: {2}"
>>>>>>> 04965850
<|MERGE_RESOLUTION|>--- conflicted
+++ resolved
@@ -33,16 +33,11 @@
   talk-plugin-notifications:
     categories:
       reply:
-<<<<<<< HEAD
-        subject: "Jemand hat bei {0} auf Ihren Kommentar geantwortet"
-        body: "{0}\n{1} antwortete auf Ihren Kommentar: {2}"
+        subject: "מישהו השיב לתגובה שלך על {0}"        
+        body: "{0}\n{1} השיב לתגובתך: {2}"
 nl_NL:
   talk-plugin-notifications:
     categories:
       reply:
         subject: "Er heeft iemand op jouw bericht {0} gereageerd"
-        body: "{0}\n{1} heeft gereageerd op jouw bericht: {2}"
-=======
-        subject: "מישהו השיב לתגובה שלך על {0}"
-        body: "{0}\n{1} השיב לתגובתך: {2}"
->>>>>>> 04965850
+        body: "{0}\n{1} heeft gereageerd op jouw bericht: {2}"