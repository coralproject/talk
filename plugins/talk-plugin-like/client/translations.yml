ar:
  talk-plugin-like:
    like: أعجبني
    liked: إعجاب
da:
  talk-plugin-like:
    like: Like
    liked: Liked
<<<<<<< HEAD
=======
en:
  talk-plugin-like:
    like: Like
    liked: Liked
sr:
  talk-plugin-like:
    like: Sviđa mi se
    liked: Sviđa vam se    
>>>>>>> 9d7b9a91
de:
  talk-plugin-like:
    like: Gefällt mir
    liked: Gefällt mir
en:
  talk-plugin-like:
    like: Like
    liked: Liked
es:
  talk-plugin-like:
    like: Me Gusta
    liked: Me Gustó
fr:
  talk-plugin-like:
    like: Like
    liked: Liked
he:
  talk-plugin-like:
    like: לייק
    liked: לייקד
nl_NL:
  talk-plugin-like:
    like: Like
    liked: Liked
pt_BR:
  talk-plugin-like:
    like: Like
    liked: Liked
zh_CN:
  talk-plugin-like:
    like: "喜欢"
    liked: "已喜欢"
zh_TW:
  talk-plugin-like:
    like: 喜歡
    liked: 已喜歡<|MERGE_RESOLUTION|>--- conflicted
+++ resolved
@@ -6,17 +6,6 @@
   talk-plugin-like:
     like: Like
     liked: Liked
-<<<<<<< HEAD
-=======
-en:
-  talk-plugin-like:
-    like: Like
-    liked: Liked
-sr:
-  talk-plugin-like:
-    like: Sviđa mi se
-    liked: Sviđa vam se    
->>>>>>> 9d7b9a91
 de:
   talk-plugin-like:
     like: Gefällt mir
@@ -45,6 +34,10 @@
   talk-plugin-like:
     like: Like
     liked: Liked
+sr:
+  talk-plugin-like:
+    like: Sviđa mi se
+    liked: Sviđa vam se
 zh_CN:
   talk-plugin-like:
     like: "喜欢"
