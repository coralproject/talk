en:
  talk-plugin-love:
    love: Love
    loved: Loved
es:
  talk-plugin-love:
    love: Amo
    loved: Amé
<<<<<<< HEAD
zh_CN:
  talk-plugin-love:
    love: "爱"
    loved: "已爱"
=======
en:
  talk-plugin-love:
    love: 喜歡
    loved: 已喜歡
>>>>>>> 1125351c
<|MERGE_RESOLUTION|>--- conflicted
+++ resolved
@@ -6,14 +6,11 @@
   talk-plugin-love:
     love: Amo
     loved: Amé
-<<<<<<< HEAD
 zh_CN:
   talk-plugin-love:
     love: "爱"
     loved: "已爱"
-=======
 en:
   talk-plugin-love:
     love: 喜歡
-    loved: 已喜歡
->>>>>>> 1125351c
+    loved: 已喜歡