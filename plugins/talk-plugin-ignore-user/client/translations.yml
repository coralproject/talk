ar:
  talk-plugin-ignore-user:
    blank_info: أنت لا تتجاهل حاليًا أي مستخدم
    section_title: المستخدمون الذين تم تجاهلهم
    section_info: لأنك تجاهلت المعلقين التاليين، يتم إخفاء تعليقاتهم.
    stop_ignoring: إيقاف التجاهل
    ignore_user: تجاهل المستخدم
    cancel: إلغاء
    confirmation: |
      عند تجاهل المستخدم، سيتم إخفاء جميع التعليقات التي كتبها على الموقع منك. يمكنك التراجع عن هذا لاحقا من ملفي الشخصي.
    notify_success: |
      أنت الآن تتجاهل {0}. يمكنك التراجع عن هذا الإجراء من ملفي الشخصي.
    confirmation_title: تجاهل {0}؟
da:
  talk-plugin-ignore-user:
    section_title: Ignored users
    section_info: Because you ignored the following commenters, their comments are hidden.
    stop_ignoring: Stop ignoring
    ignore_user: Ignore User
    cancel: Cancel
    confirmation: |
      When you ignore a user, all comments they wrote on the site will be hidden from you. You can
      undo this later from My Profile.
    notify_success: |
      You are now ignoring {0}. You can undo this action from My Profile.
    confirmation_title: Ignore {0}?
de:
  talk-plugin-ignore-user:
    blank_info: Sie ignorieren derzeit keine Nutzer
    section_title: Ignorierte Nutzer
    section_info: Weil Sie die folgenden Nutzer ignorieren, sind deren Kommentare versteckt.
    stop_ignoring: Ignorieren beenden
    ignore_user: Nutzer ignorieren
    cancel: Abbrechen
    confirmation: Wenn Sie Nutzer ignorieren, werden deren Kommentare auf der Seite für Sie unsichtbar. Diese Einstellung können Sie unter Mein Profil ändern.
    notify_success: Sie ignorieren jetzt {0}. Sie können diese Einstellung unter Mein Profil wieder aufheben.
    confirmation_title: "{0} ignorieren?"
en:
  talk-plugin-ignore-user:
    blank_info: You are currently not ignoring any users
    section_title: Ignored users
    section_info: Because you ignored the following commenters, their comments are hidden.
    stop_ignoring: Stop ignoring
    ignore_user: Ignore User
    cancel: Cancel
    confirmation: |
      When you ignore a user, all comments they wrote on the site will be hidden from you. You can
      undo this later from My Profile.
    notify_success: |
      You are now ignoring {0}. You can undo this action from My Profile.
    confirmation_title: Ignore {0}?
<<<<<<< HEAD
=======
sr:
  talk-plugin-ignore-user:
    blank_info: Trenutno ne ignorišete ni jednog korisnika
    section_title: Ignorisani korisnici
    section_info: Pošto ste ignorisali sledeće komentatore, njihovi komentari su sakriveni.
    stop_ignoring: Prestani sa ignorisanjem
    ignore_user: Ignoriši korisnika
    cancel: Poništi
    confirmation: |
      Kada ignorišete nekog korisnika, svi njegovi komentari na sajtu biće skriveni od vas. Ovo podešavanje možete
      uvek isključiti u prikazu Moj profil.
    notify_success: |
      Sada ignorišete {0}. Možete poništiti ovu radnju iz prikaza Moj profil.
    confirmation_title: Ignoriši {0}?    
de:
  talk-plugin-ignore-user:
    blank_info: Sie ignorieren derzeit keine Nutzer
    section_title: Ignorierte Nutzer
    section_info: Weil Sie die folgenden Nutzer ignorieren, sind deren Kommentare versteckt.
    stop_ignoring: Ignorieren beenden
    ignore_user: Nutzer ignorieren
    cancel: Abbrechen
    confirmation: Wenn Sie Nutzer ignorieren, werden deren Kommentare auf der Seite für Sie unsichtbar. Diese Einstellung können Sie unter Mein Profil ändern.
    notify_success: Sie ignorieren jetzt {0}. Sie können diese Einstellung unter Mein Profil wieder aufheben.
    confirmation_title: "{0} ignorieren?"
>>>>>>> 9d7b9a91
es:
  talk-plugin-ignore-user:
    section_title: "Usuarios ignorados"
    blank_info: Actualmente no ignoras a ningún usuario
    section_info: Debido a que ignoró a los siguientes comentaristas, sus comentarios están ocultos.
    stop_ignoring: "No ignorar más"
    ignore_user: Ignorar usuario
    cancel: Cancelar
    confirmation: |
      Cuando ignora a un usuario, todos los comentarios que escribió en el sitio estarán ocultos. 
      Puede deshacer esto más tarde desde Mi Perfil.
    notify_success: |
      Ahora estás ignorando a {0}. Puede deshacer esta acción desde Mi Perfil.
    confirmation_title: Ignorar a {0}?
fr:
  talk-plugin-ignore-user:
    section_title: "Utilisateurs ignorés"
    section_info: Because you ignored the following commenters, their comments are hidden.
    stop_ignoring: Stop ignoring
    ignore_user: Ignore User
    cancel: Cancel
    confirmation: |
      When you ignore a user, all comments they wrote on the site will be hidden from you. You can
      undo this later from My Profile.
    notify_success: |
      You are now ignoring {0}. You can undo this action from My Profile.
    confirmation_title: Ignore {0}?
he:
  talk-plugin-ignore-user:
    blank_info: בשלב זה אינך מתעלם ממשתמשים
    section_title: משתמשים שהתעלמו מהם
    section_info: מכיוון שהתעלמת מהמגיבים הבאים, ההערות שלהם מוסתרות.
    stop_ignoring: הפסק להתעלם
    ignore_user: התעלם מהמשתמש
    cancel: בטל
    confirmation: |
      כאשר תתעלם ממשתמש, כל התגובות שכתבו באתר יוסתרו ממך. תוכל לבטל זאת מאוחר יותר מהפרופיל שלי.
    notify_success: |
      כעת אתה מתעלם {0}. תוכל לבטל את הפעולה הזו מהפרופיל שלי.
    confirmation_title: "התעלם {0}?"
nl_NL:
  talk-plugin-ignore-user:
    section_title: Genegeerde gebruikers
    section_info: Omdat je de volgende reageerders negeert, worden hun reacties verborgen.
    stop_ignoring: Stop met negeren
    ignore_user: Gebruiker negeren
    cancel: Annuleren
    confirmation: |
      Wanneer je een gebruiker negeert, zullen al zijn/haar reacties voor jou worden verborgen. Je kunt
      dit later ongedaan maken vanuit Mijn profiel.
    notify_success: |
      Je negeert nu {0}. Je kunt dit ongedaan maken vanuit Mijn profiel.
    confirmation_title: Negeer {0}?
pt_BR:
  talk-plugin-ignore-user:
    blank_info: Atualmente você não está ignorando nenhum usuário
    section_title: "Usuários ignorados"
    section_info: "Porque você ignorou os seguintes comentadores, seus comentários estão ocultos."
    stop_ignoring: "Parar de ignorar"
    ignore_user: Ignorar usuário
    cancel: Cancelar
    confirmation:
      Quando você ignora um usuário, todos os comentários que ele ele(a) escreveu não serão exibidos para você. Você pode
      desfazer isso depois no Meu Perfil
    notify_success: |
      Agora você está ignorando {0}. Você pode desfazer essa ação em Meu Perfil.
    confirmation_title: Ignorar {0}?
zh_CN:
  talk-plugin-ignore-user:
    section_title: "被忽略用户"
    section_info: "因为您忽略了下述评论者，他们的评论将会被隐藏。"
    stop_ignoring: "停止忽略"
    ignore_user: "忽略用户"
    cancel: "取消"
    confirmation: "当您忽略用户时，您将看不到该用户的所有评论。您可以在资料页面撤销此操作。"
    notify_success: "您现在已忽略 {0}。您可以在资料页面撤销此操作。"
    confirmation_title: "忽略 {0}？"
zh_TW:
  talk-plugin-ignore-user:
    section_title: 屏蔽用戶
    section_info: 因為您屏蔽了下列用戶，他們的評論已隱藏
    stop_ignoring: 取消屏蔽
    ignore_user: 屏蔽用戶
    cancel: 取消
    confirmation: |
      當您屏蔽一個用戶，系統將對您隱藏所有他們在本站得評論。您稍後可以在個人檔案中撤銷這個操作。
    notify_success: |
      您將屏蔽 {0}。 您可以在個人檔案中撤銷該操作。
    confirmation_title: 屏蔽 {0}?<|MERGE_RESOLUTION|>--- conflicted
+++ resolved
@@ -49,34 +49,6 @@
     notify_success: |
       You are now ignoring {0}. You can undo this action from My Profile.
     confirmation_title: Ignore {0}?
-<<<<<<< HEAD
-=======
-sr:
-  talk-plugin-ignore-user:
-    blank_info: Trenutno ne ignorišete ni jednog korisnika
-    section_title: Ignorisani korisnici
-    section_info: Pošto ste ignorisali sledeće komentatore, njihovi komentari su sakriveni.
-    stop_ignoring: Prestani sa ignorisanjem
-    ignore_user: Ignoriši korisnika
-    cancel: Poništi
-    confirmation: |
-      Kada ignorišete nekog korisnika, svi njegovi komentari na sajtu biće skriveni od vas. Ovo podešavanje možete
-      uvek isključiti u prikazu Moj profil.
-    notify_success: |
-      Sada ignorišete {0}. Možete poništiti ovu radnju iz prikaza Moj profil.
-    confirmation_title: Ignoriši {0}?    
-de:
-  talk-plugin-ignore-user:
-    blank_info: Sie ignorieren derzeit keine Nutzer
-    section_title: Ignorierte Nutzer
-    section_info: Weil Sie die folgenden Nutzer ignorieren, sind deren Kommentare versteckt.
-    stop_ignoring: Ignorieren beenden
-    ignore_user: Nutzer ignorieren
-    cancel: Abbrechen
-    confirmation: Wenn Sie Nutzer ignorieren, werden deren Kommentare auf der Seite für Sie unsichtbar. Diese Einstellung können Sie unter Mein Profil ändern.
-    notify_success: Sie ignorieren jetzt {0}. Sie können diese Einstellung unter Mein Profil wieder aufheben.
-    confirmation_title: "{0} ignorieren?"
->>>>>>> 9d7b9a91
 es:
   talk-plugin-ignore-user:
     section_title: "Usuarios ignorados"
@@ -144,6 +116,20 @@
     notify_success: |
       Agora você está ignorando {0}. Você pode desfazer essa ação em Meu Perfil.
     confirmation_title: Ignorar {0}?
+sr:
+  talk-plugin-ignore-user:
+    blank_info: Trenutno ne ignorišete ni jednog korisnika
+    section_title: Ignorisani korisnici
+    section_info: Pošto ste ignorisali sledeće komentatore, njihovi komentari su sakriveni.
+    stop_ignoring: Prestani sa ignorisanjem
+    ignore_user: Ignoriši korisnika
+    cancel: Poništi
+    confirmation: |
+      Kada ignorišete nekog korisnika, svi njegovi komentari na sajtu biće skriveni od vas. Ovo podešavanje možete
+      uvek isključiti u prikazu Moj profil.
+    notify_success: |
+      Sada ignorišete {0}. Možete poništiti ovu radnju iz prikaza Moj profil.
+    confirmation_title: Ignoriši {0}?   
 zh_CN:
   talk-plugin-ignore-user:
     section_title: "被忽略用户"
