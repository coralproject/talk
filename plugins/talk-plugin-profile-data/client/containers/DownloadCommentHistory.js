import React, { Component } from 'react';
import PropTypes from 'prop-types';
import { bindActionCreators } from 'redux';
import { compose, gql } from 'react-apollo';
import DownloadCommentHistory from '../components/DownloadCommentHistory';
<<<<<<< HEAD
import { withFragments } from 'plugin-api/beta/client/hocs';
import { withRequestDownloadLink } from '../hocs';
=======
import { connect, withFragments } from 'plugin-api/beta/client/hocs';
import { withRequestDownloadLink } from '../hocs';
import { notify } from 'coral-framework/actions/notification';
>>>>>>> 8bfe344c

class DownloadCommentHistoryContainer extends Component {
  static propTypes = {
    requestDownloadLink: PropTypes.func.isRequired,
    root: PropTypes.object.isRequired,
    notify: PropTypes.func.isRequired,
  };

  render() {
    return (
      <DownloadCommentHistory
        root={this.props.root}
        notify={this.props.notify}
        requestDownloadLink={this.props.requestDownloadLink}
      />
    );
  }
}

const mapDispatchToProps = dispatch => bindActionCreators({ notify }, dispatch);

const enhance = compose(
  connect(null, mapDispatchToProps),
  withFragments({
    root: gql`
      fragment TalkDownloadCommentHistory_DownloadCommentHistorySection_root on RootQuery {
        __typename
        me {
          id
          lastAccountDownload
        }
      }
    `,
  }),
  withRequestDownloadLink
);

export default enhance(DownloadCommentHistoryContainer);<|MERGE_RESOLUTION|>--- conflicted
+++ resolved
@@ -3,14 +3,11 @@
 import { bindActionCreators } from 'redux';
 import { compose, gql } from 'react-apollo';
 import DownloadCommentHistory from '../components/DownloadCommentHistory';
-<<<<<<< HEAD
 import { withFragments } from 'plugin-api/beta/client/hocs';
 import { withRequestDownloadLink } from '../hocs';
-=======
 import { connect, withFragments } from 'plugin-api/beta/client/hocs';
 import { withRequestDownloadLink } from '../hocs';
 import { notify } from 'coral-framework/actions/notification';
->>>>>>> 8bfe344c
 
 class DownloadCommentHistoryContainer extends Component {
   static propTypes = {
