--- conflicted
+++ resolved
@@ -9,7 +9,6 @@
 import {Slot} from 'plugin-api/beta/client/components';
 
 export default class ModerationActions extends React.Component {
-<<<<<<< HEAD
   render() {
     const {comment, asset, data, menuVisible, toogleMenu, hideMenu} = this.props;
 
@@ -22,23 +21,6 @@
           </span>
           {menuVisible && (
             <Menu>
-=======
-
-  render() {
-    const {comment, asset, data, tooltipVisible, toogleTooltip, hideTooltip} = this.props;
-
-    return(
-      <ClickOutside onClickOutside={hideTooltip}>
-        <div className={cn(styles.moderationActions, 'talk-plugin-moderation-actions')}>
-          <span onClick={toogleTooltip} className={cn(styles.arrow, 'talk-plugin-moderation-actions-arrow')}>
-            {tooltipVisible ? <Icon name="keyboard_arrow_up" className={styles.icon} /> : 
-              <Icon name="keyboard_arrow_down" className={styles.icon} />}
-          </span>
-
-          {tooltipVisible && (
-            <Tooltip>
-
->>>>>>> 0e7d7455
               <Slot
                 className="talk-plugin-modetarion-actions-slot"
                 fill="moderationActions"
@@ -46,16 +28,9 @@
                 data={data}
                 hideMenu={hideMenu}
               />
-<<<<<<< HEAD
-              <ApproveCommentAction comment={comment} />
-              <RejectCommentAction comment={comment} />
-            </Menu>
-=======
-
               <ApproveCommentAction comment={comment} hideTooltip={hideTooltip} />
               <RejectCommentAction comment={comment} hideTooltip={hideTooltip} />
-            </Tooltip>
->>>>>>> 0e7d7455
+            </Menu>
           )}
         </div>
       </ClickOutside>
