--- conflicted
+++ resolved
@@ -13,8 +13,7 @@
 plugin will warn users when comments exceed the predefined toxicity 
 threshold. Toxic comments will be flagged and are held back from being posted until reviewed by a moderator. 
 
-For more information on what Toxic Comments are, check out the
-[Toxic Comments](/talk/toxic-comments/) documentation, and you can see how the plugin works on [this blog post](https://coralproject.net/blog/toxic-avenging/).
+For more information on what Toxic Comments are, check out the [Toxic Comments](/talk/toxic-comments/) documentation, and you can see how the plugin works on [this blog post](https://coralproject.net/blog/toxic-avenging/).
 
 Configuration:
 
@@ -27,8 +26,4 @@
 - `TALK_PERSPECTIVE_TIMEOUT` - The timeout for sending a comment to
   be processed before it will skip the toxicity analysis, parsed by
   [ms](https://www.npmjs.com/package/ms). (Default `300ms`)
-<<<<<<< HEAD
-- `TALK_PERSPECTIVE_DO_NOT_STORE` - Whether the API stores or deletes the comment text and context from this request after it has been evaluated. Stored comments will be used for future research and community model building purposes to improve the API over time. (Default `true`) [Perspective API - Analyze Comment Request](https://github.com/conversationai/perspectiveapi/blob/master/api_reference.md#analyzecomment-request)
-=======
-- `TALK_PERSPECTIVE_DO_NOT_STORE` - Whether the API stores or deletes the comment text and context from this request after it has been evaluated. Stored comments will be used for future research and community model building purposes to improve the API over time. (Default `true`) [Perspective API - Analize Comment Request](https://github.com/conversationai/perspectiveapi/blob/master/api_reference.md#analyzecomment-request)
->>>>>>> 71e1b69a
+- `TALK_PERSPECTIVE_DO_NOT_STORE` - Whether the API stores or deletes the comment text and context from this request after it has been evaluated. Stored comments will be used for future research and community model building purposes to improve the API over time. (Default `true`) [Perspective API - Analyze Comment Request](https://github.com/conversationai/perspectiveapi/blob/master/api_reference.md#analyzecomment-request)