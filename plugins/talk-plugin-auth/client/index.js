import UserBox from './stream/containers/UserBox';
import SignInButton from './stream/containers/SignInButton';
import SetUsernameDialog from './stream/containers/SetUsernameDialog';
import translations from './translations.yml';
import Login from './login/containers/Main';
import reducer from './login/reducer';
import ChangePassword from './profile-settings/containers/ChangePassword';
<<<<<<< HEAD
import Profile from './profile-settings/containers/Profile';
=======
import ChangeUsername from './profile-settings/containers/ChangeUsername';
>>>>>>> a8dd1ec3

export default {
  reducer,
  translations,
  slots: {
    stream: [UserBox, SignInButton, SetUsernameDialog],
    login: [Login],
<<<<<<< HEAD
    profileHeader: [Profile],
=======
    profileHeader: [ChangeUsername],
>>>>>>> a8dd1ec3
    profileSettings: [ChangePassword],
  },
};<|MERGE_RESOLUTION|>--- conflicted
+++ resolved
@@ -5,11 +5,8 @@
 import Login from './login/containers/Main';
 import reducer from './login/reducer';
 import ChangePassword from './profile-settings/containers/ChangePassword';
-<<<<<<< HEAD
 import Profile from './profile-settings/containers/Profile';
-=======
 import ChangeUsername from './profile-settings/containers/ChangeUsername';
->>>>>>> a8dd1ec3
 
 export default {
   reducer,
@@ -17,11 +14,8 @@
   slots: {
     stream: [UserBox, SignInButton, SetUsernameDialog],
     login: [Login],
-<<<<<<< HEAD
     profileHeader: [Profile],
-=======
     profileHeader: [ChangeUsername],
->>>>>>> a8dd1ec3
     profileSettings: [ChangePassword],
   },
 };