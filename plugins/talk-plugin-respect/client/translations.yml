en:
  talk-plugin-respect:
    respect: Respect
    respected: Respected
es:
  talk-plugin-respect:
    respect: Respetar
    respected: Respetado
<<<<<<< HEAD
zh_CN:
  talk-plugin-respect:
    respect: "尊重"
    respected: "已尊重"
=======
zh_TW:
  talk-plugin-respect:
    respect: 尊重
    respected: 已尊重
>>>>>>> 1125351c
<|MERGE_RESOLUTION|>--- conflicted
+++ resolved
@@ -6,14 +6,11 @@
   talk-plugin-respect:
     respect: Respetar
     respected: Respetado
-<<<<<<< HEAD
 zh_CN:
   talk-plugin-respect:
     respect: "尊重"
     respected: "已尊重"
-=======
 zh_TW:
   talk-plugin-respect:
     respect: 尊重
-    respected: 已尊重
->>>>>>> 1125351c
+    respected: 已尊重