--- conflicted
+++ resolved
@@ -5,18 +5,7 @@
 da:
   talk-plugin-respect:
     respect: Respect
-    respected: Respected
-<<<<<<< HEAD
-=======
-en:
-  talk-plugin-respect:
-    respect: Respect
-    respected: Respected
-sr:
-  talk-plugin-respect:
-    respect: Respekt
-    respected: Respektovan    
->>>>>>> 9d7b9a91
+    respected: Respected    
 de:
   talk-plugin-respect:
     respect: Respekt
@@ -45,6 +34,10 @@
   talk-plugin-respect:
     respect: Respeitar
     respected: Respeitado
+sr:
+  talk-plugin-respect:
+    respect: Respekt
+    respected: Respektovan
 zh_CN:
   talk-plugin-respect:
     respect: "赞"
