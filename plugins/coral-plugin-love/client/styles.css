.container {
  display: inline-block;
}

.button {
  color: #2a2a2a;
  margin: 5px 10px 5px 0px;
  background: none;
  padding: 0px;
  border: none;
  font-size: inherit;

  &:hover {
   color: #767676;
   cursor: pointer;
  }

  &.loved {
    color: #e52338;
    &:hover {
      color: #e52839;
      cursor: pointer;
    }
  }
}

<<<<<<< HEAD
.icon {
  padding: 0 2px;
=======
@media (max-width: 425px) {
  .label {
    display: none;
  }
>>>>>>> ef3c82fe
}<|MERGE_RESOLUTION|>--- conflicted
+++ resolved
@@ -24,13 +24,12 @@
   }
 }
 
-<<<<<<< HEAD
 .icon {
   padding: 0 2px;
-=======
+}
+
 @media (max-width: 425px) {
   .label {
     display: none;
   }
->>>>>>> ef3c82fe
 }