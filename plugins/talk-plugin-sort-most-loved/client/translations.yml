ar:
  talk-plugin-sort-most-loved:
    label: الأكثر حبً أولاً
da:
  talk-plugin-sort-most-loved:
    label: Most loved first
<<<<<<< HEAD
=======
en:
  talk-plugin-sort-most-loved:
    label: Most loved first
sr:
  talk-plugin-sort-most-loved:
    label: Prvo najvoljeniji    
>>>>>>> 9d7b9a91
de:
  talk-plugin-sort-most-loved:
    label: Häufigste "Ich liebe es" zuerst
en:
  talk-plugin-sort-most-loved:
    label: Most loved first
es:
  talk-plugin-sort-most-loved:
    label: Más amadas primero
fr:
  talk-plugin-sort-most-loved:
    label: Most loved first
he:
  talk-plugin-sort-most-loved:
    label: הכי אהוב קודם
nl_NL:
  talk-plugin-sort-most-loved:
    label: Meest geliefd eerst
pt_BR:
  talk-plugin-sort-most-loved:
    label: Most loved first
zh_CN:
  talk-plugin-sort-most-loved:
    label: "最多被比心在前"
zh_TW:
  talk-plugin-sort-most-loved:
    label: 最多被比心在前<|MERGE_RESOLUTION|>--- conflicted
+++ resolved
@@ -3,16 +3,7 @@
     label: الأكثر حبً أولاً
 da:
   talk-plugin-sort-most-loved:
-    label: Most loved first
-<<<<<<< HEAD
-=======
-en:
-  talk-plugin-sort-most-loved:
-    label: Most loved first
-sr:
-  talk-plugin-sort-most-loved:
-    label: Prvo najvoljeniji    
->>>>>>> 9d7b9a91
+    label: Most loved first   
 de:
   talk-plugin-sort-most-loved:
     label: Häufigste "Ich liebe es" zuerst
@@ -34,6 +25,9 @@
 pt_BR:
   talk-plugin-sort-most-loved:
     label: Most loved first
+sr:
+  talk-plugin-sort-most-loved:
+    label: Prvo najvoljeniji 
 zh_CN:
   talk-plugin-sort-most-loved:
     label: "最多被比心在前"
