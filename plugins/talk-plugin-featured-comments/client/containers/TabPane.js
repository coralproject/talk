--- conflicted
+++ resolved
@@ -16,15 +16,9 @@
       query: LOAD_MORE_QUERY,
       variables: {
         limit: 5,
-<<<<<<< HEAD
         cursor: this.props.root.asset.featuredComments.endCursor,
         asset_id: this.props.root.asset.id,
-        sort: 'DESC',
-=======
-        cursor: this.props.asset.featuredComments.endCursor,
-        asset_id: this.props.asset.id,
         sort: 'REVERSE_CHRONOLOGICAL',
->>>>>>> ccf978f8
         excludeIgnored: this.props.data.variables.excludeIgnored,
       },
       updateQuery: (previous, {fetchMoreResult:{comments}}) => {
