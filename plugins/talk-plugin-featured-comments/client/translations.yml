en:
  talk-plugin-featured-comments:
    un_feature: Un-Feature
    feature: Feature
    featured: Featured
    featured_comments: Featured Comments
    go_to_conversation: Go to conversation
    tooltip_description: Comments selected by our team as worth reading
    notify_self_featured: 'The comment from {0} is now featured and approved'
    notify_featured: '{0} featured and approved comment "{1}"'
    notify_unfeatured: '{0} unfeatured comment "{1}"'
    feature_comment: Feature comment?
    are_you_sure: Are you sure you would like to feature this comment?
    cancel: Cancel
    yes_feature_comment: Yes, feature comment
es:
  talk-plugin-featured-comments:
    un_feature: Desmarcar
    feature: Remarcar
    featured: Remarcado
    featured_comments: Comentarios Remarcados
    go_to_conversation: Ir al comentario
    tooltip_description: Comentarios seleccionados por nuestro equipo que valen la pena ser leidos
    feature_comment: Destacar comentario?
    are_you_sure: Está seguro que desea destacar este comentario?
    cancel: Cancelar
<<<<<<< HEAD
    yes_feature_comment: Si, destacar comentario
=======
    yes_feature_comment: Si, destacar comentario
zh_CN:
  talk-plugin-featured-comments:
    un_feature: "取消精选"
    feature: "精选"
    featured: "精选评论"
    featured_comments: "精选评论"
    go_to_conversation: "跳转至对话"
    tooltip_description: "我们团队认为值得一看的评论"
    notify_self_featured: '已接受 {0} 的评论，并设为精选评论'
    notify_featured: '{0} 接受了评论 "{1}"，并将其设为精选评论'
    notify_unfeatured: '{0} 将 "{1}" 从精选评论中撤下'
    feature_comment: "设置为精选评论？"
    are_you_sure: "您确定要将这个评论设置为精选评论？"
    cancel: "取消"
    yes_feature_comment: "确认精选"
zh_TW:
  talk-plugin-featured-comments:
    un_feature: "取消精選"
    feature: "精選"
    featured: "精選評論"
    featured_comments: "精選評論"
    go_to_conversation: "跳轉至對話"
    tooltip_description: "我們團隊認為值得一看的評論"
    notify_self_featured: '已接受 {0} 的評論，並設為精選評論'
    notify_featured: '{0} 接受了評論 "{1}"，並將其設為精選評論'
    notify_unfeatured: '{0} 將 "{1}" 從精選評論中撤下'
    feature_comment: "設置為精選評論？"
    are_you_sure: "您確定要將這個評論設置為精選評論？"
    cancel: "取消"
    yes_feature_comment: "確認精選"
>>>>>>> d101989e
<|MERGE_RESOLUTION|>--- conflicted
+++ resolved
@@ -24,9 +24,6 @@
     feature_comment: Destacar comentario?
     are_you_sure: Está seguro que desea destacar este comentario?
     cancel: Cancelar
-<<<<<<< HEAD
-    yes_feature_comment: Si, destacar comentario
-=======
     yes_feature_comment: Si, destacar comentario
 zh_CN:
   talk-plugin-featured-comments:
@@ -57,5 +54,4 @@
     feature_comment: "設置為精選評論？"
     are_you_sure: "您確定要將這個評論設置為精選評論？"
     cancel: "取消"
-    yes_feature_comment: "確認精選"
->>>>>>> d101989e
+    yes_feature_comment: "確認精選"