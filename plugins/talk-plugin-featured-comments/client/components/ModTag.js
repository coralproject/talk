--- conflicted
+++ resolved
@@ -2,13 +2,8 @@
 import PropTypes from 'prop-types';
 import cn from 'classnames';
 import styles from './ModTag.css';
-<<<<<<< HEAD
-import {t} from 'plugin-api/beta/client/services';
-import {Icon} from 'plugin-api/beta/client/components/ui';
-=======
 import { t } from 'plugin-api/beta/client/services';
 import { Icon } from 'plugin-api/beta/client/components/ui';
->>>>>>> d101989e
 
 export default class ModTag extends React.Component {
   constructor() {
@@ -35,17 +30,10 @@
 
   openFeaturedDialog = (comment, asset) => {
     this.props.openFeaturedDialog(comment, asset);
-<<<<<<< HEAD
-  }
-
-  render() {
-    const {alreadyTagged, deleteTag, comment, asset} = this.props;
-=======
   };
 
   render() {
     const { alreadyTagged, deleteTag, comment, asset } = this.props;
->>>>>>> d101989e
 
     return alreadyTagged ? (
       <span
@@ -60,15 +48,10 @@
           : t('talk-plugin-featured-comments.un_feature')}
       </span>
     ) : (
-<<<<<<< HEAD
-      <span className={cn(styles.tag, {[styles.featured]: alreadyTagged})}
-        onClick={() => this.openFeaturedDialog(comment, asset)} >
-=======
       <span
         className={cn(styles.tag, { [styles.featured]: alreadyTagged })}
         onClick={() => this.openFeaturedDialog(comment, asset)}
       >
->>>>>>> d101989e
         <Icon name="star_outline" className={cn(styles.tagIcon)} />
         {alreadyTagged
           ? t('talk-plugin-featured-comments.featured')
