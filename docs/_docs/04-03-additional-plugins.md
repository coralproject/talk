---
title: Additional Plugins
permalink: /additional-plugins/
class: configuration
---

Talk ships with several plugins that aren't enabled by default:

{% include toc.html %}

These plugins can be enabled by consulting the
[Plugins Overview]({{ "/plugins/" | relative_url }}) page.

## talk-plugin-like

Source: [plugins/talk-plugin-like](https://github.com/coralproject/talk/tree/master/plugins/talk-plugin-like){:target="_blank"}

Enables a `like` reaction button.

## talk-plugin-sort-most-liked

Source: [plugins/talk-plugin-sort-most-liked](https://github.com/coralproject/talk/tree/master/plugins/talk-plugin-sort-most-liked){:target="_blank"}

Requires: [talk-plugin-viewing-options]({{ "/default-plugins/#talk-plugin-viewing-options" | relative_url }}){:.param}, [talk-plugin-like](#talk-plugin-like){:.param}

Provides a sort for the comments with the most `like` reactions first.

## talk-plugin-love

Source: [plugins/talk-plugin-love](https://github.com/coralproject/talk/tree/master/plugins/talk-plugin-love){:target="_blank"}

Enables a `love` reaction button.

## talk-plugin-sort-most-loved

Source: [plugins/talk-plugin-sort-most-loved](https://github.com/coralproject/talk/tree/master/plugins/talk-plugin-sort-most-loved){:target="_blank"}

Requires: [talk-plugin-viewing-options]({{ "/default-plugins/#talk-plugin-viewing-options" | relative_url }}){:.param}, [talk-plugin-love](#talk-plugin-love){:.param}

Provides a sort for the comments with the most `love` reactions first.

## talk-plugin-remember-sort

Source: [plugins/talk-plugin-remember-sort](https://github.com/coralproject/talk/tree/master/plugins/talk-plugin-remember-sort){:target="_blank"}

Requires: [talk-plugin-viewing-options]({{ "/default-plugins/#talk-plugin-viewing-options" | relative_url }}){:.param}

Enables saving a user’s last sort selection as they browse other articles.

## talk-plugin-deep-reply-count

Source: [plugins/talk-plugin-deep-reply-count](https://github.com/coralproject/talk/tree/master/plugins/talk-plugin-deep-reply-count){:target="_blank"}

Enables counting of comments to include replies via a new graph edge. Not
recommended for large installations as it will unreasonably reduce the query
efficiency to compute this number.

## talk-plugin-slack-notifications

Source: [plugins/talk-plugin-slack-notifications](https://github.com/coralproject/talk/tree/master/plugins/talk-plugin-slack-notifications){:target="_blank"}

Enables all new comments that are written to be posted to a Slack channel as
well. Configure an
[Incoming Webhook](https://api.slack.com/incoming-webhooks){:target="_blank"}
app and provide that url in the form of the `SLACK_WEBHOOK_URL`
detailed below.

*Warning: On high volume sites, this means every single comment will flow into
Slack, if this isn't what you want, be sure to use the provided plugin as a
recipe to further customize the behavior*.

Configuration:

- `SLACK_WEBHOOK_URL` (**required**) - The webhook url that will be
  used to post new comments to.

## talk-plugin-toxic-comments

Source: [plugins/talk-plugin-toxic-comments](https://github.com/coralproject/talk/tree/master/plugins/talk-plugin-toxic-comments){:target="_blank"}

Using the [Perspective API](http://perspectiveapi.com/){:target="_blank"}, this
plugin will warn users and reject comments that exceed the predefined toxicity
threshold. For more information on what Toxic Comments are, check out the
[Toxic Comments]({{ "/toxic-comments/" | relative_url }}) documentation.

Configuration:

- `TALK_PERSPECTIVE_API_KEY` (**required**) - The API Key for Perspective. You
  can register and get your own key at [http://perspectiveapi.com/](http://perspectiveapi.com/){:target="_blank"}.
- `TALK_TOXICITY_THRESHOLD` - If the comments toxicity exceeds this threshold,
  the comment will be rejected. (Default `0.8`)
- `TALK_PERSPECTIVE_API_ENDPOINT` - API Endpoint for hitting the
  perspective API. (Default `https://commentanalyzer.googleapis.com/v1alpha1`)
- `TALK_PERSPECTIVE_TIMEOUT` - The timeout for sending a comment to
  be processed before it will skip the toxicity analysis, parsed by
  [ms](https://www.npmjs.com/package/ms){:target="_blank"}. (Default `300ms`)
- `TALK_PERSPECTIVE_DO_NOT_STORE` - Whether the API is permitted to store comment and context from this request. Stored comments will be used for future research and community model building purposes to improve the API over time. (Default `true`) [Perspective API - Analize Comment Request](https://github.com/conversationai/perspectiveapi/blob/master/api_reference.md#analyzecomment-request){:target="_blank"}

## talk-plugin-subscriber

Source: [plugins/talk-plugin-subscriber](https://github.com/coralproject/talk/tree/master/plugins/talk-plugin-subscriber){:target="_blank"}

Enables a `Subscriber` badge to be added to comments where the author has the
`SUBSCRIBER` tag. This must match with a custom auth integration that adds the
tag to the users that are subscribed to the service.

## talk-plugin-akismet

Source: [plugins/talk-plugin-akismet](https://github.com/coralproject/talk/tree/master/plugins/talk-plugin-akismet){:target="_blank"}

Enables spam detection from [Akismet](https://akismet.com/). Comments will be passed to the Akismet API for spam detection. If a comment
is determined to be spam, it will prompt the user, indicating that the comment might be considered spam. If the user continues after this
point with the still spam-like comment, the comment will be reported as containing spam, and sent for moderator approval.

**Note: [Akismet](https://akismet.com/) is a premium service, charges may apply.**

Configuration:

<<<<<<< HEAD
- `TALK_AKISMET_API_KEY` (**required**) - The Akismet API key located on your account page
- `TALK_AKISMET_SITE` (**required**) - The URL for your site that the comment are appearing on (not the root url, the url for the articles)

## talk-plugin-notifications

Source: [plugins/talk-plugin-notifications](https://github.com/coralproject/talk/tree/master/plugins/talk-plugin-notifications){:target="_blank"}

Enables the Notification system for sending out enabled email notifications to
users when they interact with Talk. By itself, this plugin will not send
anything. You need to enable one of the `talk-plugin-notifications-category-*` plugins.

**Note that all `talk-plugin-notifications-*` plugins must be registered
*before* this plugin in order to work. For example:**

```js
{
  "server": [
    // ...
    "talk-plugin-notifications-category-reply",
    "talk-plugin-notifications",
    // ...
  ]
}
```
{:.no-copy}

### talk-plugin-notifications-category-reply
{:.param}

Source: [plugins/talk-plugin-notifications-category-reply](https://github.com/coralproject/talk/tree/master/plugins/talk-plugin-notifications-category-reply){:target="_blank"}

Replies made to each user will trigger an email to be sent with the notification
details if enabled.
=======
- `TALK_AKISMET_API_KEY` (**required**) - The Akismet API key located on your account page.
- `TALK_AKISMET_SITE` (**required**) - The URL where you are embedding the comment stream on to provide context to Akismet. If you're hosting talk on https://talk.mynews.org/, and your news site is https://mynews.org/, then you should set this parameter to `https://mynews.org/`
>>>>>>> a6bc29af
<|MERGE_RESOLUTION|>--- conflicted
+++ resolved
@@ -116,9 +116,8 @@
 
 Configuration:
 
-<<<<<<< HEAD
-- `TALK_AKISMET_API_KEY` (**required**) - The Akismet API key located on your account page
-- `TALK_AKISMET_SITE` (**required**) - The URL for your site that the comment are appearing on (not the root url, the url for the articles)
+- `TALK_AKISMET_API_KEY` (**required**) - The Akismet API key located on your account page.
+- `TALK_AKISMET_SITE` (**required**) - The URL where you are embedding the comment stream on to provide context to Akismet. If you're hosting talk on https://talk.mynews.org/, and your news site is https://mynews.org/, then you should set this parameter to `https://mynews.org/`
 
 ## talk-plugin-notifications
 
@@ -149,8 +148,4 @@
 Source: [plugins/talk-plugin-notifications-category-reply](https://github.com/coralproject/talk/tree/master/plugins/talk-plugin-notifications-category-reply){:target="_blank"}
 
 Replies made to each user will trigger an email to be sent with the notification
-details if enabled.
-=======
-- `TALK_AKISMET_API_KEY` (**required**) - The Akismet API key located on your account page.
-- `TALK_AKISMET_SITE` (**required**) - The URL where you are embedding the comment stream on to provide context to Akismet. If you're hosting talk on https://talk.mynews.org/, and your news site is https://mynews.org/, then you should set this parameter to `https://mynews.org/`
->>>>>>> a6bc29af
+details if enabled.