---
title: Advanced Configuration
permalink: /advanced-configuration/
class: configuration
---

Talk requires configuration in order to customize the installation. The default
behavior is to load its configuration from the environment, following the
[12 Factor App Manifesto](https://12factor.net/){:target="_blank"}.
In development, you can specify configuration in a file named `.env` and it will
be loaded into the environment when you run `yarn watch:server`.

The following variables have defaults, and are _optional_ to start your
instance of Talk:

{% include toc.html %}

If this is your first time configuring Talk, ensure you've also added the
[Required Configuration]({{ "/configuration/" | relative_url }}) as well,
otherwise the application will fail to start.

## TALK_CACHE_EXPIRY_COMMENT_COUNT

Configure the duration for which comment counts are cached for, parsed by
[ms](https://www.npmjs.com/package/ms){:target="_blank"}. (Default `1hr`)

## TALK_DEFAULT_LANG

This is a **Build Variable** and must be consumed during build. If using the
[Docker-onbuild]({{ "/installation-from-docker/#onbuild" | relative_url }})
image you can specify it with `--build-arg TALK_DEFAULT_LANG=en`.

Specify the default translation language. (Default `en`)

## TALK_DEFAULT_STREAM_TAB

This is a **Build Variable** and must be consumed during build. If using the
[Docker-onbuild]({{ "/installation-from-docker/#onbuild" | relative_url }})
image you can specify it with `--build-arg TALK_DEFAULT_STREAM_TAB=all`.

Specify the default stream tab in the admin. (Default `all`)

## TALK_DISABLE_AUTOFLAG_SUSPECT_WORDS

When `TRUE`, disables flagging of comments that match the suspect word filter. (Default `FALSE`)

## TALK_DISABLE_EMBED_POLYFILL

When set to `TRUE`, the build process will not include the
[babel-polyfill](https://babeljs.io/docs/usage/polyfill/){:target="_blank"}
in the embed.js target that is loaded on the page that loads the embed. (Default
`FALSE`)

## TALK_DISABLE_STATIC_SERVER

When `TRUE`, it will not mount the static asset serving routes on the router.
This is used primarily in conjunction with [TALK_STATIC_URI](#talk_static_uri){: .param}
when the static assets are being hosted on an external domain. (Default `FALSE`)

## TALK_HELMET_CONFIGURATION

A JSON string representing the configuration passed to the
[helmet](https://github.com/helmetjs/helmet){:target="_blank"} middleware. It
can be used to disable features like [HSTS](https://helmetjs.github.io/docs/hsts/){:target="_blank"}
and others by simply providing the configuration as detailed on the
[helmet docs](https://helmetjs.github.io/docs/){:target="_blank"}. (Default `{}`)

For sites that do not have SSL enabled on all their pages across their domain,
it is critical that you specify the following to disable the
[HSTS](https://helmetjs.github.io/docs/hsts/){:target="_blank"} headers from
being sent:

```plain
TALK_HELMET_CONFIGURATION={"hsts": false}
```

To disable these headers from being sent.

## TALK_INSTALL_LOCK

When `TRUE`, disables the dynamic setup endpoint `/admin/install` from even
loading. This prevents hits to the database with enabled. This should always be
set to `TRUE` after you've deployed Talk. (Default `FALSE`)

## TALK_JWT_ALG

The algorithm used to sign/verify JWTs used for session management. Read up
about alternative algorithms on the
[jsonwebtoken](https://www.npmjs.com/package/jsonwebtoken#algorithms-supported){:target="_blank"}
package. (Default `HS256`)

### Shared Secret
{:.no_toc}

You would use a shared secret when you have no need to share the tokens with
other applications in your organization.

Supported signing algorithms:

- HS256
- HS384
- HS512

These must be provided in the form:

```json
{
  "secret": "<my secret key>"
}
```
{: .no-copy}

### Asymmetric Secret
{:.no_toc}

You would use a asymmetric secret when you want to share the token in your
organization, and would like to pass an existing auth token to Talk in order to
authenticate your users.

Supported signing algorithms:

- RS256
- RS384
- RS512
- ES256
- ES384
- ES512

These must be provided in the form:

```json
{
  "public": "<the PEM encoded public key>",
  "private": "<the PEM encoded private key>"
}
```
{: .no-copy}

Note that when using the asymmetric keys as discussed above, the certificates
must have their newlines replaced with `\\n`, this is to ensure that the
newlines are preserved after JSON decoding. Not doing so will result in parsing
errors.

To assist with this process, we have developed a tool that can generate new
certificates that match our required format: [coralcert](https://github.com/coralproject/coralcert){:target="_blank"}.
This tool can generate RSA and ECDSA certificates, check it's [README](https://github.com/coralproject/coralcert){:target="_blank"}
for more details.

## TALK_JWT_AUDIENCE

The audience [aud](https://tools.ietf.org/html/rfc7519#section-4.1.3){:target="_blank"}
claim for login JWT tokens. (Default `talk`)

## TALK_JWT_CLEAR_COOKIE_LOGOUT

When `FALSE`, Talk will not clear the cookie with name
[TALK_JWT_SIGNING_COOKIE_NAME](#talk_jwt_signing_cookie_name){: .param} when logging out
but will still blacklist the token. (Default `TRUE`)

## TALK_JWT_COOKIE_NAME

The default cookie name to check for a valid JWT token to use for verifying a
user. (Default `authorization`)

## TALK_JWT_COOKIE_NAMES

The different cookie names to check for a JWT token in, separated by a `,`. By
default, we always use the value of [TALK_JWT_COOKIE_NAME](#talk_jwt_cookie_name){: .param}
and [TALK_JWT_SIGNING_COOKIE_NAME](#talk_jwt_signing_cookie_name){: .param} for this
value. Any additional cookie names specified here will be appended to the list
of cookie names to inspect.

For example, the value of:

```plain
TALK_JWT_COOKIE_NAME=talk
TALK_JWT_SIGNING_COOKIE_NAME=talk
TALK_JWT_COOKIE_NAMES=coralproject.talk,coralproject.auth
```

Would mean we would check the following cookies (in order) for a valid token:

1. `talk`
2. `coralproject.talk`
3. `coralproject.auth`

## TALK_JWT_DISABLE_AUDIENCE

When `TRUE`, Talk will not verify or sign JWT’s with an audience
[aud](https://tools.ietf.org/html/rfc7519#section-4.1.3){:target="_blank"}
claim, even if [TALK_JWT_AUDIENCE](#talk_jwt_audience){: .param} is set. (Default `FALSE`)

## TALK_JWT_DISABLE_ISSUER

When `TRUE`, Talk will not verify or sign JWT’s with an issuer
[iss](https://tools.ietf.org/html/rfc7519#section-4.1.1){:target="_blank"}
claim, even if [TALK_JWT_ISSUER](#talk_jwt_issuer){: .param} is set. (Default `FALSE`)

## TALK_JWT_EXPIRY

The expiry duration [exp](https://tools.ietf.org/html/rfc7519#section-4.1.4){:target="_blank"}
for the tokens issued for logged in sessions, parsed by
[ms](https://www.npmjs.com/package/ms){:target="_blank"}. (Default `1 day`)

If the user logs out, then an entry is created in the token blacklist of it's
[jti](https://tools.ietf.org/html/rfc7519#section-4.1.7){:target="_blank"} for
set to be automatically removed at it's expiry time. It is important for this
reason to create reasonable expiry lengths as to minimize the storage overhead.

## TALK_JWT_ISSUER

The issuer [iss](https://tools.ietf.org/html/rfc7519#section-4.1.1){:target="_blank"}
claim for login JWT tokens. (Defaults to value of [TALK_ROOT_URL]({{ "/configuration/#talk_root_url" | relative_url }}){: .param})

## TALK_JWT_SECRET

Used to specify the application signing secret. You can specify this using a
simple string, we recommend using a password generator and pasting it's output.
An example for `TALK_JWT_SECRET` could be:

```plain
TALK_JWT_SECRET=jX9y8G2ApcVLwyL{$6s3
```
{: .no-copy}

You can also express this secret in the JSON syntax:

```plain
TALK_JWT_SECRET={"secret": "jX9y8G2ApcVLwyL{$6s3"}
```

Refer to the documentation for [TALK_JWT_ALG](#talk_jwt_alg){: .param} for other signing
methods and other forms of the `TALK_JWT_SECRET`. If you are interested in using
multiple keys, then refer to [TALK_JWT_SECRETS](#talk_jwt_secrets){: .param}.

## TALK_JWT_SECRETS

Used when specifying multiple secrets used for key rotations. This is a JSON
encoded array, where each element matches the JWT Secret pattern. When this is
used, you do not need to specify a [TALK_JWT_SECRET](#talk_jwt_secret){: .param} as this
will take precedence. **The first secret in `TALK_JWT_SECRETS` will be used for
signing, and must contain a private key if used with an asymmetric algorithm.**

All secrets should specify a `kid` field which uniquely identifies a given key
and will sign all tokens with that `kid` for later identification.

When the value of [TALK_JWT_ALG](#talk_jwt_alg){: .param} is a `HS*` value, then the value
of the `TALK_JWT_SECRETS` should take the form:

```plain
TALK_JWT_SECRETS=[{"kid": "1", "secret": "my-super-secret"}, {"kid": "2", "secret": "my-other-super-secret"}]
```
{: .no-copy}

Note that the secret is stored in a JSON object, keyed by `secret`. This is only
needed when specifying in the multiple secrets for `TALK_JWT_SECRETS`, but may
be used to specify the single [TALK_JWT_SECRET](#talk_jwt_secret){: .param}.
{: .code-aside}

When the value of [TALK_JWT_ALG](#talk_jwt_alg){: .param} is **not** a `HS*` value, then
the value of the `TALK_JWT_SECRETS` should take the form:

```plain
TALK_JWT_SECRETS=[{"kid": "1", "private": "<my private key>", "public": "<my public key>"}, ...]
```
{: .no-copy}

Refer to the documentation on the [TALK_JWT_ALG](#talk_jwt_alg){: .param} for more
information on what to store in these parameters.
{: .code-aside}

## TALK_JWT_SIGNING_COOKIE_NAME

The default cookie name that is use to set a cookie containing a JWT that was
issued by Talk. (Defaults to value of [TALK_JWT_COOKIE_NAME](#talk_jwt_cookie_name){: .param})

## TALK_JWT_USER_ID_CLAIM

Specify the claim using dot notation for where the user id should be stored/read
to/from. (Default `sub`)

If for example, the JWT's claims looks something like this:

```json
{
  "user": {
    "id": "123123"
  }
}
```

Then we would set `TALK_JWT_USER_ID_CLAIM` to:

```plain
TALK_JWT_USER_ID_CLAIM=user.id
```

## TALK_KEEP_ALIVE

The keepalive timeout that should be used to send keep alive messages through
the websocket to keep the socket alive, parsed by
[ms](https://www.npmjs.com/package/ms){:target="_blank"}. (Default `30s`)

## TALK_RECAPTCHA_PUBLIC

Client secret used for enabling reCAPTCHA powered logins. If
[TALK_RECAPTCHA_SECRET](#talk_recaptcha_secret){: .param} and
[TALK_RECAPTCHA_PUBLIC](#talk_recaptcha_public){: .param} are not provided it will instead
default to providing only a time based lockout. Refer to
[reCAPTCHA](https://www.google.com/recaptcha/intro/index.html) for information
on getting an account setup.

## TALK_RECAPTCHA_SECRET

Server secret used for enabling reCAPTCHA powered logins. If
[TALK_RECAPTCHA_SECRET](#talk_recaptcha_secret){: .param} and
[TALK_RECAPTCHA_PUBLIC](#talk_recaptcha_public){: .param} are not provided it will instead
default to providing only a time based lockout. Refer to
[reCAPTCHA](https://www.google.com/recaptcha/intro/index.html) for information
on getting an account setup.

## TALK_REDIS_CLIENT_CONFIGURATION

Configuration overrides for the redis client configuration in a JSON encoded
string. Configuration is overridden as the second parameter to the redis client
constructor, and is merged with default configuration. Refer to the
[ioredis](https://github.com/luin/ioredis){:target="_blank"} docs on the
available options. (Default `{}`)

## TALK_REDIS_CLUSTER_CONFIGURATION

The JSON encoded form of the cluster nodes. Only required when
[TALK_REDIS_CLUSTER_MODE](#talk_redis_cluster_mode){: .param} is `CLUSTER`. See
[https://github.com/luin/ioredis#cluster](https://github.com/luin/ioredis#cluster){:target="_blank"}
for configuration details. (Default `[]`)

## TALK_REDIS_CLUSTER_MODE

The cluster mode of the redis client. Can be either `NONE` or `CLUSTER`.
(Default `NONE`)

## TALK_REDIS_RECONNECTION_BACKOFF_FACTOR

The time factor that will be multiplied against the current attempt count
between attempts to connect to redis, parsed by
[ms](https://www.npmjs.com/package/ms){:target="_blank"}. (Default `500 ms`)

## TALK_REDIS_RECONNECTION_BACKOFF_MINIMUM_TIME

The minimum time used to delay before attempting to reconnect to redis, parsed
by [ms](https://www.npmjs.com/package/ms){:target="_blank"}. (Default `1 sec`)

## TALK_ROOT_URL_MOUNT_PATH

When set to `TRUE`, the routes will be mounted onto the `<PATHNAME>` component
of the [TALK_ROOT_URL]({{ "/configuration/#talk_root_url" | relative_url }}){: .param}.
You would use this when your upstream proxy cannot strip the prefix from the
url. (Default `FALSE`)

If for example, you had the following configuration:

```plain
TALK_ROOT_URL=https://coralproject.net/talk/
TALK_ROOT_URL_MOUNT_PATH=TRUE
```

Then all the routes for the API will be expecting to be hit on `/talk/`, such as
`/talk/api/v1/graph/ql` instead of `/api/v1/graph/ql`. Most modern webservers
can perform the path stripping when serving an upstream proxy, but some CDN's
cannot. You would use this option in the latter situation.

## TALK_SMTP_FROM_ADDRESS

The email address to send emails from using the SMTP provider in the format:

```plain
TALK_SMTP_FROM_ADDRESS="The Coral Project" <support@coralproject.net>
```

Including the name and email address.

## TALK_SMTP_HOST

The domain for the SMTP provider that you are using.

## TALK_SMTP_PASSWORD

The password for the SMTP provider you are using.

## TALK_SMTP_PORT

The port for the SMTP provider that you are using.

## TALK_SMTP_USERNAME

The username of the SMTP provider you are using.

## TALK_STATIC_URI

Used to set the uri where the static assets should be served from. This is used
when you want to upload the static assets through your build process to a
service like Google Cloud Storage or Amazon S3 and you would then specify the
CDN/Storage url. (Defaults to value of
[TALK_ROOT_URL]({{ "/configuration/#talk_root_url" | relative_url }}){: .param})

## TALK_THREADING_LEVEL

This is a **Build Variable** and must be consumed during build. If using the
[Docker-onbuild]({{ "/installation-from-docker/#onbuild" | relative_url }})
image you can specify it with `--build-arg TALK_THREADING_LEVEL=3`.

Specify the maximum depth of the comment thread. (Default `3`)

**Note that a high value for `TALK_THREADING_LEVEL` will result in large
performance impacts.**

## TALK_WEBSOCKET_LIVE_URI

Used to override the location to connect to the websocket endpoint to
potentially another host. This should be used when you need to route websocket
requests out of your CDN in order to serve traffic more efficiently.

If the value of [TALK_ROOT_URL]({{ "/configuration/#talk_root_url" | relative_url }}){: .param}
is a https url, then this defaults to `wss://${location.host}${MOUNT_PATH}api/v1/live`.
Otherwise, it defaults to `ws://${location.host}${MOUNT_PATH}api/v1/live`.

Where `MOUNT_PATH` is either `/` if [TALK_ROOT_URL_MOUNT_PATH](#talk_root_url_mount_path){: .param}
is `FALSE`, or the path component of
[TALK_ROOT_URL]({{ "/configuration/#talk_root_url" | relative_url }}){: .param} if it's `TRUE`.

**Warning: if used without managing the auth state manually, auth
cannot be persisted due to browser restrictions.**

## TRUST_THRESHOLDS

Configure the reliability thresholds for flagging and commenting. (Default
`comment:2,-1;flag:2,-1`)

The form of the environment variable:

```plain
TRUST_THRESHOLDS=comment:<RELIABLE COMMENTER>,<UNRELIABLE COMMENTER>;flag:<RELIABLE FLAGGER>,<UNRELIABLE FLAGGER>
```

The default value of:

```plain
TRUST_THRESHOLDS=comment:2,-1;flag:2,-1
```

Could be read as:

- When a commenter has one comment rejected, their next comment must be
  pre-moderated once in order to post freely again. If they instead get rejected
  again, then they must have two of their comments approved in order to get
  added back to the queue.
- At the moment of writing, behavior is not attached to the flagging
  reliability, but it is recorded.

## TALK_DISABLE_IGNORE_FLAGS_AGAINST_STAFF

When `TRUE`, staff members will have their accounts and comments moderated the
same as any other user in the system. (Default `FALSE`)

## TALK_EMAIL_SUBJECT_PREFIX

The prefix for the subject of emails sent. An email with the specified subject
of `Email Confirmation` would then be sent as `[Talk] Email Confirmation`.
<<<<<<< HEAD
(Default `[Talk]`)
=======
(Default `[Talk]`)

## DISABLE_CREATE_MONGO_INDEXES

When `TRUE`, Talk will not attempt to create any indices. This is recommended
for production systems that have ran Talk at least once during setup while unset
or set to `FALSE`.

## TALK_SETTINGS_CACHE_TIME

The duration of time that the settings object will be kept in the Redis cache,
parsed by [ms](https://www.npmjs.com/package/ms){:target="_blank"}. (Default
`1hr`)

## APOLLO_ENGINE_KEY

Used to set the key for use with
[Apollo Engine](https://www.apollographql.com/engine/){:target="_blank"} for
tracing of GraphQL requests.

**Note: Apollo Engine is a premium service, charges may apply.**
>>>>>>> d101989e
<|MERGE_RESOLUTION|>--- conflicted
+++ resolved
@@ -466,9 +466,6 @@
 
 The prefix for the subject of emails sent. An email with the specified subject
 of `Email Confirmation` would then be sent as `[Talk] Email Confirmation`.
-<<<<<<< HEAD
-(Default `[Talk]`)
-=======
 (Default `[Talk]`)
 
 ## DISABLE_CREATE_MONGO_INDEXES
@@ -489,5 +486,4 @@
 [Apollo Engine](https://www.apollographql.com/engine/){:target="_blank"} for
 tracing of GraphQL requests.
 
-**Note: Apollo Engine is a premium service, charges may apply.**
->>>>>>> d101989e
+**Note: Apollo Engine is a premium service, charges may apply.**