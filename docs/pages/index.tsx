--- conflicted
+++ resolved
@@ -2,40 +2,11 @@
 import PageHeader from "../components/PageHeader";
 
 import DocumentationLayout from "../layouts/DocumentationLayout";
-import Link from "next/link";
 
 export default function Index() {
   // FIXME: implement
   return (
     <DocumentationLayout title="Coral Documentation" currentPagePath="/">
-<<<<<<< HEAD
-      <div className="max-w-7xl mx-auto py-3 px-3 sm:px-6 lg:px-8">
-        <h1 className="text-2xl font-bold my-2">Getting started with Coral</h1>
-        <p>
-          Online comments are broken. Our open-source commenting platform,
-          Coral, reimagines moderation, comment display, and conversation. Use
-          Coral to add smarter, safer discussions to your site without giving
-          away your data.
-        </p>
-        <ul className="list-disc text-blue-400 pl-4 my-2">
-          <li>
-            <Link href="/installation" passHref>
-              {/* eslint-disable-next-line jsx-a11y/anchor-is-valid */}
-              <a className="text-blue-500 font-md font-bold">
-                Install Coral on your server
-              </a>
-            </Link>
-          </li>
-          <li>
-            <Link href="/development" passHref>
-              {/* eslint-disable-next-line jsx-a11y/anchor-is-valid */}
-              <a className="text-blue-500 font-md font-bold">
-                Run Coral locally
-              </a>
-            </Link>
-          </li>
-          <li>
-=======
       <PageHeader title="Getting started with Coral" />
       <p>
         Online comments are broken. Our open-source commenting platform, Coral,
@@ -63,7 +34,6 @@
         <li>
           <Link href="https://coralproject.net/pricing/">
             {/* eslint-disable-next-line jsx-a11y/anchor-is-valid */}
->>>>>>> a2a68b8c
             <a
               className="underline text-coral hover:text-coral-dark"
               target="_blank"
