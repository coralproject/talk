# Hexo Configuration
## Docs: https://hexo.io/docs/configuration.html
## Source: https://github.com/hexojs/hexo/

# Site
title: Talk Documentation
subtitle:
description: >
  Documentation and guides for Coral by Vox Media
google_analytics: UA-73335347-5
author:
language: en
timezone:

# URL
## If your site is put in a subdirectory, set url as 'http://yoursite.com/child' and root as '/child/'
url: https://docs.coralproject.net/talk/
root: /talk/
permalink: :permalink/
permalink_defaults:

# Directory
source_dir: source
public_dir: public/talk
tag_dir: tags
archive_dir: archives
category_dir: categories
code_dir: downloads/code
i18n_dir: :lang
skip_render:

# Writing
new_post_name: :title.md # File name of new posts
default_layout: doc
titlecase: false # Transform title into titlecase
external_link: true # Open external links in new tab
filename_case: 0
render_drafts: false
post_asset_folder: false
relative_link: false
future: true
highlight:
  enable: false

# Home page setting
# path: Root path for your blogs index page. (default = '')
# per_page: Posts displayed per page. (0 = disable pagination)
# order_by: Posts order. (Order by date descending by default)
index_generator:
  path: ""

# Category & Tag
default_category: uncategorized
category_map:
tag_map:

# Date / Time format
## Hexo uses Moment.js to parse and display date
## You can customize the date format as defined in
## http://momentjs.com/docs/#/displaying/format/
date_format: YYYY-MM-DD
time_format: HH:mm:ss

# Extensions
## Plugins: https://hexo.io/plugins/
## Themes: https://hexo.io/themes/
theme: coral

# Deployment
## Docs: https://hexo.io/docs/deployment.html
deploy:
  type:

sidebar:
  top:
    - title: GitHub
      url: https://github.com/coralproject/
    - title: Docker
      url: https://hub.docker.com/r/coralproject/talk/
  side:
    - title: Version 5
      children:
        - title: Getting started
          children:
            - title: Installing
              url: /
            - title: Configuration
              url: /v5/configuration/
            - title: Admin settings
              url: /v5/administration/
            - title: Developing
              url: /v5/developing/
            - title: CLI Tools
              url: /v5/configuration-cli-tools/
        - title: Integration
          children:
            - title: CMS integration
              url: /v5/integrating/cms/
            - title: SSO
              url: /v5/integrating/sso/
            - title: Other auth options
              url: /v5/integration/auth/
            - title: Custom CSS styles
              url: /v5/css/
            - title: Emails & notifications
              url: /v5/notifications/
            - title: GDPR
              url: /v5/integrating/gdpr/
            - title: Comment count
              url: /v5/integrating/counts/
            - title: Moderating via Slack
              url: /v5/integrating/slack/
<<<<<<< HEAD
            - title: Event Tracking
              url: /v5/integrating/events/
=======
            - title: SEO & iframes
              url: /v5/seo/
>>>>>>> fe4088ba
        - title: API
          children:
            - title: GraphQL Overview
              url: /v5/api/overview/
    - title: Version 4
      children:
        - title: Installation
          children:
            - title: Talk Quickstart
              url: /installation-quickstart
            - title: Installation from Docker
              url: /installation-from-docker/
            - title: Installation from Source
              url: /installation-from-source/
            - title: Planning your Talk Architecture
              url: /planning-architecture/
            - title: Pre-Launch Checklist
              url: /pre-launch-checklist/
        - title: Configuration
          children:
            - title: Required Configuration
              url: /configuration/
            - title: Advanced Configuration
              url: /advanced-configuration/
            - title: Configuration with CLI tools
              url: /configuration-cli-tools/
        - title: Integrating
          children:
            - title: Authentication
              url: /integrating/authentication/
            - title: CMS Integration
              url: /integrating/cms-integration/
            - title: Asset Scraping
              url: /integrating/asset-scraping/
            - title: Configuring the Comment Stream
              url: /integrating/configuring-comment-stream/
            - title: Configuring the Admin
              url: /integrating/configuring-admin/
            - title: Notifications
              url: /integrating/notifications/
            - title: Event Tracking and Metrics
              url: /integrating/event-tracking-metrics/
            - title: Styling and CSS
              url: /integrating/styling-css/
            - title: Translations and i18n
              url: /integrating/translations-i18n/
            - title: GDPR Compliance
              url: /integrating/gdpr/
            - title: Accelerated Mobile Page
              url: /integrating/amp/
        - title: Product Guide
          children:
            - title: How Talk Works
              url: /how-talk-works/
            - title: Commenter Features
              url: /commenter-features/
            - title: Moderator Features
              url: /moderator-features/
            - title: User Roles in Talk
              url: /roles/
            - title: Trust
              url: /trust/
            - title: Toxic Comments
              url: /toxic-comments/
            - title: Configuring Talk
              url: /configuring-talk/
        - title: Plugins
          children:
            - title: Plugins Overview
              url: /plugins/
            - title: Plugin Directory
              url: /plugins-directory/
            - title: Plugin Recipes
              url: /plugin-recipes/
        - title: API
          children:
            - title: GraphQL Overview
              url: /api/overview/
            - title: GraphQL Reference
              url: /api/graphql/
            - title: Server Plugin API
              url: /api/server/
            - title: Client Plugin API
              url: /api/client/
            - title: Plugin Slots API
              url: /api/slots/
        - title: Tutorials
          children:
            - title: Creating a Basic Plugin
              url: /building-basic-plugin/
            - title: Customizing Plugins with Coral UI
              url: /customizing-plugins-coral-ui/
            - title: When You've Installed Talk
              url: /when-youve-installed-talk/
            - title: Embedding Talk in Native Mobile Apps
              url: /embedding-in-native-mobile-apps/
    - title: Migrating
      children:
        - title:
          children:
            - title: Migrating from v3.x.x
              url: /migration/3/
            - title: Migrating to v4.0.0
              url: /migration/4/
            - title: Migrating to v4.1.0
              url: /migration/4.1/
            - title: Migrating to v5.0.0
              url: /migration/5.0/
    - title: FAQ & Troubleshooting
      children:
        - children:
            - title: FAQ
              url: /faq/
            - title: Troubleshooting Tips
              url: /troubleshooting-tips/
    - title: Contact
      url: /contact/

marked:
  gfm: true
  pedantic: false
  sanitize: false
  tables: true
  breaks: false
  smartLists: true
  smartypants: true
  modifyAnchors: 1
  autolink: true

node_sass:
  outputStyle: compressed
  precision: 5
  sourceComments: false<|MERGE_RESOLUTION|>--- conflicted
+++ resolved
@@ -110,13 +110,10 @@
               url: /v5/integrating/counts/
             - title: Moderating via Slack
               url: /v5/integrating/slack/
-<<<<<<< HEAD
-            - title: Event Tracking
+            - title: Event tracking
               url: /v5/integrating/events/
-=======
             - title: SEO & iframes
               url: /v5/seo/
->>>>>>> fe4088ba
         - title: API
           children:
             - title: GraphQL Overview
