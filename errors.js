/**
 * ExtendableError provides a base Error class to source off of that does not
 * break the inheritence chain.
 */
class ExtendableError {
  constructor(message = null) {
    this.message = message;
    this.stack = (new Error(message)).stack;
  }
}

/**
 * APIError is the base error that all application issued errors originate, they
 * are composed of data used by the front end and backend to handle errors
 * consistently.
 */
class APIError extends ExtendableError {
  constructor(message, {status = 500, translation_key = null}, metadata = {}) {
    super(message);

    this.status = status;
    this.translation_key = translation_key;
    this.metadata = metadata;
  }

  toJSON() {
    return {
      message: this.message,
      status: this.status,
      translation_key: this.translation_key,
      metadata: this.metadata
    };
  }
}

// ErrPasswordTooShort is returned when the password length is too short.
const ErrPasswordTooShort = new APIError('password must be at least 8 characters', {
  status: 400,
  translation_key: 'PASSWORD_LENGTH'
});

const ErrMissingEmail = new APIError('email is required', {
  translation_key: 'EMAIL_REQUIRED',
  status: 400
});

const ErrMissingPassword = new APIError('password is required', {
  translation_key: 'PASSWORD_REQUIRED',
  status: 400
});

const ErrEmailTaken = new APIError('Email address already in use', {
  translation_key: 'EMAIL_IN_USE',
  status: 400
});

const ErrUsernameTaken = new APIError('Username already in use', {
  translation_key: 'USERNAME_IN_USE',
  status: 400
});

const ErrSpecialChars = new APIError('No special characters are allowed in a username', {
  translation_key: 'NO_SPECIAL_CHARACTERS',
  status: 400
});

const ErrMissingUsername = new APIError('A username is required to create a user', {
  translation_key: 'USERNAME_REQUIRED',
  status: 400
});

// ErrMissingToken is returned in the event that the password reset is requested
// without a token.
const ErrMissingToken = new APIError('token is required', {
  status: 400
});

// ErrAssetCommentingClosed is returned when a comment or action is attempted on
// a stream where commenting has been closed.
class ErrAssetCommentingClosed extends APIError {
  constructor(closedMessage = null) {
    super('asset commenting is closed', {
      status: 400,
      translation_key: 'COMMENTING_CLOSED'
    }, {

      // Include the closedMessage in the metadata piece of the error.
      closedMessage
    });
  }
}

/**
 * ErrAuthentication is returned when there is an error authenticating and the
 * message is provided.
 */
class ErrAuthentication extends APIError {
  constructor(message = null) {
    super('authentication error occured', {
      status: 401,
      translation_key: 'AUTHENTICATION'
    }, {
      message
    });
  }
}

/**
 * ErrAlreadyExists is returned when an attempt to create a resource failed due to an existing one.
 */
class ErrAlreadyExists extends APIError {
  constructor(existing = null) {
    super('resource already exists', {
      translation_key: 'ALREADY_EXISTS',
      status: 409
    }, {
      existing
    });
  }
}

// ErrContainsProfanity is returned in the event that the middleware detects
// profanity/wordlisted words in the payload.
const ErrContainsProfanity = new APIError('This username contains elements which are not permitted in our community. If you think this is in error, please contact us or try again.', {
  translation_key: 'PROFANITY_ERROR',
  status: 400
});

const ErrNotFound = new APIError('not found', {
  translation_key: 'NOT_FOUND',
  status: 404
});

const ErrInvalidAssetURL = new APIError('asset_url is invalid', {
  translation_key: 'INVALID_ASSET_URL',
  status: 400
});

// ErrNotAuthorized is an error that is returned in the event an operation is
// deemed not authorized.
const ErrNotAuthorized = new APIError('not authorized', {
  translation_key: 'NOT_AUTHORIZED',
  status: 401
});

// ErrSettingsNotInit is returned when the settings are required but not
// initialized.
const ErrSettingsNotInit = new Error('settings not initialized, run `./bin/cli setup` to setup the application first');

// ErrSettingsInit is returned when the setup endpoint is hit and we are already
// initialized.
const ErrSettingsInit = new APIError('settings are already initialized', {
  status: 500
});

// ErrInstallLock is returned when the setup endpoint is hit and the install
// lock is present.
const ErrInstallLock = new APIError('install lock active', {
  status: 500
});

// ErrPermissionUpdateUsername is returned when the user does not have permission to update their username.
const ErrPermissionUpdateUsername = new APIError('You do not have permission to update your username.', {
  translation_key: 'EDIT_USERNAME_NOT_AUTHORIZED',
  status: 403
});

// ErrSameUsernameProvided is returned when attempting to update a username to the same username.
const ErrSameUsernameProvided = new APIError('Same username provided.', {
  translation_key: 'SAME_USERNAME_PROVIDED',
  status: 400
});

// ErrLoginAttemptMaximumExceeded is returned when the login maximum is exceeded.
const ErrLoginAttemptMaximumExceeded = new APIError('You have made too many incorrect password attempts.', {
  translation_key: 'LOGIN_MAXIMUM_EXCEEDED',
  status: 429
});

// ErrEditWindowHasEnded is returned when the edit window has expired.
const ErrEditWindowHasEnded = new APIError('Edit window is over', {
  translation_key: 'EDIT_WINDOW_ENDED',
  status: 403
});

// ErrCommentTooShort is returned when the comment is too short.
const ErrCommentTooShort = new APIError('Comment was too short', {
  translation_key: 'COMMENT_TOO_SHORT',
  status: 400
});

// ErrAssetURLAlreadyExists is returned when a rename operation is requested
// but an asset already exists with the new url.
const ErrAssetURLAlreadyExists = new APIError('Asset URL already exists, cannot rename', {
  translation_key: 'ASSET_URL_ALREADY_EXISTS',
  status: 409
});

<<<<<<< HEAD
// ErrNotVerified is returned when a user tries to login with valid credentials
// but their email address is not yet verified.
const ErrNotVerified = new APIError('User does not have a verified email address', {
  translation_key: 'EMAIL_NOT_VERIFIED',
  status: 401,
});

const ErrMaxRateLimit = new APIError('Rate limit exeeded', {
  translation_key: 'RATE_LIMIT_EXCEEDED',
  status: 429,
=======
// ErrCannotIgnoreStaff is returned when a user tries to ignore a staff member.
const ErrCannotIgnoreStaff = new APIError('Cannot ignore staff members.', {
  translation_key: 'CANNOT_IGNORE_STAFF',
  status: 400
>>>>>>> 82d0d427
});

module.exports = {
  APIError,
  ErrAlreadyExists,
  ErrAssetCommentingClosed,
  ErrAssetURLAlreadyExists,
  ErrAuthentication,
  ErrCommentTooShort,
  ErrContainsProfanity,
  ErrEditWindowHasEnded,
  ErrEmailTaken,
  ErrInstallLock,
  ErrInvalidAssetURL,
  ErrLoginAttemptMaximumExceeded,
  ErrMaxRateLimit,
  ErrMissingEmail,
  ErrMissingPassword,
  ErrMissingToken,
  ErrMissingUsername,
  ErrNotAuthorized,
  ErrNotFound,
  ErrNotVerified,
  ErrPasswordTooShort,
  ErrPermissionUpdateUsername,
  ErrSameUsernameProvided,
  ErrSettingsInit,
<<<<<<< HEAD
  ErrSettingsNotInit,
  ErrSpecialChars,
  ErrUsernameTaken,
  ExtendableError,
=======
  ErrInstallLock,
  ErrLoginAttemptMaximumExceeded,
  ErrEditWindowHasEnded,
  ErrCommentTooShort,
  ErrAssetURLAlreadyExists,
  ErrCannotIgnoreStaff
>>>>>>> 82d0d427
};<|MERGE_RESOLUTION|>--- conflicted
+++ resolved
@@ -196,7 +196,6 @@
   status: 409
 });
 
-<<<<<<< HEAD
 // ErrNotVerified is returned when a user tries to login with valid credentials
 // but their email address is not yet verified.
 const ErrNotVerified = new APIError('User does not have a verified email address', {
@@ -207,12 +206,12 @@
 const ErrMaxRateLimit = new APIError('Rate limit exeeded', {
   translation_key: 'RATE_LIMIT_EXCEEDED',
   status: 429,
-=======
+});
+
 // ErrCannotIgnoreStaff is returned when a user tries to ignore a staff member.
 const ErrCannotIgnoreStaff = new APIError('Cannot ignore staff members.', {
   translation_key: 'CANNOT_IGNORE_STAFF',
-  status: 400
->>>>>>> 82d0d427
+  status: 400,
 });
 
 module.exports = {
@@ -221,6 +220,7 @@
   ErrAssetCommentingClosed,
   ErrAssetURLAlreadyExists,
   ErrAuthentication,
+  ErrCannotIgnoreStaff,
   ErrCommentTooShort,
   ErrContainsProfanity,
   ErrEditWindowHasEnded,
@@ -240,17 +240,8 @@
   ErrPermissionUpdateUsername,
   ErrSameUsernameProvided,
   ErrSettingsInit,
-<<<<<<< HEAD
   ErrSettingsNotInit,
   ErrSpecialChars,
   ErrUsernameTaken,
   ExtendableError,
-=======
-  ErrInstallLock,
-  ErrLoginAttemptMaximumExceeded,
-  ErrEditWindowHasEnded,
-  ErrCommentTooShort,
-  ErrAssetURLAlreadyExists,
-  ErrCannotIgnoreStaff
->>>>>>> 82d0d427
 };