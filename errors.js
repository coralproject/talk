--- conflicted
+++ resolved
@@ -54,20 +54,15 @@
   status: 400
 });
 
-<<<<<<< HEAD
-const ErrDisplayTaken = new Error('Display name already in use');
-ErrDisplayTaken.translation_key = 'DISPLAYNAME_IN_USE';
-ErrDisplayTaken.status = 400;
+const ErrDisplayTaken = new Error('Display name already in use', {
+  translation_key: 'DISPLAYNAME_IN_USE',
+  status: 400
+});
 
-const ErrSpecialChars = new Error('No special characters are allowed in a display name');
-ErrSpecialChars.translation_key = 'NO_SPECIAL_CHARACTERS';
-ErrSpecialChars.status = 400;
-=======
 const ErrSpecialChars = new APIError('No special characters are allowed in a display name', {
   translation_key: 'NO_SPECIAL_CHARACTERS',
   status: 400
 });
->>>>>>> 31b7dac4
 
 const ErrMissingDisplay = new APIError('A display name is required to create a user', {
   translation_key: 'DISPLAY_NAME_REQUIRED',
@@ -126,12 +121,9 @@
   ErrSpecialChars,
   ErrMissingDisplay,
   ErrContainsProfanity,
-<<<<<<< HEAD
-  ErrDisplayTaken
-=======
+  ErrDisplayTaken,
   ErrAssetCommentingClosed,
   ErrNotFound,
   ErrInvalidAssetURL,
   ErrNotAuthorized
->>>>>>> 31b7dac4
 };