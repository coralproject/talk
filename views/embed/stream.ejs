<!DOCTYPE html>
<html>
  <head>
    <meta name="viewport" content="width=device-width, user-scalable=no">
<<<<<<< HEAD
=======
    <%- include ../partials/head %>
>>>>>>> 12d48d62
    <link rel="stylesheet" type="text/css" href="<%= resolve('embed/stream/default.css') %>">
    <link rel="stylesheet" type="text/css" href="<%= resolve('embed/stream/bundle.css') %>">
  </head>
  <body class="embed-stream-page">
    <div id="talk-embed-stream-container"></div>
    <script src="<%= resolve('embed/stream/bundle.js') %>"></script>
  </body>
</html><|MERGE_RESOLUTION|>--- conflicted
+++ resolved
@@ -2,10 +2,7 @@
 <html>
   <head>
     <meta name="viewport" content="width=device-width, user-scalable=no">
-<<<<<<< HEAD
-=======
     <%- include ../partials/head %>
->>>>>>> 12d48d62
     <link rel="stylesheet" type="text/css" href="<%= resolve('embed/stream/default.css') %>">
     <link rel="stylesheet" type="text/css" href="<%= resolve('embed/stream/bundle.css') %>">
   </head>
