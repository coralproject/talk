--- conflicted
+++ resolved
@@ -19,7 +19,6 @@
   </head>
   <body>
     <div id='coralStreamEmbed'></div>
-<<<<<<< HEAD
     <script type='text/javascript' src='<%= basePath %>/pym.v1.min.js'></script>
     <script>
     var pymParent = new pym.Parent('coralStreamEmbed', '/embed/stream', {title: 'Talk Comments'});
@@ -31,18 +30,5 @@
       pymParent.sendMessage('DOMContentLoaded', window.location.hash);
     });
     </script>
-    </div>
-      </body>
-=======
-
-    <!--- Script --->
-    <script type='text/javascript' src='https://pym.nprapps.org/pym.v1.min.js'></script>
-    <script>
-      var pymParent = new pym.Parent('coralStreamEmbed', '/embed/stream', {title: 'Talk Comments'});
-      pymParent.onMessage('height', function(height) {
-        document.querySelector('#coralStreamEmbed iframe').height = height + 'px';
-      });
-    </script>
->>>>>>> d9f1c052
   </body>
 </html>