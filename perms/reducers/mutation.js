--- conflicted
+++ resolved
@@ -14,26 +14,8 @@
         user.password.length > 0
       );
 
-<<<<<<< HEAD
-    case types.CHANGE_USERNAME: {
-      // Only users who have their usernames rejected or those users who
-      // not changed their usernames within 14 days can change their usernames.
-      const now = moment();
-      return (
-        user.status.username.status === 'REJECTED' ||
-        get(user, 'status.username.history', [])
-          .filter(({ status }) => status === 'CHANGED')
-          .every(({ created_at }) =>
-            moment(created_at)
-              .add(14, 'days')
-              .isAfter(now)
-          )
-      );
-    }
-=======
     case types.CHANGE_USERNAME:
       return user.status.username.status === 'REJECTED';
->>>>>>> 5dbf379b
 
     case types.SET_USERNAME: {
       // Only users who have their usernames rejected or those users who
