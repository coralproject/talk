/* eslint-env node, mocha */

require('../utils/mongoose');

const Comment = require('../../models/comment');
const expect = require('chai').expect;

describe('Comment: models', () => {
  var mockComments;
  beforeEach(() => {
    return Comment.create([{
      body: 'comment 10',
      asset_id: '123'
    },{
      body: 'comment 20',
      asset_id: '123'
    },{
      body: 'comment 30',
      asset_id: '456'
    }]).then((comments) => {
      mockComments = comments;
    });
  });

  describe('#findById()', () => {
    it('should find a comment by id', () => {
      return Comment.findById(mockComments[0].id).then((result) => {
        expect(result).to.have.property('body')
          .and.to.equal('comment 10');
      });
    });
  });

  describe('#findByAssetId()', () => {
    it('should find an array of comments by asset id', () => {
      return Comment.findByAssetId('123').then((result) => {
        expect(result).to.have.length(2);
<<<<<<< HEAD
        expect(result.sort()[0]).to.have.property('body')
          .and.to.equal('comment 10');
        expect(result.sort()[1]).to.have.property('body')
=======
        result.sort((a,b) => {
          if (a.body < b.body) {return -1;}
          else {return 1;}
        });
        expect(result[0]).to.have.property('body')
          .and.to.equal('comment 10');
        expect(result[1]).to.have.property('body')
>>>>>>> f321033c
          .and.to.equal('comment 20');
      });
    });
  });

  // });
});<|MERGE_RESOLUTION|>--- conflicted
+++ resolved
@@ -35,11 +35,6 @@
     it('should find an array of comments by asset id', () => {
       return Comment.findByAssetId('123').then((result) => {
         expect(result).to.have.length(2);
-<<<<<<< HEAD
-        expect(result.sort()[0]).to.have.property('body')
-          .and.to.equal('comment 10');
-        expect(result.sort()[1]).to.have.property('body')
-=======
         result.sort((a,b) => {
           if (a.body < b.body) {return -1;}
           else {return 1;}
@@ -47,7 +42,6 @@
         expect(result[0]).to.have.property('body')
           .and.to.equal('comment 10');
         expect(result[1]).to.have.property('body')
->>>>>>> f321033c
           .and.to.equal('comment 20');
       });
     });
