const passport = require('../../../passport');

const app = require('../../../../app');
const mailer = require('../../../../services/mailer');
const chai = require('chai');
const expect = chai.expect;

const Setting = require('../../../../models/setting');
const settings = {id: '1', moderation: 'pre', wordlist: {banned: ['bad words'], suspect: ['suspect words']}};

// Setup chai.
chai.should();
chai.use(require('chai-http'));

const User = require('../../../../models/user');

describe('/api/v1/users/:user_id/email/confirm', () => {

  let mockUser;

<<<<<<< HEAD
  beforeEach(() => Setting.init(settings)
  .then(() => User.createLocalUser('ana@gmail.com', '12345678', 'Ana'))
=======
  beforeEach(() => Setting.init(settings).then(() => {
    return User.createLocalUser('ana@gmail.com', '123321123', 'Ana');
  })
>>>>>>> 5f215a95
  .then((user) => {
    mockUser = user;
  }));

  describe('#post', () => {
    it('should send an email when we hit the endpoint', () => {
      expect(mailer.task.tasks).to.have.length(0);

      return chai.request(app)
        .post(`/api/v1/users/${mockUser.id}/email/confirm`)
        .set(passport.inject({roles: ['admin']}))
        .then((res) => {
          expect(res).to.have.status(204);
          expect(mailer.task.tasks).to.have.length(1);
        });
    });

    it('should send a 404 on not matching a user', () => {
      return chai.request(app)
        .post(`/api/v1/users/${mockUser.id}/email/confirm`)
        .set(passport.inject({roles: ['admin']}))
        .then((res) => {
          expect(res).to.have.status(204);
          expect(mailer.task.tasks).to.have.length(1);
        });
    });
  });
});

describe('/api/v1/users/:user_id/actions', () => {

  const users = [{
    displayName: 'Ana',
    email: 'ana@gmail.com',
    password: '123456789'
  }, {
    displayName: 'Maria',
    email: 'maria@gmail.com',
    password: '123456789'
  }];

  beforeEach(() => {
    return Setting.init(settings).then(() => {
      return User.createLocalUsers(users);
    });
  });

  describe('#post', () => {
    it('it should update actions', () => {
      return chai.request(app)
        .post('/api/v1/users/abc/actions')
        .set(passport.inject({id: '456', roles: ['admin']}))
        .send({'action_type': 'flag', metadata: {reason: 'Bio is too awesome.'}})
        .then((res) => {
          expect(res).to.have.status(201);
          expect(res).to.have.body;
          expect(res.body).to.have.property('action_type', 'flag');
          expect(res.body).to.have.property('metadata')
            .and.to.deep.equal({'reason': 'Bio is too awesome.'});
          expect(res.body).to.have.property('item_id', 'abc');
        });
    });
  });
});<|MERGE_RESOLUTION|>--- conflicted
+++ resolved
@@ -18,14 +18,9 @@
 
   let mockUser;
 
-<<<<<<< HEAD
-  beforeEach(() => Setting.init(settings)
-  .then(() => User.createLocalUser('ana@gmail.com', '12345678', 'Ana'))
-=======
   beforeEach(() => Setting.init(settings).then(() => {
     return User.createLocalUser('ana@gmail.com', '123321123', 'Ana');
   })
->>>>>>> 5f215a95
   .then((user) => {
     mockUser = user;
   }));
