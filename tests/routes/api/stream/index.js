--- conflicted
+++ resolved
@@ -89,18 +89,11 @@
       .query({'asset_url': 'http://test.com'})
       .then(res => {
         expect(res).to.have.status(200);
-<<<<<<< HEAD
         expect(res.body.assets[0]).to.have.property('url');
         expect(res.body.comments[0]).to.have.property('body');
         expect(res.body.users[0]).to.have.property('displayName');
         expect(res.body.actions[0]).to.have.property('action_type');
         expect(res.body.settings).to.have.property('moderation');
-=======
-        expect(res.body.assets.length).to.equal(1);
-        expect(res.body.comments.length).to.equal(2);
-        expect(res.body.users.length).to.equal(2);
-        expect(res.body.actions.length).to.equal(1);
->>>>>>> 1110cd95
       });
   });
 });