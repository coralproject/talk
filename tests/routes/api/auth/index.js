--- conflicted
+++ resolved
@@ -3,8 +3,6 @@
 const expect = chai.expect;
 
 chai.use(require('chai-http'));
-
-const agent = chai.request.agent(app);
 
 const User = require('../../../../models/user');
 
@@ -14,8 +12,8 @@
       return chai.request(app)
         .get('/api/v1/auth')
         .then((res) => {
-          expect(res.status).to.be.equal(200);
-          expect(res.body).to.have.property('csrfToken');
+          expect(res.status).to.be.equal(204);
+          expect(res).to.not.have.a.body;
         });
     });
   });
@@ -39,53 +37,29 @@
         return chai.request(app)
           .post('/api/v1/auth/local')
           .send({email: 'maria@gmail.com', password: 'password!'})
-          .then((res) => {
-            expect(res).to.have.status(200);
-            expect(res).to.be.json;
-            expect(res.body).to.have.property('user');
-            expect(res.body.user).to.have.property('displayName', 'Maria');
+          .then((res2) => {
+            expect(res2).to.have.status(200);
+            expect(res2).to.be.json;
+            expect(res2.body).to.have.property('user');
+            expect(res2.body.user).to.have.property('displayName', 'Maria');
           });
       });
 
       it('should not send back the user on a unsuccessful login', () => {
         return chai.request(app)
           .post('/api/v1/auth/local')
-          .send({email: 'maria@gmail.com', password: 'password!3'})
-          .catch((err) => {
-            expect(err).to.not.be.null;
-            expect(err.response).to.have.status(401);
-            expect(err.response.body).to.have.property('message', 'not authorized');
-          });
+            .send({email: 'maria@gmail.com', password: 'password!3'})
+            .catch((err) => {
+              expect(err).to.not.be.null;
+              expect(err.response).to.have.status(401);
+              expect(err.response.body).to.have.property('message', 'not authorized');
+            });
       });
 
-<<<<<<< HEAD
-=======
-  describe('#post', () => {
-    it('should send back the user on a successful login', () => {
-      return agent.get('/api/v1/auth')
-        .then((res) => {
-          expect(res.status).to.be.equal(200);
-          expect(res.body).to.have.property('csrfToken');
-          return agent.post('/api/v1/auth/local')
-            .send({email: 'maria@gmail.com', password: 'password!', _csrf: res.body.csrfToken})
-            .then((res2) => {
-              expect(res2).to.have.status(200);
-              expect(res2).to.be.json;
-              expect(res2.body).to.have.property('user');
-              expect(res2.body.user).to.have.property('displayName', 'Maria');
-            })
-            .catch((error) => {
-              expect(error).to.be.null;
-            });
-        })
-        .catch((error) => {
-          expect(error).to.be.null;
-        });
->>>>>>> ce46b4db
     });
+
   });
 
-<<<<<<< HEAD
   describe('email confirmation enabled', () => {
 
     beforeEach(() => Setting.init({requireEmailConfirmation: true}));
@@ -113,23 +87,6 @@
             expect(res.body.user).to.have.property('displayName', 'Maria');
           });
       });
-=======
-    it('should not send back the user on a unsuccessful login', () => {
-      agent
-        .get('/api/v1/auth')
-        .then((res) => {
-          expect(res.status).to.be.equal(200);
-          expect(res.body).to.have.property('csrfToken');
-          return agent.post('/api/v1/auth/local')
-            .send({email: 'maria@gmail.com', password: 'password!3',  _csrf: res.body.csrfToken})
-            .catch((err) => {
-              expect(err).to.not.be.null;
-              expect(err.response).to.have.status(401);
-              expect(err.response.body).to.have.property('message', 'not authorized');
-            });
-        });
->>>>>>> ce46b4db
     });
-
   });
 });