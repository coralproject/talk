const passport = require('../../../passport');

const app = require('../../../../app');
const chai = require('chai');
const expect = chai.expect;

// Setup chai.
chai.should();
chai.use(require('chai-http'));

const wordlist = require('../../../../services/wordlist');
const Comment = require('../../../../models/comment');
const Asset = require('../../../../models/asset');
const Action = require('../../../../models/action');
const User = require('../../../../models/user');

const Setting = require('../../../../models/setting');
const settings = {id: '1', moderation: 'pre'};

describe('/api/v1/comments', () => {
<<<<<<< HEAD
=======
  const comments = [{
    id: 'abc',
    body: 'comment 10',
    asset_id: 'asset',
    author_id: '123'
  }, {
    id: 'def',
    body: 'comment 20',
    asset_id: 'asset',
    author_id: '456'
  }, {
    id: 'def-rejected',
    body: 'comment 20',
    asset_id: 'asset',
    author_id: '456',
    status: 'rejected'
  }, {
    id: 'hij',
    body: 'comment 30',
    asset_id: '456',
    author_id: '456',
    status: 'accepted'
  }];

  const users = [{
    displayName: 'Ana',
    email: 'ana@gmail.com',
    password: '123'
  }, {
    displayName: 'Maria',
    email: 'maria@gmail.com',
    password: '123'
  }];

  const actions = [{
    action_type: 'flag',
    item_id: 'abc',
    item_type: 'comment'
  }, {
    action_type: 'like',
    item_id: 'hij',
    item_type: 'comment'
  }];

  beforeEach(() => {
    return Promise.all([
      Comment.create(comments),
      User.createLocalUsers(users),
      Action.create(actions),
      wordlist.insert([
        'bad words'
      ]),
      Setting.create(settings)
    ]);
  });
>>>>>>> d85d15a5

  describe('#get', () => {
    const comments = [{
      body: 'comment 10',
      asset_id: 'asset',
      author_id: '123'
    }, {
      body: 'comment 20',
      asset_id: 'asset',
      author_id: '456'
    }, {
      body: 'comment 20',
      asset_id: 'asset',
      author_id: '456',
      status: [{
        type: 'rejected'
      }]
    }, {
      body: 'comment 30',
      asset_id: '456',
      status: [{
        type: 'accepted'
      }]
    }];

    const users = [{
      displayName: 'Ana',
      email: 'ana@gmail.com',
      password: '123'
    }, {
      displayName: 'Maria',
      email: 'maria@gmail.com',
      password: '123'
    }];

    const actions = [{
      action_type: 'flag',
      item_id: 'abc',
      item_type: 'comment'
    }, {
      action_type: 'like',
      item_id: 'hij',
      item_type: 'comment'
    }];

    beforeEach(() => {
      return Promise.all([
        Comment.create(comments).then((newComments) => {
          newComments.forEach((comment, i) => {
            comments[i].id = comment.id;
          });

          actions[0].item_id = comments[0].id;
          actions[1].item_id = comments[1].id;

          return Action.create(actions);
        }),
        User.createLocalUsers(users),
        wordlist.insert([
          'bad words'
        ]),
        Setting.init(settings)
      ]);
    });

    it('should return all the comments', () => {
      return chai.request(app)
        .get('/api/v1/comments')
        .set(passport.inject({roles: ['admin']}))
        .then((res) => {

          expect(res).to.have.status(200);

        });
    });

    it('should return all the rejected comments', () => {
      return chai.request(app)
        .get('/api/v1/comments?status=rejected')
        .set(passport.inject({roles: ['admin']}))
        .then((res) => {
          expect(res).to.have.status(200);
<<<<<<< HEAD
          expect(res.body).to.have.length(1);
          expect(res.body[0]).to.have.property('id', comments[2].id);
=======
          expect(res.body.comments[0]).to.have.property('id', 'def-rejected');
>>>>>>> d85d15a5
        });
    });

    it('should return all the approved comments', () => {
      return chai.request(app)
        .get('/api/v1/comments?status=accepted')
        .set(passport.inject({roles: ['admin']}))
        .then((res) => {
          expect(res).to.have.status(200);
<<<<<<< HEAD
          expect(res.body).to.have.length(1);
          expect(res.body[0]).to.have.property('id', comments[3].id);
=======
          expect(res.body.comments).to.have.length(1);
          expect(res.body.comments[0]).to.have.property('id', 'hij');
>>>>>>> d85d15a5
        });
    });

    it('should return all the new comments', () => {
      return chai.request(app)
        .get('/api/v1/comments?status=new')
        .set(passport.inject({roles: ['admin']}))
        .then((res) => {
          expect(res).to.have.status(200);
          expect(res.body.comments).to.have.length(2);
        });
    });

    it('should return all the flagged comments', () => {
      return chai.request(app)
        .get('/api/v1/comments?action_type=flag')
        .set(passport.inject({roles: ['admin']}))
        .then((res) => {
          expect(res).to.have.status(200);

<<<<<<< HEAD
          expect(res.body).to.have.length(1);
          expect(res.body[0]).to.have.property('id', comments[0].id);
=======
          expect(res.body.comments).to.have.length(1);
          expect(res.body.comments[0]).to.have.property('id', 'abc');

>>>>>>> d85d15a5
        });
    });
  });

  describe('#post', () => {

    it('should create a comment', () => {
      return chai.request(app)
        .post('/api/v1/comments')
        .set(passport.inject({roles: []}))
        .send({'body': 'Something body.', 'author_id': '123', 'asset_id': '1', 'parent_id': ''})
        .then((res) => {
          expect(res).to.have.status(201);
          expect(res.body).to.have.property('id');
        });
    });

    it('should create a comment with a rejected status if it contains a bad word', () => {
      return chai.request(app)
        .post('/api/v1/comments')
        .set(passport.inject({roles: []}))
        .send({'body': 'bad words are the baddest', 'author_id': '123', 'asset_id': '1', 'parent_id': ''})
        .then((res) => {
          expect(res).to.have.status(201);
          expect(res.body).to.have.property('id');
          expect(res.body).to.have.property('status').and.to.have.length(1);
          expect(res.body.status[0]).to.have.property('type', 'rejected');
        });
    });

    it('should create a comment with a premod status if it\'s asset is has pre-moderation enabled', () => {
      return Asset
        .findOrCreateByUrl('https://coralproject.net/article1')
        .then((asset) => {
          return Asset
            .overrideSettings(asset.id, {moderation: 'pre'})
            .then(() => asset);
        })
        .then((asset) => {
          return chai.request(app)
            .post('/api/v1/comments')
            .set(passport.inject({roles: []}))
            .send({'body': 'Something body.', 'author_id': '123', 'asset_id': asset.id, 'parent_id': ''});
        })
        .then((res) => {
          expect(res).to.have.status(201);
          expect(res.body).to.have.property('id');
          expect(res.body).to.have.property('asset_id');
          expect(res.body).to.have.property('status').and.to.have.length(1);
          expect(res.body.status[0]).to.have.property('type', 'premod');
        });
    });
  });
});

describe('/api/v1/comments/:comment_id', () => {
  const comments = [{
    id: 'abc',
    body: 'comment 10',
    asset_id: 'asset',
    author_id: '123'
  }, {
    id: 'def',
    body: 'comment 20',
    asset_id: 'asset',
    author_id: '456'
  }, {
    id: 'hij',
    body: 'comment 30',
    asset_id: '456'
  }];

  const users = [{
    displayName: 'Ana',
    email: 'ana@gmail.com',
    password: '123'
  }, {
    displayName: 'Maria',
    email: 'maria@gmail.com',
    password: '123'
  }];

  const actions = [{
    action_type: 'flag',
    item_id: 'abc',
    item_type: 'comment'
  }, {
    action_type: 'like',
    item_id: 'hij',
    item_type: 'comment'
  }];

  beforeEach(() => {
    return Promise.all([
      Comment.create(comments),
      User.createLocalUsers(users),
      Action.create(actions)
    ]);
  });

  describe('#get', () => {

    it('should return the right comment for the comment_id', () => {
      return chai.request(app)
        .get('/api/v1/comments/abc')
        .set(passport.inject({roles: ['admin']}))
        .then((res) => {
          expect(res).to.have.status(200);
          expect(res).to.have.property('body');
          expect(res.body).to.have.property('body', 'comment 10');

        });
    });
  });

  describe('#delete', () => {
    it('it should remove comment', () => {
      return chai.request(app)
        .delete('/api/v1/comments/abc')
        .set(passport.inject({roles: ['admin']}))
        .then((res) => {
          expect(res).to.have.status(204);

          return Comment.findById('abc');
        })
        .then((comment) => {
          expect(comment).to.be.null;
        });
    });
  });

  describe('#put', () => {
    it('it should update status', function() {
      return chai.request(app)
        .put('/api/v1/comments/abc/status')
        .set(passport.inject({roles: ['admin']}))
        .send({status: 'accepted'})
        .then((res) => {
          expect(res).to.have.status(204);
          expect(res.body).to.be.empty;
        });
    });

    it('it should not allow a non-admin to update status', () => {
      return chai.request(app)
        .put('/api/v1/comments/abc/status')
        .set(passport.inject({roles: []}))
        .send({status: 'accepted'})
        .then((res) => {
          expect(res).to.be.empty;
        })
        .catch((err) => {
          expect(err).to.have.property('status', 401);
        });
    });
  });
});

describe('/api/v1/comments/:comment_id/actions', () => {

  const comments = [{
    id: 'abc',
    body: 'comment 10',
    asset_id: 'asset',
    author_id: '123',
    status: ''
  }, {
    id: 'def',
    body: 'comment 20',
    asset_id: 'asset',
    author_id: '456',
    status: 'rejected'
  }, {
    id: 'hij',
    body: 'comment 30',
    asset_id: '456',
    status: 'accepted'
  }];

  const users = [{
    displayName: 'Ana',
    email: 'ana@gmail.com',
    password: '123'
  }, {
    displayName: 'Maria',
    email: 'maria@gmail.com',
    password: '123'
  }];

  const actions = [{
    action_type: 'flag',
    item_id: 'abc'
  }, {
    action_type: 'like',
    item_id: 'hij'
  }];

  beforeEach(() => {
    return Promise.all([
      Comment.create(comments),
      User.createLocalUsers(users),
      Action.create(actions)
    ]);
  });

  describe('#post', () => {
    it('it should update actions', () => {
      return chai.request(app)
        .post('/api/v1/comments/abc/actions')
        .set(passport.inject({id: '456', roles: ['admin']}))
        .send({'user_id': '456', 'action_type': 'flag'})
        .then((res) => {
          expect(res).to.have.status(201);
          expect(res).to.have.body;
          expect(res.body).to.have.property('item_type', 'comment');
          expect(res.body).to.have.property('action_type', 'flag');
          expect(res.body).to.have.property('item_id', 'abc');
          expect(res.body).to.have.property('user_id', '456');
        });
    });
  });
});<|MERGE_RESOLUTION|>--- conflicted
+++ resolved
@@ -18,66 +18,8 @@
 const settings = {id: '1', moderation: 'pre'};
 
 describe('/api/v1/comments', () => {
-<<<<<<< HEAD
-=======
-  const comments = [{
-    id: 'abc',
-    body: 'comment 10',
-    asset_id: 'asset',
-    author_id: '123'
-  }, {
-    id: 'def',
-    body: 'comment 20',
-    asset_id: 'asset',
-    author_id: '456'
-  }, {
-    id: 'def-rejected',
-    body: 'comment 20',
-    asset_id: 'asset',
-    author_id: '456',
-    status: 'rejected'
-  }, {
-    id: 'hij',
-    body: 'comment 30',
-    asset_id: '456',
-    author_id: '456',
-    status: 'accepted'
-  }];
-
-  const users = [{
-    displayName: 'Ana',
-    email: 'ana@gmail.com',
-    password: '123'
-  }, {
-    displayName: 'Maria',
-    email: 'maria@gmail.com',
-    password: '123'
-  }];
-
-  const actions = [{
-    action_type: 'flag',
-    item_id: 'abc',
-    item_type: 'comment'
-  }, {
-    action_type: 'like',
-    item_id: 'hij',
-    item_type: 'comment'
-  }];
-
-  beforeEach(() => {
-    return Promise.all([
-      Comment.create(comments),
-      User.createLocalUsers(users),
-      Action.create(actions),
-      wordlist.insert([
-        'bad words'
-      ]),
-      Setting.create(settings)
-    ]);
-  });
->>>>>>> d85d15a5
-
-  describe('#get', () => {
+
+  describe.only('#get', () => {
     const comments = [{
       body: 'comment 10',
       asset_id: 'asset',
@@ -158,12 +100,9 @@
         .set(passport.inject({roles: ['admin']}))
         .then((res) => {
           expect(res).to.have.status(200);
-<<<<<<< HEAD
-          expect(res.body).to.have.length(1);
-          expect(res.body[0]).to.have.property('id', comments[2].id);
-=======
-          expect(res.body.comments[0]).to.have.property('id', 'def-rejected');
->>>>>>> d85d15a5
+          expect(res.body).to.have.property('comments');
+          expect(res.body.comments).to.have.length(1);
+          expect(res.body.comments[0]).to.have.property('id', comments[2].id);
         });
     });
 
@@ -173,13 +112,8 @@
         .set(passport.inject({roles: ['admin']}))
         .then((res) => {
           expect(res).to.have.status(200);
-<<<<<<< HEAD
-          expect(res.body).to.have.length(1);
-          expect(res.body[0]).to.have.property('id', comments[3].id);
-=======
           expect(res.body.comments).to.have.length(1);
-          expect(res.body.comments[0]).to.have.property('id', 'hij');
->>>>>>> d85d15a5
+          expect(res.body.comments[0]).to.have.property('id', comments[3].id);
         });
     });
 
@@ -200,14 +134,8 @@
         .then((res) => {
           expect(res).to.have.status(200);
 
-<<<<<<< HEAD
-          expect(res.body).to.have.length(1);
-          expect(res.body[0]).to.have.property('id', comments[0].id);
-=======
           expect(res.body.comments).to.have.length(1);
-          expect(res.body.comments[0]).to.have.property('id', 'abc');
-
->>>>>>> d85d15a5
+          expect(res.body.comments[0]).to.have.property('id', comments[0].id);
         });
     });
   });
@@ -373,18 +301,22 @@
     body: 'comment 10',
     asset_id: 'asset',
     author_id: '123',
-    status: ''
+    status: []
   }, {
     id: 'def',
     body: 'comment 20',
     asset_id: 'asset',
     author_id: '456',
-    status: 'rejected'
+    status: [{
+      type: 'rejected'
+    }]
   }, {
     id: 'hij',
     body: 'comment 30',
     asset_id: '456',
-    status: 'accepted'
+    status: [{
+      type: 'accepted'
+    }]
   }];
 
   const users = [{
@@ -422,10 +354,8 @@
         .then((res) => {
           expect(res).to.have.status(201);
           expect(res).to.have.body;
-          expect(res.body).to.have.property('item_type', 'comment');
           expect(res.body).to.have.property('action_type', 'flag');
           expect(res.body).to.have.property('item_id', 'abc');
-          expect(res.body).to.have.property('user_id', '456');
         });
     });
   });
