process.env.NODE_ENV = 'test';

require('../../../utils/mongoose');

const app = require('../../../../app');
const chai = require('chai');
const expect = chai.expect;

// Setup chai.
chai.should();
chai.use(require('chai-http'));

const Comment = require('../../../../models/comment');
const Action = require('../../../../models/action');
const User = require('../../../../models/user');

const Setting = require('../../../../models/setting');
const settings = {id: '1', moderation: 'pre'};

beforeEach(() => {
  return Setting.create(settings);
});

describe('Get /comments', () => {
  const comments = [{
    id: 'abc',
    body: 'comment 10',
    asset_id: 'asset',
    author_id: '123'
  }, {
    id: 'def',
    body: 'comment 20',
    asset_id: 'asset',
    author_id: '456'
  }, {
    id: 'hij',
    body: 'comment 30',
    asset_id: '456'
  }];

  const users = [{
    displayName: 'Ana',
    email: 'ana@gmail.com',
    password: '123'
  }, {
    displayName: 'Maria',
    email: 'maria@gmail.com',
    password: '123'
  }];

  const actions = [{
    action_type: 'flag',
    item_id: 'abc'
  }, {
    action_type: 'like',
    item_id: 'hij'
  }];

  beforeEach(() => {
    return Promise.all([
      Comment.create(comments),
      User.createLocalUsers(users),
      Action.create(actions)
    ]);
  });

  it('should return all the comments', function(done){
    chai.request(app)
      .get('/api/v1/comments')
      .end(function(err, res){
        expect(err).to.be.null;
        expect(res).to.have.status(200);
        done();
      });
  });
});

describe('Get comments by status and action', () => {
  const comments = [{
    id: 'abc',
    body: 'comment 10',
    asset_id: 'asset',
    author_id: '123',
    status: 'rejected'
  }, {
    id: 'def',
    body: 'comment 20',
    asset_id: 'asset',
    author_id: '456'
  }, {
    id: 'hij',
    body: 'comment 30',
    asset_id: '456',
    status: 'accepted'
  }];

  const users = [{
    displayName: 'Ana',
    email: 'ana@gmail.com',
    password: '123'
  }, {
    displayName: 'Maria',
    email: 'maria@gmail.com',
    password: '123'
  }];

  const actions = [{
    action_type: 'flag',
    item_id: 'abc',
    item_type: 'comment'
  }, {
    action_type: 'like',
    item_id: 'hij',
    item_type: 'comment'
  }];

  beforeEach(() => {
    return Promise.all([
      Comment.create(comments),
      User.createLocalUsers(users),
      Action.create(actions)
    ]);
  });

  it('should return all the rejected comments', function(done){
    chai.request(app)
      .get('/api/v1/comments/status/rejected')
      .end(function(err, res){
        expect(err).to.be.null;
        expect(res).to.have.status(200);
        expect(res.body[0]).to.have.property('id', 'abc');
        done();
      });
  });

  it('should return all the approved comments', function(done){
    chai.request(app)
      .get('/api/v1/comments/status/accepted')
      .end(function(err, res){
        expect(err).to.be.null;
        expect(res).to.have.status(200);
        expect(res.body[0]).to.have.property('id', 'hij');
        done();
      });
  });

  it('should return all the new comments', function(done){
    chai.request(app)
      .get('/api/v1/comments/status/new')
      .end(function(err, res){
        expect(err).to.be.null;
        expect(res).to.have.status(200);
        expect(res.body[0]).to.have.property('id', 'def');
        done();
      });
  });

<<<<<<< HEAD
  it('should return all the pending comments as post moderated', function(done){
    chai.request(app)
      .get('/api/v1/comments/status/pending')
      .query({'moderation': 'post'})
      .end(function(err, res){
        expect(err).to.be.null;
        expect(res).to.have.status(200);
        expect(res.body).to.have.lengthOf(0);
        done();
      });
  });

  it('should return all the flagged comments', () => {
    return chai.request(app)
=======
  it('should return all the flagged comments', function(done){
    chai.request(app)
>>>>>>> 98971350
      .get('/api/v1/comments/action/flag')
      .then((res) => {
        expect(res).to.have.status(200);
        expect(res.body.length).to.equal(1);
        expect(res.body[0]).to.have.property('id', 'abc');
      });
  });
});

describe('Post /comments', () => {
  const users = [{
    displayName: 'Ana',
    email: 'ana@gmail.com',
    password: '123'
  }, {
    displayName: 'Maria',
    email: 'maria@gmail.com',
    password: '123'
  }];

  const actions = [{
    action_type: 'flag',
    item_id: 'abc'
  }, {
    action_type: 'like',
    item_id: 'hij'
  }];

  beforeEach(() => {
    return Promise.all([
      User.createLocalUsers(users),
      Action.create(actions)
    ]);
  });

  it('it should create a comment', function(done) {
    chai.request(app)
      .post('/api/v1/comments')
      .send({'body': 'Something body.', 'author_id': '123', 'asset_id': '1', 'parent_id': ''})
      .end(function(err, res){
        expect(res).to.have.status(200);
        expect(res.body).to.have.property('id');
        done();
      });
  });
});

describe('Get /:comment_id', () => {
  const comments = [{
    id: 'abc',
    body: 'comment 10',
    asset_id: 'asset',
    author_id: '123'
  }, {
    id: 'def',
    body: 'comment 20',
    asset_id: 'asset',
    author_id: '456'
  }, {
    id: 'hij',
    body: 'comment 30',
    asset_id: '456'
  }];

  const users = [{
    displayName: 'Ana',
    email: 'ana@gmail.com',
    password: '123'
  }, {
    displayName: 'Maria',
    email: 'maria@gmail.com',
    password: '123'
  }];

  const actions = [{
    action_type: 'flag',
    item_id: 'abc',
    item_type: 'comment'
  }, {
    action_type: 'like',
    item_id: 'hij',
    item_type: 'comment'
  }];

  beforeEach(() => {
    return Promise.all([
      Comment.create(comments),
      User.createLocalUsers(users),
      Action.create(actions)
    ]);
  });

  it('should return the right comment for the comment_id', function(done){
    chai.request(app)
      .get('/api/v1/comments/abc')
      .end(function(err, res){
        expect(err).to.be.null;
        expect(res).to.have.status(200);
        expect(res).to.have.property('body');
        expect(res.body).to.have.property('body', 'comment 10');
        done();
      });
  });
});

describe('Put /:comment_id', () => {

  const comments = [{
    id: 'abc',
    body: 'comment 10',
    asset_id: 'asset',
    author_id: '123'
  }, {
    id: 'def',
    body: 'comment 20',
    asset_id: 'asset',
    author_id: '456'
  }, {
    id: 'hij',
    body: 'comment 30',
    asset_id: '456'
  }];

  const users = [{
    displayName: 'Ana',
    email: 'ana@gmail.com',
    password: '123'
  }, {
    displayName: 'Maria',
    email: 'maria@gmail.com',
    password: '123'
  }];

  const actions = [{
    action_type: 'flag',
    item_id: 'abc'
  }, {
    action_type: 'like',
    item_id: 'hij'
  }];

  beforeEach(() => {
    return Promise.all([
      Comment.create(comments),
      User.createLocalUsers(users),
      Action.create(actions)
    ]);
  });

  it('it should update comment', function(done) {
    chai.request(app)
      .post('/api/v1/comments/abc')
      .send({'body': 'Something body.', 'author_id': '123', 'asset_id': '1', 'parent_id': ''})
      .end(function(err, res){
        expect(err).to.be.null;
        expect(res).to.have.status(200);
        expect(res.body).to.have.property('body', 'Something body.');
        done();
      });
  });
});

describe('Remove /:comment_id', () => {

  const comments = [{
    id: 'abc',
    body: 'comment 10',
    asset_id: 'asset',
    author_id: '123'
  }, {
    id: 'def',
    body: 'comment 20',
    asset_id: 'asset',
    author_id: '456'
  }, {
    id: 'hij',
    body: 'comment 30',
    asset_id: '456'
  }];

  const users = [{
    displayName: 'Ana',
    email: 'ana@gmail.com',
    password: '123'
  }, {
    displayName: 'Maria',
    email: 'maria@gmail.com',
    password: '123'
  }];

  const actions = [{
    action_type: 'flag',
    item_id: 'abc'
  }, {
    action_type: 'like',
    item_id: 'hij'
  }];

  beforeEach(() => {
    return Promise.all([
      Comment.create(comments),
      User.createLocalUsers(users),
      Action.create(actions)
    ]);
  });

  it('it should remove comment', () => {
    return chai.request(app)
      .delete('/api/v1/comments/abc')
      .then((res) => {
        expect(res).to.have.status(201);

        return Comment.findById('abc');
      })
      .then((comment) => {
        expect(comment).to.be.null;
      });
  });
});

describe('Post /:comment_id/status', () => {

  const comments = [{
    id: 'abc',
    body: 'comment 10',
    asset_id: 'asset',
    author_id: '123',
    status: ''
  }, {
    id: 'def',
    body: 'comment 20',
    asset_id: 'asset',
    author_id: '456',
    status: 'rejected'
  }, {
    id: 'hij',
    body: 'comment 30',
    asset_id: '456',
    status: 'accepted'
  }];

  const users = [{
    displayName: 'Ana',
    email: 'ana@gmail.com',
    password: '123'
  }, {
    displayName: 'Maria',
    email: 'maria@gmail.com',
    password: '123'
  }];

  const actions = [{
    action_type: 'flag',
    item_id: 'abc'
  }, {
    action_type: 'like',
    item_id: 'hij'
  }];

  beforeEach(() => {
    return Promise.all([
      Comment.create(comments),
      User.createLocalUsers(users),
      Action.create(actions)
    ]);
  });

  it('it should update status', function() {
    return chai.request(app)
      .post('/api/v1/comments/abc/status')
      .send({status: 'accepted'})
      .then((res) => {
        expect(res).to.have.status(200);
        expect(res).to.have.body;
        expect(res.body).to.have.property('status', 'accepted');
      });
  });
});

describe('Post /:comment_id/actions', () => {

  const comments = [{
    id: 'abc',
    body: 'comment 10',
    asset_id: 'asset',
    author_id: '123',
    status: ''
  }, {
    id: 'def',
    body: 'comment 20',
    asset_id: 'asset',
    author_id: '456',
    status: 'rejected'
  }, {
    id: 'hij',
    body: 'comment 30',
    asset_id: '456',
    status: 'accepted'
  }];

  const users = [{
    displayName: 'Ana',
    email: 'ana@gmail.com',
    password: '123'
  }, {
    displayName: 'Maria',
    email: 'maria@gmail.com',
    password: '123'
  }];

  const actions = [{
    action_type: 'flag',
    item_id: 'abc'
  }, {
    action_type: 'like',
    item_id: 'hij'
  }];

  beforeEach(() => {
    return Promise.all([
      Comment.create(comments),
      User.createLocalUsers(users),
      Action.create(actions)
    ]);
  });

  it('it should update actions', () => {
    return chai.request(app)
      .post('/api/v1/comments/abc/actions')
      .send({'user_id': '456', 'action_type': 'flag'})
      .then((res) => {
        expect(res).to.have.status(200);
        expect(res).to.have.body;
        expect(res.body).to.have.property('item_type', 'comment');
        expect(res.body).to.have.property('action_type', 'flag');
        expect(res.body).to.have.property('item_id', 'abc');
        expect(res.body).to.have.property('user_id', '456');
      });
  });
});<|MERGE_RESOLUTION|>--- conflicted
+++ resolved
@@ -155,30 +155,15 @@
       });
   });
 
-<<<<<<< HEAD
-  it('should return all the pending comments as post moderated', function(done){
-    chai.request(app)
-      .get('/api/v1/comments/status/pending')
-      .query({'moderation': 'post'})
-      .end(function(err, res){
-        expect(err).to.be.null;
-        expect(res).to.have.status(200);
-        expect(res.body).to.have.lengthOf(0);
-        done();
-      });
-  });
-
-  it('should return all the flagged comments', () => {
-    return chai.request(app)
-=======
   it('should return all the flagged comments', function(done){
     chai.request(app)
->>>>>>> 98971350
       .get('/api/v1/comments/action/flag')
-      .then((res) => {
-        expect(res).to.have.status(200);
+      .end(function(err, res){
+        expect(res).to.have.status(200);
+        expect(err).to.be.null;
         expect(res.body.length).to.equal(1);
         expect(res.body[0]).to.have.property('id', 'abc');
+        done();
       });
   });
 });
@@ -394,6 +379,11 @@
   });
 });
 
+process.on('unhandledRejection', (reason) => {
+  console.error('Reason: ');
+  console.error(reason);
+});
+
 describe('Post /:comment_id/status', () => {
 
   const comments = [{
