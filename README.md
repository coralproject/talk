# Coral ![CircleCI](https://img.shields.io/circleci/project/github/coralproject/talk/next.svg)

Online comments are broken. Our open-source commenting platform, Coral, rethinks
how moderation, comment display, and conversation function, creating the
opportunity for safer, smarter discussions around your work.
[Read more about Coral here](https://coralproject.net/talk).

Built with <3 by The Coral Project, a part of [Vox Media](https://product.voxmedia.com/).

Preview Coral easily by running Coral via a Heroku App:

[![Deploy](https://www.herokucdn.com/deploy/button.svg)](https://heroku.com/deploy?template=https://github.com/coralproject/talk/tree/next)

<!-- START doctoc generated TOC please keep comment here to allow auto update -->
<!-- DON'T EDIT THIS SECTION, INSTEAD RE-RUN doctoc TO UPDATE -->
## Table of Contents

- [Requirements](#requirements)
- [Running](#running)
  - [Docker](#docker)
  - [Source](#source)
  - [Embed On Your Site](#embed-on-your-site)
  - [Single Sign On](#single-sign-on)
  - [Development](#development)
<<<<<<< HEAD
    - [Embed On Your Site](#embed-on-your-site)
    - [Single Sign On](#single-sign-on)
      - [SSO Login Prompts](#sso-login-prompts)
=======
>>>>>>> 7809cd3d
    - [Email](#email)
    - [Design Language System (UI Components)](#design-language-system-ui-components)
- [Configuration](#configuration)
- [License](#license)

<!-- END doctoc generated TOC please keep comment here to allow auto update -->

## Requirements

- MongoDB >=3.6
- Redis >=3.2
- NodeJS >=10
- NPM >=6.7

## Running

You can install Coral using Docker or via Source. We recommend Docker, as it
provides the easiest deployment solution going forward, as all the dependencies
are baked and shipped with the provided
[coralproject/talk:next](https://hub.docker.com/r/coralproject/talk) image.
When v5 releases to master, you'll be able to select it using
`coralproject/talk:5`.

### Docker

The easiest way to get started with Coral is through our published Docker image
and provided example `docker-compose.yml` file. The following assumes that you
have Docker and Docker Compose installed on your local machine:

- Install Docker: https://docs.docker.com/install/
- Install Docker Compose: https://docs.docker.com/compose/install/ (this is typically included in the Docker Desktop editions already)

```bash
# Create directories to persist the data in MongoDB and Redis.
mkdir -p data/{mongo,redis}

# Create the `docker-compose.yml` file to get started.
cat > docker-compose.yml <<EOF
version: "2"
services:
  talk:
    image: coralproject/talk:next
    restart: always
    ports:
      - "127.0.0.1:3000:5000"
    depends_on:
      - mongo
      - redis
    environment:
      - MONGODB_URI=mongodb://mongo:27017/coral
      - REDIS_URI=redis://redis:6379
      - SIGNING_SECRET=<replace me with something secret>
  mongo:
    image: mongo:3.6
    volumes:
      - ./data/mongo:/data/db
  redis:
    image: redis:3.2
    volumes:
      - ./data/redis:/data
EOF

# Start up Coral using Docker.
docker-compose up -d
```

Then head on over to http://localhost:3000 to install Coral!

### Source

Coral requires NodeJS >=10, we recommend using `nvm` to help manage node
versions: https://github.com/creationix/nvm.

```bash
# Clone and cd into the Coral directory.
git clone https://github.com/coralproject/talk.git
cd talk

# Install dependencies.
npm install

# Build the application dependencies.
# This might take a while.
npm run build
```

This should output all the compiled application code to `./dist`.

Running Coral with default settings assumes that you have:

- MongoDB >=3.6 running on `127.0.0.1:27017`
- Redis >=3.2 running on `127.0.0.1:6379`

If you don't already have these databases running, you can execute the following
assuming you have Docker installed on your local machine:

```bash
docker run -d -p 27017:27017 --restart always --name mongo mongo:3.6
docker run -d -p 6379:6379 --restart always --name redis redis:3.2
```

Then start Coral with:

```bash
# Start the server in production mode.
npm run start
```

Then head on over to http://localhost:3000 to install Coral!

### Embed On Your Site

With Coral setup and running locally you can test embeding the comment stream with this sample embed script:

```
<div id="coral_thread"></div>
<script type="text/javascript">
(function() {
    var talk = document.createElement('script'); talk.type = 'text/javascript'; talk.async = true;
    var url = '{{ CORAL_DOMAIN_NAME }}';
    talk.src = '//' + url + '/assets/js/embed.js';
    talk.onload = function() {
        Coral.createStreamEmbed({
            id: "coral_thread",
            autoRender: true,
            rootURL: '//' + url,
        });
    };
    (document.getElementsByTagName('head')[0] || document.getElementsByTagName('body')[0]).appendChild(talk);
})();
</script>
```

> **NOTE:** Replace the value of `{{ CORAL_DOMAIN_NAME }}` with the location of your running instance of Coral.

### Single Sign On

In order to allow seamless connection to an existing authentication system,
Coral utilizes the industry standard [JWT Token](https://jwt.io/) to connect. To
learn more about how to create a JWT token, see [this introduction](https://jwt.io/introduction/).

1. Visit: `https://{{ CORAL_DOMAIN_NAME }}/admin/configure/auth`
2. Scroll to the `Login with Single Sign On` section
3. Enable the Single Sign On Authentication Integration
4. Enable `Allow Registration`
5. Copy the string in the `Key` box
6. Click Save

> **NOTE:** Replace the value of `{{ CORAL_DOMAIN_NAME }}` with the location of your running instance of Coral.

You will then have to generate a JWT with the following claims:

- `jti` (_optional_) - A unique ID for this particular JWT token. We recommend
  using a [UUID](https://en.wikipedia.org/wiki/Universally_unique_identifier)
  for this value. Without this parameter, the logout functionality inside the
  embed stream will not work and you will need to call logout on the embed
  itself.
- `exp` (_optional_) - When the given SSO token should expire. This is
  specified as a unix time stamp in seconds. Once the token has expired, a new
  token should be generated and passed into Coral. Without this parameter, the
  logout functionality inside the embed stream will not work and you will need
  to call logout on the embed itself.
- `iat` (_optional_) - When the given SSO token was issued. This is required to
  utilize the automatic user detail update system. If this time is newer than
  the time we received the last update, the contents of the token will be used
  to update the user.
- `user.id` (**required**) - the ID of the user from your authentication system.
  This is required to connect the user in your system to allow a seamless
  connection to Coral.
- `user.email` (**required**) - the email address of the user from your
  authentication system. This is required to facilitate notification email's
  about status changes on a user account such as bans or suspensions.
- `user.username` (**required**) - the username that should be used when being
  presented inside Coral to moderators and other users.
- `user.badges` (_optional_) - array of strings to be displayed as badges beside
  username inside Coral, visible to other users and moderators. For example, to indicate
  a user's subscription status.
- `user.role` (_optional_) - one of "COMMENTER", "STAFF", "MODERATOR", "ADMIN". Will create/update
  Coral user with this role.

An example of the claims for this token would be:

```json
{
  "jti": "151c19fc-ad15-4f80-a49c-09f137789fbb",
  "exp": 1572172094,
  "iat": 1562172094,
  "user": {
    "id": "628bdc61-6616-4add-bfec-dd79156715d4",
    "email": "bob@example.com",
    "username": "bob"
  }
}
```

With the claims provided, you can sign them with the `Key` obtained from the
Coral administration panel in the previous steps with a `HS256` algorithm. This
token can be provided in the above mentioned embed code by adding it to the
`createStreamEmbed` function:

```js
Coral.createStreamEmbed({
  // Don't forget to include the parameters from the
  // "Embed On Your Site" section.
  accessToken: "{{ SSO_TOKEN }}",
});
```

Or by calling the `login/logout` method on the embed object:

```js
var embed = Coral.createStreamEmbed({
  // Don't forget to include the parameters from the
  // "Embed On Your Site" section.
});

// Login the current embed with the generated SSO token.
embed.login("{{ SSO_TOKEN }}");

// Logout the user.
embed.logout();
```

<<<<<<< HEAD
##### SSO Login Prompts

In order to handle login prompts (e.g. a user clicks on the sign in button) you can listen to the `loginPrompt` event.

```js
var embed = Coral.createStreamEmbed({
  // Don't forget to include the parameters from the
  // "Embed On Your Site" section.
  events: function(events) {
    events.on("loginPrompt", function() {
      // Redirect user to a login page.
      location.href = "http://example.com/login";
    });
  },
});
=======
### Development

Running Coral for development is very similar to installing Coral via Source as
described above.

Coral requires NodeJS >=10, we recommend using `nvm` to help manage node
versions: https://github.com/creationix/nvm.

```bash
# Clone and cd into the Coral directory.
git clone https://github.com/coralproject/talk.git
cd talk

# Install dependencies.
npm install
```

Running Coral with default settings assumes that you have:

- MongoDB >=3.6 running on `127.0.0.1:27017`
- Redis >=3.2 running on `127.0.0.1:6379`

If you don't already have these databases running, you can execute the following
assuming you have Docker installed on your local machine:

```bash
docker run -d -p 27017:27017 --restart always --name mongo mongo:3.6
docker run -d -p 6379:6379 --restart always --name redis redis:3.2
```

We recommend installing [watchman](https://facebook.github.io/watchman/docs/install.html) for better watch
performance.

```bash
# On macOS, you can run the following with Homebrew.
brew update
brew install watchman
```

Then start Coral with:

```bash
# Run the server in development mode in order to facilitate auto-restarting and
# rebuilding when file changes are detected. This might take a while to fully run.
npm run watch
```

When the client code has been built, navigate to http://localhost:8080/install
to start the installation wizard. **Note: Ensure `localhost:8080` is used in the permitted domains list.**

To see the comment stream goto http://localhost:8080/.

To run linting and tests use the following commands:

```bash
# Run the linters.
npm run lint

# Run our unit and integration tests.
npm run test
>>>>>>> 7809cd3d
```

#### Email

To test out the email sending functionality, you can run [inbucket](https://www.inbucket.org/)
which provides a test SMTP server that can visualize emails in the browser:

```bash
docker run -d --name inbucket --restart always -p 2500:2500 -p 9000:9000 inbucket/inbucket
```

You can then configure the email server on Coral
by setting the email settings in
`Configure -> Email` in the admin:

| Field          | Value                |
| -------------- | -------------------- |
| From Address   | `community@test.com` |
| Secure         | `No`                 |
| Host           | `localhost`          |
| Port           | `2500`               |
| Authentication | `No`                 |

Navigate to http://localhost:9000, click the "Monitor" tab. New emails received
on this screen.

#### Design Language System (UI Components)

We use [docz](https://docz.site) to document and develop our Design Language System. To start docz run:

```bash
# Make sure CSS types are generated.
# This is not required when `npm run watch` is already running.
npm run generate:css-types

# Run docz in development.
npm run docz -- dev
```

After compilation has finished you can access docz at http://localhost:3030/.

## Configuration

The following environment variables can be set to configure the Coral Server. You
can expose them in your shell via `export NODE_ENV=development` or by placing
the variables in a `.env` file in the root of the project in a simple
`NODE_ENV=development` format delimited by newlines.

- `NODE_ENV` - Can be one of `production` or `development`. All production
  deployments should use `production`. Defaults to `production` when ran with
  `npm run start` and `development` when run with `npm run start:development`.
- `PORT` - The port to listen for HTTP and Websocket requests. (Default `3000`)
- `MONGODB_URI` - The MongoDB database URI to connect to.
  (Default `mongodb://127.0.0.1:27017/coral`)
- `REDIS_URI` - The Redis database URI to connect to.
  (Default `redis://127.0.0.1:6379`)
- `REDIS_OPTIONS` - A JSON string with optional configuration options to be used
  when connecting to Redis as specified in the [ioredis](https://github.com/luin/ioredis/blob/1dac50a63753c2afc969315cfe38faf0edc50bc5/API.md#new_Redis_new) documentation.
  (Default: `{}`)
- `SIGNING_SECRET` - The shared secret to use to sign JSON Web Tokens (JWT) with
  the selected signing algorithm. 🚨 **Don't forget to set this variable!** 🚨
  (Default: `keyboard cat`)
- `SIGNING_ALGORITHM` - The signing algorithm to use for signing JWT's.
  (Default `HS256`).
- `LOGGING_LEVEL` - The logging level that can be set to one of `fatal`,
  `error`, `warn`, `info`, `debug`, or `trace`. (Default `info`)
- `STATIC_URI` - The URI that static assets can be accessed from. This URI can
  be to a proxy that uses this Coral server on `PORT` as the upstream. Disabled
  by default.
- `DISABLE_TENANT_CACHING` - When `true`, all tenants will be loaded from the
  database when needed rather than keeping a in-memory copy in sync via
  published events on Redis. (Default `false`)
- `DISABLE_MONGODB_AUTOINDEXING` - When `true`, Coral will not perform indexing
  operations when it starts up. This can be desired when you've already
  installed Coral on the target MongoDB, but want to improve start performance.
  **You should not use this parameter unless you know what you're doing! Upgrades
  may introduce additional indexes that the application relies on.**
  (Default `false`)
- `LOCALE` - Specify the default locale to use for all requests without a locale
  specified. (Default `en-US`)
- `ENABLE_GRAPHIQL` - When `true`, it will enable the `/graphiql` even in
  production, use with care. (Default `false`)
- `CONCURRENCY` - The number of worker nodes to spawn to handle web traffic,
  this should be tied to the number of CPU's available. (Default
  `os.cpus().length`)
- `DEV_PORT` - The port where the Webpack Development server is running on.
  (Default `8080`)
- `METRICS_USERNAME` - The username for _Basic Authentication_ at the `/metrics` and `/cluster_metrics`
  endpoint.
- `METRICS_PASSWORD` - The password for _Basic Authentication_ at the `/metrics` and `/cluster_metrics`
  endpoint.
- `CLUSTER_METRICS_PORT` - If `CONCURRENCY` is more than `1`, the metrics are provided at this port under `/cluster_metrics`. (Default `3001`)
- `DISABLE_LIVE_UPDATES` - When `true`, disables subscriptions for the comment
  stream for all stories across all tenants (Default `false`)
- `WEBSOCKET_KEEP_ALIVE_TIMEOUT` - A duration in a parsable format (e.g. `30 seconds`
  , `1 minute`) that should be used to send keep alive messages through the
  websocket to keep the socket alive (Default `30 seconds`)
- `TRUST_PROXY` - When provided, it configures the "trust proxy" settings for Express (See https://expressjs.com/en/guide/behind-proxies.html)

## License

Coral is released under the [Apache License, v2.0](/LICENSE).<|MERGE_RESOLUTION|>--- conflicted
+++ resolved
@@ -21,13 +21,8 @@
   - [Source](#source)
   - [Embed On Your Site](#embed-on-your-site)
   - [Single Sign On](#single-sign-on)
+    - [SSO Login Prompts](#sso-login-prompts)
   - [Development](#development)
-<<<<<<< HEAD
-    - [Embed On Your Site](#embed-on-your-site)
-    - [Single Sign On](#single-sign-on)
-      - [SSO Login Prompts](#sso-login-prompts)
-=======
->>>>>>> 7809cd3d
     - [Email](#email)
     - [Design Language System (UI Components)](#design-language-system-ui-components)
 - [Configuration](#configuration)
@@ -251,8 +246,7 @@
 embed.logout();
 ```
 
-<<<<<<< HEAD
-##### SSO Login Prompts
+#### SSO Login Prompts
 
 In order to handle login prompts (e.g. a user clicks on the sign in button) you can listen to the `loginPrompt` event.
 
@@ -267,7 +261,8 @@
     });
   },
 });
-=======
+```
+
 ### Development
 
 Running Coral for development is very similar to installing Coral via Source as
@@ -328,7 +323,6 @@
 
 # Run our unit and integration tests.
 npm run test
->>>>>>> 7809cd3d
 ```
 
 #### Email
