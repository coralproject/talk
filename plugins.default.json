{
  "server": [
    "coral-plugin-auth",
    "coral-plugin-like",
<<<<<<< HEAD
    "coral-plugin-respect",
    "coral-plugin-offtopic",
    "coral-plugin-facebook-auth"
=======
    "coral-plugin-facebook-auth",
    "coral-plugin-auth",
    "coral-plugin-offtopic"
>>>>>>> 6e82c180
  ],
  "client": [
    "coral-plugin-respect",
    "coral-plugin-like",
    "coral-plugin-auth",
    "coral-plugin-offtopic",
    "coral-plugin-viewing-options"
  ]
}<|MERGE_RESOLUTION|>--- conflicted
+++ resolved
@@ -1,16 +1,10 @@
 {
   "server": [
-    "coral-plugin-auth",
+    "coral-plugin-respect",
     "coral-plugin-like",
-<<<<<<< HEAD
-    "coral-plugin-respect",
-    "coral-plugin-offtopic",
-    "coral-plugin-facebook-auth"
-=======
     "coral-plugin-facebook-auth",
     "coral-plugin-auth",
     "coral-plugin-offtopic"
->>>>>>> 6e82c180
   ],
   "client": [
     "coral-plugin-respect",
