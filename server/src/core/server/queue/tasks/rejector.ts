--- conflicted
+++ resolved
@@ -32,11 +32,8 @@
   redis: AugmentedRedis;
   tenantCache: TenantCache;
   config: Config;
-<<<<<<< HEAD
   notifications: InternalNotificationContext;
-=======
   i18n: I18n;
->>>>>>> b85002db
 }
 
 export interface RejectorData {
@@ -158,11 +155,8 @@
   redis: AugmentedRedis,
   cache: DataCache,
   config: Config,
-<<<<<<< HEAD
   notifications: InternalNotificationContext,
-=======
   i18n: I18n,
->>>>>>> b85002db
   tenant: Readonly<Tenant>,
   authorID: string,
   moderatorID: string,
@@ -213,11 +207,8 @@
     redis,
     tenantCache,
     config,
-<<<<<<< HEAD
     notifications,
-=======
     i18n,
->>>>>>> b85002db
   }: RejectorProcessorOptions): JobProcessor<RejectorData> =>
   async (job) => {
     // Pull out the job data.
@@ -259,11 +250,8 @@
       redis,
       cache,
       config,
-<<<<<<< HEAD
       notifications,
-=======
       i18n,
->>>>>>> b85002db
       tenant,
       authorID,
       moderatorID,
