--- conflicted
+++ resolved
@@ -28,11 +28,12 @@
     email: tooManyPeriodsEmail,
   });
 
-<<<<<<< HEAD
-  const result = shouldPremodDueToLikelySpamEmail(tenant, redis, user);
-=======
-  const result = shouldPremodDueToLikelySpamEmail(undefined, tenant, user);
->>>>>>> f7756f6b
+  const result = shouldPremodDueToLikelySpamEmail(
+    undefined,
+    tenant,
+    redis,
+    user
+  );
   expect(!result);
 });
 
@@ -49,11 +50,12 @@
     email: justEnoughPeriodsEmail,
   });
 
-<<<<<<< HEAD
-  const result = shouldPremodDueToLikelySpamEmail(tenant, redis, user);
-=======
-  const result = shouldPremodDueToLikelySpamEmail(undefined, tenant, user);
->>>>>>> f7756f6b
+  const result = shouldPremodDueToLikelySpamEmail(
+    undefined,
+    tenant,
+    redis,
+    user
+  );
   expect(result);
 });
 
@@ -70,11 +72,12 @@
     email: noPeriodsEmail,
   });
 
-<<<<<<< HEAD
-  const result = shouldPremodDueToLikelySpamEmail(tenant, redis, user);
-=======
-  const result = shouldPremodDueToLikelySpamEmail(undefined, tenant, user);
->>>>>>> f7756f6b
+  const result = shouldPremodDueToLikelySpamEmail(
+    undefined,
+    tenant,
+    redis,
+    user
+  );
   expect(result);
 });
 
@@ -91,10 +94,11 @@
     email: tooManyPeriodsEmail,
   });
 
-<<<<<<< HEAD
-  const result = shouldPremodDueToLikelySpamEmail(tenant, redis, user);
-=======
-  const result = shouldPremodDueToLikelySpamEmail(undefined, tenant, user);
->>>>>>> f7756f6b
+  const result = shouldPremodDueToLikelySpamEmail(
+    undefined,
+    tenant,
+    redis,
+    user
+  );
   expect(result);
 });