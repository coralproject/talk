import { intersection } from "lodash";
import { DateTime } from "luxon";

import {
  ALLOWED_USERNAME_CHANGE_TIMEFRAME_DURATION,
  COMMENT_REPEAT_POST_DURATION,
  DOWNLOAD_LIMIT_TIMEFRAME_DURATION,
  MAX_BIO_LENGTH,
  SCHEDULED_DELETION_WINDOW_DURATION,
} from "coral-common/common/lib/constants";
import { formatDate } from "coral-common/common/lib/date";
import {
  isSiteModerationScoped,
  validatePermissionsAction,
} from "coral-common/common/lib/permissions";
import { PermissionsAction } from "coral-common/common/lib/permissions/types";
import { Config } from "coral-server/config";
import { DataCache } from "coral-server/data/cache/dataCache";
import { MongoContext } from "coral-server/data/context";
import {
  DuplicateEmailError,
  DuplicateUserError,
  EmailAlreadySetError,
  EmailNotSetError,
  InvalidCredentialsError,
  LocalProfileAlreadySetError,
  LocalProfileNotSetError,
  ModeratorCannotBeBannedOnSiteError,
  PasswordIncorrect,
  TokenNotFoundError,
  UserAlreadyPremoderated,
  UserAlreadySuspendedError,
  UserBioTooLongError,
  UserCannotBeIgnoredError,
  UserForbiddenError,
  UsernameAlreadyExists,
  UsernameAlreadySetError,
  UsernameUpdatedWithinWindowError,
  UserNotFoundError,
  ValidationError,
} from "coral-server/errors";
import logger from "coral-server/logger";
import { Comment, retrieveComment } from "coral-server/models/comment";
import { retrieveManySites } from "coral-server/models/site";
import { linkUsersAvailable, Tenant } from "coral-server/models/tenant";
import {
  acknowledgeOwnModMessage,
  acknowledgeOwnWarning,
  banUser,
  clearDeletionDate,
  consolidateUserBanStatus,
  consolidateUserModMessageStatus,
  consolidateUserPremodStatus,
  consolidateUserSuspensionStatus,
  consolidateUserWarningStatus,
  createModeratorNote,
  createUser,
  createUserToken,
  deactivateUserToken,
  deleteModeratorNote,
  findOrCreateUser,
  FindOrCreateUserInput,
  ignoreUser,
  linkUsers,
  mergeUserMembershipScopes,
  mergeUserSiteModerationScopes,
  NotificationSettingsInput,
  premodUser,
  PremodUserReason,
  pullUserMembershipScopes,
  pullUserSiteModerationScopes,
  removeActiveUserSuspensions,
  removeUserBan,
  removeUserIgnore,
  removeUserPremod,
  removeUserSiteBan,
  removeUserWarning,
  retrieveUser,
  retrieveUserByUsername,
  retrieveUserWithEmail,
  scheduleDeletionDate,
  sendModMessageUser,
  setUserEmail,
  setUserLastDownloadedAt,
  setUserLocalProfile,
  setUserUsername,
  siteBanUser,
  suspendUser,
  updateUserAvatar,
  updateUserBio,
  updateUserEmail,
  updateUserMediaSettings,
  UpdateUserMediaSettingsInput,
  updateUserMembershipScopes,
  updateUserModerationScopes,
  updateUserNotificationSettings,
  updateUserPassword,
  updateUserRole,
  updateUserSSOProfileID,
  updateUserUsername,
  User,
  UserModerationScopes,
  verifyUserPassword,
  warnUser,
} from "coral-server/models/user";
import {
  getLocalProfile,
  hasLocalProfile,
  hasStaffRole,
} from "coral-server/models/user/helpers";
import { MailerQueue } from "coral-server/queue/tasks/mailer";
import { RejectorQueue } from "coral-server/queue/tasks/rejector";
import { JWTSigningConfig, signPATString } from "coral-server/services/jwt";
import { sendConfirmationEmail } from "coral-server/services/users/auth";

import {
  GQLAuthIntegrations,
<<<<<<< HEAD
  GQLNEW_USER_MODERATION,
  GQLREJECTION_REASON_CODE,
=======
  GQLRejectionReason,
>>>>>>> 49b2e286
  GQLUSER_ROLE,
} from "coral-server/graph/schema/__generated__/types";

import { AugmentedRedis } from "../redis";
import {
  generateAdminDownloadLink,
  generateDownloadLink,
} from "./download/token";
import { shouldPremodDueToLikelySpamEmail } from "./emailPremodFilter";
import {
  checkForNewUserEmailDomainModeration,
  validateEmail,
  validatePassword,
  validateUsername,
} from "./helpers";
import { resolveSideEffects } from "./permissions";

function validateFindOrCreateUserInput(
  input: FindOrCreateUser,
  options: FindOrCreateUserOptions
) {
  if (input.username && !options.skipUsernameValidation) {
    validateUsername(input.username);
  }

  if (input.email) {
    validateEmail(input.email);
  }

  const localProfile = getLocalProfile({ profiles: [input.profile] });
  if (localProfile) {
    validateEmail(localProfile.id);
    validatePassword(localProfile.password);

    if (input.email !== localProfile.id) {
      throw new Error("email addresses don't match profile");
    }
  }
}

export type FindOrCreateUser = FindOrCreateUserInput;

export interface FindOrCreateUserOptions {
  skipUsernameValidation?: boolean;
}

export async function findOrCreate(
  config: Config,
  mongo: MongoContext,
  tenant: Tenant,
  input: FindOrCreateUser,
  options: FindOrCreateUserOptions,
  now: Date
) {
  // Validate the input.
  validateFindOrCreateUserInput(input, options);

  try {
    // Try to find or create the user.
    let { user } = await findOrCreateUser(mongo, tenant.id, input, now);

    if (shouldPremodDueToLikelySpamEmail(tenant, user)) {
      user = await premodUser(
        mongo,
        tenant.id,
        user.id,
        undefined,
        now,
        PremodUserReason.EmailPremodFilter
      );
    }

    return user;
  } catch (err) {
    // If this error is related to a duplicate user error, we might have
    // encountered a race related to the unique index. We should try once more
    // to perform the operation.
    if (err instanceof DuplicateUserError) {
      // Retry the operation once more, if this operation fails, the error will
      // exit this function.
      let { user } = await findOrCreateUser(mongo, tenant.id, input, now);

      if (shouldPremodDueToLikelySpamEmail(tenant, user)) {
        user = await premodUser(
          mongo,
          tenant.id,
          user.id,
          undefined,
          now,
          PremodUserReason.EmailPremodFilter
        );
      }

      return user;
    }

    // If this is an error related to a duplicate email, we might be in a
    // position where the user can link their accounts. This can only occur if
    // the tenant has both local and another social profile enabled.
    if (
      err instanceof DuplicateEmailError &&
      linkUsersAvailable(config, tenant)
    ) {
      // Pull the email address out of the input, and re-try creating the user
      // given that. We need to pull the verified property out because we don't
      // want to have that embedded in the `...rest` object.
      const { email, emailVerified, ...rest } = input;

      // Create the user again this time, but associate the duplicate email to
      // the user account.
      let { user } = await findOrCreateUser(
        mongo,
        tenant.id,
        { ...rest, duplicateEmail: email },
        now
      );

      if (shouldPremodDueToLikelySpamEmail(tenant, user)) {
        user = await premodUser(
          mongo,
          tenant.id,
          user.id,
          undefined,
          now,
          PremodUserReason.EmailPremodFilter
        );
      }

      return user;
    }

    // The error wasn't related to a duplicate user or duplicate email error,
    // so just re-throw that error again.
    throw err;
  }
}

export type CreateUser = FindOrCreateUserInput;
export type CreateUserOptions = FindOrCreateUserOptions;

export async function processAutomaticBanAndPremodForNewUser(
  mongo: MongoContext,
  tenant: Tenant,
  user: User
) {
  await processAutomaticBanForUser(mongo, tenant, user);
  await processAutomaticPremodForUser(mongo, tenant, user);
}

export async function processAutomaticBanForUser(
  mongo: MongoContext,
  tenant: Tenant,
  user: User
) {
  if (!tenant.emailDomainModeration) {
    return;
  }

  const newUserEmailDomainModeration = checkForNewUserEmailDomainModeration(
    user,
    tenant.emailDomainModeration
  );
  if (!newUserEmailDomainModeration) {
    return;
  }

  if (
    newUserEmailDomainModeration === GQLNEW_USER_MODERATION.BAN &&
    !user.status.ban.active
  ) {
    await banUser(mongo, tenant.id, user.id);
  }
}

export async function processAutomaticPremodForUser(
  mongo: MongoContext,
  tenant: Tenant,
  user: User
) {
  if (!tenant.emailDomainModeration) {
    return;
  }

  const newUserEmailDomainModeration = checkForNewUserEmailDomainModeration(
    user,
    tenant.emailDomainModeration
  );
  if (!newUserEmailDomainModeration) {
    return;
  }

  if (
    newUserEmailDomainModeration === GQLNEW_USER_MODERATION.PREMOD &&
    !user.status.premod.active
  ) {
    await premodUser(mongo, tenant.id, user.id);
  }
}

export async function usernameAlreadyExists(
  mongo: MongoContext,
  tenant: Tenant,
  username: string
) {
  return !!(await retrieveUserByUsername(mongo, tenant.id, username));
}

export async function create(
  mongo: MongoContext,
  tenant: Tenant,
  input: CreateUser,
  options: CreateUserOptions,
  now: Date
) {
  // Validate the input.
  validateFindOrCreateUserInput(input, options);

  if (input.id) {
    // Try to check to see if there is a user with the same ID before we try to
    // create the user again.
    const alreadyFoundUser = await retrieveUser(mongo, tenant.id, input.id);
    if (alreadyFoundUser) {
      throw new DuplicateUserError();
    }
  }

  if (input.email) {
    // Try to lookup the user to see if this user already has an account if they
    // do, we can short circuit the database index hit.
    const alreadyFoundUser = await retrieveUserWithEmail(
      mongo,
      tenant.id,
      input.email
    );
    if (alreadyFoundUser) {
      throw new DuplicateEmailError(input.email);
    }
  }

  const user = await createUser(mongo, tenant.id, input, now);

  // Check the new user's email address against emailDomain configurations
  // to see if they should be banned or premodded
  await processAutomaticBanAndPremodForNewUser(mongo, tenant, user);

  // TODO: (wyattjoh) emit that a user was created

  // TODO: (wyattjoh) evaluate the tenant to determine if we should send the verification email.

  return user;
}

/**
 * setUsername will set the username on the User if they don't already have one
 * associated with them.
 * @param mongo mongo database to interact with
 * @param tenant Tenant where the User will be interacted with
 * @param user User that should get their username changed
 * @param username the new username for the User
 */
export async function setUsername(
  mongo: MongoContext,
  tenant: Tenant,
  user: User,
  username: string
) {
  // We require that the username is not defined in order to use this method.
  if (user.username) {
    throw new UsernameAlreadySetError();
  }

  validateUsername(username);

  return setUserUsername(mongo, tenant.id, user.id, username);
}

/**
 * setEmail will set the email address on the User if they don't already have
 * one associated with them.
 * @param mongo mongo database to interact with
 * @param mailer the mailer
 * @param tenant Tenant where the User will be interacted with
 * @param user User that should get their username changed
 * @param email the new email for the User
 */
export async function setEmail(
  mongo: MongoContext,
  mailer: MailerQueue,
  tenant: Tenant,
  user: User,
  email: string
) {
  // We requires that the email address is not defined in order to use this
  // method.
  if (user.email) {
    throw new EmailAlreadySetError();
  }

  validateEmail(email);

  const updatedUser = await setUserEmail(mongo, tenant.id, user.id, email);

  // // FIXME: (wyattjoh) evaluate the tenant to determine if we should send the verification email.
  // // Send the email confirmation email.
  // await sendConfirmationEmail(mailer, tenant, updatedUser, email);

  return updatedUser;
}

/**
 * setPassword will set the password on the User if they don't already have
 * one associated with them. This will allow the User to sign in with their
 * current email address and new password if email based authentication is
 * enabled. If the User does not have a email address associated with their
 * account, this will fail.
 * @param mongo mongo database to interact with
 * @param tenant Tenant where the User will be interacted with
 * @param user User that should get their password changed
 * @param password the new password for the User
 */
export async function setPassword(
  mongo: MongoContext,
  tenant: Tenant,
  user: User,
  password: string
) {
  // We require that the email address for the user be defined for this method.
  if (!user.email) {
    throw new EmailNotSetError();
  }

  // We also don't allow this method to be used by users that already have a
  // local profile.
  if (hasLocalProfile(user)) {
    throw new LocalProfileAlreadySetError();
  }

  validatePassword(password);

  return setUserLocalProfile(mongo, tenant.id, user.id, user.email, password);
}

/**
 * updatePassword will update the password associated with the User. If the User
 * does not already have a password associated with their account, it will fail.
 * If the User does not have an email address associated with the account, this
 * will fail.
 * @param mongo mongo database to interact with
 * @param mailer the mailer
 * @param tenant Tenant where the User will be interacted with
 * @param user User that should get their password changed
 * @param oldPassword the old password for the User
 * @param newPassword the new password for the User
 */
export async function updatePassword(
  mongo: MongoContext,
  mailer: MailerQueue,
  tenant: Tenant,
  user: User,
  oldPassword: string,
  newPassword: string
) {
  // Validate that the new password is valid.
  validatePassword(newPassword);

  // We require that the email address for the user be defined for this method.
  if (!user.email) {
    throw new EmailNotSetError();
  }

  // We also don't allow this method to be used by users that don't have a local
  // profile already.
  const profile = getLocalProfile(user, user.email);
  if (!profile) {
    throw new LocalProfileNotSetError();
  }

  // Verify that the old password is correct. We'll be using the profile's
  // passwordID to ensure we prevent a race.
  const passwordVerified = await verifyUserPassword(
    user,
    oldPassword,
    user.email
  );
  if (!passwordVerified) {
    // We throw a PasswordIncorrect error here instead of an
    // InvalidCredentialsError because the current user is already signed in.
    throw new PasswordIncorrect();
  }

  const updatedUser = await updateUserPassword(
    mongo,
    tenant.id,
    user.id,
    newPassword,
    profile.passwordID
  );

  // If the user has an email address associated with their account, send them
  // a ban notification email.
  if (updatedUser.email) {
    // Send the ban user email.
    await mailer.add({
      tenantID: tenant.id,
      message: {
        to: updatedUser.email,
      },
      template: {
        name: "account-notification/password-change",
        context: {
          // TODO: (wyattjoh) possibly reevaluate the use of a required username.
          username: updatedUser.username!,
          organizationName: tenant.organization.name,
          organizationURL: tenant.organization.url,
          organizationContactEmail: tenant.organization.contactEmail,
        },
      },
    });
  }

  return user;
}

export async function requestAccountDeletion(
  mongo: MongoContext,
  mailer: MailerQueue,
  tenant: Tenant,
  user: User,
  password: string,
  now: Date
) {
  if (!user.email) {
    throw new EmailNotSetError();
  }

  const passwordVerified = await verifyUserPassword(user, password, user.email);
  if (!passwordVerified) {
    // We throw a PasswordIncorrect error here instead of an
    // InvalidCredentialsError because the current user is already signed in.
    throw new PasswordIncorrect();
  }

  const deletionDate = DateTime.fromJSDate(now).plus({
    seconds: SCHEDULED_DELETION_WINDOW_DURATION,
  });

  const updatedUser = await scheduleDeletionDate(
    mongo,
    tenant.id,
    user.id,
    deletionDate.toJSDate()
  );

  const formattedDate = formatDate(deletionDate.toJSDate(), tenant.locale);

  await mailer.add({
    tenantID: tenant.id,
    message: {
      to: user.email,
    },
    template: {
      name: "account-notification/delete-request-confirmation",
      context: {
        requestDate: formattedDate,
        organizationName: tenant.organization.name,
        organizationURL: tenant.organization.url,
      },
    },
  });

  return updatedUser;
}

export async function cancelAccountDeletion(
  mongo: MongoContext,
  mailer: MailerQueue,
  tenant: Tenant,
  user: User
) {
  if (!user.email) {
    throw new EmailNotSetError();
  }

  const updatedUser = await clearDeletionDate(mongo, tenant.id, user.id);

  await mailer.add({
    tenantID: tenant.id,
    message: {
      to: user.email,
    },
    template: {
      name: "account-notification/delete-request-cancel",
      context: {
        organizationName: tenant.organization.name,
        organizationURL: tenant.organization.url,
      },
    },
  });

  return updatedUser;
}

/**
 * createToken will create a Token for the User as well as return a signed Token
 * that can be used to authenticate.
 * @param mongo mongo database to interact with
 * @param tenant Tenant where the User will be interacted with
 * @param config signing configuration to create the signed token
 * @param user User that should get updated
 * @param name name of the Token
 */
export async function createToken(
  mongo: MongoContext,
  tenant: Tenant,
  config: JWTSigningConfig,
  user: User,
  name: string,
  now = new Date()
) {
  // Create the token for the User!
  const result = await createUserToken(mongo, tenant.id, user.id, name, now);

  // Sign the token!
  const signedToken = await signPATString(
    config,
    user,
    {
      // Tokens are issued with the token ID as their JWT ID.
      jwtid: result.token.id,

      // Tokens are issued with the tenant ID.
      issuer: tenant.id,

      // Tokens are not valid before the creation date.
      notBefore: 0,
    },
    now
  );

  return { ...result, signedToken };
}

/**
 * deactivateToken will disable the given Token so that it can not be used to
 * authenticate any more.
 * @param mongo mongo database to interact with
 * @param tenant Tenant where the User will be interacted with
 * @param user User that should get updated
 * @param id of the Token to be deactivated
 */
export async function deactivateToken(
  mongo: MongoContext,
  tenant: Tenant,
  user: User,
  id: string
) {
  if (!user.tokens.find((t) => t.id === id)) {
    throw new TokenNotFoundError();
  }

  return deactivateUserToken(mongo, tenant.id, user.id, id);
}

/**
 * updateSSOProfileID will update the id on the user's SSOProfile
 * @param mongo mongo database to interact with
 * @param tenant Tenant where the User will be interacted with
 * @param userID the ID of the User we are updating
 * @param ssoProfileID the ID to set on the User's SSOProfile
 */
export async function updateSSOProfileID(
  mongo: MongoContext,
  tenant: Tenant,
  userID: string,
  ssoProfileID: string
) {
  return updateUserSSOProfileID(mongo, tenant.id, userID, ssoProfileID);
}

/**
 * updateUsername will update the current users username.
 * @param mongo mongo database to interact with
 * @param mailer mailer queue instance
 * @param tenant Tenant where the User will be interacted with
 * @param user the User we are updating
 * @param username the username that we are setting on the User
 */
export async function updateUsername(
  mongo: MongoContext,
  cache: DataCache,
  mailer: MailerQueue,
  tenant: Tenant,
  user: User,
  username: string,
  now: Date
) {
  // Validate the username.
  validateUsername(username);

  if (!tenant.accountFeatures.changeUsername) {
    throw new Error("Cannot update profile due to tenant settings");
  }

  // Get the earliest date that the username could have been edited before to/
  // allow it now.
  const lastUsernameEditAllowed = DateTime.fromJSDate(now)
    .plus({ seconds: -ALLOWED_USERNAME_CHANGE_TIMEFRAME_DURATION })
    .toJSDate();

  const { history } = user.status.username;
  if (history.length > 1) {
    // If the last update was made at a date sooner than the earliest edited
    // date, then we know that the last edit was conducted within the time-frame
    // already.
    const lastUpdate = history[history.length - 1];
    if (lastUpdate.createdAt > lastUsernameEditAllowed) {
      throw new UsernameUpdatedWithinWindowError(lastUpdate.createdAt);
    }
  }

  const alreadyExists = await usernameAlreadyExists(mongo, tenant, username);
  if (alreadyExists) {
    throw new UsernameAlreadyExists(tenant.id, username);
  }

  const updated = await updateUserUsername(
    mongo,
    tenant.id,
    user.id,
    username,
    user.id
  );

  if (user.email) {
    await mailer.add({
      tenantID: tenant.id,
      message: {
        to: user.email,
      },
      template: {
        name: "account-notification/update-username",
        context: {
          username: user.username!,
          organizationName: tenant.organization.name,
          organizationURL: tenant.organization.url,
          organizationContactEmail: tenant.organization.contactEmail,
        },
      },
    });
  } else {
    logger.warn(
      { id: user.id },
      "Failed to send email: user does not have email address"
    );
  }

  const cacheAvailable = await cache.available(tenant.id);
  if (cacheAvailable) {
    await cache.users.update(updated);
  }

  return updated;
}

/**
 * updateUsernameByID will update a given User's username.
 * @param mongo mongo database to interact with
 * @param tenant Tenant where the User will be interacted with
 * @param userID the User's ID that we are updating
 * @param username the username that we are setting on the User
 */
export async function updateUsernameByID(
  mongo: MongoContext,
  tenant: Tenant,
  userID: string,
  username: string,
  createdBy: User
) {
  return updateUserUsername(mongo, tenant.id, userID, username, createdBy.id);
}

/**
 * updateRole will update the given User to the specified role.
 * @param mongo mongo database to interact with
 * @param tenant Tenant where the User will be interacted with
 * @param user the user making the request
 * @param userID the User's ID that we are updating
 * @param role the role that we are setting on the User
 * @param siteIDs the ids of the sites on which the role is active
 */
export async function updateRole(
  mongo: MongoContext,
  tenant: Tenant,
  viewer: Pick<User, "id">,
  userID: string,
  role: GQLUSER_ROLE,
  scoped: boolean
) {
  const fullViewer = await retrieveUser(mongo, tenant.id, viewer.id);
  const user = await retrieveUser(mongo, tenant.id, userID);
  if (fullViewer === null) {
    throw new UserNotFoundError(viewer.id);
  }
  if (user === null) {
    throw new UserNotFoundError(userID);
  }

  if (
    role !== GQLUSER_ROLE.MODERATOR &&
    role !== GQLUSER_ROLE.MEMBER &&
    scoped
  ) {
    throw new Error(`${role} cannot be scoped`);
  }

  const action: PermissionsAction = {
    viewer: fullViewer,
    user,
    newUserRole: role,
    scoped,
  };

  const validUpdate = validatePermissionsAction(action);

  if (!validUpdate) {
    throw new UserForbiddenError(
      "Invalid role change operation",
      "user",
      "updateRole"
    );
  }

  const sideEffects = resolveSideEffects(action);

  await Promise.all(sideEffects.map((se) => se(mongo, tenant.id)));

  return updateUserRole(mongo, tenant.id, userID, role, scoped);
}

export async function promoteModerator(
  mongo: MongoContext,
  tenant: Tenant,
  viewer: User,
  userID: string,
  siteIDs: string[]
) {
  // TODO: make sure this logic is represented
  // scopeAdditions: siteIDs,
  //   scopeDeletions: relevantScopes?.siteIDs?.filter(
  //     (id) => !siteIDs?.includes(id)
  //   ),
  if (viewer.id === userID) {
    throw new Error("cannot promote yourself");
  }

  if (!isSiteModerationScoped(viewer.moderationScopes)) {
    throw new Error("viewer must be a site moderator");
  }

  if (
    isSiteModerationScoped(viewer.moderationScopes) &&
    !siteIDs.every((siteID) =>
      viewer.moderationScopes?.siteIDs?.includes(siteID)
    )
  ) {
    throw new Error(
      "viewer is not permitted to promote the user on these sites"
    );
  }

  const user = await retrieveUser(mongo, tenant.id, userID);
  if (!user) {
    throw new UserNotFoundError(userID);
  }

  if (user.role === GQLUSER_ROLE.ADMIN) {
    throw new Error("user can't be an admin");
  }

  if (
    user.role === GQLUSER_ROLE.MODERATOR &&
    !isSiteModerationScoped(user.moderationScopes)
  ) {
    throw new Error("User is already an organization moderator");
  }

  // Merge the site moderation scopes.
  let updated = await mergeUserSiteModerationScopes(
    mongo,
    tenant.id,
    userID,
    siteIDs
  );

  // If the user isn't a site moderator now, make them one!
  if (updated.role !== GQLUSER_ROLE.MODERATOR) {
    updated = await updateUserRole(
      mongo,
      tenant.id,
      user.id,
      GQLUSER_ROLE.MODERATOR,
      true
    );
  }

  return updated;
}

export async function demoteModerator(
  mongo: MongoContext,
  tenant: Tenant,
  viewer: User,
  userID: string,
  siteIDs: string[]
) {
  if (viewer.id === userID) {
    throw new Error("cannot promote yourself");
  }

  if (!isSiteModerationScoped(viewer.moderationScopes)) {
    throw new Error("viewer must be a site moderator");
  }

  if (
    isSiteModerationScoped(viewer.moderationScopes) &&
    !siteIDs.every((siteID) =>
      viewer.moderationScopes?.siteIDs?.includes(siteID)
    )
  ) {
    throw new Error(
      "viewer is not permitted to demote the user on these sites"
    );
  }

  const user = await retrieveUser(mongo, tenant.id, userID);
  if (!user) {
    throw new UserNotFoundError(userID);
  }

  if (user.role === GQLUSER_ROLE.ADMIN) {
    throw new Error("user can't be an admin");
  }

  if (
    user.role === GQLUSER_ROLE.MODERATOR &&
    !isSiteModerationScoped(user.moderationScopes)
  ) {
    throw new Error("user can't be an organization moderator");
  }

  // Pull the site moderation scopes.
  let updated = await pullUserSiteModerationScopes(
    mongo,
    tenant.id,
    userID,
    siteIDs
  );

  // If the user doesn't have any more siteID's, demote the user role to a
  // commenter.
  if (updated.moderationScopes?.siteIDs?.length === 0) {
    updated = await updateUserRole(
      mongo,
      tenant.id,
      user.id,
      GQLUSER_ROLE.COMMENTER,
      false
    );
  }

  return updated;
}

function ensureValidMembershipUpdate(
  viewer: User,
  user: User,
  siteIDs: string[]
) {
  const viewerIsScoped = !!viewer.moderationScopes?.siteIDs?.length;
  if (viewerIsScoped) {
    const outOfScopeSiteIDs = siteIDs.filter(
      (id) => !viewer.moderationScopes?.siteIDs?.includes(id)
    );
    if (outOfScopeSiteIDs.length > 0) {
      throw new UserForbiddenError(
        "Site IDs out of viewer's moderation scopes.",
        user.id,
        "promoteMember",
        viewer.id
      );
    }
  }
}

export async function promoteMember(
  mongo: MongoContext,
  tenant: Tenant,
  viewer: User,
  userID: string,
  siteIDs: string[]
) {
  const user = await retrieveUser(mongo, tenant.id, userID);
  if (!user) {
    throw new UserNotFoundError(userID);
  }

  ensureValidMembershipUpdate(viewer, user, siteIDs);
  const isPromotion =
    user.role === GQLUSER_ROLE.COMMENTER ||
    user.role === GQLUSER_ROLE.STAFF ||
    user.role === GQLUSER_ROLE.MEMBER;

  if (!isPromotion) {
    throw new Error("Invalid member promotion");
  }

  let updated = await mergeUserMembershipScopes(
    mongo,
    tenant.id,
    userID,
    siteIDs
  );

  if (updated.role !== GQLUSER_ROLE.MEMBER) {
    updated = await updateUserRole(
      mongo,
      tenant.id,
      updated.id,
      GQLUSER_ROLE.MEMBER,
      true
    );
  }

  return updated;
}

export async function demoteMember(
  mongo: MongoContext,
  tenant: Tenant,
  viewer: User,
  userID: string,
  siteIDs: string[]
) {
  const user = await retrieveUser(mongo, tenant.id, userID);
  if (!user) {
    throw new UserNotFoundError(userID);
  }

  ensureValidMembershipUpdate(viewer, user, siteIDs);

  let updated = await pullUserMembershipScopes(
    mongo,
    tenant.id,
    userID,
    siteIDs
  );

  if (!updated.membershipScopes?.siteIDs?.length) {
    updated = await updateUserRole(
      mongo,
      tenant.id,
      updated.id,
      GQLUSER_ROLE.COMMENTER,
      false
    );
  }

  return updated;
}

export async function updateModerationScopes(
  mongo: MongoContext,
  tenant: Tenant,
  viewer: Pick<User, "id">,
  userID: string,
  moderationScopes: UserModerationScopes
) {
  const fullViewer = await retrieveUser(mongo, tenant.id, viewer.id);
  if (isSiteModerationScoped(fullViewer?.moderationScopes)) {
    throw new UserForbiddenError(
      "Site moderators may not update moderation scopes",
      "user",
      "updateModerationScopes"
    );
  }
  if (viewer.id === userID) {
    throw new Error("cannot update your own moderation scopes");
  }

  if (!moderationScopes.siteIDs) {
    throw new Error("no sites specified in the moderation scopes");
  }

  const user = await retrieveUser(mongo, tenant.id, userID);
  if (!isSiteModerationScoped(user?.moderationScopes)) {
    throw new Error("User is not moderation scoped");
  }

  const sites = await retrieveManySites(
    mongo,
    tenant.id,
    moderationScopes.siteIDs
  );
  if (sites.some((site) => site === null)) {
    throw new Error(
      "some or all of the sites specified in the moderation scopes do not exist"
    );
  }

  return updateUserModerationScopes(mongo, tenant.id, userID, moderationScopes);
}

/**
 * updateMembershipScopes updates the sites on which a user has membership
 * assuming they have the member role.
 */
export async function updateMembershipScopes(
  mongo: MongoContext,
  tenant: Tenant,
  viewer: User,
  userID: string,
  membershipScopes: string[]
) {
  const sites = await retrieveManySites(mongo, tenant.id, membershipScopes);
  if (sites.some((s) => s === null)) {
    throw new Error("Some of the provided site ids did not exist");
  }

  return updateUserMembershipScopes(mongo, tenant.id, userID, membershipScopes);
}

/**
 * enabledAuthenticationIntegrations returns enabled auth integrations for a tenant
 * @param tenant Tenant where the User will be interacted with
 * @param target whether to filter by stream or admin enabled. defaults to requiring both.
 */
function enabledAuthenticationIntegrations(
  tenant: Tenant,
  target?: "stream" | "admin"
): ReadonlyArray<keyof GQLAuthIntegrations> {
  const integrations = Object.keys(tenant.auth.integrations) as ReadonlyArray<
    keyof GQLAuthIntegrations
  >;

  return integrations.filter((key) => {
    // Get the filter and enabled status for the integration.
    const { enabled, targetFilter } = tenant.auth.integrations[key];
    if (!enabled) {
      return false;
    }

    // If the target was specified, then filter for that target.
    if (target) {
      return targetFilter[target];
    }

    // Otherwise, require all targets.
    return targetFilter.admin && targetFilter.stream;
  });
}

/**
 * canUpdateEmailAddress will determine if a user is permitted to update their
 * email address.
 * @param tenant Tenant where the User will be interacted with
 * @param user the User that we are updating
 */
function canUpdateEmailAddress(tenant: Tenant, user: User): boolean {
  // If the user doesn't have a local profile, they can't update their email
  // address because the email address is externally controlled.
  if (!hasLocalProfile(user)) {
    return false;
  }

  // Get the enabled integrations for the stream.
  const integrations = enabledAuthenticationIntegrations(tenant, "stream");

  // If the local auth integration is enabled, then the user can update the
  // email address.
  if (integrations.includes("local")) {
    return true;
  }

  return false;
}

/**
 * updateEmail will update the current User's email address.
 * @param mongo mongo database to interact with
 * @param tenant Tenant where the User will be interacted with
 * @param mailer The mailer queue
 * @param config Convict config
 * @param signingConfig jwt signing config
 * @param user the User that we are updating
 * @param emailAddress the email address that we are setting on the User
 * @param password the users password for confirmation
 */
export async function updateEmail(
  mongo: MongoContext,
  cache: DataCache,
  tenant: Tenant,
  mailer: MailerQueue,
  config: Config,
  signingConfig: JWTSigningConfig,
  user: User,
  emailAddress: string,
  password: string,
  now = new Date()
) {
  const email = emailAddress.toLowerCase();
  validateEmail(email);

  if (!canUpdateEmailAddress(tenant, user)) {
    throw new Error("Cannot update profile due to tenant settings");
  }

  const passwordVerified = await verifyUserPassword(user, password);
  if (!passwordVerified) {
    // We throw a PasswordIncorrect error here instead of an
    // InvalidCredentialsError because the current user is already signed in.
    throw new PasswordIncorrect();
  }

  const updated = await updateUserEmail(mongo, tenant.id, user.id, email);

  await sendConfirmationEmail(
    mongo,
    mailer,
    tenant,
    config,
    signingConfig,
    updated as Required<User>,
    now
  );

  const cacheAvailable = await cache.available(tenant.id);
  if (cacheAvailable) {
    await cache.users.update(updated);
  }

  return updated;
}

/**
 * updateUserEmail will update the given User's email address. This should not
 * trigger and email notifications as it's designed to be used by administrators
 * to update a user's email address.
 * @param mongo mongo database to interact with
 * @param tenant Tenant where the User will be interacted with
 * @param userID the User's ID that we are updating
 * @param email the email address that we are setting on the User
 */
export async function updateEmailByID(
  mongo: MongoContext,
  tenant: Tenant,
  userID: string,
  email: string
) {
  // Validate the email address.
  validateEmail(email);

  return updateUserEmail(mongo, tenant.id, userID, email, true);
}

/**
 * updateBio will update the given User's bio.
 * @param mongo mongo database to interact with
 * @param tenant Tenant where the User will be interacted with
 * @param userID the User's ID that we are updating
 * @param bio the bio that we are setting on the User
 */
export async function updateBio(
  mongo: MongoContext,
  cache: DataCache,
  tenant: Tenant,
  user: User,
  bio?: string
) {
  if (bio && bio.length > MAX_BIO_LENGTH) {
    throw new UserBioTooLongError(user.id);
  }

  const updatedUser = await updateUserBio(mongo, tenant.id, user.id, bio);

  const cacheAvailable = await cache.available(tenant.id);
  if (cacheAvailable) {
    await cache.users.update(updatedUser);
  }

  return updatedUser;
}

/**
 * updateAvatar will update the given User's avatar.
 * @param mongo mongo database to interact with
 * @param tenant Tenant where the User will be interacted with
 * @param userID the User's ID that we are updating
 * @param avatar the avatar that we are setting on the User
 */
export async function updateAvatar(
  mongo: MongoContext,
  cache: DataCache,
  tenant: Tenant,
  userID: string,
  avatar?: string
) {
  const updatedUser = await updateUserAvatar(mongo, tenant.id, userID, avatar);

  const cacheAvailable = await cache.available(tenant.id);
  if (cacheAvailable) {
    await cache.users.update(updatedUser);
  }

  return updatedUser;
}

/**
 * addModeratorNote will add a note to the users account.
 * @param mongo mongo database to interact with
 * @param tenant Tenant where the User will be banned on
 * @param moderator the Moderator that is creating the note
 * @param userID the ID of the User who is the subject of the note
 * @param note the contents of the note
 * @param now the current time that the note was created
 */
export async function addModeratorNote(
  mongo: MongoContext,
  tenant: Tenant,
  moderator: User,
  userID: string,
  note: string,
  now = new Date()
) {
  if (!note || note.length < 1) {
    throw new Error("Note cannot be empty");
  }

  return createModeratorNote(mongo, tenant.id, userID, moderator.id, note, now);
}

/**
 * destroyModeratorNote will remove a note from a user
 * @param mongo mongo database to interact with
 * @param tenant Tenant where the User will be banned on
 * @param userID  id of the user who is the subjet
 * @param id  id of the note to delete
 */

export async function destroyModeratorNote(
  mongo: MongoContext,
  tenant: Tenant,
  userID: string,
  id: string,
  createdBy: User
) {
  return deleteModeratorNote(mongo, tenant.id, userID, id, createdBy.id);
}

/**
 * ban will ban a specific user from interacting with Coral.
 * @param mongo mongo database to interact with
 * @param cache the data cache
 * @param mailer the mailer
 * @param rejector the comment rejector queue
 * @param tenant Tenant where the User will be banned on
 * @param banner the User that is banning the User
 * @param userID the ID of the User being banned
 * @param message message to banned user
 * @param rejectExistingComments whether all the authors previous comments should be rejected
 * @param now the current time that the ban took effect
 */
export async function ban(
  mongo: MongoContext,
  cache: DataCache,
  mailer: MailerQueue,
  rejector: RejectorQueue,
  tenant: Tenant,
  banner: User,
  userID: string,
  message: string,
  rejectExistingComments: boolean,
  siteIDs?: string[] | null,
  rejectionReason?: GQLRejectionReason,
  now = new Date()
) {
  // Get the user being banned to check to see if the user already has an
  // existing ban.
  const targetUser = await retrieveUser(mongo, tenant.id, userID);
  if (!targetUser) {
    throw new UserNotFoundError(userID);
  }

  // site moderators must provide at least one site ID to ban the user on
  // otherwise, they would be performing an organization wide ban.
  const bannerIsSiteMod =
    banner.role === GQLUSER_ROLE.MODERATOR &&
    banner.moderationScopes &&
    banner.moderationScopes.siteIDs &&
    banner.moderationScopes.siteIDs.length !== 0;

  // used to determine whether to send another ban email notification or not
  let alreadyBanned = false;

  // Check to see if the User is currently banned.
  const banStatus = consolidateUserBanStatus(targetUser.status.ban);
  if (banStatus.active) {
    alreadyBanned = true;
  }

  // check if user is already banned on all of the siteIDs provided
  if (
    targetUser.status.ban.siteIDs &&
    targetUser.status.ban.siteIDs.length > 0 &&
    siteIDs &&
    siteIDs.length > 0
  ) {
    const siteIDsAlreadyBanned = targetUser.status.ban.siteIDs.filter(
      (siteID) => {
        return siteIDs.includes(siteID);
      }
    );
    if (siteIDsAlreadyBanned.length === siteIDs.length) {
      alreadyBanned = true;
    }
  }

  if (bannerIsSiteMod) {
    // ensure they've provided at least one site ID
    if (!siteIDs || siteIDs.length === 0) {
      throw new Error(
        "site moderators must provide at least one site ID to ban"
      );
    }
    // make sure org moderators aren't site banned
    if (
      targetUser.role === GQLUSER_ROLE.MODERATOR &&
      !targetUser.moderationScopes?.scoped
    ) {
      throw new ModeratorCannotBeBannedOnSiteError();
    }

    // a site moderator cannot ban another site moderator with privileges for one of
    // the site ids they are trying to ban against.
    if (
      targetUser.role === GQLUSER_ROLE.MODERATOR &&
      targetUser.moderationScopes &&
      targetUser.moderationScopes.siteIDs &&
      targetUser.moderationScopes.siteIDs.length !== 0
    ) {
      const siteIDInModScopes = targetUser.moderationScopes.siteIDs.some(
        (site) => {
          return siteIDs.includes(site);
        }
      );
      if (siteIDInModScopes) {
        throw new ModeratorCannotBeBannedOnSiteError();
      }
    }
  }

  let user: Readonly<User>;

  // Perform a site ban
  if (siteIDs && siteIDs.length > 0) {
    user = await siteBanUser(
      mongo,
      tenant.id,
      userID,
      banner.id,
      message,
      siteIDs,
      now
    );
    if (rejectExistingComments) {
      await rejector.add({
        tenantID: tenant.id,
        authorID: userID,
        moderatorID: banner.id,
        siteIDs,
        reason: rejectionReason,
      });
    }
    const cacheAvailable = await cache.available(tenant.id);
    if (cacheAvailable) {
      await cache.users.update(user);
    }
  }
  // Otherwise, perform a regular ban
  else {
    // moderators can't be generally banned
    if (targetUser.role === GQLUSER_ROLE.MODERATOR) {
      throw new ModeratorCannotBeBannedOnSiteError();
    }
    // Ban the user.
    user = await banUser(mongo, tenant.id, userID, banner.id, message, now);

    const suspensionStatus = consolidateUserSuspensionStatus(
      targetUser.status.suspension
    );

    // remove suspension if present
    if (suspensionStatus.active) {
      user = await removeActiveUserSuspensions(
        mongo,
        tenant.id,
        userID,
        banner.id,
        now
      );
    }

    const premodStatus = consolidateUserPremodStatus(targetUser.status.premod);

    // remove premod if present
    if (premodStatus.active) {
      user = await removeUserPremod(mongo, tenant.id, userID, banner.id, now);
    }

    // remove warning if present
    const warningStatus = consolidateUserWarningStatus(
      targetUser.status.warning
    );

    if (warningStatus.active) {
      user = await removeUserWarning(mongo, tenant.id, userID, banner.id, now);
    }

    const cacheAvailable = await cache.available(tenant.id);
    if (cacheAvailable) {
      await cache.users.update(user);
    }

    if (rejectExistingComments) {
      await rejector.add({
        tenantID: tenant.id,
        authorID: userID,
        moderatorID: banner.id,
        reason: rejectionReason,
      });
    }
  }

  if (!alreadyBanned) {
    // If the user has an email address associated with their account, send them
    // a ban notification email.
    if (user?.email) {
      // Send the ban user email.
      await mailer.add({
        tenantID: tenant.id,
        message: {
          to: user.email,
        },
        template: {
          name: "account-notification/ban",
          context: {
            // TODO: (wyattjoh) possibly reevaluate the use of a required username.
            username: user.username!,
            organizationName: tenant.organization.name,
            organizationURL: tenant.organization.url,
            organizationContactEmail: tenant.organization.contactEmail,
            customMessage: (message || "").replace(/\n/g, "<br />"),
          },
        },
      });
    }
  }

  return user;
}

/**
 * updateUserBan will ban or unban a specific user from interacting with Coral
 * on specified sites.
 * @param mongo mongo database to interact with
 * @param mailer the mailer
 * @param rejector the comment rejector queue
 * @param tenant Tenant where the User will be banned on
 * @param banner the User that is banning the User
 * @param userID the ID of the User being banned
 * @param message message to banned user
 * @param rejectExistingComments whether all the authors previous comments should be rejected
 * @param now the current time that the ban took effect
 */
export async function updateUserBan(
  mongo: MongoContext,
  cache: DataCache,
  mailer: MailerQueue,
  rejector: RejectorQueue,
  tenant: Tenant,
  banner: User,
  userID: string,
  message: string,
  rejectExistingComments: boolean,
  banSiteIDs?: string[] | null,
  unbanSiteIDs?: string[] | null,
  rejectionReason?: GQLRejectionReason,
  now = new Date()
) {
  // Ensure valid role
  if (
    banner.role !== GQLUSER_ROLE.ADMIN &&
    banner.role !== GQLUSER_ROLE.MODERATOR
  ) {
    throw new UserForbiddenError(
      "User not authorized to perform UpdateUserBan",
      "userBan",
      "update",
      userID
    );
  }
  // if scoped, make sure sites are in scope
  const scopedSites = banner.moderationScopes?.siteIDs;
  if (scopedSites && scopedSites.length > 0) {
    const notAllowedBans = banSiteIDs?.filter(
      (siteID) => !scopedSites.includes(siteID)
    );
    if (notAllowedBans?.length) {
      throw new UserForbiddenError(
        "Site moderator not authorized to ban user on site",
        "userBan",
        "update"
      );
    }

    const notAllowedUnbans = unbanSiteIDs?.filter(
      (siteID) => !scopedSites.includes(siteID)
    );
    if (notAllowedUnbans?.length) {
      throw new UserForbiddenError(
        "Site moderator not authorized to unban user on site",
        "userBan",
        "update",
        userID
      );
    }
  }

  // make sure banIds and unbanIDs dont overlap
  if (banSiteIDs?.length && unbanSiteIDs?.length) {
    const all = new Set([...banSiteIDs, ...unbanSiteIDs]);
    if (all.size < banSiteIDs.length + unbanSiteIDs.length) {
      throw new ValidationError(
        new Error("Found duplicate site IDs in ban and unban lists")
      );
    }
  }

  const targetUser = await retrieveUser(mongo, tenant.id, userID);
  if (!targetUser) {
    throw new UserNotFoundError(userID);
  }

  // If targetUser is a moderator, throw an error if any of the
  // sites in banSiteIDs are also in their moderation scopes
  if (targetUser.role === GQLUSER_ROLE.MODERATOR) {
    const moderationScopes = targetUser.moderationScopes?.siteIDs;
    const moderatorSiteInBanSiteIDs = banSiteIDs?.filter((bsi) =>
      moderationScopes?.includes(bsi)
    );
    if (moderatorSiteInBanSiteIDs && moderatorSiteInBanSiteIDs.length > 0) {
      throw new ModeratorCannotBeBannedOnSiteError();
    }
  }

  let newBans = false;
  let user: User = targetUser;
  // ban user on banID sites not already banned on
  if (banSiteIDs?.length) {
    const idsToBan = banSiteIDs.filter(
      (bsi) => !targetUser.status.ban.siteIDs?.includes(bsi)
    );

    if (idsToBan.length > 0) {
      user = await siteBanUser(
        mongo,
        tenant.id,
        userID,
        banner.id,
        message,
        idsToBan,
        now
      );

      // if any new bans and rejectExistingCommments, reject existing comments
      if (rejectExistingComments) {
        await rejector.add({
          tenantID: tenant.id,
          authorID: targetUser.id,
          moderatorID: banner.id,
          siteIDs: idsToBan,
          reason: rejectionReason,
        });
      }

      newBans = true;
    }
  }

  // unban user on unban ID sites if banned on them
  if (unbanSiteIDs?.length) {
    const newUnbans = unbanSiteIDs.filter((usi) =>
      targetUser.status.ban.siteIDs?.includes(usi)
    );

    if (newUnbans.length > 0) {
      user = await removeUserSiteBan(
        mongo,
        tenant.id,
        userID,
        banner.id,
        now,
        newUnbans
      );
    }
  }
  // if any new bans, send email
  if (newBans && targetUser.email) {
    await mailer.add({
      tenantID: tenant.id,
      message: {
        to: targetUser.email,
      },
      template: {
        name: "account-notification/ban",
        context: {
          username: targetUser.username!,
          organizationName: tenant.organization.name,
          organizationURL: tenant.organization.url,
          organizationContactEmail: tenant.organization.contactEmail,
          customMessage: (message || "").replace(/\n/g, "<br />"),
        },
      },
    });
  }

  const cacheAvailable = await cache.available(tenant.id);
  if (cacheAvailable) {
    await cache.users.update(user);
  }

  return user;
}

/**
 * premod will premod a specific user.
 * @param mongo mongo database to interact with
 * @param cache the data cache
 * @param tenant Tenant where the User will be banned on
 * @param moderator the User that is banning the User
 * @param userID the ID of the User being banned
 * @param now the current time that the ban took effect
 */
export async function premod(
  mongo: MongoContext,
  cache: DataCache,
  tenant: Tenant,
  moderator: User | null,
  userID: string,
  now = new Date()
) {
  // Get the user being banned to check to see if the user already has an
  // existing ban.
  const targetUser = await retrieveUser(mongo, tenant.id, userID);
  if (!targetUser) {
    throw new UserNotFoundError(userID);
  }

  // Check to see if the User is currently banned.
  const premodStatus = consolidateUserPremodStatus(targetUser.status.premod);
  if (premodStatus.active) {
    throw new UserAlreadyPremoderated();
  }

  // Premod the user.
  const updatedUser = await premodUser(
    mongo,
    tenant.id,
    userID,
    moderator ? moderator.id : undefined,
    now
  );

  const cacheAvailable = await cache.available(tenant.id);
  if (cacheAvailable) {
    await cache.users.update(updatedUser);
  }

  return updatedUser;
}

export async function removePremod(
  mongo: MongoContext,
  cache: DataCache,
  tenant: Tenant,
  moderator: User,
  userID: string,
  now = new Date()
) {
  // Get the user being suspended to check to see if the user already has an
  // existing suspension.
  const targetUser = await retrieveUser(mongo, tenant.id, userID);
  if (!targetUser) {
    throw new UserNotFoundError(userID);
  }

  // Check to see if the User is currently suspended.
  const premodStatus = consolidateUserPremodStatus(targetUser.status.premod);
  if (!premodStatus.active) {
    // The user is not premodded currently, just return the user because we
    // don't have to do anything.
    return targetUser;
  }

  // For each of the suspensions, remove it.
  const updatedUser = await removeUserPremod(
    mongo,
    tenant.id,
    userID,
    moderator.id,
    now
  );

  const cacheAvailable = await cache.available(tenant.id);
  if (cacheAvailable) {
    await cache.users.update(updatedUser);
  }

  return updatedUser;
}

/**
 * warn will warn a specific user.
 * @param mongo mongo database to interact with
 * @param cache the data cache
 * @param tenant Tenant where the User will be warned on
 * @param moderator the User that is warning the User
 * @param userID the ID of the User being warned
 * @param now the current time that the warning took effect
 */
export async function warn(
  mongo: MongoContext,
  cache: DataCache,
  tenant: Tenant,
  moderator: User,
  userID: string,
  message: string,
  now = new Date()
) {
  // Get the user being warned to check to see if the user already has an
  // existing warning.
  const targetUser = await retrieveUser(mongo, tenant.id, userID);
  if (!targetUser) {
    throw new UserNotFoundError(userID);
  }

  // Check to see if the User is currently warned.
  const warningStatus = consolidateUserWarningStatus(targetUser.status.warning);
  if (warningStatus.active) {
    throw new Error("User already warned");
  }

  // Warn the user.
  const updatedUser = await warnUser(
    mongo,
    tenant.id,
    userID,
    moderator.id,
    message,
    now
  );

  const cacheAvailable = await cache.available(tenant.id);
  if (cacheAvailable) {
    await cache.users.update(updatedUser);
  }

  return updatedUser;
}

export async function removeWarning(
  mongo: MongoContext,
  cache: DataCache,
  tenant: Tenant,
  moderator: User,
  userID: string,
  now = new Date()
) {
  // Get the user being suspended to check to see if the user already has an
  // existing warning.
  const targetUser = await retrieveUser(mongo, tenant.id, userID);
  if (!targetUser) {
    throw new UserNotFoundError(userID);
  }

  // Check to see if the User is currently warned.
  const warningStatus = consolidateUserWarningStatus(targetUser.status.warning);
  if (!warningStatus.active) {
    // The user is not warned currently, just return the user because we
    // don't have to do anything.
    return targetUser;
  }

  // remove warning.
  const updatedUser = await removeUserWarning(
    mongo,
    tenant.id,
    userID,
    moderator.id,
    now
  );

  const cacheAvailable = await cache.available(tenant.id);
  if (cacheAvailable) {
    await cache.users.update(updatedUser);
  }

  return updatedUser;
}

export async function acknowledgeWarning(
  mongo: MongoContext,
  tenant: Tenant,
  userID: string,
  now = new Date()
) {
  const targetUser = await retrieveUser(mongo, tenant.id, userID);
  if (!targetUser) {
    throw new UserNotFoundError(userID);
  }

  const warningStatus = consolidateUserWarningStatus(targetUser.status.warning);
  if (!warningStatus.active) {
    // The user is not warned currently, just return the user because we
    // don't have to do anything.
    return targetUser;
  }

  // remove warning
  return acknowledgeOwnWarning(mongo, tenant.id, userID, now);
}

/**
 * sendModMessage will send a moderation message to a specific user.
 * @param mongo mongo database to interact with
 * @param tenant Tenant where the User will be messaged on
 * @param moderator the User that is messaging the User
 * @param userID the ID of the User being messaged
 * @param now the current time that the message was sent
 */
export async function sendModMessage(
  mongo: MongoContext,
  tenant: Tenant,
  moderator: User,
  userID: string,
  message: string,
  now = new Date()
) {
  // Send moderation message to the user.
  return sendModMessageUser(
    mongo,
    tenant.id,
    userID,
    moderator.id,
    message,
    now
  );
}

/**
 * acknowledgeModMessage will acknowledge that a mod message was seen by the user and
 * set moderation messages to inactive
 * @param mongo mongo database to interact with
 * @param tenant Tenant where the User will be messaged on
 * @param userID the ID of the User acknowledging the mod message
 * @param now the current time that the message was acknowledged by the user
 */
export async function acknowledgeModMessage(
  mongo: MongoContext,
  tenant: Tenant,
  userID: string,
  now = new Date()
) {
  const targetUser = await retrieveUser(mongo, tenant.id, userID);
  if (!targetUser) {
    throw new UserNotFoundError(userID);
  }

  const modMessageStatus = consolidateUserModMessageStatus(
    targetUser.status.modMessage
  );
  if (!modMessageStatus.active) {
    // The user does not currently have a mod message sent to them, just return the user because we
    // don't have to do anything.
    return targetUser;
  }

  // acknowledge the mod message
  return acknowledgeOwnModMessage(mongo, tenant.id, userID, now);
}

/**
 * suspend will suspend a give user from interacting with Coral.
 * @param mongo mongo database to interact with
 * @param cache the data cache
 * @param mailer the mailer
 * @param tenant Tenant where the User will be suspended on
 * @param user the User that is suspending the User
 * @param userID the ID of the user being suspended
 * @param timeout the duration in seconds that the user will suspended for
 * @param message message to suspended user
 * @param now the current time that the suspension will take effect
 */
export async function suspend(
  mongo: MongoContext,
  cache: DataCache,
  mailer: MailerQueue,
  tenant: Tenant,
  user: User,
  userID: string,
  timeout: number,
  message: string,
  now = new Date()
) {
  // Convert the timeout to the until time.
  const finishDateTime = DateTime.fromJSDate(now).plus({ seconds: timeout });

  // Get the user being suspended to check to see if the user already has an
  // existing suspension.
  const targetUser = await retrieveUser(mongo, tenant.id, userID);
  if (!targetUser) {
    throw new UserNotFoundError(userID);
  }

  // Check to see if the User is currently suspended.
  const suspended = consolidateUserSuspensionStatus(
    targetUser.status.suspension,
    now
  );
  if (suspended.active && suspended.until) {
    throw new UserAlreadySuspendedError(suspended.until);
  }

  const updatedUser = await suspendUser(
    mongo,
    tenant.id,
    userID,
    user.id,
    finishDateTime.toJSDate(),
    message,
    now
  );

  const cacheAvailable = await cache.available(tenant.id);
  if (cacheAvailable) {
    await cache.users.update(updatedUser);
  }

  // If the user has an email address associated with their account, send them
  // a suspend notification email.
  if (updatedUser.email) {
    // Send the suspend user email.
    await mailer.add({
      tenantID: tenant.id,
      message: {
        to: updatedUser.email,
      },
      template: {
        name: "account-notification/suspend",
        context: {
          // TODO: (wyattjoh) possibly reevaluate the use of a required username.
          username: updatedUser.username!,
          until: finishDateTime.toRFC2822(),
          organizationName: tenant.organization.name,
          organizationURL: tenant.organization.url,
          organizationContactEmail: tenant.organization.contactEmail,
          customMessage: (message || "").replace(/\n/g, "<br />"),
        },
      },
    });
  }

  return updatedUser;
}

export async function removeSuspension(
  mongo: MongoContext,
  cache: DataCache,
  tenant: Tenant,
  user: User,
  userID: string,
  now = new Date()
) {
  // Get the user being suspended to check to see if the user already has an
  // existing suspension.
  const targetUser = await retrieveUser(mongo, tenant.id, userID);
  if (!targetUser) {
    throw new UserNotFoundError(userID);
  }

  // Check to see if the User is currently suspended.
  const suspended = consolidateUserSuspensionStatus(
    targetUser.status.suspension,
    now
  );
  if (!suspended.active) {
    // The user is not suspended currently, just return the user because we
    // don't have to do anything.
    return targetUser;
  }

  // For each of the suspensions, remove it.
  const updatedUser = await removeActiveUserSuspensions(
    mongo,
    tenant.id,
    userID,
    user.id,
    now
  );
  const cacheAvailable = await cache.available(tenant.id);
  if (cacheAvailable) {
    await cache.users.update(updatedUser);
  }

  return updatedUser;
}

export async function removeBan(
  mongo: MongoContext,
  cache: DataCache,
  tenant: Tenant,
  viewer: User,
  userID: string,
  now = new Date()
) {
  // Get the user being un-banned to check if they are even banned.
  const targetUser = await retrieveUser(mongo, tenant.id, userID);
  if (!targetUser) {
    throw new UserNotFoundError(userID);
  }

  // Check to see if the User is currently banned.
  const banStatus = consolidateUserBanStatus(targetUser.status.ban);

  // Remove a regular ban
  if (banStatus.active) {
    const updatedUser = await removeUserBan(
      mongo,
      tenant.id,
      userID,
      viewer.id,
      now
    );
    const cacheAvailable = await cache.available(tenant.id);
    if (cacheAvailable) {
      await cache.users.update(updatedUser);
    }
    return updatedUser;
  }
  // Remove a site ban
  else if (banStatus.siteIDs && banStatus.siteIDs.length > 0) {
    const updatedUser = await removeUserSiteBan(
      mongo,
      tenant.id,
      userID,
      viewer.id,
      now,
      banStatus.siteIDs
    );
    const cacheAvailable = await cache.available(tenant.id);
    if (cacheAvailable) {
      await cache.users.update(updatedUser);
    }
    return updatedUser;
  }

  // The user is not ban currently, just return the user because we don't
  // have to do anything.
  return targetUser;
}

export async function ignore(
  mongo: MongoContext,
  tenant: Tenant,
  user: User,
  userID: string,
  now = new Date()
) {
  // Get the user being ignored to check if they exist.
  const targetUser = await retrieveUser(mongo, tenant.id, userID);
  if (!targetUser) {
    throw new UserNotFoundError(userID);
  }

  const userToBeIgnoredIsStaff = hasStaffRole(targetUser);
  if (userToBeIgnoredIsStaff) {
    throw new UserCannotBeIgnoredError(userID);
  }

  // TODO: extract function
  if (user.ignoredUsers && user.ignoredUsers.some((u) => u.id === userID)) {
    // TODO: improve error
    throw new Error("user already ignored");
  }

  await ignoreUser(mongo, tenant.id, user.id, userID, now);

  return targetUser;
}

export async function removeIgnore(
  mongo: MongoContext,
  tenant: Tenant,
  user: User,
  userID: string
) {
  // Get the user being un-ignored to check if they exist.
  const targetUser = await retrieveUser(mongo, tenant.id, userID);
  if (!targetUser) {
    throw new UserNotFoundError(userID);
  }

  if (user.ignoredUsers && user.ignoredUsers.every((u) => u.id !== userID)) {
    // TODO: improve error
    throw new Error("user already not ignored");
  }

  await removeUserIgnore(mongo, tenant.id, user.id, userID);

  return targetUser;
}

export async function requestCommentsDownload(
  mongo: MongoContext,
  mailer: MailerQueue,
  tenant: Tenant,
  config: Config,
  signingConfig: JWTSigningConfig,
  user: User,
  now: Date
) {
  if (!tenant.accountFeatures.downloadComments) {
    throw new Error("Downloading comments is not enabled");
  }
  // Check to see if the user is allowed to download this now.
  if (
    user.lastDownloadedAt &&
    DateTime.fromJSDate(user.lastDownloadedAt)
      .plus({ seconds: DOWNLOAD_LIMIT_TIMEFRAME_DURATION })
      .toSeconds() >= DateTime.fromJSDate(now).toSeconds()
  ) {
    throw new Error("requested download too early");
  }

  const downloadUrl = await generateDownloadLink(
    user.id,
    tenant,
    config,
    signingConfig,
    now
  );

  await setUserLastDownloadedAt(mongo, tenant.id, user.id, now);

  if (user.email) {
    await mailer.add({
      tenantID: tenant.id,
      message: {
        to: user.email,
      },
      template: {
        name: "account-notification/download-comments",
        context: {
          username: user.username!,
          date: formatDate(now, tenant.locale),
          downloadUrl,
          organizationName: tenant.organization.name,
          organizationURL: tenant.organization.url,
        },
      },
    });
  } else {
    logger.error(
      { userID: user.id },
      "could not send download email because the user does not have an email address"
    );
  }

  return user;
}

export async function requestUserCommentsDownload(
  mongo: MongoContext,
  tenant: Tenant,
  config: Config,
  signingConfig: JWTSigningConfig,
  userID: string,
  now: Date
) {
  const downloadUrl = await generateAdminDownloadLink(
    userID,
    tenant,
    config,
    signingConfig,
    now
  );

  return downloadUrl;
}

export async function updateNotificationSettings(
  mongo: MongoContext,
  cache: DataCache,
  tenant: Tenant,
  user: User,
  settings: NotificationSettingsInput
) {
  const updatedUser = await updateUserNotificationSettings(
    mongo,
    tenant.id,
    user.id,
    settings
  );

  const cacheAvailable = await cache.available(tenant.id);
  if (cacheAvailable) {
    await cache.users.update(updatedUser);
  }

  return updatedUser;
}

export async function updateMediaSettings(
  mongo: MongoContext,
  cache: DataCache,
  tenant: Tenant,
  user: User,
  settings: UpdateUserMediaSettingsInput
) {
  const updatedUser = await updateUserMediaSettings(
    mongo,
    tenant.id,
    user.id,
    settings
  );

  const cacheAvailable = await cache.available(tenant.id);
  if (cacheAvailable) {
    await cache.users.update(updatedUser);
  }

  return updatedUser;
}

function userLastCommentIDKey(
  tenant: Pick<Tenant, "id">,
  user: Pick<User, "id">
) {
  return `${tenant.id}:lastCommentID:${user.id}`;
}

/**
 * updateUserLastCommentID will update the id of the users most recent comment.
 * @param redis the Redis instance that Coral interacts with
 * @param tenant the Tenant to operate on
 * @param user the User that we're setting the limit for
 * @param commentID the id of the comment
 */
export async function updateUserLastCommentID(
  redis: AugmentedRedis,
  tenant: Tenant,
  user: User,
  commentID: string
) {
  const key = userLastCommentIDKey(tenant, user);

  await redis.set(key, commentID, "EX", COMMENT_REPEAT_POST_DURATION);
}

/**
 * retrieveUserLastCommentNotArchived will return the id (if set) of the comment that
 * the user last wrote. This will return null if the user has not made a comment
 * within the CURRENT_REPEAT_POST_TIMESPAN.
 * @param mongo the db
 * @param redis the Redis instance that Coral interacts with
 * @param tenant the Tenant to operate on
 * @param user the User that we're looking up the limit for
 */
export async function retrieveUserLastCommentNotArchived(
  mongo: MongoContext,
  redis: AugmentedRedis,
  tenant: Tenant,
  user: User
): Promise<Readonly<Comment> | null> {
  const id: string | null = await redis.get(userLastCommentIDKey(tenant, user));
  if (!id) {
    return null;
  }

  return retrieveComment(mongo.comments(), tenant.id, id);
}

export interface LinkUser {
  email: string;
  password: string;
}

export async function link(
  config: Config,
  mongo: MongoContext,
  tenant: Tenant,
  source: User,
  { email, password }: LinkUser
) {
  if (!linkUsersAvailable(config, tenant)) {
    throw new Error("cannot link users, not available");
  }

  // TODO: validate the source user

  // Refuse to link a user that already has an email address.
  if (source.email || hasLocalProfile(source)) {
    throw new Error("user already has an email linked to the source account");
  }

  // Validate the input. If the values do not pass validation, it can't possibly
  // be correct.
  validateEmail(email);

  // Validate if the credentials are correct.
  const destination = await retrieveUserWithEmail(mongo, tenant.id, email);
  if (!destination) {
    throw new InvalidCredentialsError(
      "can't find user linked with email address"
    );
  }

  // Validate that the source and destination user aren't the same.
  if (destination.id === source.id) {
    throw new Error("cannot link the same accounts together");
  }

  // Ensure that the destination profile has a local profile.
  if (!hasLocalProfile(destination, email)) {
    throw new Error("destination user does not have a local profile");
  }

  // Ensure there is no clash between the source and destination user profiles.
  const profiles = {
    destination: (destination.profiles || []).map((p) => p.type),
    source: (source.profiles || []).map((p) => p.type),
  };

  // Check for any intersecting profiles.
  const intersecting = intersection(profiles.destination, profiles.source);
  if (intersecting.length > 0) {
    throw new Error(
      `user linking found intersecting profiles: ${intersecting}`
    );
  }

  // Verify if the password provided is correct for this account.
  const verified = await verifyUserPassword(destination, password, email);
  if (!verified) {
    throw new InvalidCredentialsError("can't verify password for linking");
  }

  // Perform the account linking step to delete the source user and copy over
  // the account profiles.
  const linked = await linkUsers(mongo, tenant.id, source.id, destination.id);

  // TODO: send an email to the linked user

  return linked;
}<|MERGE_RESOLUTION|>--- conflicted
+++ resolved
@@ -115,12 +115,8 @@
 
 import {
   GQLAuthIntegrations,
-<<<<<<< HEAD
   GQLNEW_USER_MODERATION,
-  GQLREJECTION_REASON_CODE,
-=======
   GQLRejectionReason,
->>>>>>> 49b2e286
   GQLUSER_ROLE,
 } from "coral-server/graph/schema/__generated__/types";
 
