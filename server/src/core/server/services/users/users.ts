import { Redis } from "ioredis";
import { intersection } from "lodash";
import { DateTime } from "luxon";

import {
  ALLOWED_USERNAME_CHANGE_TIMEFRAME_DURATION,
  COMMENT_REPEAT_POST_DURATION,
  DOWNLOAD_LIMIT_TIMEFRAME_DURATION,
  MAX_BIO_LENGTH,
  SCHEDULED_DELETION_WINDOW_DURATION,
} from "coral-common/common/lib/constants";
import { formatDate } from "coral-common/common/lib/date";
import {
  isSiteModerationScoped,
  validatePermissionsAction,
} from "coral-common/common/lib/permissions";
import { PermissionsAction } from "coral-common/common/lib/permissions/types";
import { Config } from "coral-server/config";
import { DataCache } from "coral-server/data/cache/dataCache";
import { MongoContext } from "coral-server/data/context";
import {
  DuplicateEmailError,
  DuplicateUserError,
  EmailAlreadySetError,
  EmailNotSetError,
  InvalidCredentialsError,
  LocalProfileAlreadySetError,
  LocalProfileNotSetError,
  ModeratorCannotBeBannedOnSiteError,
  PasswordIncorrect,
  TokenNotFoundError,
  UserAlreadyPremoderated,
  UserAlreadySuspendedError,
  UserBioTooLongError,
  UserCannotBeIgnoredError,
  UserForbiddenError,
  UsernameAlreadyExists,
  UsernameAlreadySetError,
  UsernameUpdatedWithinWindowError,
  UserNotFoundError,
  ValidationError,
} from "coral-server/errors";
import logger from "coral-server/logger";
import { Comment, retrieveComment } from "coral-server/models/comment";
import { retrieveManySites } from "coral-server/models/site";
import { linkUsersAvailable, Tenant } from "coral-server/models/tenant";
import {
  acknowledgeOwnModMessage,
  acknowledgeOwnWarning,
  banUser,
  clearDeletionDate,
  consolidateUserBanStatus,
  consolidateUserModMessageStatus,
  consolidateUserPremodStatus,
  consolidateUserSuspensionStatus,
  consolidateUserWarningStatus,
  createModeratorNote,
  createUser,
  createUserToken,
  deactivateUserToken,
  deleteModeratorNote,
  EmailNotificationSettingsInput,
  findOrCreateUser,
  FindOrCreateUserInput,
  ignoreUser,
  InPageNotificationSettingsInput,
  linkUsers,
  mergeUserMembershipScopes,
  mergeUserSiteModerationScopes,
  premodUser,
  PremodUserReason,
  pullUserMembershipScopes,
  pullUserSiteModerationScopes,
  removeActiveUserSuspensions,
  removeUserBan,
  removeUserIgnore,
  removeUserPremod,
  removeUserSiteBan,
  removeUserWarning,
  retrieveUser,
  retrieveUserByUsername,
  retrieveUserWithEmail,
  scheduleDeletionDate,
  sendModMessageUser,
  setUserEmail,
  setUserLastDownloadedAt,
  setUserLocalProfile,
  setUserUsername,
  siteBanUser,
  suspendUser,
  updateUserAvatar,
  updateUserBio,
  updateUserEmail,
  updateUserEmailNotificationSettings,
  updateUserInPageNotificationSettings,
  updateUserMediaSettings,
  UpdateUserMediaSettingsInput,
  updateUserMembershipScopes,
  updateUserModerationScopes,
  updateUserPassword,
  updateUserRole,
  updateUserSSOProfileID,
  updateUserUsername,
  User,
  UserModerationScopes,
  verifyUserPassword,
  warnUser,
} from "coral-server/models/user";
import {
  authorIsIgnored,
  getLocalProfile,
  hasLocalProfile,
  hasStaffRole,
} from "coral-server/models/user/helpers";
import { MailerQueue } from "coral-server/queue/tasks/mailer";
import { RejectorQueue } from "coral-server/queue/tasks/rejector";
import { JWTSigningConfig, signPATString } from "coral-server/services/jwt";
import { sendConfirmationEmail } from "coral-server/services/users/auth";

import {
  GQLAuthIntegrations,
  GQLNEW_USER_MODERATION,
  GQLRejectionReason,
  GQLUSER_ROLE,
} from "coral-server/graph/schema/__generated__/types";

import { AugmentedRedis } from "../redis";
import {
  generateAdminDownloadLink,
  generateDownloadLink,
} from "./download/token";
import { shouldBanEmailBecauseOtherAliasesAreBanned } from "./emailAliasBanFilter";
import { shouldPremodDueToLikelySpamEmail } from "./emailPremodFilter";
import {
  checkForNewUserEmailDomainModeration,
  validateEmail,
  validatePassword,
  validateUsername,
} from "./helpers";
import { resolveSideEffects } from "./permissions";

function validateFindOrCreateUserInput(
  input: FindOrCreateUser,
  options: FindOrCreateUserOptions
) {
  if (input.username && !options.skipUsernameValidation) {
    validateUsername(input.username);
  }

  if (input.email) {
    validateEmail(input.email);
  }

  const localProfile = getLocalProfile({ profiles: [input.profile] });
  if (localProfile) {
    validateEmail(localProfile.id);
    validatePassword(localProfile.password);

    if (input.email !== localProfile.id) {
      throw new Error("email addresses don't match profile");
    }
  }
}

export type FindOrCreateUser = FindOrCreateUserInput;

export interface FindOrCreateUserOptions {
  skipUsernameValidation?: boolean;
}

export async function findOrCreate(
  config: Config,
  mongo: MongoContext,
  redis: Redis,
  tenant: Tenant,
  input: FindOrCreateUser,
  options: FindOrCreateUserOptions,
  now: Date
) {
  // Validate the input.
  validateFindOrCreateUserInput(input, options);

  try {
    // Try to find or create the user.
    let { user } = await findOrCreateUser(mongo, tenant.id, input, now);

<<<<<<< HEAD
    if (await shouldPremodDueToLikelySpamEmail(tenant, redis, user)) {
=======
    if (await shouldPremodDueToLikelySpamEmail(mongo, tenant, user)) {
>>>>>>> f7756f6b
      user = await premodUser(
        mongo,
        tenant.id,
        user.id,
        undefined,
        now,
        PremodUserReason.EmailPremodFilter
      );
    }

    if (
      await shouldBanEmailBecauseOtherAliasesAreBanned(
        mongo,
        tenant,
        user.email
      )
    ) {
      user = await banUser(mongo, tenant.id, user.id);
    }

    return user;
  } catch (err) {
    // If this error is related to a duplicate user error, we might have
    // encountered a race related to the unique index. We should try once more
    // to perform the operation.
    if (err instanceof DuplicateUserError) {
      // Retry the operation once more, if this operation fails, the error will
      // exit this function.
      let { user } = await findOrCreateUser(mongo, tenant.id, input, now);

<<<<<<< HEAD
      if (await shouldPremodDueToLikelySpamEmail(tenant, redis, user)) {
=======
      if (await shouldPremodDueToLikelySpamEmail(mongo, tenant, user)) {
>>>>>>> f7756f6b
        user = await premodUser(
          mongo,
          tenant.id,
          user.id,
          undefined,
          now,
          PremodUserReason.EmailPremodFilter
        );
      }

      if (
        await shouldBanEmailBecauseOtherAliasesAreBanned(
          mongo,
          tenant,
          user.email
        )
      ) {
        user = await banUser(mongo, tenant.id, user.id);
      }

      return user;
    }

    // If this is an error related to a duplicate email, we might be in a
    // position where the user can link their accounts. This can only occur if
    // the tenant has both local and another social profile enabled.
    if (
      err instanceof DuplicateEmailError &&
      linkUsersAvailable(config, tenant)
    ) {
      // Pull the email address out of the input, and re-try creating the user
      // given that. We need to pull the verified property out because we don't
      // want to have that embedded in the `...rest` object.
      const { email, emailVerified, ...rest } = input;

      // Create the user again this time, but associate the duplicate email to
      // the user account.
      let { user } = await findOrCreateUser(
        mongo,
        tenant.id,
        { ...rest, duplicateEmail: email },
        now
      );

<<<<<<< HEAD
      if (await shouldPremodDueToLikelySpamEmail(tenant, redis, user)) {
=======
      if (await shouldPremodDueToLikelySpamEmail(mongo, tenant, user)) {
>>>>>>> f7756f6b
        user = await premodUser(
          mongo,
          tenant.id,
          user.id,
          undefined,
          now,
          PremodUserReason.EmailPremodFilter
        );
      }

      if (
        await shouldBanEmailBecauseOtherAliasesAreBanned(
          mongo,
          tenant,
          user.email
        )
      ) {
        user = await banUser(mongo, tenant.id, user.id);
      }

      return user;
    }

    // The error wasn't related to a duplicate user or duplicate email error,
    // so just re-throw that error again.
    throw err;
  }
}

export type CreateUser = FindOrCreateUserInput;
export type CreateUserOptions = FindOrCreateUserOptions;

export async function processAutomaticBanAndPremodForNewUser(
  mongo: MongoContext,
  tenant: Tenant,
  user: User
) {
  await processAutomaticBanForUser(mongo, tenant, user);
  await processAutomaticPremodForUser(mongo, tenant, user);
}

export async function processAutomaticBanForUser(
  mongo: MongoContext,
  tenant: Tenant,
  user: User
) {
  const newUserEmailDomainModeration = tenant.emailDomainModeration
    ? checkForNewUserEmailDomainModeration(user, tenant.emailDomainModeration)
    : undefined;

  const shouldBanDueToAotherAlaisesBeingBanned = tenant.premoderateEmailAddress
    ?.emailAliases
    ? await shouldBanEmailBecauseOtherAliasesAreBanned(
        mongo,
        tenant,
        user.email
      )
    : false;

  if (
    (newUserEmailDomainModeration === GQLNEW_USER_MODERATION.BAN ||
      shouldBanDueToAotherAlaisesBeingBanned) &&
    !user.status.ban.active
  ) {
    await banUser(mongo, tenant.id, user.id);
  }
}

export async function processAutomaticPremodForUser(
  mongo: MongoContext,
  tenant: Tenant,
  user: User
) {
  if (!tenant.emailDomainModeration) {
    return;
  }

  const newUserEmailDomainModeration = checkForNewUserEmailDomainModeration(
    user,
    tenant.emailDomainModeration
  );
  if (!newUserEmailDomainModeration) {
    return;
  }

  if (
    newUserEmailDomainModeration === GQLNEW_USER_MODERATION.PREMOD &&
    !user.status.premod.active
  ) {
    await premodUser(mongo, tenant.id, user.id);
  }
}

export async function usernameAlreadyExists(
  mongo: MongoContext,
  tenant: Tenant,
  username: string
) {
  return !!(await retrieveUserByUsername(mongo, tenant.id, username));
}

export async function create(
  mongo: MongoContext,
  tenant: Tenant,
  input: CreateUser,
  options: CreateUserOptions,
  now: Date
) {
  // Validate the input.
  validateFindOrCreateUserInput(input, options);

  if (input.id) {
    // Try to check to see if there is a user with the same ID before we try to
    // create the user again.
    const alreadyFoundUser = await retrieveUser(mongo, tenant.id, input.id);
    if (alreadyFoundUser) {
      throw new DuplicateUserError();
    }
  }

  if (input.email) {
    // Try to lookup the user to see if this user already has an account if they
    // do, we can short circuit the database index hit.
    const alreadyFoundUser = await retrieveUserWithEmail(
      mongo,
      tenant.id,
      input.email
    );
    if (alreadyFoundUser) {
      throw new DuplicateEmailError(input.email);
    }
  }

  const user = await createUser(mongo, tenant.id, input, now);

  // Check the new user's email address against emailDomain configurations
  // to see if they should be banned or premodded
  await processAutomaticBanAndPremodForNewUser(mongo, tenant, user);

  // TODO: (wyattjoh) emit that a user was created

  // TODO: (wyattjoh) evaluate the tenant to determine if we should send the verification email.

  return user;
}

/**
 * setUsername will set the username on the User if they don't already have one
 * associated with them.
 * @param mongo mongo database to interact with
 * @param tenant Tenant where the User will be interacted with
 * @param user User that should get their username changed
 * @param username the new username for the User
 */
export async function setUsername(
  mongo: MongoContext,
  tenant: Tenant,
  user: User,
  username: string
) {
  // We require that the username is not defined in order to use this method.
  if (user.username) {
    throw new UsernameAlreadySetError();
  }

  validateUsername(username);

  return setUserUsername(mongo, tenant.id, user.id, username);
}

/**
 * setEmail will set the email address on the User if they don't already have
 * one associated with them.
 * @param mongo mongo database to interact with
 * @param mailer the mailer
 * @param tenant Tenant where the User will be interacted with
 * @param user User that should get their username changed
 * @param email the new email for the User
 */
export async function setEmail(
  mongo: MongoContext,
  mailer: MailerQueue,
  tenant: Tenant,
  user: User,
  email: string
) {
  // We requires that the email address is not defined in order to use this
  // method.
  if (user.email) {
    throw new EmailAlreadySetError();
  }

  validateEmail(email);

  const updatedUser = await setUserEmail(mongo, tenant.id, user.id, email);

  // // FIXME: (wyattjoh) evaluate the tenant to determine if we should send the verification email.
  // // Send the email confirmation email.
  // await sendConfirmationEmail(mailer, tenant, updatedUser, email);

  return updatedUser;
}

/**
 * setPassword will set the password on the User if they don't already have
 * one associated with them. This will allow the User to sign in with their
 * current email address and new password if email based authentication is
 * enabled. If the User does not have a email address associated with their
 * account, this will fail.
 * @param mongo mongo database to interact with
 * @param tenant Tenant where the User will be interacted with
 * @param user User that should get their password changed
 * @param password the new password for the User
 */
export async function setPassword(
  mongo: MongoContext,
  tenant: Tenant,
  user: User,
  password: string
) {
  // We require that the email address for the user be defined for this method.
  if (!user.email) {
    throw new EmailNotSetError();
  }

  // We also don't allow this method to be used by users that already have a
  // local profile.
  if (hasLocalProfile(user)) {
    throw new LocalProfileAlreadySetError();
  }

  validatePassword(password);

  return setUserLocalProfile(mongo, tenant.id, user.id, user.email, password);
}

/**
 * updatePassword will update the password associated with the User. If the User
 * does not already have a password associated with their account, it will fail.
 * If the User does not have an email address associated with the account, this
 * will fail.
 * @param mongo mongo database to interact with
 * @param mailer the mailer
 * @param tenant Tenant where the User will be interacted with
 * @param user User that should get their password changed
 * @param oldPassword the old password for the User
 * @param newPassword the new password for the User
 */
export async function updatePassword(
  mongo: MongoContext,
  mailer: MailerQueue,
  tenant: Tenant,
  user: User,
  oldPassword: string,
  newPassword: string
) {
  // Validate that the new password is valid.
  validatePassword(newPassword);

  // We require that the email address for the user be defined for this method.
  if (!user.email) {
    throw new EmailNotSetError();
  }

  // We also don't allow this method to be used by users that don't have a local
  // profile already.
  const profile = getLocalProfile(user, user.email);
  if (!profile) {
    throw new LocalProfileNotSetError();
  }

  // Verify that the old password is correct. We'll be using the profile's
  // passwordID to ensure we prevent a race.
  const passwordVerified = await verifyUserPassword(
    user,
    oldPassword,
    user.email
  );
  if (!passwordVerified) {
    // We throw a PasswordIncorrect error here instead of an
    // InvalidCredentialsError because the current user is already signed in.
    throw new PasswordIncorrect();
  }

  const updatedUser = await updateUserPassword(
    mongo,
    tenant.id,
    user.id,
    newPassword,
    profile.passwordID
  );

  // If the user has an email address associated with their account, send them
  // a ban notification email.
  if (updatedUser.email) {
    // Send the ban user email.
    await mailer.add({
      tenantID: tenant.id,
      message: {
        to: updatedUser.email,
      },
      template: {
        name: "account-notification/password-change",
        context: {
          // TODO: (wyattjoh) possibly reevaluate the use of a required username.
          username: updatedUser.username!,
          organizationName: tenant.organization.name,
          organizationURL: tenant.organization.url,
          organizationContactEmail: tenant.organization.contactEmail,
        },
      },
    });
  }

  return user;
}

export async function requestAccountDeletion(
  mongo: MongoContext,
  mailer: MailerQueue,
  tenant: Tenant,
  user: User,
  password: string,
  now: Date
) {
  if (!user.email) {
    throw new EmailNotSetError();
  }

  const passwordVerified = await verifyUserPassword(user, password, user.email);
  if (!passwordVerified) {
    // We throw a PasswordIncorrect error here instead of an
    // InvalidCredentialsError because the current user is already signed in.
    throw new PasswordIncorrect();
  }

  const deletionDate = DateTime.fromJSDate(now).plus({
    seconds: SCHEDULED_DELETION_WINDOW_DURATION,
  });

  const updatedUser = await scheduleDeletionDate(
    mongo,
    tenant.id,
    user.id,
    user.id,
    deletionDate.toJSDate()
  );

  const formattedDate = formatDate(deletionDate.toJSDate(), tenant.locale);

  await mailer.add({
    tenantID: tenant.id,
    message: {
      to: user.email,
    },
    template: {
      name: "account-notification/delete-request-confirmation",
      context: {
        requestDate: formattedDate,
        organizationName: tenant.organization.name,
        organizationURL: tenant.organization.url,
      },
    },
  });

  return updatedUser;
}

export async function scheduleAccountDeletion(
  mongo: MongoContext,
  mailer: MailerQueue,
  tenant: Tenant,
  requestingUser: User,
  userID: string,
  now: Date
) {
  const deletionDate = DateTime.fromJSDate(now).plus({
    seconds: SCHEDULED_DELETION_WINDOW_DURATION,
  });

  const updatedUser = await scheduleDeletionDate(
    mongo,
    tenant.id,
    requestingUser.id,
    userID,
    deletionDate.toJSDate(),
    now
  );

  const formattedDate = formatDate(deletionDate.toJSDate(), tenant.locale);

  if (updatedUser.email) {
    await mailer.add({
      tenantID: tenant.id,
      message: {
        to: updatedUser.email,
      },
      template: {
        name: "account-notification/delete-request-confirmation",
        context: {
          requestDate: formattedDate,
          organizationName: tenant.organization.name,
          organizationURL: tenant.organization.url,
        },
      },
    });
  }

  return updatedUser;
}

export async function cancelScheduledAccountDeletion(
  mongo: MongoContext,
  mailer: MailerQueue,
  tenant: Tenant,
  requestingUser: User,
  userID: string
) {
  const updatedUser = await clearDeletionDate(
    mongo,
    tenant.id,
    userID,
    requestingUser.id
  );

  if (updatedUser.email) {
    await mailer.add({
      tenantID: tenant.id,
      message: {
        to: updatedUser.email,
      },
      template: {
        name: "account-notification/delete-request-cancel",
        context: {
          organizationName: tenant.organization.name,
          organizationURL: tenant.organization.url,
        },
      },
    });
  }

  return updatedUser;
}

export async function cancelAccountDeletion(
  mongo: MongoContext,
  mailer: MailerQueue,
  tenant: Tenant,
  user: User
) {
  if (!user.email) {
    throw new EmailNotSetError();
  }

  const updatedUser = await clearDeletionDate(
    mongo,
    tenant.id,
    user.id,
    user.id
  );

  await mailer.add({
    tenantID: tenant.id,
    message: {
      to: user.email,
    },
    template: {
      name: "account-notification/delete-request-cancel",
      context: {
        organizationName: tenant.organization.name,
        organizationURL: tenant.organization.url,
      },
    },
  });

  return updatedUser;
}

/**
 * createToken will create a Token for the User as well as return a signed Token
 * that can be used to authenticate.
 * @param mongo mongo database to interact with
 * @param tenant Tenant where the User will be interacted with
 * @param config signing configuration to create the signed token
 * @param user User that should get updated
 * @param name name of the Token
 */
export async function createToken(
  mongo: MongoContext,
  tenant: Tenant,
  config: JWTSigningConfig,
  user: User,
  name: string,
  now = new Date()
) {
  // Create the token for the User!
  const result = await createUserToken(mongo, tenant.id, user.id, name, now);

  // Sign the token!
  const signedToken = await signPATString(
    config,
    user,
    {
      // Tokens are issued with the token ID as their JWT ID.
      jwtid: result.token.id,

      // Tokens are issued with the tenant ID.
      issuer: tenant.id,

      // Tokens are not valid before the creation date.
      notBefore: 0,
    },
    now
  );

  return { ...result, signedToken };
}

/**
 * deactivateToken will disable the given Token so that it can not be used to
 * authenticate any more.
 * @param mongo mongo database to interact with
 * @param tenant Tenant where the User will be interacted with
 * @param user User that should get updated
 * @param id of the Token to be deactivated
 */
export async function deactivateToken(
  mongo: MongoContext,
  tenant: Tenant,
  user: User,
  id: string
) {
  if (!user.tokens.find((t) => t.id === id)) {
    throw new TokenNotFoundError();
  }

  return deactivateUserToken(mongo, tenant.id, user.id, id);
}

/**
 * updateSSOProfileID will update the id on the user's SSOProfile
 * @param mongo mongo database to interact with
 * @param tenant Tenant where the User will be interacted with
 * @param userID the ID of the User we are updating
 * @param ssoProfileID the ID to set on the User's SSOProfile
 */
export async function updateSSOProfileID(
  mongo: MongoContext,
  tenant: Tenant,
  userID: string,
  ssoProfileID: string
) {
  return updateUserSSOProfileID(mongo, tenant.id, userID, ssoProfileID);
}

/**
 * updateUsername will update the current users username.
 * @param mongo mongo database to interact with
 * @param mailer mailer queue instance
 * @param tenant Tenant where the User will be interacted with
 * @param user the User we are updating
 * @param username the username that we are setting on the User
 */
export async function updateUsername(
  mongo: MongoContext,
  cache: DataCache,
  mailer: MailerQueue,
  tenant: Tenant,
  user: User,
  username: string,
  now: Date
) {
  // Validate the username.
  validateUsername(username);

  if (!tenant.accountFeatures.changeUsername) {
    throw new Error("Cannot update profile due to tenant settings");
  }

  // Get the earliest date that the username could have been edited before to/
  // allow it now.
  const lastUsernameEditAllowed = DateTime.fromJSDate(now)
    .plus({ seconds: -ALLOWED_USERNAME_CHANGE_TIMEFRAME_DURATION })
    .toJSDate();

  const { history } = user.status.username;
  if (history.length > 1) {
    // If the last update was made at a date sooner than the earliest edited
    // date, then we know that the last edit was conducted within the time-frame
    // already.
    const lastUpdate = history[history.length - 1];
    if (lastUpdate.createdAt > lastUsernameEditAllowed) {
      throw new UsernameUpdatedWithinWindowError(lastUpdate.createdAt);
    }
  }

  const alreadyExists = await usernameAlreadyExists(mongo, tenant, username);
  if (alreadyExists) {
    throw new UsernameAlreadyExists(tenant.id, username);
  }

  const updated = await updateUserUsername(
    mongo,
    tenant.id,
    user.id,
    username,
    user.id
  );

  if (user.email) {
    await mailer.add({
      tenantID: tenant.id,
      message: {
        to: user.email,
      },
      template: {
        name: "account-notification/update-username",
        context: {
          username: user.username!,
          organizationName: tenant.organization.name,
          organizationURL: tenant.organization.url,
          organizationContactEmail: tenant.organization.contactEmail,
        },
      },
    });
  } else {
    logger.warn(
      { id: user.id },
      "Failed to send email: user does not have email address"
    );
  }

  const cacheAvailable = await cache.available(tenant.id);
  if (cacheAvailable) {
    await cache.users.update(updated);
  }

  return updated;
}

/**
 * updateUsernameByID will update a given User's username.
 * @param mongo mongo database to interact with
 * @param tenant Tenant where the User will be interacted with
 * @param userID the User's ID that we are updating
 * @param username the username that we are setting on the User
 */
export async function updateUsernameByID(
  mongo: MongoContext,
  tenant: Tenant,
  userID: string,
  username: string,
  createdBy: User
) {
  return updateUserUsername(mongo, tenant.id, userID, username, createdBy.id);
}

/**
 * updateRole will update the given User to the specified role.
 * @param mongo mongo database to interact with
 * @param tenant Tenant where the User will be interacted with
 * @param user the user making the request
 * @param userID the User's ID that we are updating
 * @param role the role that we are setting on the User
 * @param siteIDs the ids of the sites on which the role is active
 */
export async function updateRole(
  mongo: MongoContext,
  tenant: Tenant,
  viewer: Pick<User, "id">,
  userID: string,
  role: GQLUSER_ROLE,
  scoped: boolean
) {
  const fullViewer = await retrieveUser(mongo, tenant.id, viewer.id);
  const user = await retrieveUser(mongo, tenant.id, userID);
  if (fullViewer === null) {
    throw new UserNotFoundError(viewer.id);
  }
  if (user === null) {
    throw new UserNotFoundError(userID);
  }

  if (
    role !== GQLUSER_ROLE.MODERATOR &&
    role !== GQLUSER_ROLE.MEMBER &&
    scoped
  ) {
    throw new Error(`${role} cannot be scoped`);
  }

  const action: PermissionsAction = {
    viewer: fullViewer,
    user,
    newUserRole: role,
    scoped,
  };

  const validUpdate = validatePermissionsAction(action);

  if (!validUpdate) {
    throw new UserForbiddenError(
      "Invalid role change operation",
      "user",
      "updateRole"
    );
  }

  const sideEffects = resolveSideEffects(action);

  await Promise.all(sideEffects.map((se) => se(mongo, tenant.id)));

  return updateUserRole(mongo, tenant.id, userID, role, scoped);
}

export async function promoteModerator(
  mongo: MongoContext,
  tenant: Tenant,
  viewer: User,
  userID: string,
  siteIDs: string[]
) {
  // TODO: make sure this logic is represented
  // scopeAdditions: siteIDs,
  //   scopeDeletions: relevantScopes?.siteIDs?.filter(
  //     (id) => !siteIDs?.includes(id)
  //   ),
  if (viewer.id === userID) {
    throw new Error("cannot promote yourself");
  }

  if (!isSiteModerationScoped(viewer.moderationScopes)) {
    throw new Error("viewer must be a site moderator");
  }

  if (
    isSiteModerationScoped(viewer.moderationScopes) &&
    !siteIDs.every((siteID) =>
      viewer.moderationScopes?.siteIDs?.includes(siteID)
    )
  ) {
    throw new Error(
      "viewer is not permitted to promote the user on these sites"
    );
  }

  const user = await retrieveUser(mongo, tenant.id, userID);
  if (!user) {
    throw new UserNotFoundError(userID);
  }

  if (user.role === GQLUSER_ROLE.ADMIN) {
    throw new Error("user can't be an admin");
  }

  if (
    user.role === GQLUSER_ROLE.MODERATOR &&
    !isSiteModerationScoped(user.moderationScopes)
  ) {
    throw new Error("User is already an organization moderator");
  }

  // Merge the site moderation scopes.
  let updated = await mergeUserSiteModerationScopes(
    mongo,
    tenant.id,
    userID,
    siteIDs
  );

  // If the user isn't a site moderator now, make them one!
  if (updated.role !== GQLUSER_ROLE.MODERATOR) {
    updated = await updateUserRole(
      mongo,
      tenant.id,
      user.id,
      GQLUSER_ROLE.MODERATOR,
      true
    );
  }

  return updated;
}

export async function demoteModerator(
  mongo: MongoContext,
  tenant: Tenant,
  viewer: User,
  userID: string,
  siteIDs: string[]
) {
  if (viewer.id === userID) {
    throw new Error("cannot promote yourself");
  }

  if (!isSiteModerationScoped(viewer.moderationScopes)) {
    throw new Error("viewer must be a site moderator");
  }

  if (
    isSiteModerationScoped(viewer.moderationScopes) &&
    !siteIDs.every((siteID) =>
      viewer.moderationScopes?.siteIDs?.includes(siteID)
    )
  ) {
    throw new Error(
      "viewer is not permitted to demote the user on these sites"
    );
  }

  const user = await retrieveUser(mongo, tenant.id, userID);
  if (!user) {
    throw new UserNotFoundError(userID);
  }

  if (user.role === GQLUSER_ROLE.ADMIN) {
    throw new Error("user can't be an admin");
  }

  if (
    user.role === GQLUSER_ROLE.MODERATOR &&
    !isSiteModerationScoped(user.moderationScopes)
  ) {
    throw new Error("user can't be an organization moderator");
  }

  // Pull the site moderation scopes.
  let updated = await pullUserSiteModerationScopes(
    mongo,
    tenant.id,
    userID,
    siteIDs
  );

  // If the user doesn't have any more siteID's, demote the user role to a
  // commenter.
  if (updated.moderationScopes?.siteIDs?.length === 0) {
    updated = await updateUserRole(
      mongo,
      tenant.id,
      user.id,
      GQLUSER_ROLE.COMMENTER,
      false
    );
  }

  return updated;
}

function ensureValidMembershipUpdate(
  viewer: User,
  user: User,
  siteIDs: string[]
) {
  const viewerIsScoped = !!viewer.moderationScopes?.siteIDs?.length;
  if (viewerIsScoped) {
    const outOfScopeSiteIDs = siteIDs.filter(
      (id) => !viewer.moderationScopes?.siteIDs?.includes(id)
    );
    if (outOfScopeSiteIDs.length > 0) {
      throw new UserForbiddenError(
        "Site IDs out of viewer's moderation scopes.",
        user.id,
        "promoteMember",
        viewer.id
      );
    }
  }
}

export async function promoteMember(
  mongo: MongoContext,
  tenant: Tenant,
  viewer: User,
  userID: string,
  siteIDs: string[]
) {
  const user = await retrieveUser(mongo, tenant.id, userID);
  if (!user) {
    throw new UserNotFoundError(userID);
  }

  ensureValidMembershipUpdate(viewer, user, siteIDs);
  const isPromotion =
    user.role === GQLUSER_ROLE.COMMENTER ||
    user.role === GQLUSER_ROLE.STAFF ||
    user.role === GQLUSER_ROLE.MEMBER;

  if (!isPromotion) {
    throw new Error("Invalid member promotion");
  }

  let updated = await mergeUserMembershipScopes(
    mongo,
    tenant.id,
    userID,
    siteIDs
  );

  if (updated.role !== GQLUSER_ROLE.MEMBER) {
    updated = await updateUserRole(
      mongo,
      tenant.id,
      updated.id,
      GQLUSER_ROLE.MEMBER,
      true
    );
  }

  return updated;
}

export async function demoteMember(
  mongo: MongoContext,
  tenant: Tenant,
  viewer: User,
  userID: string,
  siteIDs: string[]
) {
  const user = await retrieveUser(mongo, tenant.id, userID);
  if (!user) {
    throw new UserNotFoundError(userID);
  }

  ensureValidMembershipUpdate(viewer, user, siteIDs);

  let updated = await pullUserMembershipScopes(
    mongo,
    tenant.id,
    userID,
    siteIDs
  );

  if (!updated.membershipScopes?.siteIDs?.length) {
    updated = await updateUserRole(
      mongo,
      tenant.id,
      updated.id,
      GQLUSER_ROLE.COMMENTER,
      false
    );
  }

  return updated;
}

export async function updateModerationScopes(
  mongo: MongoContext,
  tenant: Tenant,
  viewer: Pick<User, "id">,
  userID: string,
  moderationScopes: UserModerationScopes
) {
  const fullViewer = await retrieveUser(mongo, tenant.id, viewer.id);
  if (isSiteModerationScoped(fullViewer?.moderationScopes)) {
    throw new UserForbiddenError(
      "Site moderators may not update moderation scopes",
      "user",
      "updateModerationScopes"
    );
  }
  if (viewer.id === userID) {
    throw new Error("cannot update your own moderation scopes");
  }

  if (!moderationScopes.siteIDs) {
    throw new Error("no sites specified in the moderation scopes");
  }

  const user = await retrieveUser(mongo, tenant.id, userID);
  if (!isSiteModerationScoped(user?.moderationScopes)) {
    throw new Error("User is not moderation scoped");
  }

  const sites = await retrieveManySites(
    mongo,
    tenant.id,
    moderationScopes.siteIDs
  );
  if (sites.some((site) => site === null)) {
    throw new Error(
      "some or all of the sites specified in the moderation scopes do not exist"
    );
  }

  return updateUserModerationScopes(mongo, tenant.id, userID, moderationScopes);
}

/**
 * updateMembershipScopes updates the sites on which a user has membership
 * assuming they have the member role.
 */
export async function updateMembershipScopes(
  mongo: MongoContext,
  tenant: Tenant,
  viewer: User,
  userID: string,
  membershipScopes: string[]
) {
  const sites = await retrieveManySites(mongo, tenant.id, membershipScopes);
  if (sites.some((s) => s === null)) {
    throw new Error("Some of the provided site ids did not exist");
  }

  return updateUserMembershipScopes(mongo, tenant.id, userID, membershipScopes);
}

/**
 * enabledAuthenticationIntegrations returns enabled auth integrations for a tenant
 * @param tenant Tenant where the User will be interacted with
 * @param target whether to filter by stream or admin enabled. defaults to requiring both.
 */
function enabledAuthenticationIntegrations(
  tenant: Tenant,
  target?: "stream" | "admin"
): ReadonlyArray<keyof GQLAuthIntegrations> {
  const integrations = Object.keys(tenant.auth.integrations) as ReadonlyArray<
    keyof GQLAuthIntegrations
  >;

  return integrations.filter((key) => {
    // Get the filter and enabled status for the integration.
    const { enabled, targetFilter } = tenant.auth.integrations[key];
    if (!enabled) {
      return false;
    }

    // If the target was specified, then filter for that target.
    if (target) {
      return targetFilter[target];
    }

    // Otherwise, require all targets.
    return targetFilter.admin && targetFilter.stream;
  });
}

/**
 * canUpdateEmailAddress will determine if a user is permitted to update their
 * email address.
 * @param tenant Tenant where the User will be interacted with
 * @param user the User that we are updating
 */
function canUpdateEmailAddress(tenant: Tenant, user: User): boolean {
  // If the user doesn't have a local profile, they can't update their email
  // address because the email address is externally controlled.
  if (!hasLocalProfile(user)) {
    return false;
  }

  // Get the enabled integrations for the stream.
  const integrations = enabledAuthenticationIntegrations(tenant, "stream");

  // If the local auth integration is enabled, then the user can update the
  // email address.
  if (integrations.includes("local")) {
    return true;
  }

  return false;
}

/**
 * updateEmail will update the current User's email address.
 * @param mongo mongo database to interact with
 * @param tenant Tenant where the User will be interacted with
 * @param mailer The mailer queue
 * @param config Convict config
 * @param signingConfig jwt signing config
 * @param user the User that we are updating
 * @param emailAddress the email address that we are setting on the User
 * @param password the users password for confirmation
 */
export async function updateEmail(
  mongo: MongoContext,
  cache: DataCache,
  tenant: Tenant,
  mailer: MailerQueue,
  config: Config,
  signingConfig: JWTSigningConfig,
  user: User,
  emailAddress: string,
  password: string,
  now = new Date()
) {
  const email = emailAddress.toLowerCase();
  validateEmail(email);

  if (!canUpdateEmailAddress(tenant, user)) {
    throw new Error("Cannot update profile due to tenant settings");
  }

  const passwordVerified = await verifyUserPassword(user, password);
  if (!passwordVerified) {
    // We throw a PasswordIncorrect error here instead of an
    // InvalidCredentialsError because the current user is already signed in.
    throw new PasswordIncorrect();
  }

  const updated = await updateUserEmail(mongo, tenant.id, user.id, email);

  await sendConfirmationEmail(
    mongo,
    mailer,
    tenant,
    config,
    signingConfig,
    updated as Required<User>,
    now
  );

  const cacheAvailable = await cache.available(tenant.id);
  if (cacheAvailable) {
    await cache.users.update(updated);
  }

  return updated;
}

/**
 * updateUserEmail will update the given User's email address. This should not
 * trigger and email notifications as it's designed to be used by administrators
 * to update a user's email address.
 * @param mongo mongo database to interact with
 * @param tenant Tenant where the User will be interacted with
 * @param userID the User's ID that we are updating
 * @param email the email address that we are setting on the User
 */
export async function updateEmailByID(
  mongo: MongoContext,
  tenant: Tenant,
  userID: string,
  email: string
) {
  // Validate the email address.
  validateEmail(email);

  return updateUserEmail(mongo, tenant.id, userID, email, true);
}

/**
 * updateBio will update the given User's bio.
 * @param mongo mongo database to interact with
 * @param tenant Tenant where the User will be interacted with
 * @param userID the User's ID that we are updating
 * @param bio the bio that we are setting on the User
 */
export async function updateBio(
  mongo: MongoContext,
  cache: DataCache,
  tenant: Tenant,
  user: User,
  bio?: string
) {
  if (bio && bio.length > MAX_BIO_LENGTH) {
    throw new UserBioTooLongError(user.id);
  }

  const updatedUser = await updateUserBio(mongo, tenant.id, user.id, bio);

  const cacheAvailable = await cache.available(tenant.id);
  if (cacheAvailable) {
    await cache.users.update(updatedUser);
  }

  return updatedUser;
}

/**
 * updateAvatar will update the given User's avatar.
 * @param mongo mongo database to interact with
 * @param tenant Tenant where the User will be interacted with
 * @param userID the User's ID that we are updating
 * @param avatar the avatar that we are setting on the User
 */
export async function updateAvatar(
  mongo: MongoContext,
  cache: DataCache,
  tenant: Tenant,
  userID: string,
  avatar?: string
) {
  const updatedUser = await updateUserAvatar(mongo, tenant.id, userID, avatar);

  const cacheAvailable = await cache.available(tenant.id);
  if (cacheAvailable) {
    await cache.users.update(updatedUser);
  }

  return updatedUser;
}

/**
 * addModeratorNote will add a note to the users account.
 * @param mongo mongo database to interact with
 * @param tenant Tenant where the User will be banned on
 * @param moderator the Moderator that is creating the note
 * @param userID the ID of the User who is the subject of the note
 * @param note the contents of the note
 * @param now the current time that the note was created
 */
export async function addModeratorNote(
  mongo: MongoContext,
  tenant: Tenant,
  moderator: User,
  userID: string,
  note: string,
  now = new Date()
) {
  if (!note || note.length < 1) {
    throw new Error("Note cannot be empty");
  }

  return createModeratorNote(mongo, tenant.id, userID, moderator.id, note, now);
}

/**
 * destroyModeratorNote will remove a note from a user
 * @param mongo mongo database to interact with
 * @param tenant Tenant where the User will be banned on
 * @param userID  id of the user who is the subjet
 * @param id  id of the note to delete
 */

export async function destroyModeratorNote(
  mongo: MongoContext,
  tenant: Tenant,
  userID: string,
  id: string,
  createdBy: User
) {
  return deleteModeratorNote(mongo, tenant.id, userID, id, createdBy.id);
}

/**
 * ban will ban a specific user from interacting with Coral.
 * @param mongo mongo database to interact with
 * @param cache the data cache
 * @param mailer the mailer
 * @param rejector the comment rejector queue
 * @param tenant Tenant where the User will be banned on
 * @param banner the User that is banning the User
 * @param userID the ID of the User being banned
 * @param message message to banned user
 * @param rejectExistingComments whether all the authors previous comments should be rejected
 * @param now the current time that the ban took effect
 */
export async function ban(
  mongo: MongoContext,
  cache: DataCache,
  mailer: MailerQueue,
  rejector: RejectorQueue,
  tenant: Tenant,
  banner: User,
  userID: string,
  message: string,
  rejectExistingComments: boolean,
  siteIDs?: string[] | null,
  rejectionReason?: GQLRejectionReason,
  now = new Date()
) {
  // Get the user being banned to check to see if the user already has an
  // existing ban.
  const targetUser = await retrieveUser(mongo, tenant.id, userID);
  if (!targetUser) {
    throw new UserNotFoundError(userID);
  }

  // site moderators must provide at least one site ID to ban the user on
  // otherwise, they would be performing an organization wide ban.
  const bannerIsSiteMod =
    banner.role === GQLUSER_ROLE.MODERATOR &&
    banner.moderationScopes &&
    banner.moderationScopes.siteIDs &&
    banner.moderationScopes.siteIDs.length !== 0;

  // used to determine whether to send another ban email notification or not
  let alreadyBanned = false;

  // Check to see if the User is currently banned.
  const banStatus = consolidateUserBanStatus(targetUser.status.ban);
  if (banStatus.active) {
    alreadyBanned = true;
  }

  // check if user is already banned on all of the siteIDs provided
  if (
    targetUser.status.ban.siteIDs &&
    targetUser.status.ban.siteIDs.length > 0 &&
    siteIDs &&
    siteIDs.length > 0
  ) {
    const siteIDsAlreadyBanned = targetUser.status.ban.siteIDs.filter(
      (siteID) => {
        return siteIDs.includes(siteID);
      }
    );
    if (siteIDsAlreadyBanned.length === siteIDs.length) {
      alreadyBanned = true;
    }
  }

  if (bannerIsSiteMod) {
    // ensure they've provided at least one site ID
    if (!siteIDs || siteIDs.length === 0) {
      throw new Error(
        "site moderators must provide at least one site ID to ban"
      );
    }
    // make sure org moderators aren't site banned
    if (
      targetUser.role === GQLUSER_ROLE.MODERATOR &&
      !targetUser.moderationScopes?.scoped
    ) {
      throw new ModeratorCannotBeBannedOnSiteError();
    }

    // a site moderator cannot ban another site moderator with privileges for one of
    // the site ids they are trying to ban against.
    if (
      targetUser.role === GQLUSER_ROLE.MODERATOR &&
      targetUser.moderationScopes &&
      targetUser.moderationScopes.siteIDs &&
      targetUser.moderationScopes.siteIDs.length !== 0
    ) {
      const siteIDInModScopes = targetUser.moderationScopes.siteIDs.some(
        (site) => {
          return siteIDs.includes(site);
        }
      );
      if (siteIDInModScopes) {
        throw new ModeratorCannotBeBannedOnSiteError();
      }
    }
  }

  let user: Readonly<User>;

  // Perform a site ban
  if (siteIDs && siteIDs.length > 0) {
    user = await siteBanUser(
      mongo,
      tenant.id,
      userID,
      banner.id,
      message,
      siteIDs,
      now
    );
    if (rejectExistingComments) {
      await rejector.add({
        tenantID: tenant.id,
        authorID: userID,
        moderatorID: banner.id,
        siteIDs,
        reason: rejectionReason,
      });
    }
    const cacheAvailable = await cache.available(tenant.id);
    if (cacheAvailable) {
      await cache.users.update(user);
    }
  }
  // Otherwise, perform a regular ban
  else {
    // moderators can't be generally banned
    if (targetUser.role === GQLUSER_ROLE.MODERATOR) {
      throw new ModeratorCannotBeBannedOnSiteError();
    }
    // Ban the user.
    user = await banUser(mongo, tenant.id, userID, banner.id, message, now);

    const suspensionStatus = consolidateUserSuspensionStatus(
      targetUser.status.suspension
    );

    // remove suspension if present
    if (suspensionStatus.active) {
      user = await removeActiveUserSuspensions(
        mongo,
        tenant.id,
        userID,
        banner.id,
        now
      );
    }

    const premodStatus = consolidateUserPremodStatus(targetUser.status.premod);

    // remove premod if present
    if (premodStatus.active) {
      user = await removeUserPremod(mongo, tenant.id, userID, banner.id, now);
    }

    // remove warning if present
    const warningStatus = consolidateUserWarningStatus(
      targetUser.status.warning
    );

    if (warningStatus.active) {
      user = await removeUserWarning(mongo, tenant.id, userID, banner.id, now);
    }

    const cacheAvailable = await cache.available(tenant.id);
    if (cacheAvailable) {
      await cache.users.update(user);
    }

    if (rejectExistingComments) {
      await rejector.add({
        tenantID: tenant.id,
        authorID: userID,
        moderatorID: banner.id,
        reason: rejectionReason,
      });
    }
  }

  if (!alreadyBanned) {
    // If the user has an email address associated with their account, send them
    // a ban notification email.
    if (user?.email) {
      // Send the ban user email.
      await mailer.add({
        tenantID: tenant.id,
        message: {
          to: user.email,
        },
        template: {
          name: "account-notification/ban",
          context: {
            // TODO: (wyattjoh) possibly reevaluate the use of a required username.
            username: user.username!,
            organizationName: tenant.organization.name,
            organizationURL: tenant.organization.url,
            organizationContactEmail: tenant.organization.contactEmail,
            customMessage: (message || "").replace(/\n/g, "<br />"),
          },
        },
      });
    }
  }

  return user;
}

/**
 * updateUserBan will ban or unban a specific user from interacting with Coral
 * on specified sites.
 * @param mongo mongo database to interact with
 * @param mailer the mailer
 * @param rejector the comment rejector queue
 * @param tenant Tenant where the User will be banned on
 * @param banner the User that is banning the User
 * @param userID the ID of the User being banned
 * @param message message to banned user
 * @param rejectExistingComments whether all the authors previous comments should be rejected
 * @param now the current time that the ban took effect
 */
export async function updateUserBan(
  mongo: MongoContext,
  cache: DataCache,
  mailer: MailerQueue,
  rejector: RejectorQueue,
  tenant: Tenant,
  banner: User,
  userID: string,
  message: string,
  rejectExistingComments: boolean,
  banSiteIDs?: string[] | null,
  unbanSiteIDs?: string[] | null,
  rejectionReason?: GQLRejectionReason,
  now = new Date()
) {
  // Ensure valid role
  if (
    banner.role !== GQLUSER_ROLE.ADMIN &&
    banner.role !== GQLUSER_ROLE.MODERATOR
  ) {
    throw new UserForbiddenError(
      "User not authorized to perform UpdateUserBan",
      "userBan",
      "update",
      userID
    );
  }
  // if scoped, make sure sites are in scope
  const scopedSites = banner.moderationScopes?.siteIDs;
  if (scopedSites && scopedSites.length > 0) {
    const notAllowedBans = banSiteIDs?.filter(
      (siteID) => !scopedSites.includes(siteID)
    );
    if (notAllowedBans?.length) {
      throw new UserForbiddenError(
        "Site moderator not authorized to ban user on site",
        "userBan",
        "update"
      );
    }

    const notAllowedUnbans = unbanSiteIDs?.filter(
      (siteID) => !scopedSites.includes(siteID)
    );
    if (notAllowedUnbans?.length) {
      throw new UserForbiddenError(
        "Site moderator not authorized to unban user on site",
        "userBan",
        "update",
        userID
      );
    }
  }

  // make sure banIds and unbanIDs dont overlap
  if (banSiteIDs?.length && unbanSiteIDs?.length) {
    const all = new Set([...banSiteIDs, ...unbanSiteIDs]);
    if (all.size < banSiteIDs.length + unbanSiteIDs.length) {
      throw new ValidationError(
        new Error("Found duplicate site IDs in ban and unban lists")
      );
    }
  }

  const targetUser = await retrieveUser(mongo, tenant.id, userID);
  if (!targetUser) {
    throw new UserNotFoundError(userID);
  }

  // If targetUser is a moderator, throw an error if any of the
  // sites in banSiteIDs are also in their moderation scopes
  if (targetUser.role === GQLUSER_ROLE.MODERATOR) {
    const moderationScopes = targetUser.moderationScopes?.siteIDs;
    const moderatorSiteInBanSiteIDs = banSiteIDs?.filter((bsi) =>
      moderationScopes?.includes(bsi)
    );
    if (moderatorSiteInBanSiteIDs && moderatorSiteInBanSiteIDs.length > 0) {
      throw new ModeratorCannotBeBannedOnSiteError();
    }
  }

  let newBans = false;
  let user: User = targetUser;
  // ban user on banID sites not already banned on
  if (banSiteIDs?.length) {
    const idsToBan = banSiteIDs.filter(
      (bsi) => !targetUser.status.ban.siteIDs?.includes(bsi)
    );

    if (idsToBan.length > 0) {
      user = await siteBanUser(
        mongo,
        tenant.id,
        userID,
        banner.id,
        message,
        idsToBan,
        now
      );

      // if any new bans and rejectExistingCommments, reject existing comments
      if (rejectExistingComments) {
        await rejector.add({
          tenantID: tenant.id,
          authorID: targetUser.id,
          moderatorID: banner.id,
          siteIDs: idsToBan,
          reason: rejectionReason,
        });
      }

      newBans = true;
    }
  }

  // unban user on unban ID sites if banned on them
  if (unbanSiteIDs?.length) {
    const newUnbans = unbanSiteIDs.filter((usi) =>
      targetUser.status.ban.siteIDs?.includes(usi)
    );

    if (newUnbans.length > 0) {
      user = await removeUserSiteBan(
        mongo,
        tenant.id,
        userID,
        banner.id,
        now,
        newUnbans
      );
    }
  }
  // if any new bans, send email
  if (newBans && targetUser.email) {
    await mailer.add({
      tenantID: tenant.id,
      message: {
        to: targetUser.email,
      },
      template: {
        name: "account-notification/ban",
        context: {
          username: targetUser.username!,
          organizationName: tenant.organization.name,
          organizationURL: tenant.organization.url,
          organizationContactEmail: tenant.organization.contactEmail,
          customMessage: (message || "").replace(/\n/g, "<br />"),
        },
      },
    });
  }

  const cacheAvailable = await cache.available(tenant.id);
  if (cacheAvailable) {
    await cache.users.update(user);
  }

  return user;
}

/**
 * premod will premod a specific user.
 * @param mongo mongo database to interact with
 * @param cache the data cache
 * @param tenant Tenant where the User will be banned on
 * @param moderator the User that is banning the User
 * @param userID the ID of the User being banned
 * @param now the current time that the ban took effect
 */
export async function premod(
  mongo: MongoContext,
  cache: DataCache,
  tenant: Tenant,
  moderator: User | null,
  userID: string,
  now = new Date()
) {
  // Get the user being banned to check to see if the user already has an
  // existing ban.
  const targetUser = await retrieveUser(mongo, tenant.id, userID);
  if (!targetUser) {
    throw new UserNotFoundError(userID);
  }

  // Check to see if the User is currently banned.
  const premodStatus = consolidateUserPremodStatus(targetUser.status.premod);
  if (premodStatus.active) {
    throw new UserAlreadyPremoderated();
  }

  // Premod the user.
  const updatedUser = await premodUser(
    mongo,
    tenant.id,
    userID,
    moderator ? moderator.id : undefined,
    now
  );

  const cacheAvailable = await cache.available(tenant.id);
  if (cacheAvailable) {
    await cache.users.update(updatedUser);
  }

  return updatedUser;
}

export async function removePremod(
  mongo: MongoContext,
  cache: DataCache,
  tenant: Tenant,
  moderator: User,
  userID: string,
  now = new Date()
) {
  // Get the user being suspended to check to see if the user already has an
  // existing suspension.
  const targetUser = await retrieveUser(mongo, tenant.id, userID);
  if (!targetUser) {
    throw new UserNotFoundError(userID);
  }

  // Check to see if the User is currently suspended.
  const premodStatus = consolidateUserPremodStatus(targetUser.status.premod);
  if (!premodStatus.active) {
    // The user is not premodded currently, just return the user because we
    // don't have to do anything.
    return targetUser;
  }

  // For each of the suspensions, remove it.
  const updatedUser = await removeUserPremod(
    mongo,
    tenant.id,
    userID,
    moderator.id,
    now
  );

  const cacheAvailable = await cache.available(tenant.id);
  if (cacheAvailable) {
    await cache.users.update(updatedUser);
  }

  return updatedUser;
}

/**
 * warn will warn a specific user.
 * @param mongo mongo database to interact with
 * @param cache the data cache
 * @param tenant Tenant where the User will be warned on
 * @param moderator the User that is warning the User
 * @param userID the ID of the User being warned
 * @param now the current time that the warning took effect
 */
export async function warn(
  mongo: MongoContext,
  cache: DataCache,
  tenant: Tenant,
  moderator: User,
  userID: string,
  message: string,
  now = new Date()
) {
  // Get the user being warned to check to see if the user already has an
  // existing warning.
  const targetUser = await retrieveUser(mongo, tenant.id, userID);
  if (!targetUser) {
    throw new UserNotFoundError(userID);
  }

  // Check to see if the User is currently warned.
  const warningStatus = consolidateUserWarningStatus(targetUser.status.warning);
  if (warningStatus.active) {
    throw new Error("User already warned");
  }

  // Warn the user.
  const updatedUser = await warnUser(
    mongo,
    tenant.id,
    userID,
    moderator.id,
    message,
    now
  );

  const cacheAvailable = await cache.available(tenant.id);
  if (cacheAvailable) {
    await cache.users.update(updatedUser);
  }

  return updatedUser;
}

export async function removeWarning(
  mongo: MongoContext,
  cache: DataCache,
  tenant: Tenant,
  moderator: User,
  userID: string,
  now = new Date()
) {
  // Get the user being suspended to check to see if the user already has an
  // existing warning.
  const targetUser = await retrieveUser(mongo, tenant.id, userID);
  if (!targetUser) {
    throw new UserNotFoundError(userID);
  }

  // Check to see if the User is currently warned.
  const warningStatus = consolidateUserWarningStatus(targetUser.status.warning);
  if (!warningStatus.active) {
    // The user is not warned currently, just return the user because we
    // don't have to do anything.
    return targetUser;
  }

  // remove warning.
  const updatedUser = await removeUserWarning(
    mongo,
    tenant.id,
    userID,
    moderator.id,
    now
  );

  const cacheAvailable = await cache.available(tenant.id);
  if (cacheAvailable) {
    await cache.users.update(updatedUser);
  }

  return updatedUser;
}

export async function acknowledgeWarning(
  mongo: MongoContext,
  tenant: Tenant,
  userID: string,
  now = new Date()
) {
  const targetUser = await retrieveUser(mongo, tenant.id, userID);
  if (!targetUser) {
    throw new UserNotFoundError(userID);
  }

  const warningStatus = consolidateUserWarningStatus(targetUser.status.warning);
  if (!warningStatus.active) {
    // The user is not warned currently, just return the user because we
    // don't have to do anything.
    return targetUser;
  }

  // remove warning
  return acknowledgeOwnWarning(mongo, tenant.id, userID, now);
}

/**
 * sendModMessage will send a moderation message to a specific user.
 * @param mongo mongo database to interact with
 * @param tenant Tenant where the User will be messaged on
 * @param moderator the User that is messaging the User
 * @param userID the ID of the User being messaged
 * @param now the current time that the message was sent
 */
export async function sendModMessage(
  mongo: MongoContext,
  tenant: Tenant,
  moderator: User,
  userID: string,
  message: string,
  now = new Date()
) {
  // Send moderation message to the user.
  return sendModMessageUser(
    mongo,
    tenant.id,
    userID,
    moderator.id,
    message,
    now
  );
}

/**
 * acknowledgeModMessage will acknowledge that a mod message was seen by the user and
 * set moderation messages to inactive
 * @param mongo mongo database to interact with
 * @param tenant Tenant where the User will be messaged on
 * @param userID the ID of the User acknowledging the mod message
 * @param now the current time that the message was acknowledged by the user
 */
export async function acknowledgeModMessage(
  mongo: MongoContext,
  tenant: Tenant,
  userID: string,
  now = new Date()
) {
  const targetUser = await retrieveUser(mongo, tenant.id, userID);
  if (!targetUser) {
    throw new UserNotFoundError(userID);
  }

  const modMessageStatus = consolidateUserModMessageStatus(
    targetUser.status.modMessage
  );
  if (!modMessageStatus.active) {
    // The user does not currently have a mod message sent to them, just return the user because we
    // don't have to do anything.
    return targetUser;
  }

  // acknowledge the mod message
  return acknowledgeOwnModMessage(mongo, tenant.id, userID, now);
}

/**
 * suspend will suspend a give user from interacting with Coral.
 * @param mongo mongo database to interact with
 * @param cache the data cache
 * @param mailer the mailer
 * @param tenant Tenant where the User will be suspended on
 * @param user the User that is suspending the User
 * @param userID the ID of the user being suspended
 * @param timeout the duration in seconds that the user will suspended for
 * @param message message to suspended user
 * @param now the current time that the suspension will take effect
 */
export async function suspend(
  mongo: MongoContext,
  cache: DataCache,
  mailer: MailerQueue,
  tenant: Tenant,
  user: User,
  userID: string,
  timeout: number,
  message: string,
  now = new Date()
) {
  // Convert the timeout to the until time.
  const finishDateTime = DateTime.fromJSDate(now).plus({ seconds: timeout });

  // Get the user being suspended to check to see if the user already has an
  // existing suspension.
  const targetUser = await retrieveUser(mongo, tenant.id, userID);
  if (!targetUser) {
    throw new UserNotFoundError(userID);
  }

  // Check to see if the User is currently suspended.
  const suspended = consolidateUserSuspensionStatus(
    targetUser.status.suspension,
    now
  );
  if (suspended.active && suspended.until) {
    throw new UserAlreadySuspendedError(suspended.until);
  }

  const updatedUser = await suspendUser(
    mongo,
    tenant.id,
    userID,
    user.id,
    finishDateTime.toJSDate(),
    message,
    now
  );

  const cacheAvailable = await cache.available(tenant.id);
  if (cacheAvailable) {
    await cache.users.update(updatedUser);
  }

  // If the user has an email address associated with their account, send them
  // a suspend notification email.
  if (updatedUser.email) {
    // Send the suspend user email.
    await mailer.add({
      tenantID: tenant.id,
      message: {
        to: updatedUser.email,
      },
      template: {
        name: "account-notification/suspend",
        context: {
          // TODO: (wyattjoh) possibly reevaluate the use of a required username.
          username: updatedUser.username!,
          until: finishDateTime.toRFC2822(),
          organizationName: tenant.organization.name,
          organizationURL: tenant.organization.url,
          organizationContactEmail: tenant.organization.contactEmail,
          customMessage: (message || "").replace(/\n/g, "<br />"),
        },
      },
    });
  }

  return updatedUser;
}

export async function removeSuspension(
  mongo: MongoContext,
  cache: DataCache,
  tenant: Tenant,
  user: User,
  userID: string,
  now = new Date()
) {
  // Get the user being suspended to check to see if the user already has an
  // existing suspension.
  const targetUser = await retrieveUser(mongo, tenant.id, userID);
  if (!targetUser) {
    throw new UserNotFoundError(userID);
  }

  // Check to see if the User is currently suspended.
  const suspended = consolidateUserSuspensionStatus(
    targetUser.status.suspension,
    now
  );
  if (!suspended.active) {
    // The user is not suspended currently, just return the user because we
    // don't have to do anything.
    return targetUser;
  }

  // For each of the suspensions, remove it.
  const updatedUser = await removeActiveUserSuspensions(
    mongo,
    tenant.id,
    userID,
    user.id,
    now
  );
  const cacheAvailable = await cache.available(tenant.id);
  if (cacheAvailable) {
    await cache.users.update(updatedUser);
  }

  return updatedUser;
}

export async function removeBan(
  mongo: MongoContext,
  cache: DataCache,
  tenant: Tenant,
  viewer: User,
  userID: string,
  now = new Date()
) {
  // Get the user being un-banned to check if they are even banned.
  const targetUser = await retrieveUser(mongo, tenant.id, userID);
  if (!targetUser) {
    throw new UserNotFoundError(userID);
  }

  // Check to see if the User is currently banned.
  const banStatus = consolidateUserBanStatus(targetUser.status.ban);

  // Remove a regular ban
  if (banStatus.active) {
    const updatedUser = await removeUserBan(
      mongo,
      tenant.id,
      userID,
      viewer.id,
      now
    );
    const cacheAvailable = await cache.available(tenant.id);
    if (cacheAvailable) {
      await cache.users.update(updatedUser);
    }
    return updatedUser;
  }
  // Remove a site ban
  else if (banStatus.siteIDs && banStatus.siteIDs.length > 0) {
    const updatedUser = await removeUserSiteBan(
      mongo,
      tenant.id,
      userID,
      viewer.id,
      now,
      banStatus.siteIDs
    );
    const cacheAvailable = await cache.available(tenant.id);
    if (cacheAvailable) {
      await cache.users.update(updatedUser);
    }
    return updatedUser;
  }

  // The user is not ban currently, just return the user because we don't
  // have to do anything.
  return targetUser;
}

export async function ignore(
  mongo: MongoContext,
  tenant: Tenant,
  user: User,
  userID: string,
  now = new Date()
) {
  // Get the user being ignored to check if they exist.
  const targetUser = await retrieveUser(mongo, tenant.id, userID);
  if (!targetUser) {
    throw new UserNotFoundError(userID);
  }

  const userToBeIgnoredIsStaff = hasStaffRole(targetUser);
  if (userToBeIgnoredIsStaff) {
    throw new UserCannotBeIgnoredError(userID);
  }

  if (authorIsIgnored(userID, user)) {
    // TODO: improve error
    throw new Error("user already ignored");
  }

  await ignoreUser(mongo, tenant.id, user.id, userID, now);

  return targetUser;
}

export async function removeIgnore(
  mongo: MongoContext,
  tenant: Tenant,
  user: User,
  userID: string
) {
  // Get the user being un-ignored to check if they exist.
  const targetUser = await retrieveUser(mongo, tenant.id, userID);
  if (!targetUser) {
    throw new UserNotFoundError(userID);
  }

  if (user.ignoredUsers && user.ignoredUsers.every((u) => u.id !== userID)) {
    // TODO: improve error
    throw new Error("user already not ignored");
  }

  await removeUserIgnore(mongo, tenant.id, user.id, userID);

  return targetUser;
}

export async function requestCommentsDownload(
  mongo: MongoContext,
  mailer: MailerQueue,
  tenant: Tenant,
  config: Config,
  signingConfig: JWTSigningConfig,
  user: User,
  now: Date
) {
  if (!tenant.accountFeatures.downloadComments) {
    throw new Error("Downloading comments is not enabled");
  }
  // Check to see if the user is allowed to download this now.
  if (
    user.lastDownloadedAt &&
    DateTime.fromJSDate(user.lastDownloadedAt)
      .plus({ seconds: DOWNLOAD_LIMIT_TIMEFRAME_DURATION })
      .toSeconds() >= DateTime.fromJSDate(now).toSeconds()
  ) {
    throw new Error("requested download too early");
  }

  const downloadUrl = await generateDownloadLink(
    user.id,
    tenant,
    config,
    signingConfig,
    now
  );

  await setUserLastDownloadedAt(mongo, tenant.id, user.id, now);

  if (user.email) {
    await mailer.add({
      tenantID: tenant.id,
      message: {
        to: user.email,
      },
      template: {
        name: "account-notification/download-comments",
        context: {
          username: user.username!,
          date: formatDate(now, tenant.locale),
          downloadUrl,
          organizationName: tenant.organization.name,
          organizationURL: tenant.organization.url,
        },
      },
    });
  } else {
    logger.error(
      { userID: user.id },
      "could not send download email because the user does not have an email address"
    );
  }

  return user;
}

export async function requestUserCommentsDownload(
  mongo: MongoContext,
  tenant: Tenant,
  config: Config,
  signingConfig: JWTSigningConfig,
  userID: string,
  now: Date
) {
  const downloadUrl = await generateAdminDownloadLink(
    userID,
    tenant,
    config,
    signingConfig,
    now
  );

  return downloadUrl;
}

export async function updateEmailNotificationSettings(
  mongo: MongoContext,
  cache: DataCache,
  tenant: Tenant,
  user: User,
  settings: EmailNotificationSettingsInput
) {
  const updatedUser = await updateUserEmailNotificationSettings(
    mongo,
    tenant.id,
    user.id,
    settings
  );

  const cacheAvailable = await cache.available(tenant.id);
  if (cacheAvailable) {
    await cache.users.update(updatedUser);
  }

  return updatedUser;
}

export async function updateInPageNotificationSettings(
  mongo: MongoContext,
  cache: DataCache,
  tenant: Tenant,
  user: User,
  settings: InPageNotificationSettingsInput
) {
  const updatedUser = await updateUserInPageNotificationSettings(
    mongo,
    tenant.id,
    user.id,
    settings
  );

  const cacheAvailable = await cache.available(tenant.id);
  if (cacheAvailable) {
    await cache.users.update(updatedUser);
  }

  return updatedUser;
}

export async function updateMediaSettings(
  mongo: MongoContext,
  cache: DataCache,
  tenant: Tenant,
  user: User,
  settings: UpdateUserMediaSettingsInput
) {
  const updatedUser = await updateUserMediaSettings(
    mongo,
    tenant.id,
    user.id,
    settings
  );

  const cacheAvailable = await cache.available(tenant.id);
  if (cacheAvailable) {
    await cache.users.update(updatedUser);
  }

  return updatedUser;
}

function userLastCommentIDKey(
  tenant: Pick<Tenant, "id">,
  user: Pick<User, "id">
) {
  return `${tenant.id}:lastCommentID:${user.id}`;
}

/**
 * updateUserLastCommentID will update the id of the users most recent comment.
 * @param redis the Redis instance that Coral interacts with
 * @param tenant the Tenant to operate on
 * @param user the User that we're setting the limit for
 * @param commentID the id of the comment
 */
export async function updateUserLastCommentID(
  redis: AugmentedRedis,
  tenant: Tenant,
  user: User,
  commentID: string
) {
  const key = userLastCommentIDKey(tenant, user);

  await redis.set(key, commentID, "EX", COMMENT_REPEAT_POST_DURATION);
}

/**
 * retrieveUserLastCommentNotArchived will return the id (if set) of the comment that
 * the user last wrote. This will return null if the user has not made a comment
 * within the CURRENT_REPEAT_POST_TIMESPAN.
 * @param mongo the db
 * @param redis the Redis instance that Coral interacts with
 * @param tenant the Tenant to operate on
 * @param user the User that we're looking up the limit for
 */
export async function retrieveUserLastCommentNotArchived(
  mongo: MongoContext,
  redis: AugmentedRedis,
  tenant: Tenant,
  user: User
): Promise<Readonly<Comment> | null> {
  const id: string | null = await redis.get(userLastCommentIDKey(tenant, user));
  if (!id) {
    return null;
  }

  return retrieveComment(mongo.comments(), tenant.id, id);
}

export interface LinkUser {
  email: string;
  password: string;
}

export async function link(
  config: Config,
  mongo: MongoContext,
  tenant: Tenant,
  source: User,
  { email, password }: LinkUser
) {
  if (!linkUsersAvailable(config, tenant)) {
    throw new Error("cannot link users, not available");
  }

  // TODO: validate the source user

  // Refuse to link a user that already has an email address.
  if (source.email || hasLocalProfile(source)) {
    throw new Error("user already has an email linked to the source account");
  }

  // Validate the input. If the values do not pass validation, it can't possibly
  // be correct.
  validateEmail(email);

  // Validate if the credentials are correct.
  const destination = await retrieveUserWithEmail(mongo, tenant.id, email);
  if (!destination) {
    throw new InvalidCredentialsError(
      "can't find user linked with email address"
    );
  }

  // Validate that the source and destination user aren't the same.
  if (destination.id === source.id) {
    throw new Error("cannot link the same accounts together");
  }

  // Ensure that the destination profile has a local profile.
  if (!hasLocalProfile(destination, email)) {
    throw new Error("destination user does not have a local profile");
  }

  // Ensure there is no clash between the source and destination user profiles.
  const profiles = {
    destination: (destination.profiles || []).map((p) => p.type),
    source: (source.profiles || []).map((p) => p.type),
  };

  // Check for any intersecting profiles.
  const intersecting = intersection(profiles.destination, profiles.source);
  if (intersecting.length > 0) {
    throw new Error(
      `user linking found intersecting profiles: ${intersecting}`
    );
  }

  // Verify if the password provided is correct for this account.
  const verified = await verifyUserPassword(destination, password, email);
  if (!verified) {
    throw new InvalidCredentialsError("can't verify password for linking");
  }

  // Perform the account linking step to delete the source user and copy over
  // the account profiles.
  const linked = await linkUsers(mongo, tenant.id, source.id, destination.id);

  // TODO: send an email to the linked user

  return linked;
}<|MERGE_RESOLUTION|>--- conflicted
+++ resolved
@@ -184,11 +184,7 @@
     // Try to find or create the user.
     let { user } = await findOrCreateUser(mongo, tenant.id, input, now);
 
-<<<<<<< HEAD
-    if (await shouldPremodDueToLikelySpamEmail(tenant, redis, user)) {
-=======
-    if (await shouldPremodDueToLikelySpamEmail(mongo, tenant, user)) {
->>>>>>> f7756f6b
+    if (await shouldPremodDueToLikelySpamEmail(mongo, tenant, redis, user)) {
       user = await premodUser(
         mongo,
         tenant.id,
@@ -219,11 +215,7 @@
       // exit this function.
       let { user } = await findOrCreateUser(mongo, tenant.id, input, now);
 
-<<<<<<< HEAD
-      if (await shouldPremodDueToLikelySpamEmail(tenant, redis, user)) {
-=======
-      if (await shouldPremodDueToLikelySpamEmail(mongo, tenant, user)) {
->>>>>>> f7756f6b
+      if (await shouldPremodDueToLikelySpamEmail(mongo, tenant, redis, user)) {
         user = await premodUser(
           mongo,
           tenant.id,
@@ -268,11 +260,7 @@
         now
       );
 
-<<<<<<< HEAD
-      if (await shouldPremodDueToLikelySpamEmail(tenant, redis, user)) {
-=======
-      if (await shouldPremodDueToLikelySpamEmail(mongo, tenant, user)) {
->>>>>>> f7756f6b
+      if (await shouldPremodDueToLikelySpamEmail(mongo, tenant, redis, user)) {
         user = await premodUser(
           mongo,
           tenant.id,
