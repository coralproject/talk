import { Config } from "coral-server/config";
import { DataCache } from "coral-server/data/cache/dataCache";
import { MongoContext } from "coral-server/data/context";
import { CoralEventPublisherBroker } from "coral-server/events/publisher";
<<<<<<< HEAD
import { Comment } from "coral-server/models/comment";
=======
>>>>>>> 0a73efc0
import {
  changeDSAReportStatus as changeReportStatus,
  createDSAReport as createReport,
  createDSAReportNote as createReportNote,
  createDSAReportShare as createReportShare,
  deleteDSAReportNote as deleteReportNote,
  makeDSAReportDecision as makeReportDecision,
  retrieveDSAReport,
} from "coral-server/models/dsaReport/report";
import { Tenant } from "coral-server/models/tenant";
import { rejectComment } from "coral-server/stacks";

import {
  GQLDSAReportDecisionLegality,
  GQLDSAReportStatus,
<<<<<<< HEAD
} from "coral-server/graph/schema/__generated__/types";

import {
  InternalNotificationContext,
  NotificationType,
} from "../notifications/internal/context";
=======
  GQLREJECTION_REASON_CODE,
} from "coral-server/graph/schema/__generated__/types";

import { I18n } from "../i18n";
import { InternalNotificationContext } from "../notifications/internal/context";
>>>>>>> 0a73efc0
import { AugmentedRedis } from "../redis";

export interface CreateDSAReportInput {
  commentID: string;
  userID: string;
  lawBrokenDescription: string;
  additionalInformation: string;
  submissionID?: string;
}

/**
 * createDSAReport creates a new DSAReport
 *
 * @param mongo is the mongo context.
 * @param tenant is the filtering tenant for this operation.
 * @param input is the input used for creating the DSAReport
 * @param now is the time this DSAReport was created
 * @returns the newly created DSAReport.
 */
export async function createDSAReport(
  mongo: MongoContext,
  tenant: Tenant,
  input: CreateDSAReportInput,
  now = new Date()
) {
  const result = await createReport(mongo, tenant.id, input, now);
  const { dsaReport } = result;
  return dsaReport;
}

export interface AddDSAReportNoteInput {
  userID: string;
  body: string;
  reportID: string;
}

/**
 * addDSAReportNote adds a note to the history of a DSAReport
 *
 * @param mongo is the mongo context.
 * @param tenant is the filtering tenant for this operation.
 * @param input is the input used for adding the note
 * @param now is the time this note was created
 * @returns the DSAReport with the new note added to its history.
 */
export async function addDSAReportNote(
  mongo: MongoContext,
  tenant: Tenant,
  input: AddDSAReportNoteInput,
  now = new Date()
) {
  const result = await createReportNote(mongo, tenant.id, input, now);
  const { dsaReport } = result;
  return dsaReport;
}

export interface AddDSAReportShareInput {
  userID: string;
  reportID: string;
}

/**
 * addDSAReportNote adds a share item to the history of a DSAReport
 *
 * @param mongo is the mongo context.
 * @param tenant is the filtering tenant for this operation.
 * @param input is the input used for adding the share item
 * @param now is the time this DSAReport was shared
 * @returns the DSAReport with the new share added to its history.
 */
export async function addDSAReportShare(
  mongo: MongoContext,
  tenant: Tenant,
  input: AddDSAReportShareInput,
  now = new Date()
) {
  const result = await createReportShare(mongo, tenant.id, input, now);
  const { dsaReport } = result;
  return dsaReport;
}

export interface DeleteDSAReportNoteInput {
  id: string;
  reportID: string;
}

/**
 * deleteDSAReportNote deletes a note from the history of a DSAReport
 *
 * @param mongo is the mongo context.
 * @param tenant is the filtering tenant for this operation.
 * @param input is the input used for deleting the note
 * @returns the DSAReport with the note deleted from is history.
 */
export async function deleteDSAReportNote(
  mongo: MongoContext,
  tenant: Tenant,
  input: DeleteDSAReportNoteInput,
  now = new Date()
) {
  const result = await deleteReportNote(mongo, tenant.id, input);
  const { dsaReport } = result;
  return dsaReport;
}

export interface ChangeDSAReportStatusInput {
  userID: string;
  status: GQLDSAReportStatus;
  reportID: string;
}

/**
 * changeDSAReportStatus changes the status of a DSAReport
 * and also adds the status change to its history
 *
 * @param mongo is the mongo context.
 * @param tenant is the filtering tenant for this operation.
 * @param input is the input used for changing the status
 * @returns the DSAReport with its new status
 */
export async function changeDSAReportStatus(
  mongo: MongoContext,
  tenant: Tenant,
  input: ChangeDSAReportStatusInput,
  now = new Date()
) {
  const result = await changeReportStatus(mongo, tenant.id, input, now);
  const { dsaReport } = result;
  return dsaReport;
}

export interface MakeDSAReportDecisionInput {
  commentID: string;
  commentRevisionID: string;
  userID: string;
  reportID: string;
  legality: GQLDSAReportDecisionLegality;
  legalGrounds?: string;
  detailedExplanation?: string;
}

/**
 * makeDSAReportDecison makes an illegal vs legal decision for a DSAReport
 * and also adds the decision to its history
 *
 * @param mongo is the mongo context.
 * @param tenant is the filtering tenant for this operation.
 * @param input is the input used for making the decision
 * @returns the DSAReport with its decision
 */
export async function makeDSAReportDecision(
  mongo: MongoContext,
  redis: AugmentedRedis,
  cache: DataCache,
  config: Config,
  i18n: I18n,
  broker: CoralEventPublisherBroker,
  notifications: InternalNotificationContext,
  tenant: Tenant,
  comment: Readonly<Comment> | null,
  input: MakeDSAReportDecisionInput,
  now = new Date()
) {
  const {
    commentID,
    commentRevisionID,
    userID,
    legalGrounds,
    detailedExplanation,
<<<<<<< HEAD
    reportID,
=======
>>>>>>> 0a73efc0
  } = input;

  // REJECT if ILLEGAL
  if (input.legality === GQLDSAReportDecisionLegality.ILLEGAL) {
    const rejectedComment = await rejectComment(
      mongo,
      redis,
      cache,
      config,
      i18n,
      broker,
      notifications,
      tenant,
      commentID,
      commentRevisionID,
      userID,
      now,
<<<<<<< HEAD
      undefined,
      false
=======
      {
        code: GQLREJECTION_REASON_CODE.ILLEGAL_CONTENT,
        legalGrounds,
        detailedExplanation,
      }
>>>>>>> 0a73efc0
    );

    if (rejectedComment.authorID) {
      await notifications.create(tenant.id, tenant.locale, {
        targetUserID: rejectedComment.authorID,
        type: NotificationType.ILLEGAL_REJECTED,
        comment: rejectedComment,
        legal: {
          legality: input.legality,
          grounds: legalGrounds,
          explanation: detailedExplanation,
        },
      });
    }
  }

  const report = await retrieveDSAReport(mongo, tenant.id, reportID);
  if (report) {
    await notifications.create(tenant.id, tenant.locale, {
      targetUserID: report.userID,
      type: NotificationType.DSA_REPORT_DECISION_MADE,
      comment,
      report,
      legal: {
        legality: input.legality,
        grounds: legalGrounds,
        explanation: detailedExplanation,
      },
    });
  }

  const result = await makeReportDecision(mongo, tenant.id, input, now);

  const { dsaReport } = result;
  return dsaReport;
}<|MERGE_RESOLUTION|>--- conflicted
+++ resolved
@@ -2,10 +2,7 @@
 import { DataCache } from "coral-server/data/cache/dataCache";
 import { MongoContext } from "coral-server/data/context";
 import { CoralEventPublisherBroker } from "coral-server/events/publisher";
-<<<<<<< HEAD
 import { Comment } from "coral-server/models/comment";
-=======
->>>>>>> 0a73efc0
 import {
   changeDSAReportStatus as changeReportStatus,
   createDSAReport as createReport,
@@ -17,24 +14,19 @@
 } from "coral-server/models/dsaReport/report";
 import { Tenant } from "coral-server/models/tenant";
 import { rejectComment } from "coral-server/stacks";
+import { Request } from "coral-server/types/express";
 
 import {
   GQLDSAReportDecisionLegality,
   GQLDSAReportStatus,
-<<<<<<< HEAD
+  GQLREJECTION_REASON_CODE,
 } from "coral-server/graph/schema/__generated__/types";
 
+import { I18n } from "../i18n";
 import {
   InternalNotificationContext,
   NotificationType,
 } from "../notifications/internal/context";
-=======
-  GQLREJECTION_REASON_CODE,
-} from "coral-server/graph/schema/__generated__/types";
-
-import { I18n } from "../i18n";
-import { InternalNotificationContext } from "../notifications/internal/context";
->>>>>>> 0a73efc0
 import { AugmentedRedis } from "../redis";
 
 export interface CreateDSAReportInput {
@@ -196,6 +188,7 @@
   tenant: Tenant,
   comment: Readonly<Comment> | null,
   input: MakeDSAReportDecisionInput,
+  req: Request | undefined,
   now = new Date()
 ) {
   const {
@@ -204,10 +197,7 @@
     userID,
     legalGrounds,
     detailedExplanation,
-<<<<<<< HEAD
     reportID,
-=======
->>>>>>> 0a73efc0
   } = input;
 
   // REJECT if ILLEGAL
@@ -225,16 +215,13 @@
       commentRevisionID,
       userID,
       now,
-<<<<<<< HEAD
-      undefined,
-      false
-=======
       {
         code: GQLREJECTION_REASON_CODE.ILLEGAL_CONTENT,
         legalGrounds,
         detailedExplanation,
-      }
->>>>>>> 0a73efc0
+      },
+      req,
+      true
     );
 
     if (rejectedComment.authorID) {
