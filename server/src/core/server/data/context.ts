--- conflicted
+++ resolved
@@ -4,11 +4,7 @@
 import { CommentAction } from "coral-server/models/action/comment";
 import { CommentModerationAction } from "coral-server/models/action/moderation/comment";
 import { Comment } from "coral-server/models/comment";
-<<<<<<< HEAD
-import { DSAReport } from "coral-server/models/dsaReport/report";
-=======
 import { DSAReport } from "coral-server/models/dsaReport";
->>>>>>> cdd59ca7
 import { createCollection } from "coral-server/models/helpers";
 import { Invite } from "coral-server/models/invite";
 import { MigrationRecord } from "coral-server/models/migration";
@@ -42,10 +38,7 @@
   >;
   seenComments(): Collection<Readonly<SeenComments>>;
   dsaReports(): Collection<Readonly<DSAReport>>;
-<<<<<<< HEAD
-=======
   notifications(): Collection<Readonly<Notification>>;
->>>>>>> cdd59ca7
 }
 
 export class MongoContextImpl implements MongoContext {
@@ -97,13 +90,9 @@
   public dsaReports(): Collection<Readonly<DSAReport>> {
     return createCollection<DSAReport>("dsaReports")(this.live);
   }
-<<<<<<< HEAD
-=======
   public notifications(): Collection<Readonly<Notification>> {
     return createCollection<Notification>("notifications")(this.live);
   }
-
->>>>>>> cdd59ca7
   public archivedComments(): Collection<Readonly<Comment>> {
     if (!this.archive) {
       throw new Error(
