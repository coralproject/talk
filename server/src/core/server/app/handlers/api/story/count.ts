import Joi from "joi";

import { COUNTS_V2_CACHE_DURATION } from "coral-common/common/lib/constants";
import { CountJSONPData } from "coral-common/common/lib/types/count";
import { AppOptions } from "coral-server/app";
import { validate } from "coral-server/app/request/body";
import { MongoContext } from "coral-server/data/context";
import logger from "coral-server/logger";
import { retrieveManyStoryRatings } from "coral-server/models/comment";
import { PUBLISHED_STATUSES } from "coral-server/models/comment/constants";
import { retrieveStoryCommentCounts, Story } from "coral-server/models/story";
import { hasFeatureFlag, Tenant } from "coral-server/models/tenant";
import { I18n, translate } from "coral-server/services/i18n";
import { find } from "coral-server/services/stories";
import { RequestHandler, TenantCoralRequest } from "coral-server/types/express";

import {
  GQLFEATURE_FLAG,
  GQLSTORY_MODE,
} from "coral-server/graph/schema/__generated__/types";

const NUMBER_CLASS_NAME = "coral-count-number";
const TEXT_CLASS_NAME = "coral-count-text";

interface CountsV2Body {
  storyIDs: string[];
}

const CountsV2BodySchema = Joi.object().keys({
  storyIDs: Joi.array().items(Joi.string().required()).required().max(100),
});

export type JSONPCountOptions = Pick<
  AppOptions,
  "mongo" | "tenantCache" | "i18n"
>;

const StoryCountJSONPQuerySchema = Joi.object()
  .keys({
    // Required for JSONP support.
    callback: Joi.string().allow("").optional(),
    id: Joi.string().optional(),
    url: Joi.string().optional(),
    ref: Joi.string().required(),
  })
  .or("id", "url");

interface StoryCountJSONPQuery {
  callback: string;
  id?: string;
  url?: string;
  ref: string;
}

export function getTextHTML(
  tenant: Readonly<Tenant>,
  storyMode: GQLSTORY_MODE | undefined | null,
  i18n: I18n,
  count: number
) {
  // Use translated string.
  const bundle = i18n.getBundle(tenant.locale);

  let html = "";

  if (storyMode === GQLSTORY_MODE.RATINGS_AND_REVIEWS) {
    html = translate(
      bundle,
      `<span class="${TEXT_CLASS_NAME}">Ratings</span>`,
      "comment-counts-ratings-and-reviews",
      {
        number: count,
        textClass: TEXT_CLASS_NAME,
      }
    );
  } else {
    html = translate(
      bundle,
      `<span class="${TEXT_CLASS_NAME}">Comments</span>`,
      "comment-count",
      {
        number: count,
        textClass: TEXT_CLASS_NAME,
      }
    );
  }

  return html;
}

/**
 * countHandler returns translated comment counts using JSONP.
 */
export const countJSONPHandler =
  ({ mongo, i18n }: JSONPCountOptions): RequestHandler<TenantCoralRequest> =>
  async (req, res, next) => {
    try {
      const { tenant } = req.coral;

      // Ensure we have something to query with.
      const { id, url, ref }: StoryCountJSONPQuery = validate(
        StoryCountJSONPQuerySchema,
        req.query
      );

      // Try to query the story.
      const story = await find(mongo, tenant, {
        id,
        url,
      });

      const count = story ? await calculateStoryCount(mongo, story) : 0;

      const countHtml = `<span class="${NUMBER_CLASS_NAME}">COMMENT_COUNT</span>`;
      const textHtml = getTextHTML(tenant, story?.settings.mode, i18n, count);

      const data: CountJSONPData = {
        ref,
        countHtml,
        textHtml,
        count,
        id: story?.id || null,
      };

      // Respond using jsonp.
      res.jsonp(data);
    } catch (err) {
      return next(err);
    }
  };

export type CountOptions = Pick<AppOptions, "mongo" | "tenantCache">;

const StoryCountQuerySchema = Joi.object()
  .keys({
    id: Joi.string().optional(),
    url: Joi.string().optional(),
  })
  .or("id", "url");

type StoryCountQuery =
  | {
      id: string;
    }
  | {
      url: string;
    };

export const countHandler =
  ({ mongo }: CountOptions): RequestHandler<TenantCoralRequest> =>
  async (req, res, next) => {
    try {
      // Ensure we have something to query with.
      const query: StoryCountQuery = validate(StoryCountQuerySchema, req.query);

      // Try to query the story.
      const story = await find(mongo, req.coral.tenant, query);
      if (!story) {
        return res.json({ count: null });
      }

      const count = await calculateStoryCount(mongo, story);

      return res.json({ count });
    } catch (err) {
      return next(err);
    }
  };

async function calculateStoryCount(
  mongo: MongoContext,
  story: Readonly<Story>
) {
  if (story.settings.mode === GQLSTORY_MODE.RATINGS_AND_REVIEWS) {
    const tallies = await retrieveManyStoryRatings(mongo, story.tenantID, [
      story.id,
    ]);

    return tallies.length === 0 ? 0 : tallies[0].count;
  }

  return PUBLISHED_STATUSES.reduce(
    (total, status) => total + story.commentCounts.status[status],
    0
  );
}

export type CountV2Options = Pick<AppOptions, "mongo" | "redis">;

interface CountResult {
  storyID: string;
  redisCount?: number; // set if count came from redis
  mongoCount?: number; // set if count came from mongo
  count: number; // always set, can come from mongo or redis
}

export const computeCountKey = (tenantID: string, storyID: string) => {
  return `${tenantID}:${storyID}:count`;
};

export const countsV2Handler =
  ({ mongo, redis }: CountV2Options): RequestHandler<TenantCoralRequest> =>
  async (req, res, next) => {
    const { tenant } = req.coral;

    try {
      if (!hasFeatureFlag(tenant, GQLFEATURE_FLAG.COUNTS_V2)) {
        return res.status(400).send("Counts V2 api not enabled");
      }

      const { storyIDs }: CountsV2Body = validate(CountsV2BodySchema, req.body);

<<<<<<< HEAD
      // grab what keys we can that are already in Redis with one bulk call
      const redisCounts = await redis.mget(
        ...storyIDs.map((id) => computeCountKey(tenant.id, id))
=======
      const storyCounts = await Promise.all(
        storyIDs.map(async (storyID) => {
          // check that cache is available

          // try to look in Redis cache here first by key
          const key = `${tenant.id}:${storyID}:count`;
          const redisCount = await redis.get(key);

          if (redisCount) {
            logger.debug("found story count for counts v2 in redis cache", {
              storyID,
              redisCount,
            });
            return { storyID, redisCount };
          } else {
            const count = await retrieveStoryCommentCounts(
              mongo,
              tenant.id,
              storyID
            );

            // add count to Redis cache here then return
            await redis.set(key, count, "EX", COUNTS_V2_CACHE_DURATION);
            logger.debug("set story count for counts v2 in redis cache", {
              storyID,
              count,
            });

            return {
              storyID,
              count,
            };
          }
        })
>>>>>>> 92e9cbb9
      );

      // quickly iterate over our results and see if we're missing any of the
      // values for our requested story id's
      const countResults = new Map<string, CountResult>();
      const missingIDs: string[] = [];
      for (let i = 0; i < storyIDs.length; i++) {
        const storyID = storyIDs[i];
        const redisCount = redisCounts[i];

        if (redisCount !== null && redisCount !== undefined) {
          try {
            const count = parseInt(redisCount, 10);
            countResults.set(storyID, { storyID, redisCount: count, count });
          } catch {
            missingIDs.push(storyID);
          }
        } else {
          missingIDs.push(storyID);
        }
      }

      // compute out the counts for any story id's we couldn't
      // get a count from Redis
      for (const missingID of missingIDs) {
        const count = await retrieveStoryCommentCounts(
          mongo,
          tenant.id,
          missingID
        );

        const key = computeCountKey(tenant.id, missingID);
        await redis.set(key, count);
        logger.debug("set story count for counts v2 in redis cache", {
          storyID: missingID,
          count,
        });

        countResults.set(missingID, {
          storyID: missingID,
          mongoCount: count,
          count,
        });
      }

      // strictly follow the result set based on the story id's
      // we were given from the caller. Then return the values
      // from our combined redis/mongo results.
      //
      // this means if a user asked for id's ["1", "2", "3", "does-not-exist", "1"], they would
      // receive counts like so:
      // [
      //   { storyID: 1, redisCount: 2, count: 2 },
      //   { storyID: 2, redisCount: 5, count: 5 },
      //   { storyID: 3, mongoCount: 2, count: 2 },
      //   null,
      //   { storyID: 1, redisCount: 2, count: 2 }
      // ]
      //
      // many of our counts endpoints appreciate this adherence.
      const results: Array<CountResult | null> = [];
      for (const storyID of storyIDs) {
        const value = countResults.get(storyID) ?? null;
        results.push(value);
      }

      res.send(JSON.stringify(results));
    } catch (err) {
      return next(err);
    }
  };<|MERGE_RESOLUTION|>--- conflicted
+++ resolved
@@ -210,46 +210,9 @@
 
       const { storyIDs }: CountsV2Body = validate(CountsV2BodySchema, req.body);
 
-<<<<<<< HEAD
       // grab what keys we can that are already in Redis with one bulk call
       const redisCounts = await redis.mget(
         ...storyIDs.map((id) => computeCountKey(tenant.id, id))
-=======
-      const storyCounts = await Promise.all(
-        storyIDs.map(async (storyID) => {
-          // check that cache is available
-
-          // try to look in Redis cache here first by key
-          const key = `${tenant.id}:${storyID}:count`;
-          const redisCount = await redis.get(key);
-
-          if (redisCount) {
-            logger.debug("found story count for counts v2 in redis cache", {
-              storyID,
-              redisCount,
-            });
-            return { storyID, redisCount };
-          } else {
-            const count = await retrieveStoryCommentCounts(
-              mongo,
-              tenant.id,
-              storyID
-            );
-
-            // add count to Redis cache here then return
-            await redis.set(key, count, "EX", COUNTS_V2_CACHE_DURATION);
-            logger.debug("set story count for counts v2 in redis cache", {
-              storyID,
-              count,
-            });
-
-            return {
-              storyID,
-              count,
-            };
-          }
-        })
->>>>>>> 92e9cbb9
       );
 
       // quickly iterate over our results and see if we're missing any of the
@@ -282,7 +245,7 @@
         );
 
         const key = computeCountKey(tenant.id, missingID);
-        await redis.set(key, count);
+        await redis.set(key, count, "EX", COUNTS_V2_CACHE_DURATION);
         logger.debug("set story count for counts v2 in redis cache", {
           storyID: missingID,
           count,
