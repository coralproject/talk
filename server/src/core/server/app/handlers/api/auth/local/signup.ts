--- conflicted
+++ resolved
@@ -125,11 +125,7 @@
         now
       );
 
-<<<<<<< HEAD
-      if (await shouldPremodDueToLikelySpamEmail(tenant, redis, user)) {
-=======
-      if (await shouldPremodDueToLikelySpamEmail(mongo, tenant, user)) {
->>>>>>> f7756f6b
+      if (await shouldPremodDueToLikelySpamEmail(mongo, tenant, redis, user)) {
         await premodUser(
           mongo,
           tenant.id,
