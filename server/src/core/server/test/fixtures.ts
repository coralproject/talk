import { merge } from "lodash";
import { v4 as uuid } from "uuid";

import TIME from "coral-common/common/lib/time";
import { Comment } from "coral-server/models/comment";
import { Site } from "coral-server/models/site";
import { Story } from "coral-server/models/story";
import { Tenant } from "coral-server/models/tenant";
import { Token, User } from "coral-server/models/user";

import {
  GQLCOMMENT_STATUS,
  GQLDIGEST_FREQUENCY,
  GQLMODERATION_MODE,
  GQLUSER_ROLE,
} from "coral-server/graph/schema/__generated__/types";

type Defaults<T> = {
  [P in keyof T]?: T[P] extends (infer U)[]
    ? Defaults<U>[]
    : T[P] extends object
    ? Defaults<T[P]>
    : T[P];
};

export const createTenantFixture = (
  defaults: Defaults<Tenant> = {}
): Tenant => {
  const now = new Date();
  const fixture = {
    // Create a new ID.
    id: uuid(),
    locale: "en-US",
    domain: "test-domain",
    organization: {
      name: "test-org",
      contactEmail: "test@org.org",
      url: "https://www.org.org",
    },
    moderation: GQLMODERATION_MODE.POST,
    premoderateAllCommentsSites: [],

    // Default to enabled.
    live: {
      enabled: true,
    },

    communityGuidelines: {
      enabled: false,
      content: "",
    },
    premodLinksEnable: false,
    closeCommenting: {
      auto: false,
      timeout: 2 * TIME.WEEK,
    },
    disableCommenting: {
      enabled: false,
    },
    editCommentWindowLength: 30 * TIME.SECOND,
    webhooks: {
      endpoints: [],
    },
    charCount: {
      enabled: false,
    },
    wordList: {
      suspect: [],
      banned: [],
    },
    auth: {
      sessionDuration: 30 * TIME.MINUTE,
      integrations: {
        local: {
          enabled: true,
          allowRegistration: true,
          targetFilter: {
            admin: true,
            stream: true,
          },
        },
        sso: {
          enabled: false,
          allowRegistration: false,
          targetFilter: {
            admin: true,
            stream: true,
          },
          // TODO: [CORL-754] (wyattjoh) remove this in favor of generating this when needed
          signingSecrets: [],
        },
        oidc: {
          enabled: false,
          allowRegistration: false,
          targetFilter: {
            admin: true,
            stream: true,
          },
        },
        google: {
          enabled: false,
          allowRegistration: false,
          targetFilter: {
            admin: true,
            stream: true,
          },
        },
        facebook: {
          enabled: false,
          allowRegistration: false,
          targetFilter: {
            admin: true,
            stream: true,
          },
        },
      },
    },
    email: {
      enabled: false,
      smtp: {},
    },
    recentCommentHistory: {
      enabled: false,
      timeFrame: 7 * TIME.DAY,
      // Rejection rate defaulting to 30%, once exceeded, comments will be
      // pre-moderated.
      triggerRejectionRate: 0.3,
    },
    integrations: {
      akismet: {
        enabled: false,
        ipBased: false,
      },
      perspective: {
        enabled: false,
        doNotStore: true,
        sendFeedback: false,
      },
    },
    reaction: {
      label: "Respect",
      labelActive: "Respected",
      sortLabel: "Most Respected",
      icon: "thumbs_up",
    },
    badges: {
      label: "Staff",
      adminLabel: "Staff",
      staffLabel: "Staff",
      moderatorLabel: "Staff",
    },
    stories: {
      scraping: {
        enabled: true,
        authentication: false,
      },
      disableLazy: false,
    },
    accountFeatures: {
      changeUsername: false,
      deleteAccount: false,
      downloadComments: false,
    },
    newCommenters: {
      premodEnabled: false,
      approvedCommentsThreshold: 2,
      moderation: {
        mode: "POST",
        premodSites: [],
      },
    },
    premoderateSuspectWords: false,
    createdAt: now,
    slack: {
      channels: [],
    },
    memberBios: false,
    rte: {
      enabled: true,
      spoiler: false,
      strikethrough: false,
    },
    amp: false,
    flattenReplies: false,
    disableDefaultFonts: false,
    emailDomainModeration: [],
<<<<<<< HEAD
    dsa: {
      enabled: false,
=======
    embeddedComments: {
      allowReplies: true,
      oEmbedAllowedOrigins: [],
>>>>>>> 6e9bb230
    },
  };

  return merge(fixture, defaults);
};

export const createTokenFixture = (defaults: Defaults<Token> = {}): Token => ({
  id: uuid(),
  name: "test-token",
  createdAt: new Date(),
});

export const createUserFixture = (defaults: Defaults<User> = {}): User => {
  const id = uuid();
  const fixture = {
    id,
    tenantID: uuid(),
    username: "test-user",
    avatar: "ovuupi cabka",
    email: "piwdengoc@vewapi.st",
    badges: [],
    ssoURL: "hip ebovof",
    emailVerificationID: "vujbo@tamzo.gp",
    emailVerified: false,
    duplicateEmail: "fukalzuc@noruc.mm",
    profiles: [
      {
        type: "local",
        id: uuid(),
        password: "hashed-password",
        passwordID: uuid(),
      },
    ],
    tokens: [createTokenFixture()],
    role: GQLUSER_ROLE.COMMENTER,
    moderationScopes: {},
    notifications: {
      onReply: false,
      onFeatured: false,
      onModeration: false,
      onStaffReplies: false,
      digestFrequency: GQLDIGEST_FREQUENCY.NONE,
    },
    digests: [],
    hasDigests: false,
    status: {
      suspension: {
        history: [],
      },
      ban: {
        active: false,
        siteIDs: [],
        history: [],
      },
      username: {
        history: [
          {
            id: uuid(),
            username: "test-user",
            createdAt: new Date(),
            createdBy: id,
          },
        ],
      },
      premod: {
        active: false,
        history: [],
      },
      warning: {
        active: false,
        history: [],
      },
    },
    ignoredUsers: [],
    moderatorNotes: [],
    createdAt: new Date(),
    commentCounts: {
      status: {
        [GQLCOMMENT_STATUS.APPROVED]: 0,
        [GQLCOMMENT_STATUS.NONE]: 0,
        [GQLCOMMENT_STATUS.PREMOD]: 0,
        [GQLCOMMENT_STATUS.REJECTED]: 0,
        [GQLCOMMENT_STATUS.SYSTEM_WITHHELD]: 0,
      },
    },
    bio: "essavta da",
  };

  return merge(fixture, defaults);
};

export const createSiteFixture = (defaults: Defaults<Site> = {}): Site => {
  const fixture = {
    id: uuid(),
    tenantID: uuid(),
    name: "test-site",
    allowedOrigins: [],
    commentCounts: {
      action: {},
      status: {
        [GQLCOMMENT_STATUS.APPROVED]: 0,
        [GQLCOMMENT_STATUS.NONE]: 0,
        [GQLCOMMENT_STATUS.PREMOD]: 0,
        [GQLCOMMENT_STATUS.REJECTED]: 0,
        [GQLCOMMENT_STATUS.SYSTEM_WITHHELD]: 0,
      },
      moderationQueue: {
        total: 0,
        queues: {
          unmoderated: 0,
          pending: 0,
          reported: 0,
        },
      },
    },
    createdAt: new Date(),
  };

  return merge(fixture, defaults) as Site;
};

export const createStoryFixture = (defaults: Defaults<Story> = {}): Story => {
  const fixture = {
    id: uuid(),
    url: "https://www.site.com/story",
    siteID: uuid(),
    tenantID: uuid(),
    commentCounts: {
      action: {},
      status: {
        [GQLCOMMENT_STATUS.APPROVED]: 0,
        [GQLCOMMENT_STATUS.NONE]: 0,
        [GQLCOMMENT_STATUS.PREMOD]: 0,
        [GQLCOMMENT_STATUS.REJECTED]: 0,
        [GQLCOMMENT_STATUS.SYSTEM_WITHHELD]: 0,
      },
      moderationQueue: {
        total: 0,
        queues: {
          unmoderated: 0,
          pending: 0,
          reported: 0,
        },
      },
    },
    createdAt: new Date(),
    settings: {},
  };

  return merge(fixture, defaults) as Story;
};

export const createCommentFixture = (
  defaults: Defaults<Comment> = {}
): Comment => {
  const comment: Comment = {
    tenantID: uuid(),
    id: uuid(),
    authorID: uuid(),
    storyID: uuid(),
    siteID: uuid(),
    ancestorIDs: [],
    parentID: undefined,
    status: GQLCOMMENT_STATUS.NONE,
    revisions: [
      {
        id: uuid(),
        body: `body ${uuid()}`,
        actionCounts: {},
        metadata: {},
        createdAt: new Date(),
      },
    ],
    actionCounts: {},
    childCount: 0,
    childIDs: [],
    tags: [],
    createdAt: new Date(),
  };

  return merge(comment, defaults) as Comment;
};<|MERGE_RESOLUTION|>--- conflicted
+++ resolved
@@ -184,14 +184,12 @@
     flattenReplies: false,
     disableDefaultFonts: false,
     emailDomainModeration: [],
-<<<<<<< HEAD
     dsa: {
       enabled: false,
-=======
+    },
     embeddedComments: {
       allowReplies: true,
       oEmbedAllowedOrigins: [],
->>>>>>> 6e9bb230
     },
   };
 
