import { v4 as uuid } from "uuid";

import { Sub } from "coral-common/common/lib/types";
import { MongoContext } from "coral-server/data/context";
<<<<<<< HEAD
import { FindDSAReportInput } from "coral-server/graph/loaders/DSAReports";
=======
import {
  CommentNotFoundError,
  DuplicateDSAReportError,
} from "coral-server/errors";
>>>>>>> 1c62aed4
import { FilterQuery } from "coral-server/models/helpers";
import { Tenant, TenantResource } from "coral-server/models/tenant";

import { GQLDSAReportStatus } from "coral-server/graph/schema/__generated__/types";

export interface DSAReport extends TenantResource {
  /**
   * id identifies this DSA Report specifically.
   */
  readonly id: string;

  /**
   * userID is the id of the user who reported this comment for illegal content.
   */
  userID: string;

  /**
   * createdAt is the date that this DSAReport was created
   */
  createdAt: Date;

  /**
   * lawBrokenDescription is the description of the law this comment is being
   * reported for breaking.
   */
  lawBrokenDescription: string;

  /**
   * additionalInformation is more explanation of how this comment being reported
   * breaks the law.
   */
  additionalInformation: string;

  /**
   * commentID is the id of the comment being reported.
   */
  commentID: string;

  /**
   * submissionID is the id that keeps track of all comments that are submitted together
   * as part of one illegal content report form by a user.
   */
  submissionID: string;

  /**
   * referenceID is a user-friendly id used to reference the DSA Report.
   */
  referenceID: string;

  /**
   * status keeps track of the current status of the DSA Report
   */
  status: GQLDSAReportStatus;
}

export type CreateDSAReportInput = Omit<
  DSAReport,
  "id" | "tenantID" | "createdAt" | "referenceID" | "status" | "submissionID"
> & { submissionID?: string };

export interface CreateDSAReportResultObject {
  /**
   * dsaReport contains the resultant DSAReport that was created.
   */
  dsaReport: DSAReport;
}

export async function createDSAReport(
  mongo: MongoContext,
  tenantID: string,
  input: CreateDSAReportInput,
  now = new Date()
): Promise<CreateDSAReportResultObject> {
  const { userID, commentID, submissionID } = input;

  // Create a new ID for the DSAReport.
  const id = uuid();
  let submissionIDToUse = submissionID;
  if (!submissionIDToUse) {
    submissionIDToUse = uuid();
  }

  // shorter, url-friendly referenceID generated from the report id, userID, and commentID
  const referenceID =
    userID.slice(0, 4) + "-" + commentID.slice(0, 4) + "-" + id.slice(0, 4);

  // defaults are the properties set by the application when a new DSAReport is
  // created.
  const defaults: Sub<DSAReport, CreateDSAReportInput> = {
    id,
    tenantID,
    createdAt: now,
    referenceID,
    status: GQLDSAReportStatus.AWAITING_REVIEW,
  };

  // Extract the filter parameters.
  const filter: FilterQuery<DSAReport> = {
    tenantID,
    commentID,
    userID,
  };

  // Merge the defaults with the input.
  const report: Readonly<DSAReport> = {
    ...defaults,
    ...input,
    submissionID: submissionIDToUse,
  };

  // check that a comment for the comment ID exists and throw an error if not
  const commentExists = await mongo
    .comments()
    .findOne({ tenantID, id: commentID });

  if (!commentExists && mongo.archive) {
    // look in archived comments too
    const commentIsArchived = await mongo
      .archivedComments()
      .findOne({ tenantID, id: commentID });
    if (!commentIsArchived) {
      throw new CommentNotFoundError(commentID);
    }
  }

  // check if there's already a dsareport submitted by this user for this comment
  // and return a duplicate error if so
  const alreadyExistingReport = await mongo.dsaReports().findOne(filter);

  if (alreadyExistingReport) {
    throw new DuplicateDSAReportError(alreadyExistingReport.id);
  }

  await mongo.dsaReports().insertOne(report);

  return {
    dsaReport: report,
  };
}

export async function find(
  mongo: MongoContext,
  tenant: Tenant,
  input: FindDSAReportInput
) {
  return findDSAReport(mongo, tenant.id, input.id);
}

export async function findDSAReport(
  mongo: MongoContext,
  tenantID: string,
  id: string
): Promise<DSAReport | null> {
  const result = await mongo.dsaReports().findOne({
    tenantID,
    id,
  });

  return result ?? null;
}<|MERGE_RESOLUTION|>--- conflicted
+++ resolved
@@ -2,14 +2,11 @@
 
 import { Sub } from "coral-common/common/lib/types";
 import { MongoContext } from "coral-server/data/context";
-<<<<<<< HEAD
-import { FindDSAReportInput } from "coral-server/graph/loaders/DSAReports";
-=======
 import {
   CommentNotFoundError,
   DuplicateDSAReportError,
 } from "coral-server/errors";
->>>>>>> 1c62aed4
+import { FindDSAReportInput } from "coral-server/graph/loaders/DSAReports";
 import { FilterQuery } from "coral-server/models/helpers";
 import { Tenant, TenantResource } from "coral-server/models/tenant";
 
