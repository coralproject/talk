--- conflicted
+++ resolved
@@ -306,13 +306,10 @@
     topCommenter: {
       enabled: false,
     },
-<<<<<<< HEAD
     newCommenter: {
       enabled: false,
     },
-=======
     protectedEmailDomains: Array.from(PROTECTED_EMAIL_DOMAINS),
->>>>>>> ec203394
     inPageNotifications: {
       enabled: true,
       floatingBellIndicator: true,
