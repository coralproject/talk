import { isEmpty } from "lodash";
import { DateTime } from "luxon";
import { v4 as uuid } from "uuid";

import { DEFAULT_SESSION_DURATION } from "coral-common/common/lib/constants";
import { LanguageCode } from "coral-common/common/lib/helpers/i18n/locales";
import TIME from "coral-common/common/lib/time";
import { DeepPartial, Sub } from "coral-common/common/lib/types";
import { isBeforeDate } from "coral-common/common/lib/utils";
import { MongoContext } from "coral-server/data/context";
import {
  DuplicateEmailDomainError,
  DuplicateFlairBadgeError,
} from "coral-server/errors";
import {
  BadgeConfiguration,
  defaultRTEConfiguration,
  generateSigningSecret,
  Settings,
  SigningSecretResource,
} from "coral-server/models/settings";
import { I18n } from "coral-server/services/i18n";
import { dotize } from "coral-server/utils/dotize";

import {
  GQLAnnouncement,
  GQLDSA_METHOD_OF_REDRESS,
  GQLFEATURE_FLAG,
  GQLMODERATION_MODE,
  GQLReactionConfiguration,
  GQLSettings,
  GQLWEBHOOK_EVENT_NAME,
} from "coral-server/graph/schema/__generated__/types";

import {
  getDefaultBadgeConfiguration,
  getDefaultReactionConfiguration,
} from "./helpers";

/**
 * LEGACY_FEATURE_FLAGS are feature flags, that are no longer used.
 */
// eslint-disable-next-line no-shadow
export enum LEGACY_FEATURE_FLAGS {
  ENABLE_AMP = "ENABLE_AMP",
  FLATTEN_REPLIES = "FLATTEN_REPLIES",
  FOR_REVIEW = "FOR_REVIEW",
}

/**
 * TenantResource references a given resource that should be owned by a specific
 * Tenant.
 */
export interface TenantResource {
  /**
   * tenantID is the reference to the specific Tenant that owns this particular
   * resource.
   */
  readonly tenantID: string;
}

export interface Endpoint extends SigningSecretResource {
  /**
   * id is the unique identifier for this specific endpoint.
   */
  id: string;

  /**
   * enabled when true will enable events to be sent to this endpoint.
   */
  enabled: boolean;

  /**
   * url is the URL that we will POST event data to.
   */
  url: string;

  /**
   * all when true indicates that all events should trigger.
   */
  all: boolean;

  /**
   * events is the array of events that will trigger the delivery of an
   * event.
   */
  events: GQLWEBHOOK_EVENT_NAME[];

  /**
   * createdAt is the date that this endpoint was created.
   */
  createdAt: Date;

  /**
   * modifiedAt is the date that this Endpoint was last modified at.
   */
  modifiedAt?: Date;
}

export interface TenantSettings
  extends Pick<GQLSettings, "domain" | "organization"> {
  readonly id: string;

  /**
   * locale is the specified locale for this Tenant.
   */
  locale: LanguageCode;

  /**
   * featureFlags is the set of flags enabled on this Tenant.
   */
  featureFlags?: Array<GQLFEATURE_FLAG | LEGACY_FEATURE_FLAGS>;

  /**
   * webhooks stores the configurations for this Tenant's webhook rules.
   */
  webhooks: {
    /**
     * endpoints is all the configured endpoints that should receive events.
     */
    endpoints: Endpoint[];
  };
}

/**
 * Tenant describes a given Tenant on Coral that has Stories, Comments, and Users.
 */
export type Tenant = Settings & TenantSettings;

/**
 * CreateTenantInput is the set of properties that can be set when a given
 * Tenant is created. The remainder of the properties are set from defaults and
 * are modifiable via the update method.
 */
export type CreateTenantInput = Pick<
  Tenant,
  "domain" | "locale" | "organization"
>;

export interface TenantComputedProperties {
  multisite: boolean;
}
<<<<<<< HEAD
/**
 * create will create a new Tenant.
 * @param mongo the MongoDB connection used to create the tenant.
 * @param i18n i18n instance
 * @param input the customizable parts of the Tenant available during creation
 */
export async function createTenant(
  mongo: MongoContext,
  i18n: I18n,
=======

export const combineTenantDefaultsAndInput = (
>>>>>>> 49b2e286
  input: CreateTenantInput,
  reaction: GQLReactionConfiguration,
  badges: BadgeConfiguration,
  now = new Date()
) => {
  const defaults: Sub<Tenant, CreateTenantInput> = {
    // Create a new ID.
    id: uuid(),

    // Default to post moderation.
    moderation: GQLMODERATION_MODE.POST,

    premoderateAllCommentsSites: [],

    // Default to enabled.
    live: {
      enabled: true,
    },

    communityGuidelines: {
      enabled: false,
      content: "",
    },
    premodLinksEnable: false,
    closeCommenting: {
      auto: false,
      timeout: 2 * TIME.WEEK,
    },
    disableCommenting: {
      enabled: false,
    },
    editCommentWindowLength: 30 * TIME.SECOND,
    webhooks: {
      endpoints: [],
    },
    charCount: {
      enabled: false,
    },
    wordList: {
      suspect: [],
      banned: [],
    },
    auth: {
      sessionDuration: DEFAULT_SESSION_DURATION,
      integrations: {
        local: {
          enabled: true,
          allowRegistration: true,
          targetFilter: {
            admin: true,
            stream: true,
          },
        },
        sso: {
          enabled: false,
          allowRegistration: false,
          targetFilter: {
            admin: true,
            stream: true,
          },
          // TODO: [CORL-754] (wyattjoh) remove this in favor of generating this when needed
          signingSecrets: [generateSigningSecret("ssosec", now)],
        },
        oidc: {
          enabled: false,
          allowRegistration: false,
          targetFilter: {
            admin: true,
            stream: true,
          },
        },
        google: {
          enabled: false,
          allowRegistration: false,
          targetFilter: {
            admin: true,
            stream: true,
          },
        },
        facebook: {
          enabled: false,
          allowRegistration: false,
          targetFilter: {
            admin: true,
            stream: true,
          },
        },
      },
    },
    email: {
      enabled: false,
      smtp: {},
    },
    recentCommentHistory: {
      enabled: false,
      timeFrame: 7 * TIME.DAY,
      // Rejection rate defaulting to 30%, once exceeded, comments will be
      // pre-moderated.
      triggerRejectionRate: 0.3,
    },
    integrations: {
      akismet: {
        enabled: false,
        ipBased: false,
      },
      perspective: {
        enabled: false,
        doNotStore: true,
        sendFeedback: false,
      },
    },
    reaction,
    badges,
    stories: {
      scraping: {
        enabled: true,
        authentication: false,
      },
      disableLazy: false,
    },
    accountFeatures: {
      changeUsername: false,
      deleteAccount: false,
      downloadComments: false,
    },
    newCommenters: {
      premodEnabled: false,
      approvedCommentsThreshold: 2,
      moderation: {
        mode: GQLMODERATION_MODE.POST,
        premodSites: [],
      },
    },
    premoderateSuspectWords: false,
    createdAt: now,
    slack: {
      channels: [],
    },
    memberBios: false,
    rte: defaultRTEConfiguration,
    amp: false,
    flattenReplies: false,
    disableDefaultFonts: false,
    emailDomainModeration: [],
    embeddedComments: {
      allowReplies: true,
      oEmbedAllowedOrigins: [],
    },
    flairBadges: {
      flairBadgesEnabled: false,
      badges: [],
    },
    dsa: {
      enabled: false,
      methodOfRedress: {
        method: GQLDSA_METHOD_OF_REDRESS.NONE,
      },
    },
    topCommenter: {
      enabled: false,
    },
  };

  // Create the new Tenant by merging it together with the defaults.
  const tenant: Readonly<Tenant> = {
    ...defaults,
    ...input,
  };

  return tenant;
};

/**
 * create will create a new Tenant.
 *
 * @param mongo the MongoDB connection used to create the tenant.
 * @param i18n i18n instance
 * @param input the customizable parts of the Tenant available during creation
 */
export async function createTenant(
  mongo: MongoContext,
  i18n: I18n,
  input: CreateTenantInput,
  now = new Date()
) {
  // Get the tenant's bundle.
  const bundle = i18n.getBundle(input.locale);
  const reaction = getDefaultReactionConfiguration(bundle);
  const badges = getDefaultBadgeConfiguration(bundle);

  const tenant = combineTenantDefaultsAndInput(input, reaction, badges, now);

  // Insert the Tenant into the database.
  await mongo.tenants().insertOne(tenant);

  return tenant;
}

export async function retrieveTenantByDomain(
  mongo: MongoContext,
  domain: string
) {
  return mongo.tenants().findOne({ domain });
}

export async function retrieveTenant(mongo: MongoContext, id: string) {
  return mongo.tenants().findOne({ id });
}

export async function retrieveManyTenants(
  mongo: MongoContext,
  ids: ReadonlyArray<string>
) {
  const cursor = mongo.tenants().find({
    id: {
      $in: ids,
    },
  });

  const tenants = await cursor.toArray();

  return ids.map((id) => tenants.find((tenant) => tenant.id === id) || null);
}

export async function retrieveManyTenantsByDomain(
  mongo: MongoContext,
  domains: ReadonlyArray<string>
) {
  const cursor = mongo.tenants().find({
    domain: {
      $in: domains,
    },
  });

  const tenants = await cursor.toArray();

  return domains.map(
    (domain) => tenants.find((tenant) => tenant.domain === domain) || null
  );
}

export async function retrieveAllTenants(mongo: MongoContext) {
  return mongo.tenants().find({}).toArray();
}

export async function countTenants(mongo: MongoContext) {
  return mongo.tenants().find({}).count();
}

export type UpdateTenantInput = Omit<DeepPartial<Tenant>, "id" | "domain">;

export async function updateTenant(
  mongo: MongoContext,
  id: string,
  update: UpdateTenantInput
) {
  const $set = dotize(update, { embedArrays: true });

  // Check to see if there is any updates that will be made.
  if (isEmpty($set)) {
    // No updates need to be made, abort here and just return the tenant.
    return retrieveTenant(mongo, id);
  }

  // Get the tenant from the database.
  const result = await mongo.tenants().findOneAndUpdate(
    { id },
    // Only update fields that have been updated.
    { $set },
    {
      // False to return the updated document instead of the original
      // document.
      returnOriginal: false,
    }
  );
  if (!result.value) {
    throw new Error("tenant not found with id");
  }

  return result.value;
}

export async function enableTenantFeatureFlag(
  mongo: MongoContext,
  id: string,
  flag: GQLFEATURE_FLAG
) {
  // Update the Tenant.
  const result = await mongo.tenants().findOneAndUpdate(
    { id },
    {
      // Add the flag to the set of enabled flags.
      $addToSet: {
        featureFlags: flag,
      },
    },
    {
      // False to return the updated document instead of the original
      // document.
      returnOriginal: false,
    }
  );
  if (!result.value) {
    throw new Error("tenant not found with id");
  }

  return result.value;
}

export async function disableTenantFeatureFlag(
  mongo: MongoContext,
  id: string,
  flag: GQLFEATURE_FLAG
) {
  // Update the Tenant.
  const result = await mongo.tenants().findOneAndUpdate(
    { id },
    {
      // Pull the flag from the set of enabled flags.
      $pull: {
        featureFlags: flag,
      },
    },
    {
      // False to return the updated document instead of the original
      // document.
      returnOriginal: false,
    }
  );
  if (!result.value) {
    throw new Error("tenant not found with id");
  }

  return result.value;
}

export interface CreateAnnouncementInput {
  content: string;
  duration: number;
}

export async function createTenantAnnouncement(
  mongo: MongoContext,
  id: string,
  input: CreateAnnouncementInput,
  now = new Date()
) {
  const announcement = {
    id: uuid(),
    ...input,
    createdAt: now,
  };

  const result = await mongo.tenants().findOneAndUpdate(
    { id },
    {
      $set: {
        announcement,
      },
    },
    {
      returnOriginal: false,
    }
  );
  return result.value;
}

export interface CreateFlairBadgeInput {
  name: string;
  url: string;
}

export async function createTenantFlairBadge(
  mongo: MongoContext,
  id: string,
  input: CreateFlairBadgeInput
) {
  // Search to see if this flair badge has already been configured.
  const duplicateFlairBadge = await mongo.tenants().findOne({
    id,
    "flairBadges.badges.name": input.name,
  });
  if (duplicateFlairBadge) {
    throw new DuplicateFlairBadgeError(input.name);
  }

  const result = await mongo.tenants().findOneAndUpdate(
    { id },
    {
      $push: { "flairBadges.badges": { name: input.name, url: input.url } },
    },
    {
      returnOriginal: false,
    }
  );
  return result.value;
}

export interface DeleteFlairBadgeInput {
  name: string;
}

export async function deleteTenantFlairBadge(
  mongo: MongoContext,
  id: string,
  input: DeleteFlairBadgeInput
) {
  const result = await mongo.tenants().findOneAndUpdate(
    { id },
    {
      $pull: {
        "flairBadges.badges": { name: input.name },
      },
    },
    {
      returnOriginal: false,
    }
  );
  return result.value;
}

export interface CreateEmailDomainInput {
  domain: string;
  newUserModeration: "BAN" | "PREMOD";
}

export async function createTenantEmailDomain(
  mongo: MongoContext,
  id: string,
  input: CreateEmailDomainInput
) {
  // Search to see if this email domain has already been configured.
  const duplicateDomain = await mongo.tenants().findOne({
    id,
    emailDomainModeration: {
      $elemMatch: { domain: input.domain },
    },
  });
  if (duplicateDomain) {
    throw new DuplicateEmailDomainError(input.domain);
  }

  const emailDomain = {
    id: uuid(),
    domain: input.domain,
    newUserModeration: input.newUserModeration,
  };

  const result = await mongo.tenants().findOneAndUpdate(
    { id },
    {
      $push: { emailDomainModeration: emailDomain },
    },
    {
      returnOriginal: false,
    }
  );
  return result.value;
}

export interface UpdateEmailDomainInput {
  id: string;
  domain: string;
  newUserModeration: "BAN" | "PREMOD";
}

export async function updateTenantEmailDomain(
  mongo: MongoContext,
  id: string,
  input: UpdateEmailDomainInput
) {
  // Search to see if this email domain has already been configured
  // for an email domain with a different id.
  const duplicateDomain = await mongo.tenants().findOne({
    id,
    emailDomainModeration: {
      $elemMatch: { domain: input.domain, id: { $ne: input.id } },
    },
  });
  if (duplicateDomain) {
    throw new DuplicateEmailDomainError(input.domain);
  }

  const result = await mongo.tenants().findOneAndUpdate(
    {
      id,
      emailDomainModeration: {
        $elemMatch: { id: input.id },
      },
    },
    {
      $set: {
        "emailDomainModeration.$.domain": input.domain,
        "emailDomainModeration.$.newUserModeration": input.newUserModeration,
      },
    },
    {
      returnOriginal: false,
    }
  );
  return result.value;
}

export interface DeleteEmailDomainInput {
  id: string;
}

export async function deleteTenantEmailDomain(
  mongo: MongoContext,
  id: string,
  input: DeleteEmailDomainInput
) {
  const result = await mongo.tenants().findOneAndUpdate(
    { id },
    {
      $pull: {
        emailDomainModeration: { id: input.id },
      },
    },
    {
      returnOriginal: false,
    }
  );
  return result.value;
}

export async function deleteTenantAnnouncement(
  mongo: MongoContext,
  id: string
) {
  const result = await mongo.tenants().findOneAndUpdate(
    { id },
    {
      $unset: {
        announcement: "",
      },
    },
    {
      returnOriginal: false,
    }
  );
  return result.value;
}

export function retrieveAnnouncementIfEnabled(
  announcement?: GQLAnnouncement | null
) {
  if (!announcement) {
    return null;
  }
  const disableAt = DateTime.fromJSDate(announcement.createdAt)
    .plus({ seconds: announcement.duration })
    .toJSDate();
  if (isBeforeDate(disableAt)) {
    return {
      ...announcement,
      disableAt,
    };
  }
  return null;
}<|MERGE_RESOLUTION|>--- conflicted
+++ resolved
@@ -140,20 +140,8 @@
 export interface TenantComputedProperties {
   multisite: boolean;
 }
-<<<<<<< HEAD
-/**
- * create will create a new Tenant.
- * @param mongo the MongoDB connection used to create the tenant.
- * @param i18n i18n instance
- * @param input the customizable parts of the Tenant available during creation
- */
-export async function createTenant(
-  mongo: MongoContext,
-  i18n: I18n,
-=======
 
 export const combineTenantDefaultsAndInput = (
->>>>>>> 49b2e286
   input: CreateTenantInput,
   reaction: GQLReactionConfiguration,
   badges: BadgeConfiguration,
@@ -328,7 +316,6 @@
 
 /**
  * create will create a new Tenant.
- *
  * @param mongo the MongoDB connection used to create the tenant.
  * @param i18n i18n instance
  * @param input the customizable parts of the Tenant available during creation
