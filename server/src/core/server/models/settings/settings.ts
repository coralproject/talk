--- conflicted
+++ resolved
@@ -443,17 +443,16 @@
     topCommenter?: TopCommenterConfig;
 
     /**
-<<<<<<< HEAD
      * protectedEmailDomains is the configuration for email domains that are protected from email
      * domain moderation rules such as all accounts banned
      */
     protectedEmailDomains: string[];
-=======
+
+    /**
      * inPageNotifications specifies whether or not in-page notifications are enabled
      * as an option for commenters
      */
     inPageNotifications?: InPageNotificationsConfig;
->>>>>>> 95c6e6e7
   };
 
 export const defaultRTEConfiguration: RTEConfiguration = {
