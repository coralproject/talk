import {
  GQLAuth,
  GQLAuthenticationTargetFilter,
  GQLCOMMENT_BODY_FORMAT,
  GQLDSA_METHOD_OF_REDRESS,
  GQLEmailConfiguration,
  GQLFacebookAuthIntegration,
  GQLGoogleAuthIntegration,
  GQLLiveConfiguration,
  GQLLocalAuthIntegration,
  GQLMediaConfiguration,
  GQLMODERATION_MODE,
  GQLOIDCAuthIntegration,
  GQLPerspectiveExternalIntegration,
  GQLSettings,
} from "coral-server/graph/schema/__generated__/types";

import { SigningSecretResource } from "./signingSecret";

export type LiveConfiguration = Omit<GQLLiveConfiguration, "configurable">;

export type EmailConfiguration = GQLEmailConfiguration;

export interface GlobalModerationSettings {
  live: LiveConfiguration;
  moderation: GQLMODERATION_MODE;
  premodLinksEnable: boolean;
  premoderateAllCommentsSites: string[];
  emailDomainModeration: EmailDomain[];
}

export type OIDCAuthIntegration = Omit<
  GQLOIDCAuthIntegration,
  "callbackURL" | "redirectURL"
>;

export type GoogleAuthIntegration = Omit<
  GQLGoogleAuthIntegration,
  "callbackURL" | "redirectURL"
>;

export type FacebookAuthIntegration = Omit<
  GQLFacebookAuthIntegration,
  "callbackURL" | "redirectURL"
>;

export interface SSOAuthIntegration extends SigningSecretResource {
  enabled: boolean;
  allowRegistration: boolean;
  targetFilter: GQLAuthenticationTargetFilter;
}

/**
 * AuthIntegrations are the set of configurations for the variations of
 * authentication solutions.
 */
export interface AuthIntegrations {
  local: GQLLocalAuthIntegration;
  sso: SSOAuthIntegration;
  oidc: OIDCAuthIntegration;
  google: GoogleAuthIntegration;
  facebook: FacebookAuthIntegration;
}

/**
 * AccountFeatures are features enabled for commenter accounts
 */
export interface AccountFeatures {
  changeUsername: boolean;
  deleteAccount: boolean;
  downloadComments: boolean;
}

/**
 * NewCommentersModerationConfig is the configuration for how new commenters' comments
 * are moderated.
 */
export interface NewCommentersModerationConfig {
  mode: GQLMODERATION_MODE;
  premodSites: string[];
}

/**
 * NewCommentersConfiguration is the configuration for how new commenters' comments are treated.
 */
export interface NewCommentersConfiguration {
  premodEnabled: boolean;
  approvedCommentsThreshold: number;
  moderation: NewCommentersModerationConfig;
}

export interface BadgeConfiguration {
  staffLabel?: string;
  // MIGRATE: plan to migrate this to `staffLabel` in 7.0.0.
  label: string;
  adminLabel?: string;
  moderatorLabel?: string;
  memberLabel?: string;
}

/**
 * Auth is the set of configured authentication integrations.
 */
export type Auth = Omit<GQLAuth, "integrations"> & {
  /**
   * integrations are the set of configurations for the variations of
   * authentication solutions.
   */
  integrations: AuthIntegrations;
};

export interface ExternalModerationPhase extends SigningSecretResource {
  /**
   * id identifies this particular External Moderation Phase.
   */
  id: string;

  /**
   * name is the name assigned to this ExternalModerationPhase for
   * identification purposes.
   */
  name: string;

  /**
   * enabled when true, will use this phase in the moderation pipeline.
   */
  enabled: boolean;

  /**
   * url is the actual URL that should be called.
   */
  url: string;

  /**
   * format is the format of the comment body sent.
   */
  format: GQLCOMMENT_BODY_FORMAT;

  /**
   * timeout is the number of milliseconds that this moderation is maximum
   * expected to take before it is skipped.
   */
  timeout: number;

  /**
   * createdAt is the date that this External Moderation Phase was created at.
   */
  createdAt: Date;
}

export interface ExternalModerationExternalIntegration {
  /**
   * phases is all the external moderation phases for this Tenant.
   */
  phases: ExternalModerationPhase[];
}

export interface AkismetExternalIntegration {
  /**
   * enabled when True will enable the integration.
   */
  enabled: boolean;

  /**
   * ipBased when true will enable IP-based spam detection.
   */
  ipBased?: boolean;

  /**
   * The key for the Akismet integration.
   */
  key?: string;

  /**
   * The site (blog) for the Akismet integration.
   */
  site?: string;
}

export interface ExternalIntegrations {
  /**
   * akismet provides integration with the Akismet Spam detection service.
   */
  akismet: AkismetExternalIntegration;

  /**
   * perspective provides integration with the Perspective API comment analysis
   * platform.
   */
  perspective: GQLPerspectiveExternalIntegration;

  /**
   * external provides integration details for external moderation phases that can be
   * used in the moderation pipeline.
   */
  external?: ExternalModerationExternalIntegration;
}

/**
 * CloseCommenting contains settings related to the automatic closing of commenting on
 * Stories.
 */
export type CloseCommenting = Omit<GQLSettings["closeCommenting"], "message"> &
  Partial<Pick<GQLSettings["closeCommenting"], "message">>;

/**
 * DisableCommenting will disable commenting site-wide.
 */
export type DisableCommenting = Omit<
  GQLSettings["disableCommenting"],
  "message"
> &
  Partial<Pick<GQLSettings["disableCommenting"], "message">>;

/**
 * RTEConfiguration stores configuration for the rich text editor.
 */
export interface RTEConfiguration {
  /**
   * enabled when true turns on basic RTE features including
   * bold, italic, quote, and bullet list.
   */
  enabled: boolean;

  /**
   * strikethrough when true turns on the strikethrough feature.
   */
  strikethrough: boolean;

  /**
   * spoiler when true turns on the spoiler feature.
   */
  spoiler: boolean;
}

/**
 * StoryScrapingConfiguration stores the configuration around story scraping.
 */
export interface StoryScrapingConfiguration {
  /**
   * enabled, when true, enables stories to be scraped. When disabled, stories will
   * only be looked up instead, and must be created via the API directly.
   */
  enabled: boolean;

  /**
   * proxyURL when specified, allows scraping requests to use the provided proxy.
   * All requests will then be passed through the appropriote proxy as parsed by
   * the [proxy-agent](https://www.npmjs.com/package/proxy-agent) package.
   */
  proxyURL?: string;

  /**
   * customUserAgent when specified will override the user agent used by fetch
   * requests made during the scraping process.
   */
  customUserAgent?: string;

  /**
   * authentication is whether alternative authentication credentials have been
   * provided for scraping activities.
   */
  authentication?: boolean;

  /**
   * username is the username to use with basic authentication for scraping jobs.
   */
  username?: string;

  /**
   * password is the password to use with basic authentication for scraping jobs.
   */
  password?: string;
}

/**
 * StoryConfiguration stores the configuration for working with stories.
 */
export interface StoryConfiguration {
  /**
   * scraping stores configuration around story scraping.
   */
  scraping: StoryScrapingConfiguration;

  /**
   * disableLazy when true, will only allow lookups of stories created via the API.
   */
  disableLazy: boolean;
}

// eslint-disable-next-line no-shadow
export enum NewUserModeration {
  BAN = "BAN",
  PREMOD = "PREMOD",
}

export interface EmailDomain {
  id: string;
  domain: string;
  newUserModeration: NewUserModeration;
}

export interface FlairBadge {
  name: string;
  url: string;
}

export interface FlairBadgeConfig {
  flairBadgesEnabled?: boolean;
  badges?: FlairBadge[];
}

export interface TopCommenterConfig {
  enabled?: boolean;
}

<<<<<<< HEAD
export interface NewCommenterConfig {
  enabled?: boolean;
=======
export interface InPageNotificationsConfig {
  enabled?: boolean;
  floatingBellIndicator?: boolean;
>>>>>>> f94e7cc8
}

export interface PremoderateEmailAddressConfig {
  tooManyPeriods?: {
    enabled?: boolean;
  };
}

export type Settings = GlobalModerationSettings &
  Pick<
    GQLSettings,
    | "charCount"
    | "email"
    | "recentCommentHistory"
    | "wordList"
    | "reaction"
    | "editCommentWindowLength"
    | "customCSSURL"
    | "customFontsCSSURL"
    | "disableDefaultFonts"
    | "communityGuidelines"
    | "createdAt"
    | "slack"
    | "announcement"
    | "memberBios"
    | "embeddedComments"
    | "dsa"
  > & {
    /**
     * auth is the set of configured authentication integrations.
     */
    auth: Auth;

    /**
     * email is the set of credentials and settings associated with the
     * organization.
     */
    email: EmailConfiguration;

    /**
     * closeCommenting contains settings related to the automatic closing of commenting on
     * Stories.
     */
    closeCommenting: CloseCommenting;

    /**
     * disableCommenting will disable commenting site-wide.
     */
    disableCommenting: DisableCommenting;

    /**
     * AccountFeatures are features enabled for commenter accounts
     */
    accountFeatures: AccountFeatures;

    /**
     * integrations contains all the external integrations that can be enabled.
     */
    integrations: ExternalIntegrations;

    /**
     * newCommenters is the configuration for how new commenters comments are treated.
     */
    newCommenters: NewCommentersConfiguration;

    /**
     * premoderateSuspectWords when enabled will cause any comments that contain
     * suspect words to be sent to pre-moderation to be reviewed by a moderator prior
     * to being presented in stream.
     */
    premoderateSuspectWords?: boolean;

    /**
     * rte stores configuration for the rich text editor.
     */
    rte?: RTEConfiguration;

    /**
     * media is the configuration media content attached to Comment's.
     */
    media?: Omit<GQLMediaConfiguration, "external">;

    /**
     * badges configures the labels for any member with role above COMMENTER.
     */
    badges: BadgeConfiguration;

    /**
     * DEPRECATED: for backwards compatibility for badges field
     */
    staff?: BadgeConfiguration;

    /**
     * stories stores the configuration around stories.
     */
    stories: StoryConfiguration;

    /**
     * amp activates Accelerated Mobile Pages support.
     */
    amp?: boolean;

    /**
     * flattenReplies is whether the tenant wants replies to be hidden behind
     * a "Show more of this conversation" link.
     */
    flattenReplies: boolean;

    /**
     * forReviewQueue is whether the tenant wants to enable the For Review
     * moderation queue in the admin to review every flag that has been
     * put on a comment by a user.
     */
    forReviewQueue?: boolean;

    flairBadges?: FlairBadgeConfig;

    premoderateEmailAddress?: PremoderateEmailAddressConfig;

    /**
     * topCommenter specifies whether or not the feature is enabled to show that commenters
     * with comments featured within the last 10 days are top commenters
     */
    topCommenter?: TopCommenterConfig;
<<<<<<< HEAD
    newCommenter?: NewCommenterConfig;
=======

    /**
     * inPageNotifications specifies whether or not in-page notifications are enabled
     * as an option for commenters
     */
    inPageNotifications?: InPageNotificationsConfig;
>>>>>>> f94e7cc8
  };

export const defaultRTEConfiguration: RTEConfiguration = {
  enabled: true,
  spoiler: false,
  strikethrough: false,
};

export interface DSAConfiguration {
  enabled: boolean;
  methodOfRedress: {
    method: GQLDSA_METHOD_OF_REDRESS;
  };
}

export const defaultDSAConfiguration: DSAConfiguration = {
  enabled: false,
  methodOfRedress: {
    method: GQLDSA_METHOD_OF_REDRESS.NONE,
  },
};<|MERGE_RESOLUTION|>--- conflicted
+++ resolved
@@ -314,14 +314,12 @@
   enabled?: boolean;
 }
 
-<<<<<<< HEAD
 export interface NewCommenterConfig {
   enabled?: boolean;
-=======
+}
 export interface InPageNotificationsConfig {
   enabled?: boolean;
   floatingBellIndicator?: boolean;
->>>>>>> f94e7cc8
 }
 
 export interface PremoderateEmailAddressConfig {
@@ -446,16 +444,14 @@
      * with comments featured within the last 10 days are top commenters
      */
     topCommenter?: TopCommenterConfig;
-<<<<<<< HEAD
+
     newCommenter?: NewCommenterConfig;
-=======
 
     /**
      * inPageNotifications specifies whether or not in-page notifications are enabled
      * as an option for commenters
      */
     inPageNotifications?: InPageNotificationsConfig;
->>>>>>> f94e7cc8
   };
 
 export const defaultRTEConfiguration: RTEConfiguration = {
