--- conflicted
+++ resolved
@@ -67,19 +67,16 @@
 
       log.info({ userID: user.id }, "deleting user");
 
-<<<<<<< HEAD
       await deleteUser(
         mongo,
         redis,
         config,
+        i18n,
         user.id,
         tenant.id,
         now,
         tenant.dsa.enabled
       );
-=======
-      await deleteUser(mongo, redis, config, i18n, user.id, tenant.id, now);
->>>>>>> b85002db
 
       // If the user has an email, then send them a confirmation that their account
       // was deleted.
