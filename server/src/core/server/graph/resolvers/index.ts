--- conflicted
+++ resolved
@@ -172,14 +172,11 @@
   YouTubeMediaConfiguration,
   LocalAuthIntegration,
   AuthenticationTargetFilter,
-<<<<<<< HEAD
   PremoderateEmailAddressConfiguration,
-=======
   Notification,
   NotificationDSAReportDetails,
   DSAConfiguration,
   DSAMethodOfRedressConfiguration,
->>>>>>> a1eca5e0
 };
 
 export default Resolvers;