import { GQLMutationTypeResolver } from "coral-server/graph/schema/__generated__/types";

export const Mutation: Required<GQLMutationTypeResolver<void>> = {
  editComment: async (source, { input }, ctx) => ({
    comment: await ctx.mutators.Comments.edit(input),
    clientMutationId: input.clientMutationId,
  }),
  createComment: async (source, { input }, ctx) => ({
    edge: {
      // Depending on the sort we can't determine the accurate cursor in a
      // performant way, so we return an empty string.
      cursor: "",
      node: await ctx.mutators.Comments.create(input),
    },
    clientMutationId: input.clientMutationId,
  }),
  createCommentReply: async (source, { input }, ctx) => ({
    edge: {
      // Depending on the sort we can't determine the accurate cursor in a
      // performant way, so we return an empty string.
      cursor: "",
      node: await ctx.mutators.Comments.create(input),
    },
    clientMutationId: input.clientMutationId,
  }),
  updateNotificationSettings: async (
    source,
    { input: { clientMutationId, ...input } },
    ctx
  ) => ({
    user: await ctx.mutators.Users.updateNotificationSettings(input),
    clientMutationId,
  }),
  updateUserMediaSettings: async (
    source,
    { input: { clientMutationId, ...input } },
    ctx
  ) => ({
    user: await ctx.mutators.Users.updateUserMediaSettings(input),
    clientMutationId,
  }),
  updateSettings: async (
    source,
    { input: { clientMutationId, ...input } },
    ctx
  ) => ({
    settings: await ctx.mutators.Settings.update(input),
    clientMutationId,
  }),
  createCommentReaction: async (source, { input }, ctx) => ({
    comment: await ctx.mutators.Comments.createReaction(input),
    clientMutationId: input.clientMutationId,
  }),
  removeCommentReaction: async (source, { input }, ctx) => ({
    comment: await ctx.mutators.Comments.removeReaction(input),
    clientMutationId: input.clientMutationId,
  }),
  createCommentDontAgree: async (source, { input }, ctx) => ({
    comment: await ctx.mutators.Comments.createDontAgree(input),
    clientMutationId: input.clientMutationId,
  }),
  removeCommentDontAgree: async (source, { input }, ctx) => ({
    comment: await ctx.mutators.Comments.removeDontAgree(input),
    clientMutationId: input.clientMutationId,
  }),
  createCommentFlag: async (source, { input }, ctx) => ({
    comment: await ctx.mutators.Comments.createFlag(input),
    clientMutationId: input.clientMutationId,
  }),
  createDSAReport: async (source, { input }, ctx) => ({
    dsaReport: await ctx.mutators.DSAReports.createDSAReport(input),
    clientMutationId: input.clientMutationId,
  }),
<<<<<<< HEAD
=======
  addDSAReportNote: async (source, { input }, ctx) => ({
    dsaReport: await ctx.mutators.DSAReports.addDSAReportNote(input),
    clientMutationId: input.clientMutationId,
  }),
  deleteDSAReportNote: async (source, { input }, ctx) => ({
    dsaReport: await ctx.mutators.DSAReports.deleteDSAReportNote(input),
    clientMutationId: input.clientMutationId,
  }),
  changeDSAReportStatus: async (source, { input }, ctx) => ({
    dsaReport: await ctx.mutators.DSAReports.changeDSAReportStatus(input),
    clientMutationId: input.clientMutationId,
  }),
  addDSAReportShare: async (source, { input }, ctx) => ({
    dsaReport: await ctx.mutators.DSAReports.addDSAReportShare(input),
    clientMutationId: input.clientMutationId,
  }),
  makeDSAReportDecision: async (source, { input }, ctx) => ({
    dsaReport: await ctx.mutators.DSAReports.makeDSAReportDecision(input),
    clientMutationId: input.clientMutationId,
  }),
>>>>>>> cdd59ca7
  featureComment: async (
    source,
    { input: { clientMutationId, ...input } },
    ctx
  ) => ({
    comment: await ctx.mutators.Comments.feature(input),
    clientMutationId,
  }),
  unfeatureComment: async (
    source,
    { input: { clientMutationId, ...input } },
    ctx
  ) => ({
    comment: await ctx.mutators.Comments.unfeature(input),
    clientMutationId,
  }),
  rotateSSOSigningSecret: async (source, { input }, ctx) => ({
    settings: await ctx.mutators.Settings.rotateSSOSigningSecret(input),
    clientMutationId: input.clientMutationId,
  }),
  deactivateSSOSigningSecret: async (source, { input }, ctx) => ({
    settings: await ctx.mutators.Settings.deactivateSSOSigningSecret(input),
    clientMutationId: input.clientMutationId,
  }),
  deleteSSOSigningSecret: async (source, { input }, ctx) => ({
    settings: await ctx.mutators.Settings.deleteSSOSigningSecret(input),
    clientMutationId: input.clientMutationId,
  }),
  createStory: async (source, { input }, ctx) => ({
    story: await ctx.mutators.Stories.create(input),
    clientMutationId: input.clientMutationId,
  }),
  updateStory: async (source, { input }, ctx) => ({
    story: await ctx.mutators.Stories.update(input),
    clientMutationId: input.clientMutationId,
  }),
  updateStorySettings: async (source, { input }, ctx) => ({
    story: await ctx.mutators.Stories.updateSettings(input),
    clientMutationId: input.clientMutationId,
  }),
  closeStory: async (source, { input }, ctx) => ({
    story: await ctx.mutators.Stories.close(input),
    clientMutationId: input.clientMutationId,
  }),
  openStory: async (source, { input }, ctx) => ({
    story: await ctx.mutators.Stories.open(input),
    clientMutationId: input.clientMutationId,
  }),
  mergeStories: async (source, { input }, ctx) => ({
    story: await ctx.mutators.Stories.merge(input),
    clientMutationId: input.clientMutationId,
  }),
  removeStory: async (source, { input }, ctx) => ({
    story: await ctx.mutators.Stories.remove(input),
    clientMutationId: input.clientMutationId,
  }),
  scrapeStory: async (source, { input }, ctx) => ({
    story: await ctx.mutators.Stories.scrape(input),
    clientMutationId: input.clientMutationId,
  }),
  approveComment: async (source, { input }, ctx) => ({
    comment: await ctx.mutators.Actions.approveComment(input),
    clientMutationId: input.clientMutationId,
  }),
  rejectComment: async (source, { input }, ctx) => ({
    comment: await ctx.mutators.Actions.rejectComment(input),
    clientMutationId: input.clientMutationId,
  }),
  inviteUsers: async (source, { input }, ctx) => ({
    invites: await ctx.mutators.Users.invite(input),
    clientMutationId: input.clientMutationId,
  }),
  setUsername: async (source, { input }, ctx) => ({
    user: await ctx.mutators.Users.setUsername(input),
    clientMutationId: input.clientMutationId,
  }),
  setEmail: async (source, { input }, ctx) => ({
    user: await ctx.mutators.Users.setEmail(input),
    clientMutationId: input.clientMutationId,
  }),
  setPassword: async (source, { input }, ctx) => ({
    user: await ctx.mutators.Users.setPassword(input),
    clientMutationId: input.clientMutationId,
  }),
  updatePassword: async (source, { input }, ctx) => ({
    user: await ctx.mutators.Users.updatePassword(input),
    clientMutationId: input.clientMutationId,
  }),
  createToken: async (source, { input }, ctx) => ({
    ...(await ctx.mutators.Users.createToken(input)),
    clientMutationId: input.clientMutationId,
  }),
  deactivateToken: async (source, { input }, ctx) => ({
    ...(await ctx.mutators.Users.deactivateToken(input)),
    clientMutationId: input.clientMutationId,
  }),
  updateSSOProfileID: async (source, { input }, ctx) => ({
    user: await ctx.mutators.Users.updateSSOProfileID(input),
    clientMutationId: input.clientMutationId,
  }),
  updateUsername: async (source, { input }, ctx) => ({
    user: await ctx.mutators.Users.updateUsername(input),
    clientMutationId: input.clientMutationId,
  }),
  updateUserUsername: async (source, { input }, ctx) => ({
    user: await ctx.mutators.Users.updateUserUsername(input),
    clientMutationId: input.clientMutationId,
  }),
  updateEmail: async (source, { input }, ctx) => ({
    user: await ctx.mutators.Users.updateEmail(input),
    clientMutationId: input.clientMutationId,
  }),
  updateUserBan: async (source, { input }, ctx) => ({
    user: await ctx.mutators.Users.updateUserBan(input),
    clientMutationId: input.clientMutationId,
  }),
  updateUserEmail: async (source, { input }, ctx) => ({
    user: await ctx.mutators.Users.updateUserEmail(input),
    clientMutationId: input.clientMutationId,
  }),
  updateUserAvatar: async (source, { input }, ctx) => ({
    user: await ctx.mutators.Users.updateUserAvatar(input),
    clientMutationId: input.clientMutationId,
  }),
  updateUserRole: async (source, { input }, ctx) => ({
    user: await ctx.mutators.Users.updateUserRole(input),
    clientMutationId: input.clientMutationId,
  }),
  promoteModerator: async (source, { input }, ctx) => ({
    user: await ctx.mutators.Users.promoteModerator(input),
    clientMutationId: input.clientMutationId,
  }),
  demoteModerator: async (source, { input }, ctx) => ({
    user: await ctx.mutators.Users.demoteModerator(input),
    clientMutationId: input.clientMutationId,
  }),
  promoteMember: async (source, { input }, ctx) => ({
    user: await ctx.mutators.Users.promoteMember(input),
    clientMutationId: input.clientMutationId,
  }),
  demoteMember: async (source, { input }, ctx) => ({
    user: await ctx.mutators.Users.demoteMember(input),
    clientMutationId: input.clientMutationId,
  }),
  updateUserMembershipScopes: async (source, { input }, ctx) => ({
    user: await ctx.mutators.Users.updateUserMembershipScopes(input),
    clientMutationId: input.clientMutationId,
  }),
  updateUserModerationScopes: async (source, { input }, ctx) => ({
    user: await ctx.mutators.Users.updateUserModerationScopes(input),
    clientMutationId: input.clientMutationId,
  }),
  banUser: async (source, { input }, ctx) => ({
    user: await ctx.mutators.Users.ban(input),
    clientMutationId: input.clientMutationId,
  }),
  removeUserBan: async (source, { input }, ctx) => ({
    user: await ctx.mutators.Users.removeBan(input),
    clientMutationId: input.clientMutationId,
  }),
  warnUser: async (source, { input }, ctx) => ({
    user: await ctx.mutators.Users.warn(input),
    clientMutationId: input.clientMutationId,
  }),
  removeUserWarning: async (source, { input }, ctx) => ({
    user: await ctx.mutators.Users.removeWarning(input),
    clientMutationId: input.clientMutationId,
  }),
  acknowledgeWarning: async (source, { input }, ctx) => ({
    user: await ctx.mutators.Users.acknowledgeWarning(),
    clientMutationId: input.clientMutationId,
  }),
  sendModMessage: async (source, { input }, ctx) => ({
    user: await ctx.mutators.Users.sendModMessage(input),
    clientMutationId: input.clientMutationId,
  }),
  acknowledgeModMessage: async (source, { input }, ctx) => ({
    user: await ctx.mutators.Users.acknowledgeModMessage(),
    clientMutationId: input.clientMutationId,
  }),
  suspendUser: async (source, { input }, ctx) => ({
    user: await ctx.mutators.Users.suspend(input),
    clientMutationId: input.clientMutationId,
  }),
  premodUser: async (source, { input }, ctx) => ({
    user: await ctx.mutators.Users.premodUser(input),
    clientMutationId: input.clientMutationId,
  }),
  removeUserPremod: async (source, { input }, ctx) => ({
    user: await ctx.mutators.Users.removeUserPremod(input),
    clientMutationId: input.clientMutationId,
  }),
  removeUserSuspension: async (source, { input }, ctx) => ({
    user: await ctx.mutators.Users.removeSuspension(input),
    clientMutationId: input.clientMutationId,
  }),
  ignoreUser: async (source, { input }, ctx) => ({
    user: await ctx.mutators.Users.ignore(input),
    clientMutationId: input.clientMutationId,
  }),
  removeUserIgnore: async (source, { input }, ctx) => ({
    user: await ctx.mutators.Users.removeIgnore(input),
    clientMutationId: input.clientMutationId,
  }),
  requestCommentsDownload: async (source, { input }, ctx) => ({
    user: await ctx.mutators.Users.requestCommentsDownload(input),
    clientMutationId: input.clientMutationId,
  }),
  requestUserCommentsDownload: async (source, { input }, ctx) => ({
    archiveURL: await ctx.mutators.Users.requestUserCommentsDownload(input),
    clientMutationId: input.clientMutationId,
  }),
  requestAccountDeletion: async (source, { input }, ctx) => ({
    user: await ctx.mutators.Users.requestAccountDeletion(input),
    clientMutationId: input.clientMutationId,
  }),
  cancelAccountDeletion: async (source, { input }, ctx) => ({
    user: await ctx.mutators.Users.cancelAccountDeletion(input),
    clientMutationId: input.clientMutationId,
  }),
  deleteUserAccount: async (source, { input }, ctx) => ({
    user: await ctx.mutators.Users.deleteAccount(input),
    clientMutationId: input.clientMutationId,
  }),
  createModeratorNote: async (source, { input }, ctx) => ({
    user: await ctx.mutators.Users.createModeratorNote(input),
    clientMutationId: input.clientMutationId,
  }),
  deleteModeratorNote: async (source, { input }, ctx) => ({
    user: await ctx.mutators.Users.deleteModeratorNote(input),
    clientMutationId: input.clientMutationId,
  }),
  enableFeatureFlag: async (source, { input }, ctx) => ({
    flags: await ctx.mutators.Settings.enableFeatureFlag(input.flag),
    clientMutationId: input.clientMutationId,
  }),
  disableFeatureFlag: async (source, { input }, ctx) => ({
    flags: await ctx.mutators.Settings.disableFeatureFlag(input.flag),
    clientMutationId: input.clientMutationId,
  }),
  createAnnouncement: async (
    source,
    { input: { clientMutationId, ...input } },
    ctx
  ) => ({
    settings: await ctx.mutators.Settings.createAnnouncement(input),
    clientMutationId,
  }),
  deleteAnnouncement: async (source, { input }, ctx) => ({
    settings: await ctx.mutators.Settings.deleteAnnouncement(),
    clientMutationId: input.clientMutationId,
  }),
  createSite: async (source, { input }, ctx) => ({
    site: await ctx.mutators.Sites.create(input),
    clientMutationId: input.clientMutationId,
  }),
  updateSite: async (source, { input }, ctx) => ({
    site: await ctx.mutators.Sites.update(input),
    clientMutationId: input.clientMutationId,
  }),
  updateStoryMode: async (source, { input }, ctx) => ({
    story: await ctx.mutators.Stories.updateStoryMode(input),
    clientMutationId: input.clientMutationId,
  }),
  addStoryExpert: async (source, { input }, ctx) => ({
    story: await ctx.mutators.Stories.addStoryExpert(input),
    clientMutationId: input.clientMutationId,
  }),
  removeStoryExpert: async (source, { input }, ctx) => ({
    story: await ctx.mutators.Stories.removeStoryExpert(input),
    clientMutationId: input.clientMutationId,
  }),
  createEmailDomain: async (
    source,
    { input: { clientMutationId, ...input } },
    ctx
  ) => ({
    settings: await ctx.mutators.Settings.createEmailDomain(input),
    clientMutationId,
  }),
  updateEmailDomain: async (
    source,
    { input: { clientMutationId, ...input } },
    ctx
  ) => ({
    settings: await ctx.mutators.Settings.updateEmailDomain(input),
    clientMutationId,
  }),
  deleteEmailDomain: async (
    source,
    { input: { clientMutationId, ...input } },
    ctx
  ) => ({
    settings: await ctx.mutators.Settings.deleteEmailDomain(input),
    clientMutationId,
  }),
  createFlairBadge: async (
    source,
    { input: { clientMutationId, ...input } },
    ctx
  ) => ({
    settings: await ctx.mutators.Settings.createFlairBadge(input),
    clientMutationId,
  }),
  deleteFlairBadge: async (
    source,
    { input: { clientMutationId, ...input } },
    ctx
  ) => ({
    settings: await ctx.mutators.Settings.deleteFlairBadge(input),
    clientMutationId,
  }),
  createWebhookEndpoint: async (
    source,
    { input: { clientMutationId, ...input } },
    ctx
  ) => ({
    ...(await ctx.mutators.Settings.createWebhookEndpoint(input)),
    clientMutationId,
  }),
  updateWebhookEndpoint: async (
    source,
    { input: { clientMutationId, ...input } },
    ctx
  ) => ({
    endpoint: await ctx.mutators.Settings.updateWebhookEndpoint(input),
    clientMutationId,
  }),
  disableWebhookEndpoint: async (
    source,
    { input: { clientMutationId, ...input } },
    ctx
  ) => ({
    endpoint: await ctx.mutators.Settings.disableWebhookEndpoint(input),
    clientMutationId,
  }),
  enableWebhookEndpoint: async (
    source,
    { input: { clientMutationId, ...input } },
    ctx
  ) => ({
    endpoint: await ctx.mutators.Settings.enableWebhookEndpoint(input),
    clientMutationId,
  }),
  deleteWebhookEndpoint: async (
    source,
    { input: { clientMutationId, ...input } },
    ctx
  ) => ({
    endpoint: await ctx.mutators.Settings.deleteWebhookEndpoint(input),
    clientMutationId,
  }),
  rotateWebhookEndpointSigningSecret: async (
    source,
    { input: { clientMutationId, ...input } },
    ctx
  ) => ({
    endpoint: await ctx.mutators.Settings.rotateWebhookEndpointSigningSecret(
      input
    ),
    clientMutationId,
  }),
  createExternalModerationPhase: async (
    source,
    { input: { clientMutationId, ...input } },
    ctx
  ) => ({
    ...(await ctx.mutators.Settings.createExternalModerationPhase(input)),
    clientMutationId,
  }),
  updateExternalModerationPhase: async (
    source,
    { input: { clientMutationId, ...input } },
    ctx
  ) => ({
    phase: await ctx.mutators.Settings.updateExternalModerationPhase(input),
    clientMutationId,
  }),
  disableExternalModerationPhase: async (
    source,
    { input: { clientMutationId, ...input } },
    ctx
  ) => ({
    phase: await ctx.mutators.Settings.disableExternalModerationPhase(input),
    clientMutationId,
  }),
  enableExternalModerationPhase: async (
    source,
    { input: { clientMutationId, ...input } },
    ctx
  ) => ({
    phase: await ctx.mutators.Settings.enableExternalModerationPhase(input),
    clientMutationId,
  }),
  deleteExternalModerationPhase: async (
    source,
    { input: { clientMutationId, ...input } },
    ctx
  ) => ({
    phase: await ctx.mutators.Settings.deleteExternalModerationPhase(input),
    clientMutationId,
  }),
  rotateExternalModerationPhaseSigningSecret: async (
    source,
    { input: { clientMutationId, ...input } },
    ctx
  ) => ({
    phase:
      await ctx.mutators.Settings.rotateExternalModerationPhaseSigningSecret(
        input
      ),
    clientMutationId,
  }),
  testSMTP: async (source, { input: { clientMutationId } }, ctx) => {
    await ctx.mutators.Settings.testSMTP();
    return {
      clientMutationId,
    };
  },
  updateBio: async (source, { input }, ctx) => ({
    user: await ctx.mutators.Users.updateBio(input),
    clientMutationId: input.clientMutationId,
  }),
  reviewCommentFlag: async (source, { input }, ctx) => ({
    flag: await ctx.mutators.Actions.reviewCommentFlag(input),
    clientMutationId: input.clientMutationId,
  }),
  archiveStories: async (source, { input }, ctx) => ({
    stories: await ctx.mutators.Stories.archiveStories(input),
    clientMutationId: input.clientMutationId,
  }),
  unarchiveStories: async (source, { input }, ctx) => ({
    stories: await ctx.mutators.Stories.unarchiveStories(input),
    clientMutationId: input.clientMutationId,
  }),
  markCommentsAsSeen: async (source, { input }, ctx) => ({
    comments: await ctx.mutators.Comments.markAsSeen(input),
    clientMutationId: input.clientMutationId,
  }),
  refreshStoryCounts: async (source, { input }, ctx) => ({
    story: await ctx.mutators.Stories.refreshStoryCounts(input),
    clientMutationId: input.clientMutationId,
  }),
  cacheStory: async (source, { input }, ctx) => ({
    story: await ctx.mutators.Stories.cacheStory(input),
    clientMutationId: input.clientMutationId,
  }),
  invalidateCachedStory: async (source, { input }, ctx) => ({
    story: await ctx.mutators.Stories.invalidateCachedStory(input),
    clientMutationId: input.clientMutationId,
  }),
  flushRedis: async (source, { input: { clientMutationId } }, ctx) => {
    await ctx.mutators.Redis.flush();

    return {
      clientMutationId,
    };
  },
};<|MERGE_RESOLUTION|>--- conflicted
+++ resolved
@@ -71,8 +71,6 @@
     dsaReport: await ctx.mutators.DSAReports.createDSAReport(input),
     clientMutationId: input.clientMutationId,
   }),
-<<<<<<< HEAD
-=======
   addDSAReportNote: async (source, { input }, ctx) => ({
     dsaReport: await ctx.mutators.DSAReports.addDSAReportNote(input),
     clientMutationId: input.clientMutationId,
@@ -93,7 +91,6 @@
     dsaReport: await ctx.mutators.DSAReports.makeDSAReportDecision(input),
     clientMutationId: input.clientMutationId,
   }),
->>>>>>> cdd59ca7
   featureComment: async (
     source,
     { input: { clientMutationId, ...input } },
