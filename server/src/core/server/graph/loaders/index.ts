--- conflicted
+++ resolved
@@ -5,10 +5,7 @@
 import CommentModerationActions from "./CommentModerationActions";
 import Comments from "./Comments";
 import DSAReports from "./DSAReports";
-<<<<<<< HEAD
-=======
 import Notifications from "./Notifications";
->>>>>>> 167cb14e
 import SeenComments from "./SeenComments";
 import Sites from "./Sites";
 import Stories from "./Stories";
@@ -23,9 +20,6 @@
   Users: Users(ctx),
   Sites: Sites(ctx),
   SeenComments: SeenComments(ctx),
-<<<<<<< HEAD
-=======
   Notifications: Notifications(ctx),
->>>>>>> 167cb14e
   DSAReports: DSAReports(ctx),
 });