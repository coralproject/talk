################################################################################
## Custom Directives
################################################################################

"""
USER_AUTH_CONDITIONS describes conditions that would prevent a given User to
execute any set of mutations or reserved queries.
"""
enum USER_AUTH_CONDITIONS {
  """
  MISSING_NAME is provided when the User does not have an associated username or
  display name.
  """
  MISSING_NAME

  """
  MISSING_EMAIL is provided when the User does not have an associated email
  address.
  """
  MISSING_EMAIL

  """
  BANNED is provided when the User is currently banned.
  """
  BANNED

  """
  SUSPENDED is provided when the User is currently under an active suspension.
  """
  SUSPENDED

  """
  PENDING_DELETION is provided when the User is scheduled for deletion and will
  remain after being deleted.
  """
  PENDING_DELETION

  """
  WARNED
  """
  WARNED
}

"""
auth is a directive that will enforce authorization rules on the schema
definition. It will restrict the viewer of the field based on roles or if the
`userIDField` is specified, it  will see if the current users ID equals the field
specified. This allows users that own a specific resource (like a comment, or a
flag) see their own content, but restrict it to everyone else. If the directive
is used without options, it simply requires a logged in user. `permit` can be
used to allow specific `USER_AUTH_CONDITIONS` that normally (if present) would
deny access to any edge associated with the `@auth` directive. If a User has
only some of the conditions listed, they will pass, but if they have at least
one more that isn't in the list, the request will be denied. If `unscoped` is
provided and is `true`, it will require that the user does not have any
moderation scopes applied to their account (such as a site moderator).
"""
directive @auth(
  roles: [USER_ROLE!]
  unscoped: Boolean
  userIDField: String
  permit: [USER_AUTH_CONDITIONS!]
) on FIELD_DEFINITION

"""
constraint is a directive that will perform validation on input fields used as
arguments to parameters passed in to operations.
"""
directive @constraint(min: Int, max: Int) on ARGUMENT_DEFINITION

"""
rate enforces a rate limit on requests made by the user.
"""
directive @rate(max: Int = 1, seconds: Int!, key: String) on FIELD_DEFINITION

"""
deprecated indicates that a field should not be used in the future.
"""
directive @deprecated(
  reason: String = "No longer supported"
) on FIELD_DEFINITION | ENUM_VALUE

enum CACHE_CONTROL_SCOPE {
  PUBLIC
  PRIVATE
}

directive @cacheControl(
  scope: CACHE_CONTROL_SCOPE
  maxAge: Int
) on FIELD_DEFINITION | OBJECT | INTERFACE

################################################################################
## Custom Scalar Types
################################################################################

"""
Time represented as an ISO8601 string.
"""
scalar Time

"""
Cursor represents a paginating cursor.
"""
scalar Cursor

"""
Locale represents a language code in the BCP 47 format.
"""
scalar Locale

################################################################################
## Custom Input Types
################################################################################

input SectionFilter {
  """
  name when provided will filter only those comments/stories that have this
  section. When name is not provided or is null, only comments/stories without
  a section (uncategorized) will be returned. In order to return all
  comments/stories regardless of section, specify null or undefined for this
  filter option.
  """
  name: String
}

################################################################################
## Actions
################################################################################

"""
COMMENT_FLAG_REPORTED_REASON is a reason that is reported by a User on a
Comment.
"""
enum COMMENT_FLAG_REPORTED_REASON {
  """
  COMMENT_REPORTED_OFFENSIVE is used when a User reported a Comment as being
  offensive.
  """
  COMMENT_REPORTED_OFFENSIVE

  """
  COMMENT_REPORTED_ABUSIVE is used when a User reported a Comment as being
  abusive.
  """
  COMMENT_REPORTED_ABUSIVE

  """
  COMMENT_REPORTED_SPAM is used when a User reported a Comment as appearing like
  spam.
  """
  COMMENT_REPORTED_SPAM

  """
  COMMENT_REPORTED_OTHER is used when a User reported a Comment that doesn't
  fit into the other reported reasons.
  """
  COMMENT_REPORTED_OTHER

  """
  COMMENT_REPORTED_BIO is used when a User reports a bio that is offensive or abusive.
  """
  COMMENT_REPORTED_BIO
}

"""
COMMENT_FLAG_DETECTED_REASON is a reason that is detected by the system on a
Comment.
"""
enum COMMENT_FLAG_DETECTED_REASON {
  """
  COMMENT_DETECTED_TOXIC is used when the Comment was detected as being toxic by
  the system.
  """
  COMMENT_DETECTED_TOXIC

  """
  COMMENT_DETECTED_SPAM is used when the Comment was detected as having spam by
  the system.
  """
  COMMENT_DETECTED_SPAM

  """
  COMMENT_DETECTED_LINKS is used when the Comment was detected as containing
  links.
  """
  COMMENT_DETECTED_LINKS

  """
  COMMENT_DETECTED_BANNED_WORD is used when the Comment was detected as
  containing a banned word.
  """
  COMMENT_DETECTED_BANNED_WORD

  """
  COMMENT_DETECTED_SUSPECT_WORD is used when the Comment was detected as
  containing a suspect word.
  """
  COMMENT_DETECTED_SUSPECT_WORD

  """
  COMMENT_DETECTED_RECENT_HISTORY is used when a Comment author has exhibited a
  recent history of rejected comments.
  """
  COMMENT_DETECTED_RECENT_HISTORY

  """
  COMMENT_DETECTED_PREMOD_USER is used when a Comment author has been tagged as requiring premoderation
  """
  COMMENT_DETECTED_PREMOD_USER

  """
  COMMENT_DETECTED_REPEAT_POST is used when a Comment's text exactly matches a previous recent comment from the same author
  """
  COMMENT_DETECTED_REPEAT_POST
}

"""
COMMENT_FLAG_REASON is the union of the COMMENT_FLAG_REPORTED_REASON
and COMMENT_FLAG_DETECTED_REASON types.
"""
enum COMMENT_FLAG_REASON {
  COMMENT_REPORTED_OFFENSIVE
  COMMENT_REPORTED_ABUSIVE
  COMMENT_REPORTED_SPAM
  COMMENT_REPORTED_OTHER
  COMMENT_REPORTED_BIO
  COMMENT_DETECTED_TOXIC
  COMMENT_DETECTED_SPAM
  COMMENT_DETECTED_LINKS
  COMMENT_DETECTED_BANNED_WORD
  COMMENT_DETECTED_SUSPECT_WORD
  COMMENT_DETECTED_RECENT_HISTORY
  COMMENT_DETECTED_PREMOD_USER
  COMMENT_DETECTED_NEW_COMMENTER
  COMMENT_DETECTED_REPEAT_POST
}

"""
ReactionActionCounts stores all the counts for the counts for the reaction
action on a given item.
"""
type ReactionActionCounts {
  """
  total is the total number of reactions against a given item.
  """
  total: Int!
}

"""
DontAgreeActionCounts stores all the counts for the counts for the dontAgree
action on a given item.
"""
type DontAgreeActionCounts {
  """
  total is the total number of dontAgree actions against a given item.
  """
  total: Int!
}

type IllegalActionCounts {
  """
  total is the total number of illegal actions against a given item.
  """
  total: Int!
}

type Reacter {
  username: String
  userID: String
}

type Reaction {
  id: String
  reacter: Reacter
}

type ReactionEdge {
  """
  node is the Flag for this edge.
  """
  node: Reaction!

  """
  cursor is used in pagination.
  """
  cursor: Cursor!
}

type ReactionsConnection {
  """
  edges are a subset of FlagEdge's.
  """
  edges: [ReactionEdge!]!

  """
  nodes is a list of Flags.
  """
  nodes: [Reaction!]!

  """
  pageInfo is information to aid in pagination.
  """
  pageInfo: PageInfo!
}

type FlagReasonActionCounts {
  COMMENT_REPORTED_OFFENSIVE: Int!
  COMMENT_REPORTED_ABUSIVE: Int!
  COMMENT_REPORTED_SPAM: Int!
  COMMENT_REPORTED_OTHER: Int!
  COMMENT_REPORTED_BIO: Int!
  COMMENT_DETECTED_TOXIC: Int!
  COMMENT_DETECTED_SPAM: Int!
  COMMENT_DETECTED_LINKS: Int!
  COMMENT_DETECTED_BANNED_WORD: Int!
  COMMENT_DETECTED_SUSPECT_WORD: Int!
  COMMENT_DETECTED_RECENT_HISTORY: Int!
  COMMENT_DETECTED_PREMOD_USER: Int!
  COMMENT_DETECTED_NEW_COMMENTER: Int!
  COMMENT_DETECTED_REPEAT_POST: Int!
}

type Flag {
  """
  id is the identifier for this flag action.
  """
  id: ID!

  """
  flagger is the User that created the Flag. If this is null, then the system
  created the Flag.
  """
  flagger: User

  """
  comment is the comment this flag was created on.
  """
  comment: Comment!

  """
  revision is the comment revision this flag was generated upon.
  """
  revision: CommentRevision

  """
  reason is the selected reason why the Flag is being created. If the reason is
  not defined, or existed from a previous version of Coral, it will return null
  to avoid errors.
  """
  reason: COMMENT_FLAG_REASON

  """
  additionalDetails stores information from the User as to why the Flag was
  created or is relevant.
  """
  additionalDetails: String

  """
  reviewed is whether this flag reason and details have been reviewed by a
  moderator.
  """
  reviewed: Boolean!

  """
  createdAt is when this flag was created.
  """
  createdAt: Time!

  """
  reportID is the id of the DSAReport that was created when the comment was flagged
  as potentially containing illegal content. Only exists for illegal content flag type.
  """
  reportID: String
}

type FlagEdge {
  """
  node is the Flag for this edge.
  """
  node: Flag!

  """
  cursor is used in pagination.
  """
  cursor: Cursor!
}

type FlagsConnection {
  """
  edges are a subset of FlagEdge's.
  """
  edges: [FlagEdge!]!

  """
  nodes is a list of Flags.
  """
  nodes: [Flag!]!

  """
  pageInfo is information to aid in pagination.
  """
  pageInfo: PageInfo!
}

"""
FlagActionCounts stores all the counts for the counts for the flag action on a
given item and the reason counts.
"""
type FlagActionCounts {
  """
  total is the total number of flags against a given item.
  """
  total: Int!

  """
  reasons stores the counts for the various reasons that an item could be
  flagged for.
  """
  reasons: FlagReasonActionCounts!
}

"""
ActionCounts returns the counts of each action for an item.
"""
type ActionCounts {
  """
  reaction returns the counts for the reaction action on an item.
  """
  reaction: ReactionActionCounts!

  """
  dontAgree returns the counts for the dontAgree action on an item. This edge is
  restricted to administrators and moderators.
  """
  dontAgree: DontAgreeActionCounts! @auth(roles: [ADMIN, MODERATOR])

  """
  flag returns the counts for the flag action on an item. This edge is
  restricted to administrators and moderators.
  """
  flag: FlagActionCounts! @auth(roles: [ADMIN, MODERATOR])

  """
  illegal returns the counts for the illegal content action on on item.
  """
  illegal: IllegalActionCounts!
}

"""
ActionPresence returns whether or not a given item has one of the following
actions on it. This is typically used to determine if a given user has left
one of the following actions.
"""
type ActionPresence {
  """
  reaction is true when a reaction action was left on an item.
  """
  reaction: Boolean!

  """
  dontAgree is true when a dontAgree action was left on an item.
  """
  dontAgree: Boolean!

  """
  flag is true when a flag action was left on an item.
  """
  flag: Boolean!

  """
  flag is true when an illegal content actions was left on an item.
  """
  illegal: Boolean!
}

################################################################################
## Settings
################################################################################

enum FEATURE_FLAG {
  """
  SECTIONS when enabled will allow filtering comments in the moderation queue
  by section.
  """
  SECTIONS

  """
  DISABLE_WARN_USER_OF_TOXIC_COMMENT when enabled will turn off warnings for
  toxic comments.
  """
  DISABLE_WARN_USER_OF_TOXIC_COMMENT

  """
  ENABLE_QA when enabled will turn off Q&A features client side.
  """
  ENABLE_QA

  """
  DEFAULT_QA_STORY_MODE will set the story mode to QA by default.
  """
  DEFAULT_QA_STORY_MODE

  """
  REDUCED_SECURITY_MODE when true will allow unpersisted queries to be executed
  in production environments.
  """
  REDUCED_SECURITY_MODE

  """
  DISCUSSIONS will enable the discussions tab for the comment stream.
  """
  DISCUSSIONS

  """
  READ_MORE_NEW_TAB will enable opening a new tab when a user clicks on
  "read more of this conversation" in the comment stream.
  """
  READ_MORE_NEW_TAB

  """
  AVATARS will enable pulling an avatar URL from sso token and displaying it
  next to user comments
  """
  AVATARS

  """
  NEW_COMMENT_COUNT enables the comment count update feature.
  """
  NEW_COMMENT_COUNT

  """
  EXTERNAL_MEDIA enables embedding external images
  """
  EXTERNAL_MEDIA

  """
  RTE_SARCASM enables sarcasm RTE feature
  """
  RTE_SARCASM

  """
  VIEWER_COUNT when true will enable the display and tracking of the viewer
  count.
  """
  VIEWER_COUNT

  """
  ALTERNATE_OLDEST_FIRST_VIEW when enabled will move the create comment form to
  the bottom of the stream when sorting the comment stream by oldest first.
  """
  ALTERNATE_OLDEST_FIRST_VIEW

  """
  ENABLE_RATINGS_AND_REVIEWS when enabled will allow for the ratings and reviews
  functionality to be enabled.
  """
  ENABLE_RATINGS_AND_REVIEWS

  """
  DISABLE_LIVE_UPDATES will disable live updates at the tenant level and
  overrides the configuration option available in the Admin UI for that tenant.
  """
  DISABLE_LIVE_UPDATES

  """
  EMAIL_META will add the email template context as a header to the SMTP as the
  `X-Coral-Template` header.
  """
  EMAIL_META

  """
  COMMENT_SEEN will mark comment that has been seen/unseen.
  """
  COMMENT_SEEN

  """
  Z_KEY will allow Z key traversal and the mobile toolbar.
  """
  Z_KEY

  """
  CONFIGURE_PUBLIC_PROFILE_URL will allow configuration in the admin of a link to
  an external profile for a user.
  """
  CONFIGURE_PUBLIC_PROFILE_URL

  """
  DATA_CACHE will allow the use of the data cache to store and load comments,
  users, and commentActions more quickly. It is disabled by default.
  """
  DATA_CACHE
}

# The moderation mode of the site.
enum MODERATION_MODE {
  """
  Comments posted while in `PRE` mode will be labeled with a `PREMOD`
  status and will require a moderator decision before being visible.
  """
  PRE

  """
  Comments posted while in `POST` will be visible immediately.
  """
  POST

  """
  Comments posted while in `SPECIFIC_SITES_PRE` mode will be labeled with
  a `PREMOD` status if the site is included in premoderateAllCommentsSites.
  """
  SPECIFIC_SITES_PRE
}

enum NEW_USER_MODERATION {
  """
  New users who sign up with an email domain configured to this moderation
  mode will be automatically banned
  """
  BAN

  """
  New users who sign up with an email domain configured to this moderation
  mode will be automatically always pre-moderated
  """
  PREMOD
}

"""
WordList describes all the available wordLists.
"""
type WordList {
  """
  banned words will by default reject the comment if it is found.
  """
  banned: [String!]!

  """
  suspect words will simply flag the comment.
  """
  suspect: [String!]!
}

enum STORY_MODE {
  """
  Coments is when a story is used for general commenting.
  """
  COMMENTS

  """
  QA is used for when the story is in Q&A mode.
  """
  QA

  """
  RATINGS_AND_REVIEWS is used for when the story should be used for ratings and
  reviews.
  """
  RATINGS_AND_REVIEWS
}

################################################################################
## Moderation
################################################################################

"""
ModerationQueue returns the Comments associated with a Moderation Queue.
"""
type ModerationQueue {
  """
  id is a canonical identifier for this specific moderation queue.
  """
  id: ID!

  """
  count will return the number of Comments that are in this queue.
  """
  count: Int

  """
  comments are the comments on the ModerationQueue.
  """
  comments(
    first: Int = 10 @constraint(max: 50)
    after: Cursor
    orderBy: COMMENT_SORT = CREATED_AT_DESC
  ): CommentsConnection!
}

"""
ModerationQueues are the list of ModerationQueue's that are supported inside
Coral that can be used to moderate Comments.
"""
type ModerationQueues {
  """
  unmoderated will return a ModerationQueue for all Comments that have not been
  moderated yet.
  """
  unmoderated: ModerationQueue!

  """
  reported will return a ModerationQueue for all Comments that have been
  published, have not been moderated by a human yet, and have been reported by
  a User via a flag.
  """
  reported: ModerationQueue!

  """
  pending will return a ModerationQueue for all Comments that were held back by
  the system and require moderation in order to be published.
  """
  pending: ModerationQueue!
}

################################################################################
## Auth
################################################################################

##########################
## AuthenticationTargetFilter
##########################

"""
AuthenticationTargetFilter when non-null, will specify the targets that a
specific authentication integration will be enabled on.
"""
type AuthenticationTargetFilter {
  admin: Boolean!
  stream: Boolean!
}

##########################
## LocalAuthIntegration
##########################

type LocalAuthIntegration {
  enabled: Boolean!

  """
  allowRegistration when true will allow users that have not signed up
  before with this authentication integration to sign up.
  """
  allowRegistration: Boolean!

  """
  targetFilter will restrict where the authentication integration should be
  displayed. If the value of targetFilter is null, then the authentication
  integration should be displayed in all targets.
  """
  targetFilter: AuthenticationTargetFilter!
}

##########################
## SSOAuthIntegration
##########################

type SigningSecret {
  """
  kid is the identifier for the key used when verifying tokens issued by the
  provider.
  """
  kid: String!

  """
  secret is the actual underlying secret used to verify the tokens with.
  """
  secret: String!

  """
  createdAt is the date that the key was created at.
  """
  createdAt: Time!

  """
  lastUsedAt is the time that the
  """
  lastUsedAt: Time

  """
  rotatedAt is the time that the token was rotated out.
  """
  rotatedAt: Time

  """
  inactiveAt is the date that the token can no longer be used to validate
  tokens.
  """
  inactiveAt: Time
}

"""
SSOAuthIntegration is an AuthIntegration that provides a secret to the admins
of a tenant, where they can sign a SSO payload with it to provide to the
embed to allow single sign on.
"""
type SSOAuthIntegration {
  enabled: Boolean!

  """
  allowRegistration when true will allow users that have not signed up
  before with this authentication integration to sign up.
  """
  allowRegistration: Boolean!

  """
  targetFilter will restrict where the authentication integration should be
  displayed. If the value of targetFilter is null, then the authentication
  integration should be displayed in all targets.
  """
  targetFilter: AuthenticationTargetFilter!

  """
  signingSecrets are the different SigningSecret's used by this Tenant.
  """
  signingSecrets: [SigningSecret!]! @auth(roles: [ADMIN])

  """
  key is the secret that is used to sign tokens.
  """
  key: String
    @auth(roles: [ADMIN])
    @deprecated(reason: "field is deprecated in favour of `signingSecrets`")

  """
  keyGeneratedAt is the Time that the key was effective from.
  """
  keyGeneratedAt: Time
    @auth(roles: [ADMIN])
    @deprecated(reason: "field is deprecated in favour of `signingSecrets`")
}

##########################
## OIDCAuthIntegration
##########################

"""
DiscoveredOIDCConfiguration contains the discovered Provider Metadata as defined
in:

https://openid.net/specs/openid-connect-discovery-1_0.html#ProviderMetadata

Discovery is not supported on all providers, and is described in the OpenID
Connect Discovery 1.0 incorporating errata set 1:

https://openid.net/specs/openid-connect-discovery-1_0.html#ProviderConfig
"""
type DiscoveredOIDCConfiguration {
  """
  issuer is defined as the `issuer` in:

  https://openid.net/specs/openid-connect-discovery-1_0.html#ProviderMetadata
  """
  issuer: String!

  """
  authorizationURL is defined as the `authorization_endpoint` in:

  https://openid.net/specs/openid-connect-discovery-1_0.html#ProviderMetadata
  """
  authorizationURL: String!

  """
  tokenURL is defined as the `token_endpoint` in:

  https://openid.net/specs/openid-connect-discovery-1_0.html#ProviderMetadata
  """
  tokenURL: String

  """
  jwksURI is defined as the `jwks_uri` in:

  https://openid.net/specs/openid-connect-discovery-1_0.html#ProviderMetadata
  """
  jwksURI: String!
}

"""
OIDCAuthIntegration provides a way to store Open ID Connect credentials. This
will be used in the admin to provide staff logins for users.
"""
type OIDCAuthIntegration {
  """
  enabled, when true, allows the integration to be enabled.
  """
  enabled: Boolean!

  """
  allowRegistration when true will allow users that have not signed up
  before with this authentication integration to sign up.
  """
  allowRegistration: Boolean!

  """
  targetFilter will restrict where the authentication integration should be
  displayed. If the value of targetFilter is null, then the authentication
  integration should be displayed in all targets.
  """
  targetFilter: AuthenticationTargetFilter!

  """
  name is the label assigned to reference the provider of the OIDC integration,
  and will be used in situations where the name of the provider needs to be
  displayed, like the login button.
  """
  name: String

  """
  callbackURL is the URL that the user should be redirected to in order to continue
  the authentication flow with the given integration. This field is not stored,
  and is instead computed from the Tenant.
  """
  callbackURL: String! @auth(roles: [ADMIN])

  """
  redirectURL is the URL that the user should be redirected to in order to start
  an authentication flow with the given integration. This field is not stored,
  and is instead computed from the Tenant.
  """
  redirectURL: String

  """
  clientID is the Client Identifier as defined in:

  https://tools.ietf.org/html/rfc6749#section-2.2
  """
  clientID: String @auth(roles: [ADMIN])

  """
  clientSecret is the Client Secret as defined in:

  https://tools.ietf.org/html/rfc6749#section-2.3.1
  """
  clientSecret: String @auth(roles: [ADMIN])

  """
  authorizationURL is defined as the `authorization_endpoint` in:

  https://openid.net/specs/openid-connect-discovery-1_0.html#ProviderMetadata
  """
  authorizationURL: String @auth(roles: [ADMIN])

  """
  tokenURL is defined as the `token_endpoint` in:

  https://openid.net/specs/openid-connect-discovery-1_0.html#ProviderMetadata
  """
  tokenURL: String @auth(roles: [ADMIN])

  """
  jwksURI is defined as the `jwks_uri` in:

  https://openid.net/specs/openid-connect-discovery-1_0.html#ProviderMetadata
  """
  jwksURI: String @auth(roles: [ADMIN])

  """
  issuer is defined as the `issuer` in:

  https://openid.net/specs/openid-connect-discovery-1_0.html#ProviderMetadata
  """
  issuer: String @auth(roles: [ADMIN])
}

##########################
## GoogleAuthIntegration
##########################

type GoogleAuthIntegration {
  """
  enabled, when true, will enable Google as an authentication integration.
  """
  enabled: Boolean!

  """
  allowRegistration when true will allow users that have not signed up
  before with this authentication integration to sign up.
  """
  allowRegistration: Boolean!

  """
  targetFilter will restrict where the authentication integration should be
  displayed. If the value of targetFilter is null, then the authentication
  integration should be displayed in all targets.
  """
  targetFilter: AuthenticationTargetFilter!

  """
  clientID is the Client Identifier as provided by the Google API Console.
  """
  clientID: String @auth(roles: [ADMIN])

  """
  clientSecret is the Client Secret as provided by the Google API Console.
  """
  clientSecret: String @auth(roles: [ADMIN])

  """
  callbackURL is the URL that the user should be redirected to in order to continue
  the authentication flow. This field is not stored, and is instead computed from
  the Tenant.
  """
  callbackURL: String! @auth(roles: [ADMIN])

  """
  redirectURL is the URL that the user should be redirected to in order to start
  an authentication flow with the given integration. This field is not stored,
  and is instead computed from the Tenant.
  """
  redirectURL: String!
}

##########################
## FacebookAuthIntegration
##########################

type FacebookAuthIntegration {
  """
  enabled, when true, will enable Facebook as an authentication integration.
  """
  enabled: Boolean!

  """
  allowRegistration when true will allow users that have not signed up
  before with this authentication integration to sign up.
  """
  allowRegistration: Boolean!

  """
  targetFilter will restrict where the authentication integration should be
  displayed. If the value of targetFilter is null, then the authentication
  integration should be displayed in all targets.
  """
  targetFilter: AuthenticationTargetFilter!

  """
  clientID is the Client Identifier as provided by the Facebook Developer
  Console.
  """
  clientID: String @auth(roles: [ADMIN])

  """
  clientSecret is the Client Secret as provided by the Facebook Developer
  Console.
  """
  clientSecret: String @auth(roles: [ADMIN])

  """
  callbackURL is the URL that the user should be redirected to in order to continue
  the authentication flow. This field is not stored, and is instead computed from
  the Tenant.
  """
  callbackURL: String! @auth(roles: [ADMIN])

  """
  redirectURL is the URL that the user should be redirected to in order to start
  an authentication flow with the given integration. This field is not stored,
  and is instead computed from the Tenant.
  """
  redirectURL: String!
}

##########################
## Auth
##########################

type AuthIntegrations {
  """
  local stores configuration related to email/password based logins.
  """
  local: LocalAuthIntegration!

  """
  sso stores configuration related to Single Sign On based logins.
  """
  sso: SSOAuthIntegration!

  """
  oidc stores configuration related to OpenID Connect based logins.
  """
  oidc: OIDCAuthIntegration!

  """
  google stores configuration related to Google based logins.
  """
  google: GoogleAuthIntegration!

  """
  facebook stores configuration related to Facebook based logins.
  """
  facebook: FacebookAuthIntegration!
}

"""
Auth contains all the settings related to authentication and
authorization.
"""
type Auth {
  """
  integrations are the set of configurations for the variations of
  authentication solutions.
  """
  integrations: AuthIntegrations!

  """
  sessionDuration determines the duration in seconds for which an access token is valid
  """
  sessionDuration: Int! @auth(roles: [ADMIN])
}

################################################################################
## ExternalIntegrations
################################################################################

type AkismetExternalIntegration {
  """
  enabled when True will enable the integration.
  """
  enabled: Boolean!

  """
  ipBased when True will enable IP-based spam detection.
  """
  ipBased: Boolean!

  """
  The key for the Akismet integration.
  """
  key: String

  """
  The site (blog) for the Akismet integration.
  """
  site: String
}

type PerspectiveExternalIntegration {
  """
  enabled when True will enable the integration.
  """
  enabled: Boolean!

  """
  The endpoint that Coral should use to communicate with the perspective API.
  """
  endpoint: String @auth(roles: [ADMIN])

  """
  The key for the Perspective API integration.
  """
  key: String @auth(roles: [ADMIN])

  """
  The threshold that given a specific toxic comment score, the comment will
  be marked by Coral as toxic.
  """
  threshold: Float

  """
  model is the Perspective model to use.
  """
  model: String @auth(roles: [ADMIN])

  """
  When True, comments sent will not be stored by the Google Perspective API.
  """
  doNotStore: Boolean @auth(roles: [ADMIN])

  """
  When True, comment moderation decisions will be sent to the Google
  Perspective API to help improve the comment analysis algorithms.
  """
  sendFeedback: Boolean @auth(roles: [ADMIN])
}

"""
COMMENT_BODY_FORMAT describes the various formats that a comment body can be
provided in.
"""
enum COMMENT_BODY_FORMAT {
  """
  HTML describes the format of the comment body using HTML.
  """
  HTML

  """
  PLAIN_TEXT describes the format of the comment body with the HTML stripped.
  """
  PLAIN_TEXT
}

"""
ExternalModerationPhase describes a phase use in the moderation pipeline that
calls out to an external resource as defined by the provided URL.
"""
type ExternalModerationPhase {
  """
  id identifies this particular External Moderation Phase.
  """
  id: ID!

  """
  name is the name assigned to this ExternalModerationPhase for identification
  purposes.
  """
  name: String!

  """
  enabled when true, will use this phase in the moderation pipeline.
  """
  enabled: Boolean!

  """
  url is the actual URL that should be called.
  """
  url: String!

  """
  format is the format of the comment body sent.
  """
  format: COMMENT_BODY_FORMAT!

  """
  timeout is the number of milliseconds that this moderation is maximum expected
  to take before it is skipped.
  """
  timeout: Int!

  """
  signingSecret is the secret used to sign outgoing requests to the url during
  the moderation pipeline.
  """
  signingSecret: SigningSecret!
}

type CustomExternalIntegration {
  """
  phases is all the external moderation phases for this Tenant.
  """
  phases: [ExternalModerationPhase!]!
}

type ExternalIntegrations {
  """
  akismet provides integration with the Akismet Spam detection service.
  """
  akismet: AkismetExternalIntegration!

  """
  perspective provides integration with the Perspective API comment analysis
  platform.
  """
  perspective: PerspectiveExternalIntegration!

  """
  external provides integration details for external moderation phases that can be
  used in the moderation pipeline.
  """
  external: CustomExternalIntegration
}

################################################################################
## RecentCommentHistory
################################################################################

"""
RecentCommentHistoryConfiguration controls the beheviour around when comments
from Users should be marked for pre-moderation automatically once they have
reached the trigger rate for rejected comments.
"""
type RecentCommentHistoryConfiguration {
  """
  enabled when true will pre-moderate users new comments once they have reached
  the trigger rejection rate.
  """
  enabled: Boolean!

  """
  timeFrame specifies the number of seconds that comments from a given User will
  be taken into account when computing their rejection rate.
  """
  timeFrame: Int!

  """
  triggerRejectionRate specifies the percentage of comments that a given User
  may have before their comments will then be placed into pre-moderation until
  the rejection rate decreases.
  """
  triggerRejectionRate: Float!
}

"""
RecentCommentHistory returns data associated with a User's recent commenting
history within the specified timeFrame configured.
"""
type RecentCommentHistory {
  """
  statuses stores the counts of all the statuses against Comments by a User
  within the timeFrame configured.
  """
  statuses: CommentStatusCounts!
}

################################################################################
## CharCount
################################################################################

type CharCount {
  """
  enabled when true, enables the character count moderation phase.
  """
  enabled: Boolean!

  """
  min is the smallest length of a Comment that may be posted.
  """
  min: Int

  """
  max is the largest length of a Comment that may be posted.
  """
  max: Int
}

################################################################################
## DisableCommenting
################################################################################

type DisableCommenting {
  """
  enabled when true will disable commenting site-wide.
  """
  enabled: Boolean!

  """
  message will be shown above the comment stream while
  commenting is disabled site-wide.
  """
  message: String!
}

################################################################################
## EmailConfiguration
################################################################################

type SMTP {
  secure: Boolean
  host: String
  port: Int
  authentication: Boolean
  username: String
  password: String
}

type EmailConfiguration {
  """
  enabled when true, will enable the emailing functionality in Coral.
  """
  enabled: Boolean!

  fromName: String
  fromEmail: String
  smtp: SMTP! @auth(roles: [ADMIN])
}

################################################################################
## Slack Configuration
################################################################################

type SlackConfiguration {
  """
  channels is the set of Slack channels configured to receive comments
  """
  channels: [SlackChannel!]!
}

type SlackChannelTriggers {
  """
  reportedComments is whether this channel will receive reported comments
  """
  reportedComments: Boolean

  """
  pendingComments is whether this channel will receive pending comments
  """
  pendingComments: Boolean

  """
  featuredComments is whether this channel will receive featured comments
  """
  featuredComments: Boolean

  """
  allComents is whether the channel will receive all comments
  """
  allComments: Boolean

  """
  staffComments is whether the channel will receive staff comments
  """
  staffComments: Boolean
}

type SlackChannel {
  """
  enabled is whether this Slack channel is enabled to send comments to its
  correlated web hook
  """
  enabled: Boolean!

  """
  name is the name assigned to the Slack channel
  """
  name: String

  """
  hookURL defines the URL that comments will be sent to
  """
  hookURL: String

  """
  triggers are the filters of types of comments that will be sent to
  the correlated channel
  """
  triggers: SlackChannelTriggers!
}

################################################################################
## ReactionConfiguration
################################################################################

"""
ReactionConfiguration stores the configuration for reactions used across this
Tenant.
"""
type ReactionConfiguration {
  """
  icon is the string representing the icon to be used for the reactions.
  """
  icon: String!

  """
  iconActive is the string representing the icon that should be used when the
  icon should be considered active.
  """
  iconActive: String

  """
  label is the string placed beside the reaction icon to provide better context.
  """
  label: String!

  """
  labelActive is the string placed beside the reaction icon to provide better
  context when it has been selected.
  """
  labelActive: String!

  """
  sortLabel is the string placed inside of the sort menu to sort for comment
  with most reactions.
  """
  sortLabel: String!

  """
  color is the hex color code that can be used to change the color of the button.
  """
  color: String
}

################################################################################
## CommunityGuidelines
################################################################################

type CommunityGuidelines {
  """
  enable set to true will show the guidelines above the message box.
  """
  enabled: Boolean!

  """
  content of the guidelines.
  """
  content: String
}

"""
StoryMessageBox stores settings related to the Story Message Box.
"""
type StoryMessageBox {
  """
  enable when true will enable the Message Box on the comment stream.
  """
  enabled: Boolean!

  """
  icon when set will reference the string for the Message box used by the
  Message Box.
  """
  icon: String

  """
  content when set contains the actual markup for the Message Box.
  """
  content: String
}

################################################################################
## Embed Links
################################################################################

type GiphyMediaConfiguration {
  """
  enabled is true when gif search via giphy and giphy media objects are enabled.
  """
  enabled: Boolean!

  """
  maximum allowed rating for gifs, g, pg, pg-13, r.
  """
  maxRating: String

  """
  key is the API key for Giphy.
  """
  key: String
}
type TwitterMediaConfiguration {
  """
  enabled is true when twitter media objects are enabled.
  """
  enabled: Boolean!
}

type YouTubeMediaConfiguration {
  """
  enabled is true when youtube media objects are enabled.
  """
  enabled: Boolean!
}

type ExternalMediaConfiguration {
  """
  enabled is true when external media objects are enabled.
  """
  enabled: Boolean!
}

type MediaConfiguration {
  """
  twitter is the configuration for Twitter support.
  """
  twitter: TwitterMediaConfiguration!

  """
  youtube is the configuration for YouTube support.
  """
  youtube: YouTubeMediaConfiguration!

  """
  giphy is the configuration for Giphy support.
  """
  giphy: GiphyMediaConfiguration!

  """
  external is the configuration for external images.
  """
  external: ExternalMediaConfiguration!
}

################################################################################
## Settings
################################################################################

"""
CloseCommenting contains settings related to the automatic closing of commenting
on Stories.
"""
type CloseCommenting {
  """
  auto when true will configure the automatic close on each story as they are
  created based on the current configured timeout option.
  """
  auto: Boolean! @auth(roles: [ADMIN, MODERATOR])

  """
  timeout is the amount of seconds from the `createdAt` timestamp that a given
  story will be considered closed.
  """
  timeout: Int! @auth(roles: [ADMIN, MODERATOR])

  """
  message when provided will be the message that shows when the comment stream
  is closed for commenting.
  """
  message: String!
}

"""
Organization stores information about the organization behind this specific
instance of Coral.
"""
type Organization {
  """
  name is the name of the organization.
  """
  name: String!

  """
  contactEmail is the email of the organization.
  """
  contactEmail: String!

  """
  url is the URL to the organizations home page.
  """
  url: String!
}

"""
StoryScrapingConfiguration stores the configuration around story scraping.
"""
type StoryScrapingConfiguration {
  """
  enabled, when true, enables stories to be scraped. When disabled, stories will
  only be looked up instead, and must be created via the API directly.
  """
  enabled: Boolean!

  """
  proxyURL when specified, allows scraping requests to use the provided proxy.
  All requests will then be passed through the appropriate proxy as parsed by
  the [proxy-agent](https://www.npmjs.com/package/proxy-agent) package.
  """
  proxyURL: String

  """
  customUserAgent when specified will override the user agent used by fetch
  requests made during the scraping process.
  """
  customUserAgent: String

  """
  authentication is whether alternative authentication credentials have been
  provided for scraping activities.
  """
  authentication: Boolean!

  """
  username is the username to use with basic authentication for scraping jobs.
  """
  username: String

  """
  password is the password to use with basic authentication for scraping jobs.
  """
  password: String
}

"""
StoryConfiguration stores the configuration for working with stories.
"""
type StoryConfiguration {
  """
  scraping stores configuration around story scraping.
  """
  scraping: StoryScrapingConfiguration!

  """
  disableLazy when true, will only allow lookups of stories created via the API.
  """
  disableLazy: Boolean!
}

"""
CommenterAccountFeatures stores the configuration for commenter account features.
"""
type CommenterAccountFeatures {
  """
  changeUsername when true, non-sso user may change username every 14 days
  """
  changeUsername: Boolean!

  """
  downloadComments when true, user may download their comment history
  """
  downloadComments: Boolean!

  """
  deleteAccount when true, non-sso user may permanently delete their account
  """
  deleteAccount: Boolean!
}

"""
EmbeddedCommentsConfiguration specifies the configuration for embedded comments.
"""
type EmbeddedCommentsConfiguration {
  allowReplies: Boolean
  """
  oEmbedAllowedOrigins are the allowed origins for oEmbed API calls.
  """
  oEmbedAllowedOrigins: [String!]! @auth(roles: [ADMIN, MODERATOR])
}

"""
BadgeConfiguration specifies the configuration for the staff badges assigned to
users with any role above COMMENTER.
"""
type BadgeConfiguration {
  """
  label is the string used when displaying the STAFF badge to users.
  """
  label: String! @deprecated(reason: "deprecated in favour of staffLabel")

  """
  memberLabel is the string used when displaying the MEMBER badge to users.
  """
  memberLabel: String!

  """
  staffLabel is the string used when displaying the STAFF badge to users.
  """
  staffLabel: String!

  """
  moderatorLabel is the string used when displaying the MODERATOR badge to users.
  """
  moderatorLabel: String!

  """
  adminLabel is the string used when displaying the ADMIN badge to users
  """
  adminLabel: String!
}

"""
topCommenter specifies whether or not the feature is enabled to show that commenters
with comments featured within the last 10 days are top commenters
"""
type TopCommenterConfiguration {
  """
  enabled is whether the Top commenter feature is enabled
  """
  enabled: Boolean
}

"""
FlairBadgeConfiguration specifies the configuration for flair badges, including
whether they are enabled and any configured image urls.
"""
type FlairBadge {
  name: String!
  url: String!
}

type FlairBadgeConfiguration {
  flairBadgesEnabled: Boolean
  badges: [FlairBadge!]!
}

type WebhookDelivery {
  success: Boolean!
  status: Int!
  statusText: String!
  request: String!
  response: String!
  createdAt: Time!
}

enum WEBHOOK_EVENT_NAME {
  STORY_CREATED
  COMMENT_CREATED
  COMMENT_REPLY_CREATED
  COMMENT_LEFT_MODERATION_QUEUE
}

type WebhookEndpoint {
  """
  id is the unique identifier for this specific endpoint.
  """
  id: ID!

  """
  enabled when true will enable events to be sent to this endpoint.
  """
  enabled: Boolean!

  """
  url is the URL that we will POST event data to.
  """
  url: String!

  """
  signingSecret is the current secret used to sign the events sent out.
  """
  signingSecret: SigningSecret!

  """
  deliveries store the deliveries for each event sent for the last 50 events.
  """
  deliveries: [WebhookDelivery!]!

  """
  all is true when all events are subscribed to.
  """
  all: Boolean!

  """
  events are the specific event names that this endpoint is configured to send
  for.
  """
  events: [WEBHOOK_EVENT_NAME!]!
}

type WebhookConfiguration {
  """
  endpoints is all the configured endpoints that should receive events.
  """
  endpoints: [WebhookEndpoint!]!
}

"""
NewCommenterConfiguration specifies the features that apply to new commenters
"""
type NewCommentersConfiguration {
  """
  premodEnabled ensures that new commenters' comments are pre-moderated until they have
  enough approved comments
  """
  premodEnabled: Boolean!
    @deprecated(
      reason: "Use moderation instead for whether premod is enabled and on which sites"
    )

  """
  approvedCommentsThreshold is the number of comments a user must have approved before their
  comments do not require premoderation
  """
  approvedCommentsThreshold: Int!

  """
  moderation is the configuration for moderation for new commenters' comments until
  they have enough approved comments. It stores whether it is PRE, POST, or SPECIFIC_SITES_PRE
  for pre-moderation only on specific sites, and in this case, which specific sites.
  """
  moderation: NewCommentersModerationConfig
}

"""
NewCommentersModerationConfig specifies the configuration for moderation for new
commenters' comments until they have enough approved comments. It stores whether it
is PRE, POST, or SPECIFIC_SITES_PRE for pre-moderation only on specific sites, and
in this case, which specific sites.
"""
type NewCommentersModerationConfig {
  mode: MODERATION_MODE
  premodSites: [String!]!
}

"""
EmailDomain specifies the features that apply to certain email domains
"""
type EmailDomain {
  """
  domain is the email domain after the @ symbol, ex. example.com
  """
  domain: String!

  """
  id is the identifier for the email domain
  """
  id: ID!

  """
  newUserModeration is how new users who sign up with this email domain
  should be treated, ex. banned or always premoderated
  """
  newUserModeration: NEW_USER_MODERATION!
}

"""
Announcement is an organization-wide announcement displayed above the stream
for a set duration
"""
type Announcement {
  """
  id is a canonical identifier for this Announcement, used to dismiss on front-end.
  """
  id: ID!

  """
  content is the content displayed for the announcement.
  """
  content: String!

  """
  createdAt is the creation date.
  """
  createdAt: Time! @auth(roles: [ADMIN])

  """
  disableAt is the computed date at which announcement will be invalid.
  """
  disableAt: Time! @auth(roles: [ADMIN])

  """
  duration determines how long the announcement will be valid for.
  """
  duration: Int! @auth(roles: [ADMIN])
}

type Site {
  """
  id is the identifier of the Site.
  """
  id: ID!

  """
  name is the name of the Site.
  """
  name: String!

  """
  allowedOrigins are the allowed origins for embeds.
  """
  allowedOrigins: [String!]! @auth(roles: [ADMIN, MODERATOR])

  """
  canModerate when true indicates that the current user can moderate comments
  left on this Site.
  """
  canModerate: Boolean!

  """
  topStories will return stories that have had the most comments within the last
  24 hours on this Site.
  """
  topStories(limit: Int = 5 @constraint(max: 5)): [Story!]!

  """
  createdAt is when the site was created.
  """
  createdAt: Time! @auth(roles: [ADMIN, MODERATOR])
}

type RTEConfiguration {
  """
  enabled when true turns on basic RTE features including
  bold, italic, quote, and bullet list.
  """
  enabled: Boolean!

  """
  strikethrough when true turns on the strikethrough feature.
  """
  strikethrough: Boolean!

  """
  spoiler when true turns on the spoiler feature.
  """
  spoiler: Boolean!

  """
  sarcasm when true turns on the sarcasm feature.
  """
  sarcasm: Boolean!
}

type TooManyPeriodsConfig {
  """
  enabled decides whether the too many periods config is enabled or not.
  """
  enabled: Boolean!
}

type PremoderateEmailAddressConfiguration {
  """
  tooManyPeriods is the configuration for premoderating emails
  that have too many periods.
  """
  tooManyPeriods: TooManyPeriodsConfig
}

type InPageNotificationsConfiguration {
  enabled: Boolean

  floatingBellIndicator: Boolean
}

input TooManyPeriodsConfigInput {
  """
  enabled decides whether the too many periods config is enabled or not.
  """
  enabled: Boolean
}

input PremoderateEmailAddressConfigurationInput {
  """
  tooManyPeriods is the configuration for premoderating emails
  that have too many periods.
  """
  tooManyPeriods: TooManyPeriodsConfigInput
}

enum DSA_METHOD_OF_REDRESS {
  NONE
  EMAIL
  URL
}

type DSAMethodOfRedressConfiguration {
  """
  method defines the type of redress that is available to the
  users about DSA decisions.
  """
  method: DSA_METHOD_OF_REDRESS!

  """
  email is the email used when method is set to EMAIL.
  """
  email: String

  """
  url is the url that is used when method is set to URL.
  """
  url: String
}

type DSAConfiguration {
  """
  enabled when true turns on the European Union DSA compliance
  features for commenting, reporting, and moderation flows.
  """
  enabled: Boolean!

  """
  methodOfRedress lets users know if and how they can appeal a
  moderation decision
  """
  methodOfRedress: DSAMethodOfRedressConfiguration!
}

"""
Settings stores the global settings for a given Tenant.
"""
type Settings @cacheControl(maxAge: 30) {
  """
  id is a canonical identifier for this Tenant.
  """
  id: ID!

  """
  domain is the domain that is associated with this Tenant.
  """
  domain: String! @auth(roles: [ADMIN]) @cacheControl(maxAge: 0, scope: PRIVATE)

  """
  webhooks store the webhook configuration.
  """
  webhooks: WebhookConfiguration!
    @auth(roles: [ADMIN])
    @cacheControl(maxAge: 0, scope: PRIVATE)

  """
  webhookEvents returns all the events that can trigger webhooks.
  """
  webhookEvents: [WEBHOOK_EVENT_NAME!]!
    @auth(roles: [ADMIN])
    @cacheControl(maxAge: 0, scope: PRIVATE)

  """
  staticURI if configured, is the static URI used to serve static files from.
  """
  staticURI: String
    @auth(roles: [ADMIN])
    @cacheControl(maxAge: 0, scope: PRIVATE)

  """
  locale is the specified locale for this Tenant.
  """
  locale: Locale!

  """
  live provides configuration options related to live updates for stories on
  this site.
  """
  live: LiveConfiguration!

  """
  moderation is the moderation mode for all Stories on the site.
  """
  moderation: MODERATION_MODE
    @auth(roles: [ADMIN, MODERATOR])
    @cacheControl(maxAge: 0, scope: PRIVATE)

  """
  premoderateAllCommentsSites are the sites that should have all comments
  premoderated when moderation mode is SPECIFIC_SITES_PRE
  """
  premoderateAllCommentsSites: [ID!]!

  """
  communityGuidelines will be shown in the comments stream.
  """
  communityGuidelines: CommunityGuidelines!

  """
  premodLinksEnable will put all comments that contain links into premod.
  """
  premodLinksEnable: Boolean
    @auth(roles: [ADMIN, MODERATOR])
    @cacheControl(maxAge: 0, scope: PRIVATE)

  """
  closeCommenting contains settings related to the automatic closing of commenting on
  Stories.
  """
  closeCommenting: CloseCommenting!

  """
  flattenReplies when enabled, will cause all replies that would normally be
  hidden by a "Show more of this conversation" button to be displayed linearly
  sorted by date.
  """
  flattenReplies: Boolean!

  """
  customCSSURL is the URL of the custom CSS used to display on the frontend.
  """
  customCSSURL: String
    @auth(roles: [ADMIN, MODERATOR])
    @cacheControl(maxAge: 0, scope: PRIVATE)

  """
  customFontsCSSURL is the URL of the custom CSS with @font-face definitions used to display on the frontend.
  """
  customFontsCSSURL: String
    @auth(roles: [ADMIN, MODERATOR])
    @cacheControl(maxAge: 0, scope: PRIVATE)

  """
  disableDefaultFonts will turn off font-face loading of Coral's default fonts.
  """
  disableDefaultFonts: Boolean!
    @auth(roles: [ADMIN, MODERATOR])
    @cacheControl(maxAge: 0, scope: PRIVATE)

  """
  disableCommenting will disable commenting site-wide.
  """
  disableCommenting: DisableCommenting!

  """
  editCommentWindowLength is the length of time (in seconds) after a comment is
  posted that it can still be edited by the author.
  """
  editCommentWindowLength: Int!

  """
  charCount stores the character count moderation settings.
  """
  charCount: CharCount!

  """
  organization stores information about the organization behind this specific
  instance of Coral.
  """
  organization: Organization!

  """
  email is the set of credentials and settings associated with the organization.
  """
  email: EmailConfiguration!
    @auth(roles: [ADMIN, MODERATOR])
    @cacheControl(maxAge: 0, scope: PRIVATE)

  """
  slack is the configuration for slack communication
  """
  slack: SlackConfiguration!
    @auth(roles: [ADMIN, MODERATOR])
    @cacheControl(maxAge: 0, scope: PRIVATE)

  """
  wordList will return a given list of words.
  """
  wordList: WordList!
    @auth(roles: [ADMIN, MODERATOR])
    @cacheControl(maxAge: 0, scope: PRIVATE)

  """
  auth contains all the settings related to authentication and authorization.
  """
  auth: Auth!

  """
  integrations contains all the external integrations that can be enabled.
  """
  integrations: ExternalIntegrations!
    @auth(roles: [ADMIN, MODERATOR])
    @cacheControl(maxAge: 0, scope: PRIVATE)

  """
  recentCommentHistory is the set of settings related to how automatic
  pre-moderation is controlled.
  """
  recentCommentHistory: RecentCommentHistoryConfiguration!
    @auth(roles: [ADMIN, MODERATOR])
    @cacheControl(maxAge: 0, scope: PRIVATE)

  """
  reaction specifies the configuration for reactions.
  """
  reaction: ReactionConfiguration!

  """
  featuredBy specifies whether or not to display 'Featured by' for featured comments
  """
  featuredBy: Boolean

  """
  topCommenter specifies whether or not the feature is enabled to show that commenters
  with comments featured within the last 10 days are top commenters
  """
  topCommenter: TopCommenterConfiguration

  """
  staff specifies the configuration for the user badges assigned to users with
  any role above COMMENTER
  """
  staff: BadgeConfiguration! @deprecated(reason: "Use badges instead")

  """
  badges specifies the configuration for the user badges assigned to users with
  any role above COMMENTER.
  """
  badges: BadgeConfiguration!

  """
  accountFeatures stores the configuration for commenter account features.
  """
  accountFeatures: CommenterAccountFeatures!

  """
  stories stores the configuration around stories.
  """
  stories: StoryConfiguration!
    @auth(roles: [ADMIN])
    @cacheControl(maxAge: 0, scope: PRIVATE)

  """
  media is the configuration media content attached to Comment's.
  """
  media: MediaConfiguration!

  """
  featureFlags provides the enabled feature flags.
  """
  featureFlags: [FEATURE_FLAG!]!

  """
  createdAt is the time that the Settings was created at.
  """
  createdAt: Time!
    @auth(roles: [ADMIN])
    @cacheControl(maxAge: 0, scope: PRIVATE)

  """
  newCommenters is the configuration for how new commenters comments are treated.
  """
  newCommenters: NewCommentersConfiguration!
    @auth(roles: [ADMIN])
    @cacheControl(maxAge: 0, scope: PRIVATE)

  """
  premoderateSuspectWords when enabled will cause any comments that contain
  suspect words to be sent to pre-moderation to be reviewed by a moderator prior
  to being presented in stream.
  """
  premoderateSuspectWords: Boolean!
    @auth(roles: [ADMIN])
    @cacheControl(maxAge: 0, scope: PRIVATE)

  """
  announcement is the currently active Announcement.
  """
  announcement: Announcement

  """
  multisite is whether multiple sites exist for this tenant.
  """
  multisite: Boolean!
    @auth(roles: [ADMIN, MODERATOR])
    @cacheControl(maxAge: 0, scope: PRIVATE)

  """
  rte is the configuration of the Rich-Text-Editor.
  """
  rte: RTEConfiguration!

  """
  memberBios is whether members can define a bio for their account.
  """
  memberBios: Boolean!

  """
  amp is whether Accelerated Mobile Pages Support is activated.
  """
  amp: Boolean!

  """
  forReviewQueue is whether or not to show the For Review queue in
  the Moderate tab of the admin. This queue allows moderators to
  review every flag that has been put on a comment by a user. This
  feature shall help complying with European Law
  (European Directive 2000/31/CE).
  """
  forReviewQueue: Boolean!

  """
  emailDomainModeration is for any special configuration by email
  domain for moderating accounts, such as banning or always
  pre-moderating new users at a certain email domain
  """
  emailDomainModeration: [EmailDomain!]!

  """
  protectedEmailDomains is the configuration for email domains that are protected from email
  domain moderation rules such as all accounts banned
  """
  protectedEmailDomains: [String!]!

  """
  externalProfileURL is a string template for a link to a user's
  external profile.
  """
  externalProfileURL: String

  """
  embeddedComments includes the configuration for embedded comments.
  """
  embeddedComments: EmbeddedCommentsConfiguration

  """
  flairBadges specifies the configuration for flair badges, including whether
  they are enabled and any configured image urls
  """
  flairBadges: FlairBadgeConfiguration

  """
  dsa specifies the configuration for the European Union's DSA compliance
  features and whether they are enabled.
  """
  dsa: DSAConfiguration!

  """
  premoderateEmailAddress is the configuration for finding specific email
  addresses at sign up and premoderating them according to various rules.
  """
  premoderateEmailAddress: PremoderateEmailAddressConfiguration

  """
  inPageNotifcations is the configuration for in-page notifications, including
  whether it's enabled as an option for commenters.
  """
  inPageNotifications: InPageNotificationsConfiguration
}

################################################################################
## User
################################################################################

enum USER_ROLE {
  COMMENTER
  MEMBER
  STAFF
  MODERATOR
  ADMIN
}

type LocalProfile {
  id: String!
}

type OIDCProfile {
  id: String!
  provider: String!
}

type SSOProfile {
  id: String!
}

type FacebookProfile {
  id: String!
}

type GoogleProfile {
  id: String!
}

"""
Profile is all the different profiles that a given User may have associated
with their account.
"""
union Profile =
    LocalProfile
  | OIDCProfile
  | SSOProfile
  | FacebookProfile
  | GoogleProfile

"""
Token facilitates accessing Coral externally with a token.
"""
type Token {
  id: ID!
  name: String!
  createdAt: Time!
}

"""
Invite represents a given User that is pending registration that has been
invited by an Administrator.
"""
type Invite {
  """
  id is the identifier for the Invite.
  """
  id: ID!

  """
  email is the email address that will be assigned and used for the
  invited User.
  """
  email: String!

  """
  role is the USER_ROLE that the User will be assigned upon
  account creation.
  """
  role: USER_ROLE!

  """
  createdBy is the User that created the Invite.
  """
  createdBy: User!

  """
  createdAt is the time that the Invite was created on.
  """
  createdAt: Time!
}

"""
BanStatusHistory is the list of all ban events against a specific User.
"""
type BanStatusHistory {
  """
  active when true, indicates that the given user is banned.
  """
  active: Boolean!

  """
  createdBy is the User that suspended the User. If `null`, then the given
  User was banned by the system.
  """
  createdBy: User

  """
  createdAt is the time that the given User was banned.
  """
  createdAt: Time!

  """
  message is sent to banned user via email. If `null`, then no email was sent
  (i.e. in the case of a system ban of a new user account).
  """
  message: String

  """
  sites are set when the ban was created to perform a site specific ban.
  """
  sites: [Site!]
}

"""
BanStatus contains information about a ban for a given User.
"""
type BanStatus {
  """
  active when true, indicates that the given user is banned.
  """
  active: Boolean!

  """
  sites is a list of sites that the user has been site banned on.
  """
  sites: [Site!]

  """
  history is the list of all ban events against a specific User.
  """
  history: [BanStatusHistory!]! @auth(roles: [ADMIN, MODERATOR])
}

"""
TimeRange represents a range of times.
"""
type TimeRange {
  """
  start is the time that the time range started on.
  """
  start: Time!

  """
  finish is the time that the time range finished at.
  """
  finish: Time!
}

"""
SuspensionStatusHistory is the list of all suspension events against a specific User.
"""
type SuspensionStatusHistory {
  """
  active is true when the given suspension status time range applies now.
  """
  active: Boolean!

  """
  from is the time range that the suspension is active for.
  """
  from: TimeRange!

  """
  createdBy is the User that suspended the User. If `null`, the then the given
  User was suspended by the system.
  """
  createdBy: User

  """
  createdAt is the time that the suspension was created at.
  """
  createdAt: Time!

  """
  modifiedBy is the User that canceled/edited the suspension. If `null`, then
  the suspension has not been canceled/edited, or has been edited by the
  system.
  """
  modifiedBy: User

  """
  modifiedAt is the time that the suspension was canceled/edited. If `null`,
  then the suspension has not been canceled/edited.
  """
  modifiedAt: Time

  """
  message is sent to suspended user via email.
  """
  message: String!
}

"""
SuspensionStatus stores the user suspension status as well as the history of
changes.
"""
type SuspensionStatus {
  """
  active when true, indicates that the given user is suspended.
  """
  active: Boolean!

  """
  until is the time that the current user suspension is over.
  """
  until: Time

  """
  history is the list of all suspension events against a specific User.
  """
  history: [SuspensionStatusHistory!]! @auth(roles: [ADMIN, MODERATOR])
}

type WarningStatusHistory {
  """
  active when true, indicates that the given user has been warned but has not acknowledged the warning.
  """
  active: Boolean!

  """
  createdBy is the user that warned the commenter
  """
  createdBy: User!

  """
  createdAt is the time the user was warned
  """
  createdAt: Time!

  """
  acknowledgedAt is the time the commenter acknowledged the warning. if `null` then the warning
  has not been acknowledged
  """
  acknowledgedAt: Time

  """
  message is the custom message sent to the commenter
  """
  message: String
}

type WarningStatus {
  """
  active when true, indicates that the given user has been warned but has not acknowledged it.
  """
  active: Boolean!

  """
  message is the current message for the warning on the User.
  """
  message: String

  """
  history will return the status history items for warnings.
  """
  history: [WarningStatusHistory!]! @auth(roles: [ADMIN, MODERATOR])
}

type ModMessageStatusHistory {
  """
  active when true, indicates that the given user has been sent a moderation message but has not acknowledged the message.
  """
  active: Boolean!

  """
  createdBy is the user that messaged the commenter
  """
  createdBy: User!

  """
  createdAt is the time the user was messaged
  """
  createdAt: Time!

  """
  acknowledgedAt is the time the commenter acknowledged the message. if `null` then the message
  has not been acknowledged
  """
  acknowledgedAt: Time

  """
  message is the custom message sent to the commenter
  """
  message: String
}

type ModMessageStatus {
  """
  active when true, indicates that the given user has been sent a moderation message but has not acknowledged it.
  """
  active: Boolean!

  """
  message is the current message for the moderation message sent to the User.
  """
  message: String

  """
  history will return the status history items for moderation messages.
  """
  history: [ModMessageStatusHistory!]! @auth(roles: [ADMIN, MODERATOR])
}

type PremodStatusHistory {
  """
  active when true, indicates that the given user is premodded.
  """
  active: Boolean!

  """
  createdBy is the user that flagged the commenter as pre-mod. If `null`, then the given
  User was set to pre-mod by the system.
  """
  createdBy: User

  """
  createdAt is the time the user was set to pre-mod
  """
  createdAt: Time!
}

type PremodStatus {
  """
  active when true, indicates that the given user is set to pre-mod.
  """
  active: Boolean!

  """
  history is the list of all suspension events against a specific User.
  """
  history: [PremodStatusHistory!]!
}

type UsernameHistory {
  """
  username is the username that was assigned
  """
  username: String!

  """
  createdBy is the user that created this username
  """
  createdBy: User! @auth(roles: [ADMIN, MODERATOR])

  """
  createdAt is the time the username was created
  """
  createdAt: Time!
}

type UsernameStatus {
  """
  history is the list of all usernames for this user
  """
  history: [UsernameHistory!]!
}

enum UserDeletionUpdateType {
  REQUESTED
  CANCELED
}

type UserDeletionHistory {
  """
  updateType is the type of deletion status update that was made. For example,
  user deletion was requested or canceled.
  """
  updateType: UserDeletionUpdateType!

  """
  createdBy is the user that made the deletion status update.
  """
  createdBy: User

  """
  createdAt is the time the user had a deletion status update.
  """
  createdAt: Time!
}

type UserDeletionStatus {
  history: [UserDeletionHistory!]! @auth(roles: [ADMIN, MODERATOR])
}

"""
UserStatus stores the user status information regarding moderation state.
"""
type UserStatus {
  """
  current represents the current statuses applied to the User.
  """
  current: [USER_STATUS!]!
    @auth(
      userIDField: "userID"
      roles: [ADMIN, MODERATOR]
      permit: [SUSPENDED, BANNED, PENDING_DELETION, WARNED]
    )

  """
  username stores the history of username changes for this user
  """
  username: UsernameStatus!
    @auth(
      userIDField: "userID"
      roles: [ADMIN, MODERATOR]
      permit: [SUSPENDED, BANNED, PENDING_DELETION, WARNED]
    )

  """
  deletion stores the history of deletion requests and cancellations for the user
  """
  deletion: UserDeletionStatus!
    @auth(
      userIDField: "userID"
      roles: [ADMIN, MODERATOR]
      permit: [SUSPENDED, BANNED, PENDING_DELETION, WARNED]
    )

  """
  banned stores the user banned status as well as the history of changes.
  """
  ban: BanStatus!
    @auth(
      userIDField: "userID"
      roles: [ADMIN, MODERATOR]
      permit: [SUSPENDED, BANNED, PENDING_DELETION, WARNED]
    )

  """
  suspension stores the user suspension status as well as the history of
  changes.
  """
  suspension: SuspensionStatus!
    @auth(
      userIDField: "userID"
      roles: [ADMIN, MODERATOR]
      permit: [SUSPENDED, BANNED, PENDING_DELETION, WARNED]
    )

  """
  premod stores the user premod status as well as the history of changes.
  """
  premod: PremodStatus! @auth(roles: [ADMIN, MODERATOR])

  """
  warning stores the user warning status as well as the history of warnings
  """
  warning: WarningStatus!
    @auth(
      userIDField: "userID"
      roles: [ADMIN, MODERATOR]
      permit: [SUSPENDED, BANNED, PENDING_DELETION, WARNED]
    )

  """
  modMessage stores the user moderation message status as well as the history of moderation messages
  """
  modMessage: ModMessageStatus!
    @auth(
      userIDField: "userID"
      roles: [ADMIN, MODERATOR]
      permit: [SUSPENDED, BANNED, PENDING_DELETION, WARNED]
    )
}

enum DSAREPORT_STATUS_FILTER {
  AWAITING_REVIEW
  UNDER_REVIEW
  COMPLETED
  VOID
}

enum USER_STATUS_FILTER {
  """
  ACTIVE is used when a User is not suspended or banned.
  """
  ACTIVE

  """
  BANNED is used when a User is banned.
  """
  BANNED

  """
  SUSPENDED is used when a User is currently suspended.
  """
  SUSPENDED

  """
  PREMOD is used when a User is currently set to require pre-moderation.
  """
  PREMOD

  """
  WARNED is used when a user has been warned about behaviour and has not acknowledged
  """
  WARNED

  """
  SITE_BANNED is used when a User is site banned.
  """
  SITE_BANNED
}

"""
USER_STATUS is used to describe the current state of a User. A User may exist in
multiple states.
"""
enum USER_STATUS {
  """
  ACTIVE is used when a User is not suspended or banned.
  """
  ACTIVE

  """
  BANNED is used when a User is banned.
  """
  BANNED

  """
  SUSPENDED is used when a User is currently suspended.
  """
  SUSPENDED

  """
  PREMOD is used when a User is currently set to require pre-moderation.
  """
  PREMOD

  """
  WARNED is used when a user has been warned about behaviour and has not acknowledged
  """
  WARNED
}

type ModeratorNote {
  """
  id is the identifier of the Note.
  """
  id: ID!

  """
  body is the content of the Note
  """
  body: String!

  """
  createdAt is the date in which the Note was created.
  """
  createdAt: Time!

  """
  createdBy is the Moderator that authored the Note.
  """
  createdBy: User!
}

enum DIGEST_FREQUENCY {
  """
  NONE will have the notifications send immediately rather than bundling for digesting.
  """
  NONE

  """
  DAILY will queue up the notifications and send them daily.
  """
  DAILY

  """
  HOURLY will queue up the notifications and send them hourly.
  """
  HOURLY
}

"""
UserMediaSettings are the user's preferences around embed stream behaviour.
"""
type UserMediaSettings {
  """
  unfurlEmbeds is whether the user has chosen to immediately show embed contents
  without having to click "Show Tweet", "Show GIF", etc.
  """
  unfurlEmbeds: Boolean!
}

"""
UserEmailNotificationSettings stores the email notification settings for a given User.
"""
type UserEmailNotificationSettings {
  """
  onReply, when true, will enable email notifications to be sent to users that have
  replies to their comments.
  """
  onReply: Boolean!

  """
  onFeatured, when true, will enable email notifications to be sent to users that have
  their comment's featured.
  """
  onFeatured: Boolean!

  """
  onStaffReplies when true, will enable email notifications to be sent to users that
  have a staff member reply to their comments. These notifications will
  supercede notifications that would have been sent for a basic reply
  notification.
  """
  onStaffReplies: Boolean!

  """
  onModeration when true, will enable email notifications to be sent to users when a
  comment that they wrote that was previously unpublished, becomes published due
  to a moderator action.
  """
  onModeration: Boolean!

  """
  digestFrequency is the frequency to send email notifications.
  """
  digestFrequency: DIGEST_FREQUENCY!
}

enum InPageNotificationReplyType {
  """
  The user wishes to receive in-page notifications from everyone
  """
  ALL

  """
  The user wishes to receive in-page notifications from staff members only
  """
  STAFF
}

type OnReplySettings {
  """
  In-page notifications for replies is enabled
  """
  enabled: Boolean!

  """
  This keeps track of what type of reply the user would like to be notified on when
  in-page reply notifications is enabled
  """
  showReplies: InPageNotificationReplyType!
}

"""
UserInPageNotificationSettings stores the in-page notification settings for a given User.
"""
type UserInPageNotificationSettings {
  """
  enabled, when true, means the in-page notifications updates with notification count;
  when disabled, it still appears and can be clicked but shows no indication of updates
  """
  enabled: Boolean!

  """
  onReply, when true, will enable in-page notifications to be sent to users that have
  replies to their comments.
  """
  onReply: OnReplySettings!

  """
  onFeatured, when true, will enable in-page notifications to be sent to users that have
  their comment's featured.
  """
  onFeatured: Boolean!

  """
  onModeration when true, will enable in-page notifications to be sent to users when a
  comment that they wrote that was previously unpublished, becomes published due
  to a moderator action.
  """
  onModeration: Boolean!
}

"""
UserModerationScopes describes the scopes for moderation. These only apply when
the user has a MODERATOR role.
"""
type UserModerationScopes {
  """
  scoped returns true when the moderator has a scoped moderation role, and
  cannot moderate organization wide.
  """
  scoped: Boolean!

  """
  sites (when not null) list the sites that the user is only allowed to moderate
  on. When null, it means that the user is allowed to moderate on all sites.
  """
  sites: [Site!]

  """
  siteIDs (when not null) list the sites that the user is only allowed to moderate
  on. When null, it means that the user is allowed to moderate on all sites.
  """
  siteIDs: [String!]
}

"""
UserMembershipScopes describes the scopes of membership. These only apply when
the user has a MEMBER role.
"""
type UserMembershipScopes {
  """
  scoped returns true when the user has a scoped membership, and is not a member
  organization wide.
  """
  scoped: Boolean!

  """
  sites (when not null) list the sites that the user is a member of
  When null, it means that the user is a member of all sites within the organization.
  """
  sites: [Site!]

  """
  siteIDs (when not null) list the sites that the user is a member of
  When null, it means that the user is a member of all sites within the organization.
  """
  siteIDs: [String!]
}

"""
User is someone that leaves Comments, and logs in.
"""
type User {
  """
  id is the identifier of the User.
  """
  id: ID!

  """
  username is the name of the User visible to other Users.
  """
  username: String

  """
  avatar is the url to the avatar for a specific User.
  """
  avatar: String

  """
  badges are user display badges
  """
  badges: [String!]

  """
  email is the current email address for the User.
  """
  email: String
    @auth(
      roles: [ADMIN, MODERATOR]
      userIDField: "id"
      permit: [
        MISSING_NAME
        MISSING_EMAIL
        SUSPENDED
        BANNED
        PENDING_DELETION
        WARNED
      ]
    )
    @cacheControl(scope: PRIVATE, maxAge: 0)

  """
  duplicateEmail is set on users that have a matching email with another user in
  the database. Only relevant during the account completion process.
  """
  duplicateEmail: String
    @auth(
      userIDField: "id"
      permit: [
        MISSING_NAME
        MISSING_EMAIL
        SUSPENDED
        BANNED
        PENDING_DELETION
        WARNED
      ]
    )
    @cacheControl(scope: PRIVATE, maxAge: 0)

  """
  emailVerified when true indicates that the given email address has been
  verified.
  """
  emailVerified: Boolean
    @auth(
      roles: [ADMIN, MODERATOR]
      userIDField: "id"
      permit: [SUSPENDED, BANNED, PENDING_DELETION, WARNED]
    )

  """
  profiles is the array of profiles assigned to the user.
  """
  profiles: [Profile!]!
    @auth(
      roles: [ADMIN, MODERATOR]
      userIDField: "id"
      permit: [
        MISSING_NAME
        MISSING_EMAIL
        SUSPENDED
        BANNED
        PENDING_DELETION
        WARNED
      ]
    )
    @cacheControl(scope: PRIVATE, maxAge: 0)

  """
  role is the current role of the User.
  """
  role: USER_ROLE!
    @auth(
      roles: [ADMIN, MODERATOR]
      userIDField: "id"
      permit: [
        MISSING_NAME
        MISSING_EMAIL
        SUSPENDED
        BANNED
        PENDING_DELETION
        WARNED
      ]
    )

  """
  moderatorNotes are notes left by moderators about the User.
  """
  moderatorNotes: [ModeratorNote!]! @auth(roles: [ADMIN, MODERATOR])

  """
  ignoreable is a computed property based on the user's role. Typically, users
  with elevated privileges aren't allowed to be ignored.
  """
  ignoreable: Boolean!

  """
  comments are the comments written by the User.
  """
  comments(
    first: Int = 10 @constraint(max: 50)
    orderBy: COMMENT_SORT = CREATED_AT_DESC
    after: Cursor
  ): CommentsConnection!
    @auth(
      userIDField: "id"
      roles: [ADMIN, MODERATOR]
      permit: [SUSPENDED, BANNED, PENDING_DELETION, WARNED]
    )

  """
  allComments are comments regardless of visibility status.
  """
  allComments(
    first: Int = 10 @constraint(max: 50)
    after: Cursor
  ): CommentsConnection! @auth(roles: [ADMIN, MODERATOR])

  """
  rejectedComments are comments that have been rejected.
  """
  rejectedComments(
    first: Int = 10 @constraint(max: 50)
    after: Cursor
  ): CommentsConnection! @auth(roles: [ADMIN, MODERATOR])

  """
  ongoingDiscussions are stories where the given user has written comments in
  sorted by their last comment date.
  """
  ongoingDiscussions(limit: Int = 5 @constraint(max: 5)): [Story!]!
    @auth(
      userIDField: "id"
      permit: [SUSPENDED, BANNED, PENDING_DELETION, WARNED]
    )

  """
  recentCommentHistory returns recent commenting history by the User.
  """
  recentCommentHistory: RecentCommentHistory! @auth(roles: [ADMIN, MODERATOR])

  """
  commentModerationActionHistory returns a CommentModerationActionConnection
  that this User has created.
  """
  commentModerationActionHistory(
    first: Int = 10 @constraint(max: 50)
    after: Cursor
  ): CommentModerationActionConnection! @auth(roles: [MODERATOR, ADMIN])

  """
  status stores the user status information regarding moderation state.
  """
  status: UserStatus!
    @auth(
      userIDField: "id"
      roles: [ADMIN, MODERATOR]
      permit: [SUSPENDED, BANNED, PENDING_DELETION, WARNED]
    )

  """
  tokens lists the access tokens associated with the account.
  """
  tokens: [Token!]!
    @auth(
      userIDField: "id"
      roles: [ADMIN]
      permit: [SUSPENDED, BANNED, PENDING_DELETION, WARNED]
    )

  """
  ignoredUsers will return the list of ignored users.
  """
  ignoredUsers: [User!]!
    @auth(
      userIDField: "id"
      permit: [SUSPENDED, BANNED, PENDING_DELETION, WARNED]
    )

  """
  notifications stores the email notification settings for the given User.
  """
  notifications: UserEmailNotificationSettings!
    @auth(
      userIDField: "id"
      roles: [ADMIN]
      permit: [SUSPENDED, BANNED, PENDING_DELETION, WARNED]
    )

  """
  inPageNotifications stores the in-page notification settings for the given User.
  """
  inPageNotifications: UserInPageNotificationSettings!
    @auth(
      userIDField: "id"
      roles: [ADMIN]
      permit: [SUSPENDED, BANNED, PENDING_DELETION, WARNED]
    )

  """
  createdAt is the time that the User was created at.
  """
  createdAt: Time!

  """
  lastDownloadedAt the last time the user made a download request
  of their account data.
  """
  lastDownloadedAt: Time
    @auth(
      userIDField: "id"
      permit: [SUSPENDED, BANNED, PENDING_DELETION, WARNED]
    )

  """
  scheduledDeletionDate is the time when the User is
  scheduled to be deleted.
  """
  scheduledDeletionDate: Time
    @auth(
      userIDField: "id"
      roles: [ADMIN, MODERATOR]
      permit: [SUSPENDED, BANNED, PENDING_DELETION, WARNED]
    )

  """
  deletedAt is the time when the User was deleted.
  """
  deletedAt: Time
    @auth(
      userIDField: "id"
      roles: [ADMIN, MODERATOR]
      permit: [SUSPENDED, BANNED, PENDING_DELETION, WARNED]
    )

  """
  moderationScopes describes the scopes for moderation. These only apply when
  the user has a MODERATOR role.
  """
  moderationScopes: UserModerationScopes
    @auth(
      userIDField: "id"
      roles: [ADMIN, MODERATOR]
      permit: [SUSPENDED, BANNED, PENDING_DELETION, WARNED]
    )

  """
  membershiptScopes describes the scopes for membership. These only apply when
  the user has a MEMBER role.
  """
  membershipScopes: UserMembershipScopes

  """
  ssoURL is the url for managing sso account
  """
  ssoURL: String
    @auth(
      userIDField: "id"
      permit: [SUSPENDED, BANNED, PENDING_DELETION, WARNED]
    )

  """
  mediaSettings are the user's preferences around media stream behaviour.
  """
  mediaSettings: UserMediaSettings!
    @auth(
      userIDField: "id"
      permit: [SUSPENDED, BANNED, PENDING_DELETION, WARNED]
    )

  """
  bio is a user-defined biography.
  """
  bio: String

  """
  premoderatedBecauseOfEmailAt is set when a user was set to pre-moderated
  comments for having an email that was caught by the email pre-moderation
  filter.
  """
  premoderatedBecauseOfEmailAt: Time @auth(roles: [MODERATOR, ADMIN])

  """
  hasNewNotifications returns true if the user has received new notifications
  since they last viewed their notifications tab.
  """
  hasNewNotifications: Boolean!
    @auth(
      userIDField: "id"
      roles: [ADMIN, MODERATOR]
      permit: [SUSPENDED, BANNED, PENDING_DELETION, WARNED]
    )

  """
  lastSeenNotificationDate is the date of the last notification the user viewed.
  """
  lastSeenNotificationDate: Time
    @auth(
      userIDField: "id"
      roles: [ADMIN, MODERATOR]
      permit: [SUSPENDED, BANNED, PENDING_DELETION, WARNED]
    )

  """
  lastFeaturedDate is when a user last had a comment featured.
  This is used for the Top commenter badge feature.
  """
  lastFeaturedDate: Time

  """
  featuredCommenter is whether a user has had a comment featured within the
  last 10 days or not
  """
  featuredCommenter: Boolean
}

"""
UserEdge represents a unique User in a UsersConnection.
"""
type UserEdge {
  """
  node is the User for this edge.
  """
  node: User!

  """
  cursor is used in pagination.
  """
  cursor: Cursor!
}

"""
UsersConnection represents a subset of a stories list.
"""
type UsersConnection {
  """
  edges are a subset of UserEdge's.
  """
  edges: [UserEdge!]!

  """
  nodes is a list of User's.
  """
  nodes: [User!]!

  """
  pageInfo is information to aid in pagination.
  """
  pageInfo: PageInfo!
}

"""
SiteEdge represents a unique Site in a SitesConnection.
"""
type SiteEdge {
  """
  node is the Site for this edge.
  """
  node: Site!

  """
  cursor is used in pagination.
  """
  cursor: Cursor!
}

"""
UsersConnection represents a subset of a stories list.
"""
type SitesConnection {
  """
  edges are a subset of SiteEdge's.
  """
  edges: [SiteEdge!]!

  """
  nodes is a list of Site's.
  """
  nodes: [Site!]!

  """
  pageInfo is information to aid in pagination.
  """
  pageInfo: PageInfo!
}

"""
DSAReportEdge represents a unique DSAReport in a DSAReportConnection.
"""
type DSAReportEdge {
  """
  node is the DSAReport for this edge.
  """
  node: DSAReport!

  """
  cursor is used in pagination.
  """
  cursor: Cursor!
}

"""
DSAReportsConnection represents a subset of a DSA reports list.
"""
type DSAReportsConnection {
  """
  edges are a subset of DSAReportEdge's.
  """
  edges: [DSAReportEdge!]!

  """
  nodes is a list of DSAReports.
  """
  nodes: [DSAReport!]!

  """
  pageInfo is information to aid in pagination.
  """
  pageInfo: PageInfo!
}

################################################################################
## Comment
################################################################################

type EditInfo {
  """
  edited will be True when the Comment has been edited in the past.
  """
  edited: Boolean!

  """
  editableUntil is the time that the comment is editable until. This will return
  null if the current viewer is not the author of the Comment.
  """
  editableUntil: Time
}

enum COMMENT_STATUS {
  """
  The comment is not PREMOD, but was not applied a moderation status by a
  moderator.
  """
  NONE

  """
  The comment has been approved by a moderator.
  """
  APPROVED

  """
  The comment has been rejected by a moderator.
  """
  REJECTED

  """
  The comment was created while the stories premoderation option was on, and
  new comments that haven't been moderated yet are referred to as
  "premoderated" or "premod" comments.
  """
  PREMOD

  """
  SYSTEM_WITHHELD represents a comment that was withheld by the system because
  it was flagged by an internal process for further review.
  """
  SYSTEM_WITHHELD
}

enum REJECTION_REASON_CODE {
  """
  OFFENSIVE represents a rejection of a comment for being offensive.
  """
  OFFENSIVE

  """
  ABUSIVE represents a rejection of a comment for being abusive.
  """
  ABUSIVE

  """
  SPAM represents a rejection of a comment for being spam.
  """
  SPAM

  """
  BANNED_WORD represents a rejection of a comment for containing a banned word.
  """
  BANNED_WORD

  """
  AD represents a rejection of a comment for being and ad.
  """
  AD

  """
  ILLEGAL_CONTENT represents a rejection of a comment for containing illegal content.
  """
  ILLEGAL_CONTENT

  """
  HARASSMENT_BULLYING represents a rejection of a comment for being harassment or bullying.
  """
  HARASSMENT_BULLYING

  """
  MISINFORMATION represents a rejection of a comment for being misinformation.
  """
  MISINFORMATION

  """
  HATE_SPEECH represents a rejection of a comment for being hate speech.
  """
  HATE_SPEECH

  """
  IRRELEVANT_CONTENT represents a rejection of a comment for being irrelevant to the conversation.
  """
  IRRELEVANT_CONTENT

  """
  OTHER is reserved for reasons that arent adequately described by the other options.
  """
  OTHER
}

type RejectionReason {
  """
  code is the reason that the comment was rejected
  """
  code: REJECTION_REASON_CODE!

  """
  legalGrounds is the specific laws broken as described by the reporter
  """
  legalGrounds: String

  """
  detailedExplanation is any additional information the user wishes to provide.
  """
  detailedExplanation: String

  """
  customReason is a reason provided for rejection when the Other rejection code is selected.
  """
  customReason: String
}

type CommentModerationAction {
  id: ID!

  """
  revision is the moderated CommentRevision.
  """
  revision: CommentRevision

  """
  comment is the moderated Comment.
  """
  comment: Comment

  """
  status represents the status that was assigned by the moderator.
  """
  status: COMMENT_STATUS!

  """
  moderator is the User that performed the Moderator action. If null, this means
  that the system has assigned the moderation status.
  """
  moderator: User

  """
  reason is the reason the comment was rejected, if it was rejected
  """
  rejectionReason: RejectionReason

  """
  createdAt is the time that the CommentModerationAction was created.
  """
  createdAt: Time!

  """
  customReason is a reason provided for rejection when the Other rejection code is selected.
  """
  customReason: String
}

type CommentModerationActionEdge {
  """
  node is the CommentModerationAction for this edge.
  """
  node: CommentModerationAction!

  """
  cursor is used in pagination.
  """
  cursor: Cursor!
}

type CommentModerationActionConnection {
  """
  edges are a subset of CommentModerationActionEdge's.
  """
  edges: [CommentModerationActionEdge!]!

  """
  nodes is a list of CommentModerationAction's.
  """
  nodes: [CommentModerationAction!]!

  """
  pageInfo is information to aid in pagination.
  """
  pageInfo: PageInfo!
}

"""
DSAReportStatus keeps track of where a DSAReport is in the process of being reviewed
"""
enum DSAReportStatus {
  AWAITING_REVIEW
  UNDER_REVIEW
  COMPLETED
  """
  VOID is set for a DSAReport if its reported comment/user are deleted while the report is in review
  """
  VOID
}

"""
DSAReportDecision keeps track of whether a DSAReport was determined illegal or not
"""
enum DSAReportDecisionLegality {
  LEGAL
  ILLEGAL
}

enum DSAReportHistoryType {
  STATUS_CHANGED
  NOTE
  DECISION_MADE
  SHARE
}

type DSAReportDecision {
  legality: DSAReportDecisionLegality!
  legalGrounds: String
  detailedExplanation: String
}

type DSAReportHistoryItem {
  id: ID!

  """
  type is the kind of DSA report history item this is
  """
  type: DSAReportHistoryType

  """
  createdAt is when this report history item was created
  """
  createdAt: Time!

  """
  createdBy is the user who added this report history item
  """
  createdBy: User

  """
  decision is included if the report history item is making a decision
  """
  decision: DSAReportDecision

  """
  note is included as an explanation for a report history item decision
  """
  note: String

  """
  status is the new status if the report history item type changes the status
  """
  status: DSAReportStatus

  """
  body is the text added if the report history item decision is a note added
  """
  body: String
}

type DSAReport {
  id: ID!

  """
  referenceID is a human-friendly ID to keep track of the DSAReport
  """
  referenceID: String!

  """
  submissionID keeps track of comments that were submitted together in one form
  """
  submissionID: String!

  """
  user who submitted the DSAReport
  """
  reporter: User

  """
  comment reported as containing illegal content
  """
  comment: Comment

  """
  createdAt is when the DSAReport was created
  """
  createdAt: Time!

  """
  status of DSAReport
  """
  status: DSAReportStatus

  """
  lawBrokenDescription is the text entered by the submitting user to describe
  which law is broken by the reported comment
  """
  lawBrokenDescription: String!

  """
  additionalInformation is more explanation entereted by the submitting user to
  describe how the comment breaks the law
  """
  additionalInformation: String!

  """
  decision is the determination of whether the reported comment is illegal or not, as well as
  the legal grounds for the decision and additional detailed explanation of decision
  """
  decision: DSAReportDecision

  """
  history includes report history items such as notes added to a report, when a report's
  status is changed, and if a decision is made regarding whether the related comment contains
  illegal content or not
  """
  history: [DSAReportHistoryItem]

  """
  lastUpdated is when the DSAReport last had an action created and added to its history,
  such as a note added, status changed, or decision made
  """
  lastUpdated: Time

  """
  relatedReports are DSAReports that share a submissionID and were submitted at the same time
  in one illegal content report
  """
  relatedReports(
    first: Int = 10 @constraint(max: 50)
    orderBy: REPORT_SORT = CREATED_AT_DESC
    after: Cursor
  ): DSAReportsConnection!
}

type CommentRevisionPerspectiveMetadata {
  """
  score is the value detected from the perspective API. This is returned as the
  percentage chance it would be considered toxic and can be compared to the
  defined threshold value.
  """
  score: Float!
}

type WordlistMatch {
  """
  value is the value detected by the word list pipeline.
  """
  value: String!

  """
  index is the starting index of the word occurence in the comment body.
  """
  index: Int!

  """
  length is the length of the value string.
  """
  length: Int!
}

type CommentRevisionWordListMetadata {
  """
  timedOut is whether the wordlist analysis timed out when this revision
  of the comment was sent through the moderation phases.
  """
  timedOut: Boolean

  """
  suspectWords are any suspect words that were matched and found on this
  comment revision.
  """
  suspectWords: [WordlistMatch!]

  """
  bannedWords are any banned words that were matched and found on this
  comment revision.
  """
  bannedWords: [WordlistMatch!]
}

type ExternalModerationPhaseAction {
  reason: COMMENT_FLAG_REASON
}

type ExternalModerationPhaseResult {
  status: COMMENT_STATUS
  tags: [TAG!]
  actions: [ExternalModerationPhaseAction!]
}

type CommentRevisionExternalModerationPhaseMetadata {
  name: String!
  analyzedAt: Time!
  result: ExternalModerationPhaseResult!
}

type CommentRevisionMetadata {
  """
  perspective stores metadata associated with the pipeline analysis of this
  revision's body.
  """
  perspective: CommentRevisionPerspectiveMetadata

  """
  wordList metadata stores extra status details about what occurred during
  word list analysis of this comment revision.
  """
  wordList: CommentRevisionWordListMetadata

  """
  externalModeration are the phases and their actions that were used to
  analyze this comment revision.
  """
  externalModeration: [CommentRevisionExternalModerationPhaseMetadata!]
}

"""
GiphyMedia is a particular GIF that is provided by the Giphy platform.
"""
type GiphyMedia {
  """
  url is the URL to a image of the GIF.
  """
  url: String!

  """
  original is the URL to a image of the GIF.
  """
  original: String!

  """
  still is a thumbnail preview of the GIF.
  """
  still: String!

  """
  video is a URL to the mp4 video of the GIF.
  """
  video: String!

  """
  width is the width of the GIF in pixels.
  """
  width: Int

  """
  height is the height of the GIF in pixels.
  """
  height: Int

  """
  title is the title of the GIF.
  """
  title: String
}

"""
TwitterMedia is a specific Twitter Tweet.
"""
type TwitterMedia {
  """
  url is the URL of a Twitter tweet.
  """
  url: String!

  """
  width is the width of the Twitter tweet in pixels.
  """
  width: Int
}

"""
YouTubeMedia is a specific YouTube video.
"""
type YouTubeMedia {
  """
  url is the URL of a YouTube video.
  """
  url: String!

  """
  still is the thumbnail of the YouTube video.
  """
  still: String!

  """
  title is the title of the YouTube video.
  """
  title: String

  """
  width is the width of the YouTube video in pixels.
  """
  width: Int

  """
  height is the height of the YouTube video in pixels.
  """
  height: Int
}

type ExternalMedia {
  """
  url is the URL of a YouTube video.
  """
  url: String!

  """
  extension is the file extension
  """
  extension: String!

  """
  width is the width of the YouTube video in pixels.
  """
  width: Int

  """
  height is the height of the YouTube video in pixels.
  """
  height: Int
}

"""
CommentMedia is the various media types that can be attached to a Comment.
"""
union CommentMedia = GiphyMedia | TwitterMedia | YouTubeMedia | ExternalMedia

type CommentRevision {
  """
  id is the identifier of the CommentRevision.
  """
  id: ID!

  """
  comment is the reference to the original Comment associated with the current
  Comment.
  """
  comment: Comment!

  """
  actionCounts stores the counts of all the actions for the CommentRevision
  specifically.
  """
  actionCounts: ActionCounts! @auth(roles: [MODERATOR, ADMIN])

  """
  body is the content of the CommentRevision. If null, it indicates that the
  body text was deleted.
  """
  body: String

  """
  media is the optional media object attached to this revision.
  """
  media: CommentMedia

  """
  metadata stores details on a CommentRevision.
  """
  metadata: CommentRevisionMetadata! @auth(roles: [ADMIN, MODERATOR])

  """
  createdAt is the time that the CommentRevision was created.
  """
  createdAt: Time!
}

enum TAG {
  """
  STAFF is used when a Comment is written by a User that has the STAFF, ADMIN,
  or MODERATOR role.
  """
  STAFF

  """
  ADMIN is used when a Comment is written by a User that has the ADMIN,
  role.
  """
  ADMIN

  """
  MODERATOR is used when a Comment is written by a User that has the MODERATOR,
  role.
  """
  MODERATOR

  """
  MEMBER is used when a Comment is written by a User that has the Member role.
  """
  MEMBER

  """
  FEATURED is used when a Comment is marked as such by a staff member.
  """
  FEATURED

  """
  EXPERT is used when an a Comment is written by a User that is assigned as
  an expert on a story.
  """
  EXPERT

  """
  UNANSWERED is used when a Comment is written by a user and has not been
  answered by an expert on a Story that is set to Q&A.
  """
  UNANSWERED

  """
  REVIEW is used when a Comment is written with a rating on a Story that is set
  to Ratings and Reviews.
  """
  REVIEW

  """
  QUESTION is used when a Comment is written without a rating on a Story
  that is set to Ratings and Reviews.
  """
  QUESTION
}

"""
Tag is a simple text message that can be displayed to segment tagable entities.
"""
type Tag {
  """
  code is the machine representation of the tag name.
  """
  code: TAG!

  """
  createdBy is the User that assigned the Tag. This is null when the Tag is
  assigned by the System.
  """
  createdBy: User

  """
  createdAt is the time that the Tag was assigned on.
  """
  createdAt: Time! @auth(roles: [MODERATOR, ADMIN])
}

"""
CommentTagCounts provides count data for Tags made against Comment's.
"""
type CommentTagCounts {
  """
  ADMIN is the count of Comment's with the ADMIN tag.
  """
  ADMIN: Int!

  """
  EXPERT is the count of Comment's with the EXPERT tag.
  """
  EXPERT: Int!

  """
  FEATURED is the count of Comment's with the FEATURED tag.
  """
  FEATURED: Int!

  """
  MEMBER is the count of Comment's with the MEMBER tag.
  """
  MEMBER: Int!

  """
  MODERATOR is the count of Comment's with the MODERATOR tag.
  """
  MODERATOR: Int!

  """
  QUESTION is the count of Comment's with the QUESTION tag.
  """
  QUESTION: Int!

  """
  REVIEW is the count of Comment's with the REVIEW tag.
  """
  REVIEW: Int!

  """
  STAFF is the count of Comment's with the STAFF tag.
  """
  STAFF: Int!

  """
  UNANSWERED is the count of Comment's with the UNANSWERED tag.
  """
  UNANSWERED: Int!
}

"""
Comment is a comment left by a [User](/api/objects/User) on an
[Story](/api/objects/Story) or another [Comment](/api/objects/Comment)
as a reply.
"""
type Comment @cacheControl(maxAge: 5) {
  """
  id is the identifier of the [Comment](/api/objects/Comment).
  """
  id: ID!

  """
  body is the content of the [Comment](/api/objects/Comment), and is an alias to the body of the
  `revision.body`.
  """
  body: String

  """
  revision is the current revision of the [Comment](/api/objects/Comment)'s body.
  """
  revision: CommentRevision

  """
  revisionHistory stores the previous [CommentRevision](/api/objects/comment-revision)'s, with the most recent
  edit last.
  """
  revisionHistory: [CommentRevision!]!
    @auth(
      userIDField: "author_id"
      roles: [MODERATOR, ADMIN]
      permit: [SUSPENDED, BANNED, PENDING_DELETION, WARNED]
    )

  """
  createdAt is the date in which the Comment was created.
  """
  createdAt: Time!

  """
  author is the User that authored the Comment.
  """
  author: User

  """
  status represents the Comment's current status.
  """
  status: COMMENT_STATUS!

  """
  statusHistory returns a CommentModerationActionConnection that will list
  the history of moderator actions performed on the Comment, with the most
  recent last.
  """
  statusHistory(
    first: Int = 10 @constraint(max: 50)
    after: Cursor
  ): CommentModerationActionConnection! @auth(roles: [MODERATOR, ADMIN])

  """
  parentCount is the number of direct parents for this Comment. Currently this
  value is the same as depth.
  """
  parentCount: Int!

  """
  allChildComments is a CommentsConnection that includes all comments that are
  children of a comment (i.e. that have the comment included in their ancestorIDs)
  """
  allChildComments(
    first: Int = 10
    orderBy: COMMENT_SORT = CREATED_AT_DESC
  ): CommentsConnection!

  """
  ancestorIDs
  """
  ancestorIDs: [String]!

  """
  depth is the number of levels that a given comment is deep.
  """
  depth: Int!

  """
  replyCount is the number of replies. Only direct replies to this Comment
  are counted. Removed comments are included in this count.
  """
  replyCount: Int!

  """
  replies will return the replies to this Comment.
  """
  replies(
    first: Int = 10
    orderBy: COMMENT_SORT = CREATED_AT_DESC
    after: Cursor
    flatten: Boolean
    refreshStream: Boolean
  ): CommentsConnection!

  """
  parent is the immediate parent of a given comment.
  """
  parent: Comment

  """
  rootParent is the highest level parent Comment. This Comment would have been
  left on the Story itself.
  """
  rootParent: Comment

  """
  parents returns a CommentsConnection that allows accessing direct parents of
  the given Comment.
  """
  parents(last: Int = 1, before: Cursor): CommentsConnection!

  """
  editing returns details about the edit status of a Comment.
  """
  editing: EditInfo!

  """
  actionCounts stores the counts of all the actions for the Comment.
  """
  actionCounts: ActionCounts!

  """
  reactions is the actual Flags that were left by the Users or the system.
  """
  reactions(
    first: Int = 10 @constraint(max: 50)
    after: Cursor
  ): ReactionsConnection! @auth(permit: [PENDING_DELETION])

  """
  flags is the actual Flags that were left by the Users or the system.
  """
  flags(first: Int = 10 @constraint(max: 50), after: Cursor): FlagsConnection!
    @auth(roles: [ADMIN, MODERATOR])

  """
  illegalContent is the illegal content flags left by users.
  """
  illegalContent(
    first: Int = 10 @constraint(max: 50)
    after: Cursor
  ): FlagsConnection! @auth(roles: [ADMIN, MODERATOR])

  """
  viewerActionPresence stores the presence information for all the actions
  left by the current User on this Comment.
  """
  viewerActionPresence: ActionPresence

  """
  story is the Story that the Comment was written on.
  """
  story: Story!

  """
  The permalink for this comment.
  """
  permalink: String!

  """
  tags are the list of tags assigned to the Comment.
  """
  tags: [Tag!]!

  """
  deleted is whether the comment has been deleted.
  """
  deleted: Boolean

  """
  canModerate returns true if the current user can moderate this Comment.
  """
  canModerate: Boolean!

  """
  canReply returns true if the comment is able to be responded to.
  """
  canReply: Boolean!

  """
  site is the Site referenced by the Story for this Comment.
  """
  site: Site!

  """
  rating is the optional rating that is attached to the Comment.
  """
  rating: Int

  """
  seen determines whether a comment has been seen by the user already.
  """
  seen: Boolean

  """
  embeddedAt is the date at which the comment was first embedded.
  """
  embeddedAt: Time
}

type PageInfo {
  """
  Indicates that there are more nodes after this subset.
  """
  hasNextPage: Boolean!

  """
  Included for legacy Relay reasons. Always set to false.
  """
  hasPreviousPage: Boolean!

  """
  Included for legacy Relay reasons. Always set to null.
  """
  startCursor: Cursor

  """
  Specifies the last node's cursor for forwards pagination.
  """
  endCursor: Cursor
}

"""
CommentEdge represents a unique Comment in a CommentsConnection.
"""
type CommentEdge {
  """
  node is the Comment for this edge.
  """
  node: Comment!

  """
  cursor is used in pagination.
  """
  cursor: Cursor!
}

"""
CommentsConnection represents a subset of a comment list.
"""
type CommentsConnection {
  """
  edges are a subset of CommentEdge's.
  """
  edges: [CommentEdge!]!

  """
  nodes is a list of Comment's.
  """
  nodes: [Comment!]!

  """
  pageInfo is information to aid in pagination.
  """
  pageInfo: PageInfo!
}

################################################################################
## CommentCounts
################################################################################

type CommentStatusCounts {
  """
  The comment is not PREMOD, but was not applied a moderation status by a
  moderator.
  """
  NONE: Int!

  """
  The comment has been approved by a moderator.
  """
  APPROVED: Int!

  """
  The comment has been rejected by a moderator.
  """
  REJECTED: Int!

  """
  The comment was created while the stories premoderation option was on, and
  new comments that haven't been moderated yet are referred to as
  "premoderated" or "premod" comments.
  """
  PREMOD: Int!

  """
  SYSTEM_WITHHELD represents a comment that was withheld by the system because
  it was flagged by an internal process for further review.
  """
  SYSTEM_WITHHELD: Int!
}

type CommentCounts {
  """
  totalPublished will return the count of all published Comments.
  """
  totalPublished: Int!

  """
  tags stores the counts of all the Tags against Comment's on this Story.
  """
  tags: CommentTagCounts!

  """
  statuses stores the counts of all the statuses against Comments on this Story.
  """
  statuses: CommentStatusCounts! @auth(roles: [ADMIN, MODERATOR])
}

################################################################################
## Story
################################################################################

enum COMMENT_SORT {
  CREATED_AT_DESC
  CREATED_AT_ASC
  REPLIES_DESC
  REACTION_DESC
}

enum REPORT_SORT {
  CREATED_AT_DESC
  CREATED_AT_ASC
}

"""
StoryMetadata stores all the metadata that is scraped using the scraping tools
inside Coral. Coral utilizes [metascraper](https://metascraper.js.org/) which uses
a variety of filters derived from [The Open Graph Protocol](https://ogp.me/) to
scan for metadata on the page.
"""
type StoryMetadata {
  """
  title stores the scraped title from the Story page.
  """
  title: String

  """
  author stores the scraped author from the Story page.
  """
  author: String

  """
  description stores the scraped description from the Story page.
  """
  description: String

  """
  image stores the scraped image from the Story page.
  """
  image: String

  """
  publishedAt stores the scraped publication date from the Story page.
  """
  publishedAt: Time

  """
  modifiedAt stores the scraped modified date from the Story page.
  """
  modifiedAt: Time

  """
  section stores the scraped section from the Story page.
  """
  section: String
}

"""
LiveConfiguration provides configuration options related to live updates.
"""
type LiveConfiguration {
  """
  configurable when false indicates that live updates cannot be modified.
  """
  configurable: Boolean! @auth(roles: [ADMIN, MODERATOR])

  """
  enabled when true will allow live updates.
  """
  enabled: Boolean!
}

type StorySettings {
  """
  live provides configuration options related to live updates on this Story.
  """
  live: LiveConfiguration!

  """
  moderation determines whether or not this is a PRE or POST moderated story.
  """
  moderation: MODERATION_MODE!

  """
  premodLinksEnable will put all comments that contain links into premod.
  """
  premodLinksEnable: Boolean!

  """
  messageBox stores settings related to the Story Message Box.
  """
  messageBox: StoryMessageBox!

  """
  mode is the specified mode that the story should be updated with.
  """
  mode: STORY_MODE!

  """
  experts are used during Q&A mode to assign users to answer questions
  on a Q&A stream. It is an optional parameter and is only used when
  the story stream is in Q&A mode.
  """
  experts: [User!]!
}

"""
STORY_STATUS represents filtering states that a Story can be in.
"""
enum STORY_STATUS {
  """
  OPEN represents when a given Story is open for commenting.
  """
  OPEN

  """
  CLOSED represents when a given Story is not open for commenting.
  """
  CLOSED
}

type StoryRatings {
  """
  average refers to the average rating across all ratings for the Story from
  published comments.
  """
  average: Float!

  """
  count refers to the number of ratings that have been submitted that
  contributes to the `average`.
  """
  count: Int!
}

"""
Story is an Article or Page where Comments are written on by Users.
"""
type Story @cacheControl(maxAge: 30) {
  """
  id is the identifier of the Story.
  """
  id: ID!

  """
  status is the status of the Story.
  """
  status: STORY_STATUS!

  """
  url is the url that the Story is located on.
  """
  url: String!

  """
  metadata stores the scraped metadata from the Story page.
  """
  metadata: StoryMetadata

  """
  scrapedAt is the Time that the Story had it's metadata scraped at. If the time
  is null, the Story has not been scraped yet.
  """
  scrapedAt: Time @auth(roles: [ADMIN, MODERATOR])

  """
  featuredComments are the Comments with the FEATURED tag on the Story.
  """
  featuredComments(
    first: Int = 10 @constraint(max: 50)
    orderBy: COMMENT_SORT = CREATED_AT_DESC
    after: Cursor
  ): CommentsConnection!

  """
  comments are the comments on the Story.
  """
  comments(
    first: Int = 20 @constraint(max: 99999)
    orderBy: COMMENT_SORT = CREATED_AT_DESC
    after: Cursor
    refreshStream: Boolean

    """
    rating allows filtering for comments with a specific rating. If this feature
    has not been enabled on this tenant or story, this option has no effect.
    """
    rating: Int @constraint(min: 1, max: 5)

    """
    This is a workaround to allow filtering for current Q&A
    functionality. This is used to filter on UNANSWERED to
    populate its corresponding Unanswered questions tab. In
    the future, we want a dedicated edge for unansweredComments.
    """
    tag: TAG
  ): CommentsConnection!

  """
  commentActionCounts stores the counts of all the actions against this Story and it's
  Comments.
  """
  commentActionCounts: ActionCounts!
    @auth(roles: [ADMIN, MODERATOR])
    @cacheControl(scope: PRIVATE, maxAge: 0)

  """
  moderationQueues returns the set of ModerationQueues that are available for
  this Story.
  """
  moderationQueues: ModerationQueues!
    @auth(roles: [ADMIN, MODERATOR])
    @cacheControl(scope: PRIVATE, maxAge: 0)

  """
  closedAt is the Time that the Story is closed for commenting. If null or in
  the future, the story is not yet closed.
  """
  closedAt: Time

  """
  isClosed returns true when the Story is currently closed for commenting.
  """
  isClosed: Boolean!

  """
  isArchiving returns true when the Story is currently in the process of being
  archived. A story must always be closed (isClosed: true) when it is archiving.
  """
  isArchiving: Boolean!

  """
  isArchived returns true when the Story is current archived. A story must always
  be closed (isClosed: true) when it is archived.
  """
  isArchived: Boolean!

  """
  isUnarchiving returns true when a story is in-between being unarchived and is
  yet to be fully unarchived.
  """
  isUnarchiving: Boolean!

  """
  commentCounts stores all the counts of Comments that are left on the Comment.
  """
  commentCounts: CommentCounts!

  """
  createdAt is the date that the Story was created at.
  """
  createdAt: Time!

  """
  settings is the set of Settings on a Story that inherit from the global
  settings.
  """
  settings: StorySettings!

  """
  lastCommentedAt is the last time someone commented on this story.
  """
  lastCommentedAt: Time
    @auth(roles: [ADMIN])
    @cacheControl(scope: PRIVATE, maxAge: 0)

  """
  canModerate returns true if the current user can moderate comments on this
  Story.
  """
  canModerate: Boolean!

  """
  site is the site associated with the story
  """
  site: Site!

  """
  viewerCount is the number of viewers active on this Story.
  """
  viewerCount: Int

  """
  ratings is information about ratings that is attached to this story by
  published comments.
  """
  ratings: StoryRatings

  """
  viewerRating is the Comment with a rating that the viewer has already added to
  this story.
  """
  viewerRating: Comment

  """
  cached returns whether a story's stream is currently cached in redis or not.
  """
  cached: Boolean
}

"""
StoryEdge represents a unique Story in a StoriesConnection.
"""
type StoryEdge {
  """
  node is the Story for this edge.
  """
  node: Story!

  """
  cursor is used in pagination.
  """
  cursor: Cursor!
}

"""
StoriesConnection represents a subset of a stories list.
"""
type StoriesConnection {
  """
  edges are a subset of StoryEdge's.
  """
  edges: [StoryEdge!]!

  """
  nodes is a list of Story's.
  """
  nodes: [Story!]!

  """
  pageInfo is information to aid in pagination.
  """
  pageInfo: PageInfo!
}

################################################################################
## Queue
################################################################################

type QueueCounts {
  """
  waiting is the number of jobs that are in line to be processed.
  """
  waiting: Int!

  """
  active is the number of jobs that are being actively processed.
  """
  active: Int!

  """
  delayed is the number of jobs that have been delayed due to a failure and are
  waiting for a backoff.
  """
  delayed: Int!
}

type Queue {
  """
  counts is the current counts associated with the Queue.
  """
  counts: QueueCounts!
}

type Queues {
  """
  mailer is the Queue associated with the Mailer queue.
  """
  mailer: Queue!

  """
  scraper is the Queue associated with the Scraper queue.
  """
  scraper: Queue!

  """
  notifier is the Queue associated with the Notifier queue.
  """
  notifier: Queue!

  """
  webhook is the Queue associated with the Webhook queue.
  """
  webhook: Queue!

  """
  rejector is the Queue associated with the Rejector queue.
  """
  rejector: Queue!

  """
  unarchiver is the Queue associated with unarchiving stories.
  """
  unarchiver: Queue!
}

################################################################################
## Notifications
################################################################################

enum NOTIFICATION_TYPE {
  UNKNOWN
  COMMENT_FEATURED
  COMMENT_APPROVED
  COMMENT_REJECTED
  ILLEGAL_REJECTED
  DSA_REPORT_DECISION_MADE
  REPLY
  REPLY_STAFF
}

type Notification {
  """
  id is the uuid identifier for the notification.
  """
  id: ID!

  """
  ownerID is the string identifier for who this notification is directed to.
  """
  ownerID: ID!

  """
  type defines the template type for this notification used to generate
  it. Useful for sorting and filtering categorized notifications.
  """
  type: NOTIFICATION_TYPE

  """
  createdAt is when this notification was created, used for sorting.
  """
  createdAt: Time!

  """
  comment is the optional comment that is linked to this notification.
  """
  comment: Comment

  """
  commentReply is the optional comment reply that is linked to this notification.
  """
  commentReply: Comment

  """
  commentStatus is the optional status of the comment when the notification
  was created. This allows for the context of the state of the comment to be
  persisted even if the comment reference undergoes multiple moderation actions
  since the notification was created.
  """
  commentStatus: COMMENT_STATUS

  """
  previousStatus is the optional prior status of the comment when the notification
  was created. This allows us to determine if a comment was previously pending
  review, or reported to compare against the current status (rejected, approved, etc).
  """
  previousStatus: COMMENT_STATUS

  """
  rejectionReason is an optional field that defines why a comment was rejected.
  """
  rejectionReason: REJECTION_REASON_CODE

  """
  decisionDetails is an optional field that contains further details pertaining
  to DSA or moderation decisions.
  """
  decisionDetails: NotificationDecisionDetails

  """
  customReason is a reason provided for rejection when the Other rejection code is selected.
  """
  customReason: String

  """
  dsaReport is the details of the DSA Report related to the notification.
  This is usually in reference to the comment that is also related to
  the notification.
  """
  dsaReport: NotificationDSAReportDetails
}

type NotificationEdge {
  """
  node is the Flag for this edge.
  """
  node: Notification!

  """
  cursor is used in pagination.
  """
  cursor: Cursor!
}

type NotificationsConnection {
  """
  edges are a subset of FlagEdge's.
  """
  edges: [NotificationEdge!]!

  """
  nodes is a list of Flags.
  """
  nodes: [Notification!]!

  """
  pageInfo is information to aid in pagination.
  """
  pageInfo: PageInfo!
}

type NotificationDSAReportDetails {
  """
  id is the primary identifier of the DSA report.
  """
  id: ID!

  """
  createdAt is the date when this report was created
  """
  createdAt: Time!

  """
  referenceID is the friendly identifier that is human readable
  for the DSA report.
  """
  referenceID: String!

  """
  comment is the comment associated with the DSA report.
  """
  comment: Comment

  """
  user is the target user (of the comment) the DSA report pertains to.
  """
  user: User

  """
  lawBrokenDescription describes the law that was allegedly broken in the
  DSA report.
  """
  lawBrokenDescription: String @auth(roles: [ADMIN, MODERATOR])

  """
  additionalInformation is any further relevant details added by the user
  who filed the DSA report.
  """
  additionalInformation: String @auth(roles: [ADMIN, MODERATOR])

  """
  submissionID is the linking id that connects this DSA report to other reports
  that may have been submitted at the same time by the same reporting user as
  a collection of co-related DSA reports.
  """
  submissionID: ID @auth(roles: [ADMIN, MODERATOR])
}

type NotificationDecisionDetails {
  """
  legality defines whether the rejection reason is of legal or illegal state.
  """
  legality: DSAReportDecisionLegality

  """
  grounds is the legal grounds for which the rejection may have been made.
  """
  grounds: String

  """
  explanation gives further context to the reasons for rejection.
  """
  explanation: String
}

################################################################################
## Query
################################################################################

type Query {
  """
  comment returns a specific comment.
  """
  comment(id: ID!): Comment

  """
  comments returns a filtered comments connection that can be paginated. This is
  a fairly expensive edge to filter against, moderation queues should utilize
  the dedicated edges for more optimized responses.
  """
  comments(
    first: Int = 10 @constraint(max: 50)
    after: Cursor
    storyID: ID
    siteID: ID
    status: COMMENT_STATUS
    section: SectionFilter
    tag: TAG
    query: String
    orderBy: COMMENT_SORT = CREATED_AT_DESC
  ): CommentsConnection! @auth(roles: [ADMIN, MODERATOR])

  """
  story is a specific article that can be identified by either an ID or a URL.
  """
  story(id: ID, url: String): Story

  """
  stream will load a specific story that can be identified by either an ID or a
  URL and will create the story if that feature is enabled.
  """
  stream(id: ID, url: String, mode: STORY_MODE): Story

  """
  stories returns filtered stories that can be paginated.
  """
  stories(
    first: Int = 10 @constraint(max: 50)
    after: Cursor
    status: STORY_STATUS
    query: String
    siteIDs: [ID!]
  ): StoriesConnection! @auth(roles: [ADMIN, MODERATOR])

  """
  user will return the user referenced by their ID.

  TODO: evaluate adding a profile based lookup.
  """
  user(id: ID!): User @auth(roles: [ADMIN, MODERATOR])

  """
  users returns filtered users that can be paginated.

  TODO: evaluate adding status based filtering.
  """
  users(
    first: Int = 10 @constraint(max: 50)
    after: Cursor
    role: USER_ROLE
    query: String
    status: USER_STATUS_FILTER
  ): UsersConnection! @auth(roles: [ADMIN, MODERATOR])

  site(id: ID!): Site @auth(roles: [ADMIN, MODERATOR])

  sites(
    first: Int = 10 @constraint(max: 50)
    after: Cursor
    query: String
  ): SitesConnection! @auth(roles: [ADMIN, MODERATOR])

  """
  viewer is the current logged in User. If no user is currently logged in, it will
  return null. This is the only nullable field that can be returned that depends
  on the authentication state that will not throw an error.
  """
  viewer: User

  """
  settings is the Settings for a given Tenant.
  """
  settings: Settings!

  """
  discoverOIDCConfiguration will discover the OpenID Connect configuration based
  on the provided issuer. Discovery is not supported on all providers, and is
  described in the OpenID Connect Discovery 1.0 incorporating errata set 1:

  https://openid.net/specs/openid-connect-discovery-1_0.html#ProviderConfig

  If the provider does not support discovery, the response will be null.
  """
  discoverOIDCConfiguration(issuer: String!): DiscoveredOIDCConfiguration
    @auth(roles: [ADMIN])

  """
  debugScrapeStoryMetadata will return the information that Coral was able to
  scrape from the given URL. No data will be saved related to the Story based
  on this scrape.
  """
  debugScrapeStoryMetadata(url: String!): StoryMetadata @auth(roles: [ADMIN])

  """
  moderationQueues returns the set of ModerationQueues that are available for
  all stories or if given the story identified by the `storyID`.
  """
  moderationQueues(
    storyID: ID
    siteID: ID
    section: SectionFilter
  ): ModerationQueues!
    @auth(roles: [ADMIN, MODERATOR])
    @cacheControl(scope: PRIVATE, maxAge: 0)

  """
  sections will return the unique sections used by this Tenant.
  """
  sections: [String!] @auth(roles: [ADMIN, MODERATOR])

  """
  activeStories is the list of most recently commented on stories identified
  by their `lastCommentedAt` field
  """
  activeStories(limit: Int = 10 @constraint(max: 25)): [Story!]!
    @auth(roles: [ADMIN])
    @rate(max: 2, seconds: 1)

  """
  webhookEndpint will return a specific WebhookEndpoint if it exists.
  """
  webhookEndpoint(id: ID!): WebhookEndpoint @auth(roles: [ADMIN])

  """
  queues returns information on queues used in Coral to manage
  """
  queues: Queues! @auth(roles: [ADMIN])

  """
  externalModerationPhase will return a specific ExternalModerationPhase if it
  exists.
  """
  externalModerationPhase(id: ID!): ExternalModerationPhase
    @auth(roles: [ADMIN])

  """
  flags are the list of flags from user reported comments.
  """
  flags(
    first: Int = 10 @constraint(max: 50)
    after: Cursor
    orderBy: COMMENT_SORT
    storyID: ID
    siteID: ID
    section: SectionFilter
  ): FlagsConnection! @auth(roles: [ADMIN, MODERATOR])

  """
  emailDomain will return a specific emailDomain configuration if it exists.
  """
  emailDomain(id: ID!): EmailDomain @auth(roles: [ADMIN])

  """
  dsaReports are the list of dsaReports
  """
  dsaReports(
    first: Int = 10 @constraint(max: 50)
    after: Cursor
    orderBy: REPORT_SORT = CREATED_AT_DESC
    status: [DSAREPORT_STATUS_FILTER!]
    query: String
  ): DSAReportsConnection! @auth(roles: [ADMIN, MODERATOR])

  """
  dsaReport returns a specific dsaReport.
  """
  dsaReport(id: ID!): DSAReport

  """
  notifications will return a list of notifications for an ownerID.
  """
  notifications(
    ownerID: ID!
    first: Int = 10 @constraint(max: 50)
    after: Cursor
  ): NotificationsConnection!

  notificationCount(userID: ID!): Int
}

################################################################################
## Mutations
################################################################################

##################
## updateEmailNotificationSettings
##################

input UpdateEmailNotificationSettingsInput {
  """
  onReply, when true, will enable email notifications to be sent to users that have
  replies to their comments.
  """
  onReply: Boolean

  """
  onFeatured, when true, will enable email notifications to be sent to users that have
  their comment's featured.
  """
  onFeatured: Boolean

  """
  onStaffReplies when true, will enable email notifications to be sent to users that
  have a staff member reply to their comments. These notifications will
  supercede notifications that would have been sent for a basic reply
  notification.
  """
  onStaffReplies: Boolean

  """
  onModeration when true, will enable email notifications to be sent to users when a
  comment that they wrote that was previously unpublished, becomes published due
  to a moderator action.
  """
  onModeration: Boolean

  """
  digestFrequency is the frequency to send email notifications.
  """
  digestFrequency: DIGEST_FREQUENCY

  """
  clientMutationId is required for Relay support.
  """
  clientMutationId: String!
}

type UpdateEmailNotificationSettingsPayload {
  """
  user is the possibly modified User.
  """
  user: User!

  """
  clientMutationId is required for Relay support.
  """
  clientMutationId: String!
}

input OnReplySettingsInput {
  """
  In-page notifications for replies is enabled
  """
  enabled: Boolean!

  """
  This keeps track of what type of reply the user would like to be notified on when
  in-page reply notifications is enabled
  """
  showReplies: InPageNotificationReplyType!
}

##################
## updateInPageNotificationSettings
##################

input UpdateInPageNotificationSettingsInput {
  """
  onReply, when true, will enable in-page notifications to be sent to users that have
  replies to their comments.
  """
  onReply: OnReplySettingsInput

  """
  onFeatured, when true, will enable in-page notifications to be sent to users that have
  their comment's featured.
  """
  onFeatured: Boolean

  """
  onModeration when true, will enable in-page notifications to be sent to users when a
  comment that they wrote that was previously unpublished, becomes published due
  to a moderator action.
  """
  onModeration: Boolean

  """
  enabled, when true, shows a notification count for in-page notifications
  """
  enabled: Boolean

  """
  clientMutationId is required for Relay support.
  """
  clientMutationId: String!
}

type UpdateInPageNotificationSettingsPayload {
  """
  user is the possibly modified User.
  """
  user: User!

  """
  clientMutationId is required for Relay support.
  """
  clientMutationId: String!
}

input UpdateUserMediaSettingsInput {
  unfurlEmbeds: Boolean
  clientMutationId: String!
}

type UpdateUserMediaSettingsPayload {
  user: User!
  clientMutationId: String!
}

##################
## createComment
##################

"""
CreateCommentInput provides the input for the createComment Mutation.
"""
input CreateCommentInput {
  """
  nudge when true will instead return an error related to recoverable moderation
  faults such as a toxic comment or spam comment to provide user feedback to
  nudge the user to correct the comment.
  """
  nudge: Boolean = false

  """
  storyID is the ID of the Story where we are creating a comment on.
  """
  storyID: ID!

  """
  body is the Comment body, the content of the Comment.
  """
  body: String!

  """
  clientMutationId is required for Relay support.
  """
  clientMutationId: String!

  """
  media is the optional media attachment to be added to a Comment.
  """
  media: CreateCommentMediaInput

  """
  rating is the optional rating that can be added to a Comment.
  """
  rating: Int
}

"""
CreateCommentPayload contains the created Comment after the createComment
mutation.
"""
type CreateCommentPayload {
  """
  edge is the possibly created comment edge.
  """
  edge: CommentEdge!

  """
  clientMutationId is required for Relay support.
  """
  clientMutationId: String!
}

"""
CreateCommentMediaInput is used for creating media to be attached to a Comment.
"""
input CreateCommentMediaInput {
  """
  type specifies the type of media that can be attached. Valid values for this
  are: `giphy`, `external`, `twitter`, and `youtube`.
  """
  type: String!

  """
  id refers to a foreign id for the specific media provider.
  """
  id: String

  """
  url is the URL to the media resource.
  """
  url: String!

  """
  width is the width to the media resource.
  """
  width: String
  """
  height is the height to the media resource.
  """
  height: String
}

##################
## createCommentReply
##################

"""
CreateCommentReplyInput provides the input for the createCommentReply Mutation.
"""
input CreateCommentReplyInput {
  """
  nudge when true will instead return an error related to recoverable moderation
  faults such as a toxic comment or spam comment to provide user feedback to
  nudge the user to correct the comment.
  """
  nudge: Boolean = false

  """
  storyID is the ID of the Story where we are creating a comment on.
  """
  storyID: ID!

  """
  parentID is the ID of the Comment that we are replying to.
  """
  parentID: ID!

  """
  parentRevisionID is the ID of the CommentRevision that we are replying to.
  """
  parentRevisionID: ID!

  """
  body is the Comment body, the content of the Comment.
  """
  body: String!

  """
  clientMutationId is required for Relay support.
  """
  clientMutationId: String!

  """
  media is the optional media attachment to be added to a Comment.
  """
  media: CreateCommentMediaInput
}

"""
CreateCommentReplyPayload contains the created Comment after the createCommentReply
mutation.
"""
type CreateCommentReplyPayload {
  """
  edge is the possibly created comment edge.
  """
  edge: CommentEdge!

  """
  clientMutationId is required for Relay support.
  """
  clientMutationId: String!
}

##################
## editComment
##################

"""
EditCommentInput provides the input for the editComment Mutation.
"""
input EditCommentInput {
  """
  commentID is the ID of the comment being edited.
  """
  commentID: ID!

  """
  body is the Comment body, the content of the Comment.
  """
  body: String!

  """
  clientMutationId is required for Relay support.
  """
  clientMutationId: String!

  """
  media is the optional media attachment to be added to a Comment.
  """
  media: CreateCommentMediaInput
}

"""
EditCommentPayload contains the edited Comment after the editComment
mutation.
"""
type EditCommentPayload {
  """
  comment is the possibly edited comment.
  """
  comment: Comment!

  """
  clientMutationId is required for Relay support.
  """
  clientMutationId: String!
}

##################
## updateSettings
##################

input SettingsOIDCAuthIntegrationInput {
  """
  enabled, when true, allows the integration to be enabled.
  """
  enabled: Boolean

  """
  allowRegistration when true will allow users that have not signed up
  before with this authentication integration to sign up.
  """
  allowRegistration: Boolean

  """
  targetFilter will restrict where the authentication integration should be
  displayed. If the value of targetFilter is null, then the authentication
  integration should be displayed in all targets.
  """
  targetFilter: SettingsAuthenticationTargetFilterInput

  """
  name is the label assigned to reference the provider of the OIDC integration,
  and will be used in situations where the name of the provider needs to be
  displayed, like the login button.
  """
  name: String

  """
  clientID is the Client Identifier as defined in:

  https://tools.ietf.org/html/rfc6749#section-2.2
  """
  clientID: String

  """
  clientSecret is the Client Secret as defined in:

  https://tools.ietf.org/html/rfc6749#section-2.3.1
  """
  clientSecret: String

  """
  authorizationURL is defined as the `authorization_endpoint` in:

  https://openid.net/specs/openid-connect-discovery-1_0.html#ProviderMetadata
  """
  authorizationURL: String

  """
  tokenURL is defined as the `token_endpoint` in:

  https://openid.net/specs/openid-connect-discovery-1_0.html#ProviderMetadata
  """
  tokenURL: String

  """
  jwksURI is defined as the `jwks_uri` in:

  https://openid.net/specs/openid-connect-discovery-1_0.html#ProviderMetadata
  """
  jwksURI: String

  """
  issuer is defined as the `issuer` in:

  https://openid.net/specs/openid-connect-discovery-1_0.html#ProviderMetadata
  """
  issuer: String
}

input SettingsSMTPInput {
  secure: Boolean
  host: String
  port: Int
  authentication: Boolean
  username: String
  password: String
}

input SettingsEmailConfigurationInput {
  """
  enabled when True, will enable the emailing functionality in Coral.
  """
  enabled: Boolean
  smtp: SettingsSMTPInput
  fromName: String
  fromEmail: String
}

input SettingsWordListInput {
  """
  banned words will by default reject the comment if it is found.
  """
  banned: [String!]

  """
  suspect words will simply flag the comment.
  """
  suspect: [String!]
}

input SettingsAuthenticationTargetFilterInput {
  admin: Boolean!
  stream: Boolean!
}

input SettingsLocalAuthIntegrationInput {
  enabled: Boolean

  """
  allowRegistration when true will allow users that have not signed up
  before with this authentication integration to sign up.
  """
  allowRegistration: Boolean

  """
  targetFilter will restrict where the authentication integration should be
  displayed. If the value of targetFilter is null, then the authentication
  integration should be displayed in all targets.
  """
  targetFilter: SettingsAuthenticationTargetFilterInput
}

input SettingsSSOAuthIntegrationInput {
  enabled: Boolean

  """
  allowRegistration when true will allow users that have not signed up
  before with this authentication integration to sign up.
  """
  allowRegistration: Boolean

  """
  targetFilter will restrict where the authentication integration should be
  displayed. If the value of targetFilter is null, then the authentication
  integration should be displayed in all targets.
  """
  targetFilter: SettingsAuthenticationTargetFilterInput
}

input SettingsGoogleAuthIntegrationInput {
  """
  enabled, when true, will enable Google as an authentication integration.
  """
  enabled: Boolean

  """
  allowRegistration when true will allow users that have not signed up
  before with this authentication integration to sign up.
  """
  allowRegistration: Boolean

  """
  targetFilter will restrict where the authentication integration should be
  displayed. If the value of targetFilter is null, then the authentication
  integration should be displayed in all targets.
  """
  targetFilter: SettingsAuthenticationTargetFilterInput

  """
  clientID is the Client Identifier as provided by the Google API Console.
  """
  clientID: String

  """
  clientSecret is the Client Secret as provided by the Google API Console.
  """
  clientSecret: String
}

input SettingsFacebookAuthIntegrationInput {
  """
  enabled, when true, will enable Facebook as an authentication integration.
  """
  enabled: Boolean

  """
  allowRegistration when true will allow users that have not signed up
  before with this authentication integration to sign up.
  """
  allowRegistration: Boolean

  """
  targetFilter will restrict where the authentication integration should be
  displayed. If the value of targetFilter is null, then the authentication
  integration should be displayed in all targets.
  """
  targetFilter: SettingsAuthenticationTargetFilterInput

  """
  clientID is the Client Identifier as provided by the Facebook Developer
  Console.
  """
  clientID: String

  """
  clientSecret is the Client Secret as provided by the Facebook Developer
  Console.
  """
  clientSecret: String
}

input SettingsAuthIntegrationsInput {
  """
  local stores configuration related to email/password based logins.
  """
  local: SettingsLocalAuthIntegrationInput

  """
  sso stores configuration related to Single Sign On based logins.
  """
  sso: SettingsSSOAuthIntegrationInput

  """
  oidc stores configuration related to OpenID Connect based logins.
  """
  oidc: SettingsOIDCAuthIntegrationInput

  """
  google stores configuration related to Google based logins.
  """
  google: SettingsGoogleAuthIntegrationInput

  """
  facebook stores configuration related to Facebook based logins.
  """
  facebook: SettingsFacebookAuthIntegrationInput
}

"""
Auth contains all the settings related to authentication and
authorization.
"""
input SettingsAuthInput {
  """
  integrations are the set of configurations for the variations of
  authentication solutions.
  """
  integrations: SettingsAuthIntegrationsInput
  """
  sessionDuration determines the duration in seconds for which an access token is valid
  """
  sessionDuration: Int!
}

input SettingsAkismetExternalIntegrationInput {
  """
  enabled when True will enable the integration.
  """
  enabled: Boolean

  """
  ipBased when True will enable IP-based spam detection.
  """
  ipBased: Boolean

  """
  The key for the Akismet integration.
  """
  key: String

  """
  The site (blog) for the Akismet integration.
  """
  site: String
}

input SettingsPerspectiveExternalIntegrationInput {
  """
  enabled when True will enable the integration.
  """
  enabled: Boolean

  """
  The endpoint that Coral should use to communicate with the perspective API.
  """
  endpoint: String

  """
  The key for the Perspective API integration.
  """
  key: String

  """
  model is the name of the Perspective model to use.
  """
  model: String

  """
  The threshold that given a specific toxic comment score, the comment will
  be marked by Coral as toxic.
  """
  threshold: Float

  """
  When True, comments sent will not be stored by the Google Perspective API.
  """
  doNotStore: Boolean

  """
  When True, moderation actions will be sent to the Google Perspective API.
  """
  sendFeedback: Boolean
}

input SettingsExternalIntegrationsInput {
  """
  akismet provides integration with the Akismet Spam detection service.
  """
  akismet: SettingsAkismetExternalIntegrationInput

  """
  perspective provides integration with the Perspective API comment analysis
  platform.
  """
  perspective: SettingsPerspectiveExternalIntegrationInput
}

"""
RecentCommentHistoryConfigurationInput controls the beheviour around when comments from Users
should be marked for pre-moderation automatically once they have reached the
trigger rate for rejected comments.
"""
input RecentCommentHistoryConfigurationInput {
  """
  enabled when true will pre-moderate users new comments once they have reached
  the trigger rejection rate.
  """
  enabled: Boolean

  """
  timeFrame specifies the number of seconds that comments from a given User will
  be taken into account when computing their rejection rate.
  """
  timeFrame: Int

  """
  triggerRejectionRate specifies the percentage of comments that a given User
  may have before their comments will then be placed into pre-moderation until
  the rejection rate decreases.
  """
  triggerRejectionRate: Float
}

input FlattenRepliesInput {
  enabled: Boolean!
}

input CreateAnnouncementInput {
  """
  content of the announcement.
  """
  content: String!

  duration: Int!
  """
  clientMutationId is required for Relay support.
  """
  clientMutationId: String!
}

input DeleteAnnouncementInput {
  """
  clientMutationId is required for Relay support.
  """
  clientMutationId: String!
}

type CreateAnnouncementPayload {
  """
  clientMutationId is required for Relay support.
  """
  clientMutationId: String!

  settings: Settings!
}

type DeleteAnnouncementPayload {
  """
  clientMutationId is required for Relay support.
  """
  clientMutationId: String!

  settings: Settings!
}

input SettingsCommunityGuidelinesInput {
  """
  enable set to true will show the guidelines above the message box.
  """
  enabled: Boolean

  """
  content of the guidelines.
  """
  content: String
}

input SettingsCharCountInput {
  """
  enabled when true, enables the character count moderation phase.
  """
  enabled: Boolean

  """
  min is the smallest length of a Comment that may be posted.
  """
  min: Int

  """
  max is the largest length of a Comment that may be posted.
  """
  max: Int
}

input SettingsDisableCommentingInput {
  """
  enabled when true will disable commenting site-wide.
  """
  enabled: Boolean

  """
  message will be shown above the comment stream while
  commenting is disabled site-wide.
  """
  message: String
}

input SettingsOrganizationInput {
  """
  name is the name of the organization.
  """
  name: String

  """
  contactEmail is the email of the organization.
  """
  contactEmail: String

  """
  url is the URL to the organizations home page.
  """
  url: String
}

input SettingsCloseCommentingInput {
  """
  auto when true will configure the automatic close on each story as they are
  created based on the current configured timeout option.
  """
  auto: Boolean

  """
  timeout is the amount of seconds from the `createdAt` timestamp that a given
  story will be considered closed.
  """
  timeout: Int

  """
  message when provided will be the message that shows when the comment stream
  is closed for commenting.
  """
  message: String
}

"""
StoryScrapingConfigurationInput stores the configuration around story scraping.
"""
input StoryScrapingConfigurationInput {
  """
  enabled, when true, enables stories to be scraped. When disabled, stories will
  only be looked up instead, and must be created via the API directly.
  """
  enabled: Boolean

  """
  proxyURL when specified, allows scraping requests to use the provided proxy.
  All requests will then be passed through the appropriate proxy as parsed by
  the [proxy-agent](https://www.npmjs.com/package/proxy-agent) package.
  """
  proxyURL: String

  """
  customUserAgent when specified will override the user agent used by fetch
  requests made during the scraping process.
  """
  customUserAgent: String

  """
  authentication is whether alternative authentication credentials have been
  provided for scraping activities.
  """
  authentication: Boolean!

  """
  username is the username to use with basic authentication for scraping jobs.
  """
  username: String

  """
  password is the password to use with basic authentication for scraping jobs.
  """
  password: String
}

"""
StoryConfiguration stores the configuration for working with stories.
"""
input StoryConfigurationInput {
  """
  scraping stores configuration around story scraping.
  """
  scraping: StoryScrapingConfigurationInput

  """
  disableLazy when true, will only allow lookups of stories created via the API.
  """
  disableLazy: Boolean
}

"""
ReactionConfigurationInput stores the configuration for reactions used across
this Tenant.
"""
input ReactionConfigurationInput {
  """
  icon is the string representing the icon to be used for the reactions.
  """
  icon: String

  """
  iconActive is the string representing the icon that should be used when the
  icon should be considered active.
  """
  iconActive: String

  """
  label is the string placed beside the reaction icon to provide better context.
  """
  label: String

  """
  labelActive is the string placed beside the reaction icon to provide better
  context when it has been selected.
  """
  labelActive: String

  """
  sortLabel is the string placed inside of the sort menu to sort for comment
  with most reactions.
  """
  sortLabel: String

  """
  color is the hex color code that can be used to change the color of the button.
  """
  color: String
}

"""
topCommenter specifies whether or not the feature is enabled to show that commenters
with comments featured within the last 10 days are top commenters
"""
input TopCommenterConfigurationInput {
  """
  enabled is whether the Top commenter feature is enabled
  """
  enabled: Boolean
}

"""
BadgeConfigurationInput specifies the configuration for the staff badges
assigned to users with any role above COMMENTER.
"""
input BadgeConfigurationInput {
  """
  staffLabel is the string used when displaying the STAFF badge to users.
  """
  staffLabel: String

  """
  adminLabel is the string used when displaying the ADMIN badge to users.
  """
  adminLabel: String

  """
  moderatorLabel is the string used when displaying the MODERATOR badge to users.
  """
  moderatorLabel: String

  """
  memberLabel is the string used when displaying the MEMBER badget to users.
  """
  memberLabel: String
}

"""
CommenterAccountFeatures stores the configuration for commenter account features.
"""
input CommenterAccountFeaturesInput {
  """
  changeUsername when true, non-sso user may change username every 14 days
  """
  changeUsername: Boolean
  """
  downloadComments when true, user may download their comment history
  """
  downloadComments: Boolean
  """
  deleteAccount when true, non-sso user may permanently delete their account
  """
  deleteAccount: Boolean
}

input SlackTriggersConfigurationInput {
  """
  reportedComments is whether this channel will receive reported comments
  """
  reportedComments: Boolean

  """
  pendingComments is whether this channel will receive pending comments
  """
  pendingComments: Boolean

  """
  featuredComments is whether this channel will receive featured comments
  """
  featuredComments: Boolean
  """
  allComents is whether the channel will receive all comments
  """
  allComments: Boolean

  """
  staffComments is whether the channel will receive staff comments
  """
  staffComments: Boolean
}

input SlackChannelConfigurationInput {
  """
  enabled is whether this Slack channel is enabled to send comments to its
  correlated web hook
  """
  enabled: Boolean

  """
  name is the name assigned to the Slack channel
  """
  name: String

  """
  hookURL defines the URL that comments will be sent to
  """
  hookURL: String

  """
  triggers are the filters of types of comments that will be sent to
  the correlated channel
  """
  triggers: SlackTriggersConfigurationInput
}

input SlackConfigurationInput {
  """
  channels are the channels configured for Slack integration
  """
  channels: [SlackChannelConfigurationInput!]
}

input TwitterMediaConfigurationInput {
  """
  enabled is true when twitter media objects are enabled.
  """
  enabled: Boolean
}

input YouTubeMediaConfigurationInput {
  """
  enabled is true when youtube media objects are enabled.
  """
  enabled: Boolean
}

input GiphyMediaConfigurationInput {
  """
  enabled is true when gif search via giphy and giphy media objects are enabled.
  """
  enabled: Boolean

  """
  maximum allowed rating for gifs, g, pg, pg-13, r
  """
  maxRating: String

  """
  key is the API key for Giphy.
  """
  key: String
}

input MediaConfigurationInput {
  """
  twitter is the configuration for Twitter support.
  """
  twitter: TwitterMediaConfigurationInput

  """
  youtube is the configuration for YouTube support.
  """
  youtube: YouTubeMediaConfigurationInput

  """
  giphy is the configuration for Giphy support.
  """
  giphy: GiphyMediaConfigurationInput
}

"""
NewCommentersModerationConfigInput specifies the moderation configuration for
new commenters' comments.
"""
input NewCommentersModerationConfigInput {
  """
  mode is whether new commenters' comments should be moderated PRE, POST, or
  SPECIFIC_SITES_PRE (pre-moderated for specific sites)
  """
  mode: MODERATION_MODE

  """
  premodSites is the specific sites that new commenters' comments should be
  pre-moderated on if the SPECIFIC_SITES_PRE moderation mode is set
  """
  premodSites: [String!]
}

"""
NewCommentersConfigurationInput specifies the features that apply to new commenters
"""
input NewCommentersConfigurationInput {
  """
  premodEnabled ensures that new commenters' comments are pre-moderated until they have
  enough approved comments
  """
  premodEnabled: Boolean

  """
  approvedCommentsThreshold is the number of comments a user must have approved before their
  comments do not require premoderation
  """
  approvedCommentsThreshold: Int

  """
  moderation is the configuration for pre-moderation for new commenters' comments until
  they have enough approved comments. It stores whether it is PRE, POST, or
  SPECIFIC_SITES_PRE for pre-moderation only on specific sites, and in this case, which
  specific sites.
  """
  moderation: NewCommentersModerationConfigInput
}

"""
EmbeddedCommentsConfigurationInput specifies the configuration for comment embeds.
"""
input EmbeddedCommentsConfigurationInput {
  allowReplies: Boolean
  """
  oEmbedAllowedOrigins are the allowed origins for oEmbed API calls.
  """
  oEmbedAllowedOrigins: [String!]
}

"""
RTEConfigurationInput specifies the configuration for the rte.
"""
input RTEConfigurationInput {
  """
  enabled when true turns on basic RTE features including
  bold, italic, quote, and bullet list.
  """
  enabled: Boolean!
  """
  strikethrough when true turns on the strikethrough feature.
  """
  strikethrough: Boolean!
  """
  spoiler when true turns on the spoiler feature.
  """
  spoiler: Boolean!
}

"""
InPageNotificationsConfigurationInput specifies the configuration for in-page notifications.
"""
input InPageNotificationsConfigurationInput {
  """
  enabled when true turns on in-page notifications as an option for commenters.
  """
  enabled: Boolean

  """
  floatingBellIndicator when true shows a floating bell for notifications; when false,
  there is no floating bell and the Notifications tab is aligned left.
  """
  floatingBellIndicator: Boolean
}

"""
FlairBadgeConfigurationInput specifies the configuration for flair badges,
including whether they are enabled and their image urls.
"""
input FlairBadgeConfigurationInput {
  flairBadgesEnabled: Boolean
  flairBadgeURLs: [String!]
}

"""
DSAMethodOfRedressConfigurationInput specifies the methods of redress and
their configuration values for users disputing DSA reporting decisions.
"""
input DSAMethodOfRedressConfigurationInput {
  """
  method defines the type of redress that is available to the
  users about DSA decisions.
  """
  method: DSA_METHOD_OF_REDRESS

  """
  email is the email used when method is set to EMAIL.
  """
  email: String

  """
  url is the url that is used when method is set to URL.
  """
  url: String
}

"""
DSAConfigurationInput specifies the configuration for DSA European Union
moderation and reporting features.
"""
input DSAConfigurationInput {
  """
  enabled when true turns on the European Union DSA compliance
  features for commenting, reporting, and moderation flows.
  """
  enabled: Boolean

  """
  methodOfRedress lets users know if and how they can appeal a
  moderation decision
  """
  methodOfRedress: DSAMethodOfRedressConfigurationInput
}

"""
SettingsInput is the partial type of the Settings type for performing mutations.
"""
input SettingsInput {
  """
  live provides configuration options related to live updates for stories on
  this site.
  """
  live: LiveConfigurationInput

  """
  moderation is the moderation mode for all Stories on the site.
  """
  moderation: MODERATION_MODE

  """
  premoderateAllCommentsSites are the sites that should have all comments
  premoderated when moderation mode is SPECIFIC_SITES_PRE
  """
  premoderateAllCommentsSites: [ID!]

  """
  communityGuidelines will be shown in the comments stream.
  """
  communityGuidelines: SettingsCommunityGuidelinesInput

  """
  premodLinksEnable will put all comments that contain links into premod.
  """
  premodLinksEnable: Boolean

  """
  customCSSURL is the URL of the custom CSS used to display on the frontend.
  """
  customCSSURL: String

  """
  customFontsCSSURL is the URL of the custom CSS with @font-face definitions used to display on the frontend.
  """
  customFontsCSSURL: String

  """
  disableDefaultFonts will turn off font-face loading of Coral's default fonts.
  """
  disableDefaultFonts: Boolean

  """
  disableCommenting will disable commenting site-wide.
  """
  disableCommenting: SettingsDisableCommentingInput

  """
  editCommentWindowLength is the length of time (in seconds) after a comment is
  posted that it can still be edited by the author.
  """
  editCommentWindowLength: Int

  """
  organization stores information about the organization behind this specific
  instance of Coral.
  """
  organization: SettingsOrganizationInput

  """
  closeCommenting contains settings related to the automatic closing of commenting on
  Stories.
  """
  closeCommenting: SettingsCloseCommentingInput

  """
  wordList will return a given list of words.
  """
  wordList: SettingsWordListInput

  """
  email is the set of credentials and settings associated with the organization.
  """
  email: SettingsEmailConfigurationInput

  """
  auth contains all the settings related to authentication and authorization.
  """
  auth: SettingsAuthInput

  """
  integrations contains all the external integrations that can be enabled.
  """
  integrations: SettingsExternalIntegrationsInput

  """
  recentCommentHistory is the set of settings related to how automatic
  pre-moderation is controlled.
  """
  recentCommentHistory: RecentCommentHistoryConfigurationInput

  """
  charCount stores the character count moderation settings.
  """
  charCount: SettingsCharCountInput

  """
  stories stores the configuration around stories.
  """
  stories: StoryConfigurationInput

  """
  reaction specifies the configuration for reactions.
  """
  reaction: ReactionConfigurationInput

  """
  featuredBy specifies whether or not the "Featured by" featured is enabled
  """
  featuredBy: Boolean

  """
  topCommenter specifies whether or not the feature is enabled to show that commenters
  with comments featured within the last 10 days are top commenters
  """
  topCommenter: TopCommenterConfigurationInput

  """
  badges specifies the configuration for user badges assigned to users with
  any role above COMMENTER.
  """
  badges: BadgeConfigurationInput

  """
  DEPRECATED: staff specifies the configuration for user badges assigned to users with
  any role above COMMENTER.
  """
  staff: BadgeConfigurationInput

  """
  accountFeatures specifies the configuration for accounts.
  """
  accountFeatures: CommenterAccountFeaturesInput

  """
  slack specifies the configuration for Slack integration.
  """
  slack: SlackConfigurationInput

  """
  locale specifies the locale for this Tenant.
  """
  locale: Locale

  """
  newCommenters is the configuration for how new commenters comments are treated.
  """
  newCommenters: NewCommentersConfigurationInput

  """
  premoderateSuspectWords when enabled will cause any comments that contain
  suspect words to be sent to pre-moderation to be reviewed by a moderator prior
  to being presented in stream.
  """
  premoderateSuspectWords: Boolean

  """
  rte is the configuration of the Rich-Text-Editor.
  """
  rte: RTEConfigurationInput

  """
  media is the configuration media content attached to Comment's.
  """
  media: MediaConfigurationInput

  """
  memberBios is whether members can define a bio for their account.
  """
  memberBios: Boolean

  """
  amp is whether Accelerated Mobile Pages Support is activated.
  """
  amp: Boolean

  """
  flattenReplies is whether or not to flatten replies
  """
  flattenReplies: Boolean

  """
  forReviewQueue is whether or not to show the For Review queue in
  the Moderate tab of the admin. This queue allows moderators to
  review every flag that has been put on a comment by a user. This
  feature shall help complying with European Law
  (European Directive 2000/31/CE).
  """
  forReviewQueue: Boolean

  """
  externalProfileURL is a string template for a link to a user's
  external profile.
  """
  externalProfileURL: String

  """
  embeddedComments includes the configuration for embedded comments.
  """
  embeddedComments: EmbeddedCommentsConfigurationInput

  """
  flairBadges specifies the configuration for flair badges, including whether
  they are enabled and any configured image urls
  """
  flairBadges: FlairBadgeConfigurationInput

  """
  dsa specifies the configuration for DSA European Union moderation and
  reporting features.
  """
  dsa: DSAConfigurationInput

  """
  premoderateEmailAddress is the configuration for finding specific email
  addresses at sign up and premoderating them according to various rules.
  """
  premoderateEmailAddress: PremoderateEmailAddressConfigurationInput

  """
<<<<<<< HEAD
  protectedEmailDomains is the configuration for email domains that are protected from email
  domain moderation rules such as all accounts banned
  """
  protectedEmailDomains: [String!]
=======
  inPageNotifications specifies the configuration for in-page notifications
  """
  inPageNotifications: InPageNotificationsConfigurationInput
>>>>>>> 95c6e6e7
}

"""
UpdateSettingsInput provides the input for the updateSettings Mutation.
"""
input UpdateSettingsInput {
  """
  settings is the partial set of settings that will be used as a patch against
  the existing settings object.
  """
  settings: SettingsInput!

  """
  clientMutationId is required for Relay support.
  """
  clientMutationId: String!
}

"""
UpdateSettingsPayload contains the updated Settings after the updateSettings
mutation.
"""
type UpdateSettingsPayload {
  """
  settings is the updated Settings.
  """
  settings: Settings

  """
  clientMutationId is required for Relay support.
  """
  clientMutationId: String!
}

##################
## createCommentReaction
##################

input CreateCommentReactionInput {
  """
  commentID is the Comment's ID that we want to create a Reaction on.
  """
  commentID: ID!

  """
  commentRevisionID is the revision ID of the Comment that we're creating the
  Reaction on.
  """
  commentRevisionID: ID!

  """
  clientMutationId is required for Relay support.
  """
  clientMutationId: String!
}

type CreateCommentReactionPayload {
  """
  comment is the Comment that the Reaction was created on.
  """
  comment: Comment

  """
  clientMutationId is required for Relay support.
  """
  clientMutationId: String!
}

##################
## removeCommentReaction
##################

input RemoveCommentReactionInput {
  """
  commentID is the Comment's ID that we want to remove a Reaction on.
  """
  commentID: ID!

  """
  commentRevisionID is the Comment's revision ID that we want to remove a
  reaction on.
  """
  commentRevisionID: ID!

  """
  clientMutationId is required for Relay support.
  """
  clientMutationId: String!
}

type RemoveCommentReactionPayload {
  """
  comment is the Comment that the Reaction was removed on.
  """
  comment: Comment

  """
  clientMutationId is required for Relay support.
  """
  clientMutationId: String!
}

##################
## createCommentDontAgree
##################

input CreateCommentDontAgreeInput {
  """
  commentID is the Comment's ID that we want to create a DontAgree on.
  """
  commentID: ID!

  """
  commentRevisionID is the revision ID of the Comment that we're creating the
  DontAgree on.
  """
  commentRevisionID: ID!

  """
  additionalDetails stores information from the User as to why the Flag was
  created or is relevant.
  """
  additionalDetails: String

  """
  clientMutationId is required for Relay support.
  """
  clientMutationId: String!
}

type CreateCommentDontAgreePayload {
  """
  comment is the Comment that the DontAgree was created on.
  """
  comment: Comment

  """
  clientMutationId is required for Relay support.
  """
  clientMutationId: String!
}

input CreateIllegalContentInput {
  """
  commentID is the id of the comment reported for illegal content.
  """
  commentID: ID!

  """
  commentRevisionID is the revision ID of the comment reported for illegal content.
  """
  commentRevisionID: ID!
}

type CreateIllegalContentPayload {
  """
  comment is the Comment that the illegal content report was created on.
  """
  comment: Comment

  """
  clientMutationId is required for Relay support.
  """
  clientMutationId: String!
}

##################
## removeCommentDontAgree
##################

input RemoveCommentDontAgreeInput {
  """
  commentID is the Comment's ID that we want to remove a DontAgree on.
  """
  commentID: ID!

  """
  commentRevisionID is the Comment's revision ID that we want to remove a
  reaction on.
  """
  commentRevisionID: ID!

  """
  clientMutationId is required for Relay support.
  """
  clientMutationId: String!
}

type RemoveCommentDontAgreePayload {
  """
  comment is the Comment that the DontAgree was removed on.
  """
  comment: Comment

  """
  clientMutationId is required for Relay support.
  """
  clientMutationId: String!
}

##################
## createCommentFlag
##################

input CreateCommentFlagInput {
  """
  commentID is the Comment's ID that we want to create a Flag on.
  """
  commentID: ID!

  """
  commentRevisionID is the revision ID of the Comment that we're creating the
  Flag on.
  """
  commentRevisionID: ID!

  """
  reason is the selected reason why the Flag is being created.
  """
  reason: COMMENT_FLAG_REPORTED_REASON!

  """
  additionalDetails stores information from the User as to why the Flag was
  created or is relevant.
  """
  additionalDetails: String

  """
  clientMutationId is required for Relay support.
  """
  clientMutationId: String!
}

type CreateCommentFlagPayload {
  """
  comment is the Comment that the Flag was created on.
  """
  comment: Comment

  """
  clientMutationId is required for Relay support.
  """
  clientMutationId: String!
}

input AddDSAReportNoteInput {
  """
  id of the user who added the note to the DSAReport
  """
  userID: ID!

  """
  body is the text of the note added to the DSAReport
  """
  body: String!

  """
  reportID is the id of the DSAReport to which the note is being added
  """
  reportID: ID!

  """
  clientMutationId is required for Relay support.
  """
  clientMutationId: String!
}

type AddDSAReportNotePayload {
  """
  dsaReport is the DSAReport that the note was added to
  """
  dsaReport: DSAReport

  """
  clientMutationId is required for Relay support.
  """
  clientMutationId: String!
}

input AddDSAReportShareInput {
  """
  id of the user who shared the DSAReport
  """
  userID: ID!

  """
  reportID is the id of the DSAReport which was downloaded to share
  """
  reportID: ID!

  """
  clientMutationId is required for Relay support.
  """
  clientMutationId: String!
}

type AddDSAReportSharePayload {
  """
  dsaReport is the DSAReport that was downloaded to share
  """
  dsaReport: DSAReport

  """
  clientMutationId is required for Relay support.
  """
  clientMutationId: String!
}

input DeleteDSAReportNoteInput {
  """
  id of the note to be deleted from DSAReport history
  """
  id: ID!

  """
  reportID is the id of the DSAReport from which the note is to be deleted
  """
  reportID: ID!

  """
  clientMutationId is required for Relay support.
  """
  clientMutationId: String!
}

type DeleteDSAReportNotePayload {
  """
  dsaReport is the DSAReport from which the note was deleted
  """
  dsaReport: DSAReport

  """
  clientMutationId is required for Relay support.
  """
  clientMutationId: String!
}

input MakeDSAReportDecisionInput {
  """
  id of the user who made a decision for the DSAReport
  """
  userID: ID!

  """
  legality is the legality decision made for the DSAReport
  """
  legality: DSAReportDecisionLegality!

  """
  legal grounds is an overview of the law broken as part of illegal content decision
  """
  legalGrounds: String

  """
  detailedExplanation provides more information as part of illegal content decision
  """
  detailedExplanation: String

  """
  commentID is the id of the comment about which the DSAReport legality decision is being made
  """
  commentID: ID!

  """
  commentRevisionID is the revision id of the comment about which the DSAReport legality decision is being made
  """
  commentRevisionID: ID!

  """
  reportID is the id of the DSAReport that is being decided on
  """
  reportID: ID!

  """
  clientMutationId is required for Relay support.
  """
  clientMutationId: String!
}

type MakeDSAReportDecisionPayload {
  """
  dsaReport is the DSAReport that was decided on
  """
  dsaReport: DSAReport

  """
  clientMutationId is required for Relay support.
  """
  clientMutationId: String!
}

input ChangeDSAReportStatusInput {
  """
  id of the user who changed the status of the DSAReport
  """
  userID: ID!

  """
  status is the new status of the DSAReport
  """
  status: DSAReportStatus!

  """
  reportID is the id of the DSAReport that is having its status changed
  """
  reportID: ID!

  """
  clientMutationId is required for Relay support.
  """
  clientMutationId: String!
}

type ChangeDSAReportStatusPayload {
  """
  dsaReport is the DSAReport that had its status changed
  """
  dsaReport: DSAReport

  """
  clientMutationId is required for Relay support.
  """
  clientMutationId: String!
}

input CreateDSAReportInput {
  """
  id of the reported comment
  """
  commentID: ID!

  """
  id of the user who submitted the DSAReport
  """
  userID: ID

  """
  lawBrokenDescription is the text entered by the submitting user to describe
  which law is broken by the reported comment
  """
  lawBrokenDescription: String!

  """
  additionalInformation is more explanation entereted by the submitting user to
  describe how the comment breaks the law
  """
  additionalInformation: String!

  """
  submissionID keeps track of comments that were submitted together in one form
  """
  submissionID: ID

  """
  commentRevisionID is the revision ID for the comment for which a DSA report is being submitted.
  """
  commentRevisionID: String

  """
  clientMutationId is required for Relay support.
  """
  clientMutationId: String!
}

type CreateDSAReportPayload {
  """
  dsaReport is the report that was newly created
  """
  dsaReport: DSAReport

  """
  clientMutationId is required for Relay support.
  """
  clientMutationId: String!
}

##################
## createStory
##################

"""
StoryMetadataInput is the metadata for a given Story as provided via this API.
"""
input StoryMetadataInput {
  """
  title stores the title from the Story page.
  """
  title: String

  """
  author stores the author from the Story page.
  """
  author: String

  """
  description stores the description from the Story page.
  """
  description: String

  """
  image stores the image from the Story page.
  """
  image: String

  """
  publishedAt stores the publication date from the Story page.
  """
  publishedAt: Time

  """
  modifiedAt stores the modified date from the Story page.
  """
  modifiedAt: Time

  """
  section stores the section from the Story page.
  """
  section: String
}

"""
CreateStory is the input required to create a Story.
"""
input CreateStory {
  """
  id is the identifier of the Story.
  """
  id: ID!

  """
  url is the url that the Story is located on.
  """
  url: String!

  """
  mode is the specified mode that the story should be created with.
  """
  mode: STORY_MODE

  """
  metadata is the set of information relating to this Story that would normally
  be scraped, but can be provided here.
  """
  metadata: StoryMetadataInput

  """
  closedAt when provided specifies the date that the given story will be closed
  at. If not provided, the story close will use the settings to determine the
  automatic close date.
  """
  closedAt: Time
}

input CreateStoryInput {
  """
  story is the Story input needed to create a Story.
  """
  story: CreateStory!

  """
  clientMutationId is required for Relay support.
  """
  clientMutationId: String!
}

type CreateStoryPayload {
  """
  story is the Story that was possibly created.
  """
  story: Story

  """
  clientMutationId is required for Relay support.
  """
  clientMutationId: String!
}

##################
## updateStory
##################

"""
UpdateStory is the input required to update a Story.
"""
input UpdateStory {
  """
  url is the url that the Story is located on.
  """
  url: String

  """
  metadata is the set of information relating to this Story that would normally
  be scraped, but can be provided here.
  """
  metadata: StoryMetadataInput
}

input UpdateStoryInput {
  """
  id is the identifier of the Story used either when the Story was created via
  the API or from Coral when it was lazily created.
  """
  id: ID!

  """
  story contains the fields that should be updated. Any fields not specified
  will not be changed.
  """
  story: UpdateStory!

  """
  clientMutationId is required for Relay support.
  """
  clientMutationId: String!
}

type UpdateStoryPayload {
  """
  story is the Story that was possibly updated.
  """
  story: Story

  """
  clientMutationId is required for Relay support.
  """
  clientMutationId: String!
}

##################
## updateStorySettings
##################

"""
StoryMessageBoxInput stores settings related to the Story Message Box.
"""
input StoryMessageBoxInput {
  """
  enable when true will enable the Message Box on the comment stream.
  """
  enabled: Boolean

  """
  icon when set will reference the string for the Message box used by the
  Message Box.
  """
  icon: String

  """
  content when set contains the actual markup for the Message Box.
  """
  content: String
}

"""
LiveConfigurationInput provides configuration options related to live updates.
"""
input LiveConfigurationInput {
  """
  enabled when true will allow live updates.
  """
  enabled: Boolean
}

"""
UpdateStorySettings is the input required to update a Story's Settings.
"""
input UpdateStorySettings {
  """
  live provides configuration options related to live updates on this Story.
  """
  live: LiveConfigurationInput

  """
  moderation determines whether or not this is a PRE or POST moderated story.
  """
  moderation: MODERATION_MODE

  """
  premodLinksEnable will put all comments that contain links into premod.
  """
  premodLinksEnable: Boolean

  """
  messageBox stores settings related to the Story Message Box.
  """
  messageBox: StoryMessageBoxInput
}

input UpdateStorySettingsInput {
  """
  id is the identifier of the Story used either when the Story was created via
  the API or from Coral when it was lazily created.
  """
  id: ID!

  """
  settings contains the fields on the story settings that should be updated. Any
  fields not specified will not be changed.
  """
  settings: UpdateStorySettings!

  """
  clientMutationId is required for Relay support.
  """
  clientMutationId: String!
}

type UpdateStorySettingsPayload {
  """
  story is the Story that was possibly updated.
  """
  story: Story

  """
  clientMutationId is required for Relay support.
  """
  clientMutationId: String!
}

##################
## closeStory
##################

input CloseStoryInput {
  """
  id is the identifier of the Story used either when the Story was created via
  the API or from Coral when it was lazily created.
  """
  id: ID!

  """
  clientMutationId is required for Relay support.
  """
  clientMutationId: String!
}

type CloseStoryPayload {
  """
  story is the Story that was possibly updated.
  """
  story: Story

  """
  clientMutationId is required for Relay support.
  """
  clientMutationId: String!
}

##################
## openStory
##################

input OpenStoryInput {
  """
  id is the identifier of the Story used either when the Story was created via
  the API or from Coral when it was lazily created.
  """
  id: ID!

  """
  clientMutationId is required for Relay support.
  """
  clientMutationId: String!
}

type OpenStoryPayload {
  """
  story is the Story that was possibly updated.
  """
  story: Story

  """
  clientMutationId is required for Relay support.
  """
  clientMutationId: String!
}

##################
## mergeStories
##################

input MergeStoriesInput {
  """
  sourceIDs are the list of Story ID's that should have their Comment's moved
  onto the Story indicated by `destinationID`. The Stories indicated by the
  `sourceIDs` field will be removed after the Comment's have been moved.
  """
  sourceIDs: [ID!]!

  """
  destinationID is the ID of the Story where all the other "source" Stories will
  have their Comment's moved onto.
  """
  destinationID: ID!

  """
  clientMutationId is required for Relay support.
  """
  clientMutationId: String!
}

type MergeStoriesPayload {
  """
  story is the Story that all the source stories were merged into.
  """
  story: Story

  """
  clientMutationId is required for Relay support.
  """
  clientMutationId: String!
}

##################
## removeStory
##################

input RemoveStoryInput {
  """
  id is the identifier of the Story used either when the Story was created via
  the API or from Coral when it was lazily created.
  """
  id: ID!

  """
  includeComments when true will remove any Comment's that were left on the
  Story. This option should be used rarely, instead preferring to updating the
  Story URL and/or merging with the correct Story.
  """
  includeComments: Boolean = false

  """
  clientMutationId is required for Relay support.
  """
  clientMutationId: String!
}

type RemoveStoryPayload {
  """
  story is the Story that was possibly removed.
  """
  story: Story

  """
  clientMutationId is required for Relay support.
  """
  clientMutationId: String!
}

##################
## scrapeStory
##################

input ScrapeStoryInput {
  """
  id is the identifier of the Story used either when the Story was created via
  the API or from Coral when it was lazily created.
  """
  id: ID!

  """
  clientMutationId is required for Relay support.
  """
  clientMutationId: String!
}

type ScrapeStoryPayload {
  """
  story is the Story that was possibly scraped.
  """
  story: Story

  """
  clientMutationId is required for Relay support.
  """
  clientMutationId: String!
}

##################
# approveComment
##################

input ApproveCommentInput {
  """
  commentID is the ID of the Comment that was approved.
  """
  commentID: ID!

  """
  commentRevisionID is the ID of the CommentRevision that is being approved.
  """
  commentRevisionID: ID!

  """
  clientMutationId is required for Relay support.
  """
  clientMutationId: String!
}

type ApproveCommentPayload {
  """
  comment is the Comment that was approved.
  """
  comment: Comment

  """
  moderationQueues will return the selected moderation queues. If the `storyID`
  is provided, it will filter the moderation queues for only comments in that
  Story.
  """
  moderationQueues(
    storyID: ID
    siteID: ID
    section: SectionFilter
  ): ModerationQueues

  """
  clientMutationId is required for Relay support.
  """
  clientMutationId: String!
}

##################
# rejectComment
##################

input RejectCommentReasonInput {
  """
  code is the enumerated code for the reason the comment is being rejected.
  """
  code: REJECTION_REASON_CODE!

  """
  legalGrounds is the specific laws broken as described by the reporter.
  """
  legalGrounds: String

  """
  detailedExplanation is any additional information the user wishes to provide.
  """
  detailedExplanation: String

  """
  customReason is a reason provided for rejection when the Other rejection code is selected.
  """
  customReason: String
}

input RejectCommentInput {
  """
  commentID is the ID of the Comment that was rejected.
  """
  commentID: ID!

  """
  commentRevisionID is the ID of the CommentRevision that is being rejected.
  """
  commentRevisionID: ID!

  """
  reason is the reason the comment is being rejected if DSA features are enabled.
  """
  reason: RejectCommentReasonInput

  """
  clientMutationId is required for Relay support.
  """
  clientMutationId: String!
}

type RejectCommentPayload {
  """
  comment is the Comment that was rejected.
  """
  comment: Comment

  """
  moderationQueues will return the selected moderation queues. If the `storyID`
  is provided, it will filter the moderation queues for only comments in that
  Story.
  """
  moderationQueues(
    storyID: ID
    siteID: ID
    section: SectionFilter
  ): ModerationQueues

  """
  clientMutationId is required for Relay support.
  """
  clientMutationId: String!
}

##################
# featureComment
##################

input FeatureCommentInput {
  """
  commentID is the ID of the Comment that should be featured.
  """
  commentID: ID!

  """
  commentRevisionID is the ID of the CommentRevision that should be featured
  """
  commentRevisionID: ID!

  """
  clientMutationId is required for Relay support.
  """
  clientMutationId: String!
}

type FeatureCommentPayload {
  """
  comment is the Comment that was featured.
  """
  comment: Comment

  """
  clientMutationId is required for Relay support.
  """
  clientMutationId: String!

  """
  moderationQueues will return the selected moderation queues. If the `storyID`
  is provided, it will filter the moderation queues for only comments in that
  Story.
  """
  moderationQueues(storyID: ID): ModerationQueues
}

##################
# unfeatureComment
##################

input UnfeatureCommentInput {
  """
  commentID is the ID of the featured Comment that should be unfeatured.
  """
  commentID: ID!

  """
  clientMutationId is required for Relay support.
  """
  clientMutationId: String!
}

type UnfeatureCommentPayload {
  """
  comment is the Comment that was unfeatured.
  """
  comment: Comment

  """
  clientMutationId is required for Relay support.
  """
  clientMutationId: String!
}

##################
# setUsername
##################

input SetUsernameInput {
  """
  username is the desired username that should be set to the current User.
  """
  username: String!

  """
  clientMutationId is required for Relay support.
  """
  clientMutationId: String!
}

type SetUsernamePayload {
  """
  user is the possibly modified User.
  """
  user: User!

  """
  clientMutationId is required for Relay support.
  """
  clientMutationId: String!
}

##################
# updateBio
##################

input UpdateBioInput {
  """
  bio is the desired bio that should be set to the current User.
  """
  bio: String

  """
  clientMutationId is required for Relay support.
  """
  clientMutationId: String!
}

type UpdateBioPayload {
  """
  user is the possibly modified User.
  """
  user: User!

  """
  clientMutationId is required for Relay support.
  """
  clientMutationId: String!
}

##################
# updateUsername
##################

input UpdateUsernameInput {
  """
  username is the desired username that should be set to the current User.
  """
  username: String!

  """
  clientMutationId is required for Relay support.
  """
  clientMutationId: String!
}

type UpdateUsernamePayload {
  """
  user is the possibly modified User.
  """
  user: User!

  """
  clientMutationId is required for Relay support.
  """
  clientMutationId: String!
}

##################
# inviteUser
##################

input InviteUsersInput {
  """
  emails is the email addresses of the Users to be invited.
  """
  emails: [String!]!

  """
  role is the designated role of the User being invited.
  """
  role: USER_ROLE!

  """
  clientMutationId is required for Relay support.
  """
  clientMutationId: String!
}

type InviteUsersPayload {
  """
  invites is the references to the invited Users.
  """
  invites: [Invite]!

  """
  clientMutationId is required for Relay support.
  """
  clientMutationId: String!
}

input CreateModeratorNoteInput {
  """
  clientMutationId is required for Relay support.
  """
  clientMutationId: String!

  """
  body is the content of the Note
  """
  body: String!

  """
  userID the id of the User who is the subject of the note.
  """
  userID: ID!
}

input DeleteModeratorNoteInput {
  """
  clientMutationId is required for Relay support.
  """
  clientMutationId: String!
  """
  userID is the user who is the subject of the note
  """
  userID: ID!
  """
  id is the identifier of the note
  """
  id: ID!
}

type CreateModeratorNotePayload {
  """
  clientMutationId is required for Relay support.
  """
  clientMutationId: String!

  """
  createdBy is the moderator who created the note
  user is the updated user.
  """
  user: User!
}

type DeleteModeratorNotePayload {
  """
  clientMutationId is required for Relay support.
  """
  clientMutationId: String!
  """
  user is the updated user.
  """
  user: User!
}

##################
# createWebhookEndpoint
##################

input CreateWebhookEndpointInput {
  """
  clientMutationId is required for Relay support.
  """
  clientMutationId: String!

  """
  url is the URL that Coral will POST event data to.
  """
  url: String!

  """
  all is true when all events are subscribed to.
  """
  all: Boolean!

  """
  events are the specific event names that this endpoint is configured to send
  for.
  """
  events: [WEBHOOK_EVENT_NAME!]!
}

type CreateWebhookEndpointPayload {
  """
  clientMutationId is required for Relay support.
  """
  clientMutationId: String!

  """
  endpoint is the endpoint that we just created.
  """
  endpoint: WebhookEndpoint!

  """
  settings is the updated settings also containing the new endpoint.
  """
  settings: Settings!
}

##################
# updateWebhookEndpoint
##################

input UpdateWebhookEndpointInput {
  """
  clientMutationId is required for Relay support.
  """
  clientMutationId: String!

  """
  id is the ID of the WebhookEndpoint being updated.
  """
  id: ID!

  """
  url is the URL that Coral will POST event data to.
  """
  url: String

  """
  all is true when all events are subscribed to.
  """
  all: Boolean

  """
  events are the specific event names that this endpoint is configured to send
  for.
  """
  events: [WEBHOOK_EVENT_NAME!]
}

type UpdateWebhookEndpointPayload {
  """
  clientMutationId is required for Relay support.
  """
  clientMutationId: String!

  """
  endpoint is the endpoint that we just created.
  """
  endpoint: WebhookEndpoint!
}

##################
# rotateWebhookEndpointSigningSecret
##################

input RotateWebhookEndpointSigningSecretInput {
  """
  clientMutationId is required for Relay support.
  """
  clientMutationId: String!

  """
  id is the ID of the WebhookEndpoint being updated.
  """
  id: ID!

  """
  inactiveIn is the number of seconds that the current active Secret should be
  kept active.
  """
  inactiveIn: Int!
}

type RotateWebhookEndpointSigningSecretPayload {
  """
  clientMutationId is required for Relay support.
  """
  clientMutationId: String!

  """
  endpoint is the endpoint that we just updated.
  """
  endpoint: WebhookEndpoint!
}

##################
# disableWebhookEndpoint
##################

input DisableWebhookEndpointInput {
  """
  clientMutationId is required for Relay support.
  """
  clientMutationId: String!

  """
  id is the ID of the WebhookEndpoint being disabled.
  """
  id: ID!
}

type DisableWebhookEndpointPayload {
  """
  clientMutationId is required for Relay support.
  """
  clientMutationId: String!

  """
  endpoint is the endpoint that we just disabled.
  """
  endpoint: WebhookEndpoint!
}

##################
# enableWebhookEndpoint
##################

input EnableWebhookEndpointInput {
  """
  clientMutationId is required for Relay support.
  """
  clientMutationId: String!

  """
  id is the ID of the WebhookEndpoint being enabled.
  """
  id: ID!
}

type EnableWebhookEndpointPayload {
  """
  clientMutationId is required for Relay support.
  """
  clientMutationId: String!

  """
  endpoint is the endpoint that we just enabled.
  """
  endpoint: WebhookEndpoint!
}

##################
# deleteWebhookEndpoint
##################

input DeleteWebhookEndpointInput {
  """
  clientMutationId is required for Relay support.
  """
  clientMutationId: String!

  """
  id is the ID of the WebhookEndpoint being deleted.
  """
  id: ID!
}

type DeleteWebhookEndpointPayload {
  """
  clientMutationId is required for Relay support.
  """
  clientMutationId: String!

  """
  endpoint is the endpoint that we just deleted.
  """
  endpoint: WebhookEndpoint!
}

#################
# createExternalModerationPhase
##################

input CreateExternalModerationPhaseInput {
  """
  clientMutationId is required for Relay support.
  """
  clientMutationId: String!

  """
  name is the name assigned to this ExternalModerationPhase for identification
  purposes.
  """
  name: String!

  """
  url is the URL that Coral will POST moderation queries to.
  """
  url: String!

  """
  format is the format of the comment body sent.
  """
  format: COMMENT_BODY_FORMAT!

  """
  timeout is the number of milliseconds that this moderation is maximum expected
  to take before it is skipped.
  """
  timeout: Int!
}

type CreateExternalModerationPhasePayload {
  """
  clientMutationId is required for Relay support.
  """
  clientMutationId: String!

  """
  phase is the ExternalModerationPhase that we just created.
  """
  phase: ExternalModerationPhase!

  """
  settings is the updated settings also containing the new phase.
  """
  settings: Settings!
}

##################
# updateExternalModerationPhase
##################

input UpdateExternalModerationPhaseInput {
  """
  clientMutationId is required for Relay support.
  """
  clientMutationId: String!

  """
  id is the ID of the ExternalModerationPhase being updated.
  """
  id: ID!

  """
  name is the name assigned to this ExternalModerationPhase for identification
  purposes.
  """
  name: String

  """
  url is the URL that Coral will POST moderation queries to.
  """
  url: String

  """
  format is the format of the comment body sent.
  """
  format: COMMENT_BODY_FORMAT

  """
  timeout is the number of milliseconds that this moderation is maximum expected
  to take before it is skipped.
  """
  timeout: Int
}

type UpdateExternalModerationPhasePayload {
  """
  clientMutationId is required for Relay support.
  """
  clientMutationId: String!

  """
  phase is the ExternalModerationPhase that we just updated.
  """
  phase: ExternalModerationPhase!
}

##################
# deleteExternalModerationPhase
##################

input DeleteExternalModerationPhaseInput {
  """
  clientMutationId is required for Relay support.
  """
  clientMutationId: String!

  """
  id is the ID of the ExternalModerationPhase being deleted.
  """
  id: ID!
}

type DeleteExternalModerationPhasePayload {
  """
  clientMutationId is required for Relay support.
  """
  clientMutationId: String!

  """
  phase is the ExternalModerationPhase that we just deleted.
  """
  phase: ExternalModerationPhase!
}

##################
# disableExternalModerationPhase
##################

input DisableExternalModerationPhaseInput {
  """
  clientMutationId is required for Relay support.
  """
  clientMutationId: String!

  """
  id is the ID of the ExternalModerationPhase being disabled.
  """
  id: ID!
}

type DisableExternalModerationPhasePayload {
  """
  clientMutationId is required for Relay support.
  """
  clientMutationId: String!

  """
  phase is the ExternalModerationPhase that we just disabled.
  """
  phase: ExternalModerationPhase!
}

##################
# enableExternalModerationPhase
##################

input EnableExternalModerationPhaseInput {
  """
  clientMutationId is required for Relay support.
  """
  clientMutationId: String!

  """
  id is the ID of the ExternalModerationPhase being enabled.
  """
  id: ID!
}

type EnableExternalModerationPhasePayload {
  """
  clientMutationId is required for Relay support.
  """
  clientMutationId: String!

  """
  phase is the ExternalModerationPhase that we just enabled.
  """
  phase: ExternalModerationPhase!
}

##################
# rotateExternalModerationPhaseSigningSecret
##################

input RotateExternalModerationPhaseSigningSecretInput {
  """
  clientMutationId is required for Relay support.
  """
  clientMutationId: String!

  """
  id is the ID of the ExternalModerationPhase being updated.
  """
  id: ID!

  """
  inactiveIn is the number of seconds that the current active Secret should be
  kept active.
  """
  inactiveIn: Int!
}

type RotateExternalModerationPhaseSigningSecretPayload {
  """
  clientMutationId is required for Relay support.
  """
  clientMutationId: String!

  """
  phase is the ExternalModerationPhase that we just updated.
  """
  phase: ExternalModerationPhase!
}

##################
# setEmail
##################

input SetEmailInput {
  """
  email is the email address to be associated with the User.
  """
  email: String!

  """
  clientMutationId is required for Relay support.
  """
  clientMutationId: String!
}

type SetEmailPayload {
  """
  user is the possibly modified User.
  """
  user: User!

  """
  clientMutationId is required for Relay support.
  """
  clientMutationId: String!
}

##################
# setPassword
##################

input SetPasswordInput {
  """
  password is the password that should be associated with the User.
  """
  password: String!

  """
  clientMutationId is required for Relay support.
  """
  clientMutationId: String!
}

type SetPasswordPayload {
  """
  user is the possibly modified User.
  """
  user: User!

  """
  clientMutationId is required for Relay support.
  """
  clientMutationId: String!
}

##################
# updatePassword
##################

input UpdatePasswordInput {
  """
  oldPassword is the old password that that should be compared against when
  trying to change the password before the change.
  """
  oldPassword: String!

  """
  newPassword is the new password that should be associated with the User.
  """
  newPassword: String!

  """
  clientMutationId is required for Relay support.
  """
  clientMutationId: String!
}

type UpdatePasswordPayload {
  """
  user is the possibly modified User.
  """
  user: User!

  """
  clientMutationId is required for Relay support.
  """
  clientMutationId: String!
}

##################
# requestAccountDeletion
##################

input RequestAccountDeletionInput {
  """
  password to verify for the current User.
  """
  password: String!

  """
  clientMutationId is required for Relay support.
  """
  clientMutationId: String!
}

type RequestAccountDeletionPayload {
  """
  user is the possibly modified User.
  """
  user: User!

  """
  clientMutationId is required for Relay support.
  """
  clientMutationId: String!
}

##################
# scheduleAccountDeletion
##################

input ScheduleAccountDeletionInput {
  """
  userID is the ID of the User being deleted.
  """
  userID: ID!

  """
  clientMutationId is required for Relay support.
  """
  clientMutationId: String!
}

type ScheduleAccountDeletionPayload {
  """
  user is the User that was deleted.
  """
  user: User

  """
  clientMutationId is required for Relay support.
  """
  clientMutationId: String!
}

##################
# cancelScheduledAccountDeletion
##################

input CancelScheduledAccountDeletionInput {
  """
  userID is the ID of the User whose scheduled deletion is being canceled.
  """
  userID: ID!

  """
  clientMutationId is required for Relay support.
  """
  clientMutationId: String!
}

type CancelScheduledAccountDeletionPayload {
  """
  user is the User whose scheduled deletion was canceled.
  """
  user: User

  """
  clientMutationId is required for Relay support.
  """
  clientMutationId: String!
}

##################
# deleteUserAccount
##################

input DeleteUserAccountInput {
  """
  userID is the ID of the User being deleted.
  """
  userID: ID!

  """
  clientMutationId is required for Relay support.
  """
  clientMutationId: String!
}

type DeleteUserAccountPayload {
  """
  user is the User that was deleted.
  """
  user: User

  """
  clientMutationId is required for Relay support.
  """
  clientMutationId: String!
}

##################
# cancelAccountDeletion
##################

input CancelAccountDeletionInput {
  """
  clientMutationId is required for Relay support.
  """
  clientMutationId: String!
}

type CancelAccountDeletionPayload {
  """
  user is the possibly modified User.
  """
  user: User!

  """
  clientMutationId is required for Relay support.
  """
  clientMutationId: String!
}

##################
# createToken
##################

input CreateTokenInput {
  """
  name is the desired name for the Token.
  """
  name: String!

  """
  clientMutationId is required for Relay support.
  """
  clientMutationId: String!
}

type CreateTokenPayload {
  """
  user is the possibly modified User.
  """
  user: User!

  """
  token is the Token that was created.
  """
  token: Token!

  """
  signedToken is the signed Token associated with the account.
  """
  signedToken: String!

  """
  clientMutationId is required for Relay support.
  """
  clientMutationId: String!
}

##################
# deactivateToken
##################

input DeactivateTokenInput {
  """
  id is the ID of the Token that should be deactivated.
  """
  id: ID!

  """
  clientMutationId is required for Relay support.
  """
  clientMutationId: String!
}

type DeactivateTokenPayload {
  """
  user is the possibly modified User.
  """
  user: User!

  """
  token is the Token that was deleted.
  """
  token: Token

  """
  clientMutationId is required for Relay support.
  """
  clientMutationId: String!
}

##################
# updateUserUsername
##################

input UpdateUserUsernameInput {
  """
  userID is the ID of the User that should have their username updated.
  """
  userID: ID!

  """
  username is the desired username to set for the User.
  """
  username: String!

  """
  clientMutationId is required for Relay support.
  """
  clientMutationId: String!
}

type UpdateUserUsernamePayload {
  """
  user is the possibly modified User.
  """
  user: User!

  """
  clientMutationId is required for Relay support.
  """
  clientMutationId: String!
}

##################
# updateEmail
##################

input UpdateEmailInput {
  """
  email is the email address to set for the User.
  """
  email: String!
  """
  password is the users password.
  """
  password: String!

  """
  clientMutationId is required for Relay support.
  """
  clientMutationId: String!
}

type UpdateEmailPayload {
  """
  user is the possibly modified User.
  """
  user: User!

  """
  clientMutationId is required for Relay support.
  """
  clientMutationId: String!
}

##################
# updateUserEmail
##################

input UpdateUserEmailInput {
  """
  userID is the ID of the User that should have their email address updated.
  """
  userID: ID!

  """
  email is the email address to set for the User.
  """
  email: String!

  """
  clientMutationId is required for Relay support.
  """
  clientMutationId: String!
}

type UpdateUserEmailPayload {
  """
  user is the possibly modified User.
  """
  user: User!

  """
  clientMutationId is required for Relay support.
  """
  clientMutationId: String!
}

##################
# updateUserAvatar
##################

input UpdateUserAvatarInput {
  """
  userID is the ID of the User that should have their avatar updated.
  """
  userID: ID!

  """
  avatar is the URL to the avatar to set for the User. If set to `null` or not
  provided, it will be unset.
  """
  avatar: String

  """
  clientMutationId is required for Relay support.
  """
  clientMutationId: String!
}

type UpdateUserAvatarPayload {
  """
  user is the possibly modified User.
  """
  user: User!

  """
  clientMutationId is required for Relay support.
  """
  clientMutationId: String!
}

##################
# updateUserModerationScopes
##################

"""
ModerationScopesInput describes the different scopes that a given moderator
could be assigned.
"""
input ModerationScopesInput {
  """
  scoped is whether or not the user's moderation
  priveledges are limited to specified sites
  """
  scoped: Boolean!

  """
  siteIDs is an array of ID's that should be the list of sites that a moderator
  is limited to. If none are passed, it will remove the scoping for this User.
  """
  siteIDs: [ID!]!
}

input UpdateUserModerationScopesInput {
  """
  userID is the ID of the User that should have their role updated.
  """
  userID: ID!

  """
  moderationScopes defines the scopes that a given moderator should be limited
  to when
  """
  moderationScopes: ModerationScopesInput!

  """
  clientMutationId is required for Relay support.
  """
  clientMutationId: String!
}

type UpdateUserModerationScopesPayload {
  """
  user is the possibly modified User.
  """
  user: User!

  """
  clientMutationId is required for Relay support.
  """
  clientMutationId: String!
}

############################
# updateUserMembershipScopes
############################
input MembershipScopesInput {
  """
  scoped is whether or not a user's membership is limited to specific sites.
  """
  scoped: Boolean!

  """
  siteIDs are the ids of the sites on which to scope a user's membership to.
  """
  siteIDs: [ID!]!
}

input UpdateUserMembershipScopesInput {
  """
  userID is the id of the user whos membership scopes are to be updated.
  """
  userID: ID!

  """
  membershipScopes represent the scopes of the user's membership.
  """
  membershipScopes: MembershipScopesInput!

  """
  clientMutationId is required for Relay support.
  """
  clientMutationId: String!
}

type UpdateUserMembershipScopesPayload {
  """
  user is the possible udpated user.
  """
  user: User!

  """
  clientMutationId is required for Relay support.
  """
  clientMutationId: String!
}

##################
# updateUserRole
##################

input UpdateUserRoleInput {
  """
  userID is the ID of the User that should have their role updated.
  """
  userID: ID!

  """
  role is the `USER_ROLE` that the User should be set to.
  """
  role: USER_ROLE!

  """
  scoped is whether or not the role will be limited to specific sites or not.
  """
  scoped: Boolean!

  """
  clientMutationId is required for Relay support.
  """
  clientMutationId: String!
}

type UpdateUserRolePayload {
  """
  clientMutationId is required for Relay support.
  """
  clientMutationId: String!

  """
  user is the possibly modified User.
  """
  user: User!
}

##################
# promoteModerator
##################

input PromoteModeratorInput {
  """
  userID is the ID of the User that should have their role promoted.
  """
  userID: ID!

  """
  siteIDs are the IDs of the Sites on which the User should have their role promoted.
  """
  siteIDs: [String!]!

  """
  clientMutationId is required for Relay support.
  """
  clientMutationId: String!
}

type PromoteModeratorPayload {
  """
  clientMutationId is required for Relay support.
  """
  clientMutationId: String!

  """
  user is the possibly modified User.
  """
  user: User!
}

##################
# demoteModerator
##################

input DemoteModeratorInput {
  """
  userID is the ID of the User that should have their moderator role demoted.
  """
  userID: ID!

  """
  siteIDs are the IDs of the Sites on which the User should have their moderator role demoted.
  """
  siteIDs: [String!]!

  """
  clientMutationId is required for Relay support.
  """
  clientMutationId: String!
}

type DemoteModeratorPayload {
  """
  clientMutationId is required for Relay support.
  """
  clientMutationId: String!

  """
  user is the possibly modified User.
  """
  user: User!
}

##################
# promoteMember
##################

input PromoteMemberInput {
  """
  userID is the ID of the User that should have their member role promoted.
  """
  userID: ID!

  """
  siteIDs are the IDs of the Sites on which the User should have their member role promoted.
  """
  siteIDs: [String!]!

  """
  clientMutationId is required for Relay support.
  """
  clientMutationId: String!
}

type PromoteMemberPayload {
  """
  clientMutationId is required for Relay support.
  """
  clientMutationId: String!

  """
  user is the possibly modified User.
  """
  user: User!
}

##################
# demoteMember
##################

input DemoteMemberInput {
  """
  userID is the ID of the User that should have their member role demoted.
  """
  userID: ID!

  """
  siteIDs are the IDs of the Sites on which the User should have their member role demoted.
  """
  siteIDs: [String!]!

  """
  clientMutationId is required for Relay support.
  """
  clientMutationId: String!
}

type DemoteMemberPayload {
  """
  clientMutationId is required for Relay support.
  """
  clientMutationId: String!

  """
  user is the possibly modified User.
  """
  user: User!
}

##################
# warnUser
##################
input WarnUserInput {
  """
  userID is the ID of the User that should have their account banned.
  """
  userID: ID!

  """
  clientMutationId is required for Relay support.
  """
  clientMutationId: String!

  """
  message is displayed to the user in the stream
  """
  message: String!
}

type WarnUserPayload {
  """
  clientMutationId is required for Relay support.
  """
  clientMutationId: String!

  """
  user is the possibly modified User.
  """
  user: User!
}

input RemoveUserWarningInput {
  """
  userID is the ID of the User that should be warned.
  """
  userID: ID!

  """
  clientMutationId is required for Relay support.
  """
  clientMutationId: String!
}

type RemoveUserWarningPayload {
  """
  clientMutationId is required for Relay support.
  """
  clientMutationId: String!

  """
  user is the possibly modified User.
  """
  user: User!
}

input AcknowledgeWarningInput {
  """
  clientMutationId is required for Relay support.
  """
  clientMutationId: String!
}

type AcknowledgeWarningPayload {
  """
  clientMutationId is required for Relay support.
  """
  clientMutationId: String!
  """
  user is the possibly modified User.
  """
  user: User!
}

##################
# sendModMessage
##################
input SendModMessageInput {
  """
  userID is the ID of the User that should have their account messaged.
  """
  userID: ID!

  """
  clientMutationId is required for Relay support.
  """
  clientMutationId: String!

  """
  message is displayed to the user in the stream
  """
  message: String!
}

type SendModMessagePayload {
  """
  clientMutationId is required for Relay support.
  """
  clientMutationId: String!

  """
  user is the possibly modified User.
  """
  user: User!
}

input AcknowledgeModMessageInput {
  """
  clientMutationId is required for Relay support.
  """
  clientMutationId: String!
}

type AcknowledgeModMessagePayload {
  """
  clientMutationId is required for Relay support.
  """
  clientMutationId: String!
  """
  user is the possibly modified User.
  """
  user: User!
}

##################
# banUser
##################

input BanUserInput {
  """
  userID is the ID of the User that should have their account banned.
  """
  userID: ID!

  """
  clientMutationId is required for Relay support.
  """
  clientMutationId: String!

  """
  message is sent to banned user via email.
  """
  message: String!

  """
  site ID's to scope the ban to.
  """
  siteIDs: [ID!]

  """
  whether or not to reject all the user's previous comments when banning them.
  """
  rejectExistingComments: Boolean

  """
  rejectionReason is the reason provided for why any existing comments are being
  rejected if DSA is enabled
  """
  rejectionReason: RejectCommentReasonInput
}

type BanUserPayload {
  """
  user is the possibly modified User.
  """
  user: User!

  """
  clientMutationId is required for Relay support.
  """
  clientMutationId: String!
}

input UpdateUserBanInput {
  """
  userID is the id of the user whose ban status should be updated
  """
  userID: ID!

  """
  banSiteIDs are the ids of sites on which the user should be banned
  """
  banSiteIDs: [ID!]

  """
  unbanSiteIDs are the ids of sites on which the user should be unbanned
  """
  unbanSiteIDs: [ID!]

  """
  message is the message that should be sent to the user (if sites
  have been added to their ban list)
  """
  message: String!

  """
  rejectExistingComments is whether existing comments should be rejected
  on sites on which the user has been newly banned, if any.
  """
  rejectExistingComments: Boolean

  """
  rejectionReason is the reason provided for why any existing comments are being
  rejected if DSA is enabled
  """
  rejectionReason: RejectCommentReasonInput

  """
  clientMutationID is required for relay support
  """
  clientMutationId: String!
}

type UpdateUserBanPayload {
  """
  user is the updated user
  """
  user: User!

  """
  clientMutationID is required for relay support
  """
  clientMutationId: String!
}

##################
# suspendUser
##################

input SuspendUserInput {
  """
  userID is the ID of the User that should be suspended.
  """
  userID: ID!

  """
  timeout is the length of time (in seconds) that a User should be suspended
  for.
  """
  timeout: Int!

  """
  clientMutationId is required for Relay support.
  """
  clientMutationId: String!

  """
  message is sent to suspended user via email.
  """
  message: String!
}

type SuspendUserPayload {
  """
  user is the possibly modified User.
  """
  user: User!

  """
  clientMutationId is required for Relay support.
  """
  clientMutationId: String!
}

##################
# removeUserBan
##################

input RemoveUserBanInput {
  """
  userID is the ID of the User that should have their account un-banned.
  """
  userID: ID!

  """
  clientMutationId is required for Relay support.
  """
  clientMutationId: String!
}

type RemoveUserBanPayload {
  """
  user is the possibly modified User.
  """
  user: User!

  """
  clientMutationId is required for Relay support.
  """
  clientMutationId: String!
}

##################
# removeUserSuspension
##################

input RemoveUserSuspensionInput {
  """
  userID is the ID of the User that should have their active suspensions
  removed.
  """
  userID: ID!

  """
  clientMutationId is required for Relay support.
  """
  clientMutationId: String!
}

type RemoveUserSuspensionPayload {
  """
  user is the possibly modified User.
  """
  user: User!

  """
  clientMutationId is required for Relay support.
  """
  clientMutationId: String!
}

##################
# premodUser
##################

input PremodUserInput {
  """
  userID is the ID of the User that should be premodded.
  """
  userID: ID!

  """
  clientMutationId is required for Relay support.
  """
  clientMutationId: String!
}

type PremodUserPayload {
  """
  user is the possibly modified User.
  """
  user: User!

  """
  clientMutationId is required for Relay support.
  """
  clientMutationId: String!
}

##################
# removePremod
##################

input RemovePremodUserInput {
  """
  userID is the ID of the User that should be premodded.
  """
  userID: ID!

  """
  clientMutationId is required for Relay support.
  """
  clientMutationId: String!
}

type RemovePremodUserPayload {
  """
  user is the possibly modified User.
  """
  user: User!

  """
  clientMutationId is required for Relay support.
  """
  clientMutationId: String!
}

##################
# ignoreUser
##################

input IgnoreUserInput {
  """
  userID is the ID of the User that should be ignored.
  """
  userID: ID!

  """
  clientMutationId is required for Relay support.
  """
  clientMutationId: String!
}

type IgnoreUserPayload {
  """
  user is the User that we just ignored.
  """
  user: User!

  """
  clientMutationId is required for Relay support.
  """
  clientMutationId: String!
}

##################
# removeUserIgnore
##################

input RemoveUserIgnoreInput {
  """
  userID is the ID of the User that should have the ignore removed.
  """
  userID: ID!

  """
  clientMutationId is required for Relay support.
  """
  clientMutationId: String!
}

type RemoveUserIgnorePayload {
  """
  user is the User that we removed the ignore from.
  """
  user: User!

  """
  clientMutationId is required for Relay support.
  """
  clientMutationId: String!
}

#########################
# requestCommentsDownload
#########################

input RequestCommentsDownloadInput {
  """
  clientMutationId is required for Relay support.
  """
  clientMutationId: String!
}

type RequestCommentsDownloadPayload {
  """
  clientMutationId is required for Relay support.
  """
  clientMutationId: String!
}

#########################
# requestUserCommentsDownload
#########################

input RequestUserCommentsDownloadInput {
  """
  userID specifies user to download comments for
  """
  userID: ID!

  """
  clientMutationId is required for Relay support.
  """
  clientMutationId: String!
}

type RequestUserCommentsDownloadPayload {
  """
  clientMutationId is required for Relay support.
  """
  clientMutationId: String!

  """
  archiveURL is the archive url
  """
  archiveURL: String!
}

#########################
# enableFeatureFlag
#########################

input EnableFeatureFlagInput {
  """
  clientMutationId is required for Relay support.
  """
  clientMutationId: String!

  """
  flag is the feature flag to create.
  """
  flag: FEATURE_FLAG!
}

type EnableFeatureFlagPayload {
  """
  clientMutationId is required for Relay support.
  """
  clientMutationId: String!

  """
  flags is the current set of flags enabled.
  """
  flags: [FEATURE_FLAG!]!
}

#########################
## rotateSSOSigningSecret
#########################

input RotateSSOSigningSecretInput {
  """
  clientMutationId is required for Relay support.
  """
  clientMutationId: String!

  """
  inactiveIn is the number of seconds that the current active SigningSecret
  should be kept active (allow signed tokens signed with this secret) before
  rejecting them.
  """
  inactiveIn: Int!
}

type RotateSSOSigningSecretPayload {
  """
  clientMutationId is required for Relay support.
  """
  clientMutationId: String!

  """
  settings is the Settings that the SSO secret was regenerated on.
  """
  settings: Settings
}

#########################
## updateSSOProfileID
#########################

input UpdateSSOProfileIDInput {
  """
  clientMutationId is required for Relay support.
  """
  clientMutationId: String!
  """
  userID is the ID of the user whose SSOProfile ID is being updated.
  """
  userID: ID!
  """
  ssoProfileID is the new ID to set for the user's SSOProfile ID.
  """
  ssoProfileID: String!
}

type UpdateSSOProfileIDPayload {
  """
  clientMutationId is required for Relay support.
  """
  clientMutationId: String!
  """
  user is the User whose SSOProfile ID is being updated.
  """
  user: User!
}

#########################
## deactivateSSOSigningSecret
#########################

input DeactivateSSOSigningSecretInput {
  """
  clientMutationId is required for Relay support.
  """
  clientMutationId: String!

  """
  kid is the ID of the SigningSecret being deactivated.
  """
  kid: ID!
}

type DeactivateSSOSigningSecretPayload {
  """
  clientMutationId is required for Relay support.
  """
  clientMutationId: String!

  """
  settings is the Settings that the SSO secret was regenerated on.
  """
  settings: Settings
}

#########################
## deleteSSOSigningSecret
#########################

input DeleteSSOSigningSecretInput {
  """
  clientMutationId is required for Relay support.
  """
  clientMutationId: String!

  """
  kid is the ID of the SigningSecret being deleted.
  """
  kid: ID!
}

type DeleteSSOSigningSecretPayload {
  """
  clientMutationId is required for Relay support.
  """
  clientMutationId: String!

  """
  settings is the Settings that the SSO secret was regenerated on.
  """
  settings: Settings
}

#########################
# disableFeatureFlag
#########################

input DisableFeatureFlagInput {
  """
  clientMutationId is required for Relay support.
  """
  clientMutationId: String!

  """
  flag is the feature flag to delete.
  """
  flag: FEATURE_FLAG!
}

type DisableFeatureFlagPayload {
  """
  clientMutationId is required for Relay support.
  """
  clientMutationId: String!

  """
  flags is the current set of flags enabled.
  """
  flags: [FEATURE_FLAG!]!
}

#########################
# addStoryExpert
#########################

input AddStoryExpertInput {
  """
  clientMutationId is required for Relay support.
  """
  clientMutationId: String!

  """
  storyID is the story to add the expert to.
  """
  storyID: ID!

  """
  userID is the user to add as an expert to the story.
  """
  userID: ID!
}

type AddStoryExpertPayload {
  """
  clientMutationId is required for Relay support.
  """
  clientMutationId: String!

  """
  story is the resultant story the expert was added to.
  """
  story: Story!
}

#########################
# removeStoryExpert
#########################

input RemoveStoryExpertInput {
  """
  clientMutationId is required for Relay support.
  """
  clientMutationId: String!

  """
  storyID is the story to remove the expert from.
  """
  storyID: ID!

  """
  userID is the user to remove as an expert from the story.
  """
  userID: ID!
}

type RemoveStoryExpertPayload {
  """
  clientMutationId is required for Relay support.
  """
  clientMutationId: String!

  """
  story is the resultant story the expert was removed from.
  """
  story: Story!
}

#########################
## updateStoryMode
#########################

input UpdateStoryModeInput {
  """
  storyID is the story id to enable Q&A on.
  """
  storyID: ID!

  """
  mode is the mode to set the story to.
  """
  mode: STORY_MODE!

  """
  clientMutationId is required for Relay support.
  """
  clientMutationId: String!
}

type UpdateStoryModePayload {
  """
  clientMutationId is required for Relay support.
  """
  clientMutationId: String!

  """
  story is the resultant story that Q&A was enabled on.
  """
  story: Story!
}

#########################
## createFlairBadge
#########################

input CreateFlairBadgeInput {
  """
  clientMutationId is required for Relay support.
  """
  clientMutationId: String!

  """
  name is the name of the flair badge to be created
  """
  name: String!

  """
  url is the url of the flair badge to be created
  """
  url: String!
}

type CreateFlairBadgePayload {
  """
  clientMutationId is required for Relay support.
  """
  clientMutationId: String!

  """
  settings is the Settings that the flair badge configuration was created on.
  """
  settings: Settings!
}

#########################
## deleteFlairBadge
#########################
input DeleteFlairBadgeInput {
  """
  clientMutationId is required for Relay support.
  """
  clientMutationId: String!

  """
  name is the name of the flair badge to be deleted
  """
  name: String!
}

type DeleteFlairBadgePayload {
  """
  clientMutationId is required for Relay support.
  """
  clientMutationId: String!

  """
  settings is the Settings that the flair badge configuration was deleted on.
  """
  settings: Settings!
}

##################
## createEmailDomain
##################

input CreateEmailDomain {
  """
  domain is the email domain that was configured
  """
  domain: String!

  """
  newUserModeration is how new users on this domain should be moderated
  """
  newUserModeration: NEW_USER_MODERATION!
}

input CreateEmailDomainInput {
  """
  clientMutationId is required for Relay support.
  """
  clientMutationId: String!

  """
  domain is the email domain that was configured
  """
  domain: String!

  """
  newUserModeration is how new users on this domain should be moderated
  """
  newUserModeration: NEW_USER_MODERATION!
}

type CreateEmailDomainPayload {
  """
  clientMutationId is required for Relay support.
  """
  clientMutationId: String!

  """
  settings is the Settings that the email domain configuration was created on.
  """
  settings: Settings!
}

##################
## updateEmailDomain
##################

input UpdateEmailDomainInput {
  """
  clientMutationId is required for Relay support.
  """
  clientMutationId: String!

  """
  id is the identifier for the email domain that was configured
  """
  id: String!

  """
  domain is the email domain that was configured
  """
  domain: String!

  """
  newUserModeration is how new users on this domain should be moderated
  """
  newUserModeration: NEW_USER_MODERATION!
}

type UpdateEmailDomainPayload {
  """
  clientMutationId is required for Relay support.
  """
  clientMutationId: String!

  """
  settings is the Settings that the email domain configuration was updated on.
  """
  settings: Settings!
}

##################
## deleteEmailDomain
##################

input DeleteEmailDomainInput {
  """
  clientMutationId is required for Relay support.
  """
  clientMutationId: String!

  """
  id is the identifier for the email domain that is to be deleted
  """
  id: String!
}

type DeleteEmailDomainPayload {
  """
  clientMutationId is required for Relay support.
  """
  clientMutationId: String!

  """
  settings is the Settings from which the email domain configuration was deleted.
  """
  settings: Settings!
}

##################
## createSite
##################

input CreateSite {
  """
  name is the name of the Site.
  """
  name: String!

  """
  allowedOrigins are the allowed origins for embeds.
  """
  allowedOrigins: [String!]!
}

input CreateSiteInput {
  """
  clientMutationId is required for Relay support.
  """
  clientMutationId: String!

  """
  site is the input for the Site to create.
  """
  site: CreateSite!
}

type CreateSitePayload {
  """
  clientMutationId is required for Relay support.
  """
  clientMutationId: String!

  """
  site is the Site that was newly created.
  """
  site: Site!
}

##################
## updateSite
##################

input UpdateSite {
  """
  name is the name of the Site.
  """
  name: String

  """
  url is the Site URL, seen in email communications.
  """
  url: String

  """
  contactEmail is the contact email for the Site, seen in email communications.
  """
  contactEmail: String

  """
  allowedOrigins are the allowed origins for embeds.
  """
  allowedOrigins: [String!]
}

input UpdateSiteInput {
  """
  clientMutationId is required for Relay support.
  """
  clientMutationId: String!

  """
  id is the ID of the Site to update.
  """
  id: ID!

  """
  site is the updates for the Site.
  """
  site: UpdateSite!
}

type UpdateSitePayload {
  """
  clientMutationId is required for Relay support.
  """
  clientMutationId: String!

  """
  site is the newly updated Site.
  """
  site: Site!
}

input TestSMTPInput {
  clientMutationId: String!
}

type TestSMTPPayload {
  clientMutationId: String!
}

input ReviewCommentFlagInput {
  """
  clientMutationId is required for Relay support.
  """
  clientMutationId: String!

  """
  id is the id of the Flag being reviewed.
  """
  id: ID!
}

type ReviewCommentFlagPayload {
  """
  clientMutationId is required for Relay support.
  """
  clientMutationId: String!

  """
  flag is the flag that was reviewed by the review action.
  """
  flag: Flag!
}

input ArchiveStoriesInput {
  clientMutationId: String!
  storyIDs: [ID!]!
}

type ArchiveStoriesPayload {
  clientMutationId: String!
  stories: [Story!]!
}

input UnarchiveStoriesInput {
  clientMutationId: String!
  storyIDs: [ID!]!
}

type UnarchiveStoriesPayload {
  clientMutationId: String!
  stories: [Story!]!
}

input MarkCommentsAsSeenInput {
  """
  clientMutationId is required for Relay support.
  """
  clientMutationId: String!

  """
  storyID is the story of the comment this is for.
  """
  storyID: ID!

  """
  commentID is the comment to be marked as seen.
  """
  commentIDs: [ID!]!

  """
  orderBy is the current sort of comments in the stream.
  """
  orderBy: COMMENT_SORT

  """
  updateSeen is whether to update the comment(s) as seen.
  """
  updateSeen: Boolean

  """
  markAllAsSeen marks all comments as seen.
  """
  markAllAsSeen: Boolean
}

type MarkCommentsAsSeenPayload {
  """
  clientMutationId is required for Relay support.
  """
  clientMutationId: String!

  """
  comment is the comment that has been marked as seen.
  """
  comments: [Comment!]!
}

input RefreshStoryCountsInput {
  """
  clientMutationId is required for Relay support.
  """
  clientMutationId: String!

  """
  storyID is the story we want to update counts for.
  """
  storyID: String!

  """
  tags if true will update the tag counts for the story.
  """
  tags: Boolean!
}

type RefreshStoryCountsPayload {
  """
  clientMutationId is required for Relay support.
  """
  clientMutationId: String!

  """
  story is the story that was updated.
  """
  story: Story
}

##################
## cacheStory
##################

input CacheStoryInput {
  """
  id is the identifier of the Story whose comment and user data
  will be scheduled for caching in Redis.
  """
  id: ID!

  """
  clientMutationId is required for Relay support.
  """
  clientMutationId: String!
}

type CacheStoryPayload {
  """
  story is the Story that was scheduled for caching in Redis.
  """
  story: Story

  """
  clientMutationId is required for Relay support.
  """
  clientMutationId: String!
}

##########################
## invalidateCachedStory
##########################

input InvalidateCachedStoryInput {
  """
  id is the identifier of the Story whose data cache will be invalidated in Redis.
  """
  id: ID!

  """
  clientMutationId is required for Relay support.
  """
  clientMutationId: String!
}

type InvalidateCachedStoryPayload {
  """
  story is the Story whose data cache was invalidated in Redis.
  """
  story: Story

  """
  clientMutationId is required for Relay support.
  """
  clientMutationId: String!
}

##################
## Redis
##################

input FlushRedisInput {
  """
  clientMutationId is required for Relay support.
  """
  clientMutationId: String!
}

type FlushRedisPayload {
  clientMutationId: String!
}

##################
## Mutation
##################

type Mutation {
  """
  createComment will create a Comment as the current logged in User.
  """
  createComment(input: CreateCommentInput!): CreateCommentPayload!
    @auth
    @rate(seconds: 3, key: "createComment")

  """
  createCommentReply will create a Comment as the current logged in User that is
  in reply to another Comment.
  """
  createCommentReply(
    input: CreateCommentReplyInput!
  ): CreateCommentReplyPayload! @auth @rate(seconds: 3, key: "createComment")

  """
  editComment will allow the author of a comment to change the body within the
  time allotment.
  """
  editComment(input: EditCommentInput!): EditCommentPayload! @auth

  """
  updateSettings will update the Settings for the given Tenant.
  """
  updateSettings(input: UpdateSettingsInput!): UpdateSettingsPayload!
    @auth(roles: [ADMIN])

  """
  rotateSSOSigningSecret can be used to rotate a given active SigningSecret.
  """
  rotateSSOSigningSecret(
    input: RotateSSOSigningSecretInput!
  ): RotateSSOSigningSecretPayload! @auth(roles: [ADMIN])

  """
  deactivateSSOSigningSecret will deactivate a given deactivated SigningSecret.
  """
  deactivateSSOSigningSecret(
    input: DeactivateSSOSigningSecretInput!
  ): DeactivateSSOSigningSecretPayload! @auth(roles: [ADMIN])

  """
  deleteSSOSigningSecret will delete a given inactive SigningSecret.
  """
  deleteSSOSigningSecret(
    input: DeleteSSOSigningSecretInput!
  ): DeleteSSOSigningSecretPayload! @auth(roles: [ADMIN])

  updateSSOProfileID(
    input: UpdateSSOProfileIDInput!
  ): UpdateSSOProfileIDPayload! @auth(roles: [ADMIN])

  """
  createCommentReaction will create a Reaction authored by the current logged in
  User on a Comment.
  """
  createCommentReaction(
    input: CreateCommentReactionInput!
  ): CreateCommentReactionPayload @auth @rate(max: 2, seconds: 1)

  """
  removeCommentReaction will remove a Reaction authored by the current logged in
  User on a Comment if it exists.
  """
  removeCommentReaction(
    input: RemoveCommentReactionInput!
  ): RemoveCommentReactionPayload @auth @rate(max: 2, seconds: 1)

  """
  createCommentDontAgree will create a DontAgree authored by the current logged in
  User on a Comment.
  """
  createCommentDontAgree(
    input: CreateCommentDontAgreeInput!
  ): CreateCommentDontAgreePayload @auth @rate(seconds: 3)

  """
  removeCommentDontAgree will remove a DontAgree authored by the current logged in
  User on a Comment if it exists.
  """
  removeCommentDontAgree(
    input: RemoveCommentDontAgreeInput!
  ): RemoveCommentDontAgreePayload @auth @rate(seconds: 3)

  """
  createCommentFlag will create a Flag authored by the current logged in User on
  a given Comment.
  """
  createCommentFlag(input: CreateCommentFlagInput!): CreateCommentFlagPayload!
    @auth
    @rate(max: 2, seconds: 3)

  """
  featureComment will mark a given Comment as featured.
  """
  featureComment(input: FeatureCommentInput!): FeatureCommentPayload!
    @auth(roles: [ADMIN, MODERATOR])

  """
  unfeatureComment will remove the featured tag from a Comment that is featured.
  """
  unfeatureComment(input: UnfeatureCommentInput!): UnfeatureCommentPayload!
    @auth(roles: [ADMIN, MODERATOR])

  """
  createStory will create the provided Story.
  """
  createStory(input: CreateStoryInput!): CreateStoryPayload!
    @auth(roles: [ADMIN])

  """
  updateStory will update the given Story.
  """
  updateStory(input: UpdateStoryInput!): UpdateStoryPayload!
    @auth(roles: [ADMIN])

  """
  updateStory will update the given Story's settings.
  """
  updateStorySettings(
    input: UpdateStorySettingsInput!
  ): UpdateStorySettingsPayload! @auth(roles: [ADMIN, MODERATOR])

  """
  closeStory will close the given story for commenting.
  """
  closeStory(input: CloseStoryInput!): CloseStoryPayload!
    @auth(roles: [ADMIN, MODERATOR])

  """
  openStory will open the given story for commenting.
  """
  openStory(input: OpenStoryInput!): OpenStoryPayload!
    @auth(roles: [ADMIN, MODERATOR])

  """
  mergeStories will merge two stories together, merging their comment streams.
  This operation is irreversible.
  """
  mergeStories(input: MergeStoriesInput!): MergeStoriesPayload!
    @auth(roles: [ADMIN])

  """
  removeStory will remove the given Story.
  """
  removeStory(input: RemoveStoryInput!): RemoveStoryPayload!
    @auth(roles: [ADMIN])

  """
  scrapeStory will scrape the given Story and update the scraped metadata.
  """
  scrapeStory(input: ScrapeStoryInput!): ScrapeStoryPayload!
    @auth(roles: [ADMIN, MODERATOR])

  """
  approveComment will mark the Comment as APPROVED.
  """
  approveComment(input: ApproveCommentInput!): ApproveCommentPayload!
    @auth(roles: [MODERATOR, ADMIN])

  """
  rejectComment will mark the Comment as REJECTED.
  """
  rejectComment(input: RejectCommentInput!): RejectCommentPayload!
    @auth(roles: [MODERATOR, ADMIN])

  """
  inviteUsers will send emails to the users with a new account at the designated
  role.
  """
  inviteUsers(input: InviteUsersInput!): InviteUsersPayload!
    @auth(roles: [ADMIN])

  """
  setUsername will set the username on the current User if they have not set one
  before. This mutation will fail if the username is already set.
  """
  setUsername(input: SetUsernameInput!): SetUsernamePayload!
    @auth(
      permit: [
        MISSING_NAME
        MISSING_EMAIL
        SUSPENDED
        BANNED
        PENDING_DELETION
        WARNED
      ]
    )

  """
  updateBio will update the users bio.
  """
  updateBio(input: UpdateBioInput!): UpdateBioPayload!
    @auth(permit: [SUSPENDED, BANNED, PENDING_DELETION, WARNED])

  """
  updateUsername will update the users username.
  """
  updateUsername(input: UpdateUsernameInput!): UpdateUsernamePayload!
    @auth(permit: [SUSPENDED, BANNED, PENDING_DELETION, WARNED])
    @rate(seconds: 10)

  """
  setEmail will set the email address on the current User if they have not set
  one already. This mutation will fail if the email address is already set.
  """
  setEmail(input: SetEmailInput!): SetEmailPayload!
    @auth(
      permit: [
        MISSING_NAME
        MISSING_EMAIL
        SUSPENDED
        BANNED
        PENDING_DELETION
        WARNED
      ]
    )

  """
  setPassword will set the password on the current User if they have not set
  one already. This mutation will fail if the password is already set.
  """
  setPassword(input: SetPasswordInput!): SetPasswordPayload!
    @auth(permit: [SUSPENDED, BANNED, PENDING_DELETION, WARNED])

  """
  updatePassword allows the current logged in User to change their password if
  they already have one associated with them.
  """
  updatePassword(input: UpdatePasswordInput!): UpdatePasswordPayload!
    @auth(permit: [SUSPENDED, BANNED, PENDING_DELETION, WARNED])
    @rate(seconds: 10)

  """
  requestAccountDeletion allows the current logged in User to request to
  delete their account.
  """
  requestAccountDeletion(
    input: RequestAccountDeletionInput!
  ): RequestAccountDeletionPayload!
    @auth(permit: [SUSPENDED, BANNED, WARNED])
    @rate(seconds: 10)

  """
  scheduleAccountDeletion allows an admin to schedule an account deletion
  for a target user
  """
  scheduleAccountDeletion(
    input: ScheduleAccountDeletionInput!
  ): ScheduleAccountDeletionPayload! @auth(roles: [ADMIN])

  """
  cancelScheduledAccountDeletion allows an admin to cancel a scheduled account deletion
  for a target user
  """
  cancelScheduledAccountDeletion(
    input: CancelScheduledAccountDeletionInput!
  ): CancelScheduledAccountDeletionPayload! @auth(roles: [ADMIN])

  """
  deleteUserAccount will delete the target user now.
  """
  deleteUserAccount(input: DeleteUserAccountInput!): DeleteUserAccountPayload!
    @auth(roles: [ADMIN])

  """
  cancelAccountDeletion allows the current logged in User to cancel the
  request to delete their account
  """
  cancelAccountDeletion(
    input: CancelAccountDeletionInput!
  ): CancelAccountDeletionPayload!
    @auth(permit: [SUSPENDED, BANNED, PENDING_DELETION, WARNED])

  """
  createToken allows an administrator to create a Token based on the current
  logged in User.
  """
  createToken(input: CreateTokenInput!): CreateTokenPayload!
    @auth(roles: [ADMIN])

  """
  deactivateToken will deactivate the current logged in User's Token based on
  the input.
  """
  deactivateToken(input: DeactivateTokenInput!): DeactivateTokenPayload!
    @auth(roles: [ADMIN])

  """
  updateUserUsername allows administrators to update a given User's username to
  the one provided.
  """
  updateUserUsername(
    input: UpdateUserUsernameInput!
  ): UpdateUserUsernamePayload! @auth(roles: [ADMIN])

  """
  updateEmail will update the current users email address.
  """
  updateEmail(input: UpdateEmailInput!): UpdateEmailPayload!
    @auth(permit: [SUSPENDED, BANNED, PENDING_DELETION, WARNED])
    @rate(seconds: 10)

  """
  updateEmailNotificationSettings can be used to update the email notification settings for
  the current logged in user.
  """
  updateEmailNotificationSettings(
    input: UpdateEmailNotificationSettingsInput!
  ): UpdateEmailNotificationSettingsPayload!
    @auth(permit: [SUSPENDED, BANNED, PENDING_DELETION, WARNED])

  """
  updateInPageNotificationSettings can be used to update the in-page notification settings for
  the current logged in user.
  """
  updateInPageNotificationSettings(
    input: UpdateInPageNotificationSettingsInput!
  ): UpdateInPageNotificationSettingsPayload!
    @auth(permit: [SUSPENDED, BANNED, PENDING_DELETION, WARNED])

  """
  updateUserMediaSettings can be used to update the media preferences for the
  current logged in user.
  """
  updateUserMediaSettings(
    input: UpdateUserMediaSettingsInput!
  ): UpdateUserMediaSettingsPayload!
    @auth(permit: [SUSPENDED, BANNED, PENDING_DELETION, WARNED])

  """
  updateUserEmail allows administrators to update a given User's email address
  to the one provided.
  """
  updateUserEmail(input: UpdateUserEmailInput!): UpdateUserEmailPayload!
    @auth(roles: [ADMIN])

  """
  updateUserAvatar allows administrators to update a given User's avatar to the
  one provided.
  """
  updateUserAvatar(input: UpdateUserAvatarInput!): UpdateUserAvatarPayload!
    @auth(roles: [ADMIN])

  """
  updateUserRole will update a given User's role.
  """
  updateUserRole(input: UpdateUserRoleInput!): UpdateUserRolePayload!
    @auth(roles: [ADMIN, MODERATOR])

  """
  promoteModerator will allow the viewer to add one or many scopes that applies to
  the viewer. If the target user was not already a site moderator, their role is
  set to site moderator.
  """
  promoteModerator(input: PromoteModeratorInput!): PromoteModeratorPayload!
    @auth(roles: [MODERATOR])

  """
  demoteModerator will allow the viewer to remove one or many scopes that applies to
  the viewer and the target user. If the target user does not have any remaining
  scopes, they are set to commenter.
  """
  demoteModerator(input: DemoteModeratorInput!): DemoteModeratorPayload!
    @auth(roles: [MODERATOR])

  """
  promoteMember will allow the viewer to add one or many scopes that applies to
  the viewer.
  """
  promoteMember(input: PromoteMemberInput!): PromoteModeratorPayload!
    @auth(roles: [MODERATOR])

  """
  demoteMember will allow the viewer to remove one or many scopes that applies to
  the viewer and the target user. If the target user does not have any remaining
  scopes, they are set to commenter.
  """
  demoteMember(input: DemoteMemberInput!): DemoteModeratorPayload!
    @auth(roles: [MODERATOR])

  """
  updateUserModerationScopes will update the moderation scopes for a given user.
  This is used to limit the scopes for which a given moderator can moderate if
  they also have the moderator role.
  """
  updateUserModerationScopes(
    input: UpdateUserModerationScopesInput!
  ): UpdateUserModerationScopesPayload! @auth(roles: [ADMIN, MODERATOR])

  """
  updateUserMembershipScopes will update the membership scopes for a given user.
  This is used to limit the sites on which a user is a member given that they also
  have the member role.
  """
  updateUserMembershipScopes(
    input: UpdateUserMembershipScopesInput!
  ): UpdateUserMembershipScopesPayload! @auth(roles: [ADMIN, MODERATOR])

  """
  banUser will ban a specific User from interacting with Comments.
  """
  banUser(input: BanUserInput!): BanUserPayload!
    @auth(roles: [ADMIN, MODERATOR])

  """
  updateUserBan will ban a specified user from specified sites (if
  not already banned from them) and unban a user from specified sites
  (if currently banned from them)
  """
  updateUserBan(input: UpdateUserBanInput!): UpdateUserBanPayload!
    @auth(roles: [ADMIN, MODERATOR], unscoped: false)

  """
  removeUserBan will remove an active ban from a User if they have one
  """
  removeUserBan(input: RemoveUserBanInput!): RemoveUserBanPayload!
    @auth(roles: [ADMIN, MODERATOR], unscoped: true)

  """
  suspendUser will suspend a specific User from interacting with Comments.
  """
  suspendUser(input: SuspendUserInput!): SuspendUserPayload!
    @auth(roles: [ADMIN, MODERATOR])

  """
  warnUser will warn a user and prevent them from commenting until they acknowledge
  """
  warnUser(input: WarnUserInput!): WarnUserPayload!
    @auth(roles: [ADMIN, MODERATOR])

  """
  removeUserWarning will remove a user warning
  """
  removeUserWarning(input: RemoveUserWarningInput!): RemoveUserWarningPayload!
    @auth(roles: [ADMIN, MODERATOR])

  """
  acknowledgeWarning will remove a warning
  """
  acknowledgeWarning(
    input: AcknowledgeWarningInput!
  ): AcknowledgeWarningPayload
    @auth(permit: [SUSPENDED, BANNED, PENDING_DELETION, WARNED])

  """
  sendModMessage will send a user a moderation message that they need to acknowledge
  """
  sendModMessage(input: SendModMessageInput!): SendModMessagePayload!
    @auth(roles: [ADMIN, MODERATOR])

  """
  acknowledgeModMessage will set moderation messages to inactive
  """
  acknowledgeModMessage(
    input: AcknowledgeModMessageInput!
  ): AcknowledgeModMessagePayload
    @auth(permit: [SUSPENDED, BANNED, PENDING_DELETION, WARNED])

  """
  removeUserSuspension will remove an active suspension from a User if they have
  one.
  """
  removeUserSuspension(
    input: RemoveUserSuspensionInput!
  ): RemoveUserSuspensionPayload! @auth(roles: [ADMIN, MODERATOR])

  """
  ignoreUser will mark the given User as ignored by the current logged in User.
  """
  ignoreUser(input: IgnoreUserInput!): IgnoreUserPayload!
    @auth(permit: [SUSPENDED, BANNED, PENDING_DELETION, WARNED])

  """
  removeUserIgnore will remove the given User from the ignored user list from
  the current logged in User.
  """
  removeUserIgnore(input: RemoveUserIgnoreInput!): RemoveUserIgnorePayload!
    @auth(permit: [SUSPENDED, BANNED, PENDING_DELETION, WARNED])

  """
  requestCommentsDownload allows a user to request to download their comments.
  """
  requestCommentsDownload(
    input: RequestCommentsDownloadInput!
  ): RequestCommentsDownloadPayload!
    @auth(permit: [SUSPENDED, BANNED, PENDING_DELETION, WARNED])

  """
  requestUserCommentsDownload allows a user to request to download their comments.
  """
  requestUserCommentsDownload(
    input: RequestUserCommentsDownloadInput!
  ): RequestUserCommentsDownloadPayload! @auth(roles: [ADMIN])

  """
  premodUser sets a user to mandatory premod
  """
  premodUser(input: PremodUserInput!): PremodUserPayload!
    @auth(roles: [ADMIN, MODERATOR])

  """
  removeUserPremod removes a user from mandatory premod
  """
  removeUserPremod(input: RemovePremodUserInput!): RemovePremodUserPayload!
    @auth(roles: [ADMIN, MODERATOR])

  """
  createModeratorNote creates a note on a user account.
  """
  createModeratorNote(
    input: CreateModeratorNoteInput!
  ): CreateModeratorNotePayload! @auth(roles: [ADMIN, MODERATOR])

  """
  deleteModeratorNote deletes a note on a user account.
  """
  deleteModeratorNote(
    input: DeleteModeratorNoteInput!
  ): DeleteModeratorNotePayload! @auth(roles: [ADMIN, MODERATOR])

  """
  enableFeatureFlag will enable a given FEATURE_FLAG.
  """
  enableFeatureFlag(input: EnableFeatureFlagInput!): EnableFeatureFlagPayload!
    @auth(roles: [ADMIN])

  """
  disableFeatureFlag will disable a given FEATURE_FLAG
  """
  disableFeatureFlag(
    input: DisableFeatureFlagInput!
  ): DisableFeatureFlagPayload! @auth(roles: [ADMIN])

  """
  createAnnouncement creates a global announcement.
  """
  createAnnouncement(
    input: CreateAnnouncementInput!
  ): CreateAnnouncementPayload! @auth(roles: [ADMIN])

  """
  deleteAnnouncement removes a global announcement.
  """
  deleteAnnouncement(
    input: DeleteAnnouncementInput!
  ): DeleteAnnouncementPayload! @auth(roles: [ADMIN])

  createSite(input: CreateSiteInput!): CreateSitePayload! @auth(roles: [ADMIN])

  updateSite(input: UpdateSiteInput!): UpdateSitePayload! @auth(roles: [ADMIN])

  """
  createFlairBadge creates a custom flair badge url.
  """
  createFlairBadge(input: CreateFlairBadgeInput!): CreateFlairBadgePayload!
    @auth(roles: [ADMIN])

  """
  deleteFlairBadge removes a custom flair badge url.
  """
  deleteFlairBadge(input: DeleteFlairBadgeInput!): DeleteFlairBadgePayload!
    @auth(roles: [ADMIN])

  """
  createEmailDomain creates an email domain configuration.
  """
  createEmailDomain(input: CreateEmailDomainInput!): CreateEmailDomainPayload!
    @auth(roles: [ADMIN, MODERATOR])

  """
  updateEmailDomain updates an email domain configuration.
  """
  updateEmailDomain(input: UpdateEmailDomainInput!): UpdateEmailDomainPayload!
    @auth(roles: [ADMIN])

  """
  deleteEmailDomain deletes an email domain configuration.
  """
  deleteEmailDomain(input: DeleteEmailDomainInput!): DeleteEmailDomainPayload!
    @auth(roles: [ADMIN])

  """
  createWebhookEndpoint will create a new WebhookEndpoint.
  """
  createWebhookEndpoint(
    input: CreateWebhookEndpointInput!
  ): CreateWebhookEndpointPayload! @auth(roles: [ADMIN])

  """
  updateWebhookEndpoint will update a WebhookEndpoint.
  """
  updateWebhookEndpoint(
    input: UpdateWebhookEndpointInput!
  ): UpdateWebhookEndpointPayload! @auth(roles: [ADMIN])

  """
  enableWebhookEndpoint will enable a WebhookEndpoint to receive new events.
  """
  enableWebhookEndpoint(
    input: EnableWebhookEndpointInput!
  ): EnableWebhookEndpointPayload! @auth(roles: [ADMIN])

  """
  disableWebhookEndpoint will disable a WebhookEndpoint from receiving new
  events.
  """
  disableWebhookEndpoint(
    input: DisableWebhookEndpointInput!
  ): DisableWebhookEndpointPayload! @auth(roles: [ADMIN])

  """
  deleteWebhookEndpoint will delete a WebhookEndpoint.
  """
  deleteWebhookEndpoint(
    input: DeleteWebhookEndpointInput!
  ): DeleteWebhookEndpointPayload! @auth(roles: [ADMIN])

  """
  rotateWebhookEndpointSigningSecret will roll the current active secret to a new key.
  """
  rotateWebhookEndpointSigningSecret(
    input: RotateWebhookEndpointSigningSecretInput!
  ): RotateWebhookEndpointSigningSecretPayload! @auth(roles: [ADMIN])

  """
  createExternalModerationPhase will create a new ExternalModerationPhase.
  """
  createExternalModerationPhase(
    input: CreateExternalModerationPhaseInput!
  ): CreateExternalModerationPhasePayload! @auth(roles: [ADMIN])

  """
  updateExternalModerationPhase will update a ExternalModerationPhase.
  """
  updateExternalModerationPhase(
    input: UpdateExternalModerationPhaseInput!
  ): UpdateExternalModerationPhasePayload! @auth(roles: [ADMIN])

  """
  enableExternalModerationPhase will enable a ExternalModerationPhase to receive
  new comments.
  """
  enableExternalModerationPhase(
    input: EnableExternalModerationPhaseInput!
  ): EnableExternalModerationPhasePayload! @auth(roles: [ADMIN])

  """
  disableExternalModerationPhase will disable a ExternalModerationPhase from
  receiving new comments.
  """
  disableExternalModerationPhase(
    input: DisableExternalModerationPhaseInput!
  ): DisableExternalModerationPhasePayload! @auth(roles: [ADMIN])

  """
  deleteExternalModerationPhase will delete a ExternalModerationPhase.
  """
  deleteExternalModerationPhase(
    input: DeleteExternalModerationPhaseInput!
  ): DeleteExternalModerationPhasePayload! @auth(roles: [ADMIN])

  """
  rotateExternalModerationPhaseSigningSecret will roll the current active secret
  to a new key.
  """
  rotateExternalModerationPhaseSigningSecret(
    input: RotateExternalModerationPhaseSigningSecretInput!
  ): RotateExternalModerationPhaseSigningSecretPayload! @auth(roles: [ADMIN])

  """
  updateStoryMode will set the story mode.
  """
  updateStoryMode(input: UpdateStoryModeInput!): UpdateStoryModePayload!
    @auth(roles: [ADMIN, MODERATOR])

  """
  addStoryExpert adds an expert to a story.
  """
  addStoryExpert(input: AddStoryExpertInput!): AddStoryExpertPayload!
    @auth(roles: [ADMIN, MODERATOR])

  """
  removeStoryExpert removes an expert from a story.
  """
  removeStoryExpert(input: RemoveStoryExpertInput!): RemoveStoryExpertPayload!
    @auth(roles: [ADMIN, MODERATOR])

  """
  testSMTP sends a test email.
  """
  testSMTP(input: TestSMTPInput!): TestSMTPPayload!
    @auth(roles: [ADMIN])
    @rate(seconds: 10)

  """
  reviewCommentFlag marks comment flag as reviewed
  """
  reviewCommentFlag(input: ReviewCommentFlagInput!): ReviewCommentFlagPayload!
    @auth(roles: [ADMIN, MODERATOR])

  archiveStories(input: ArchiveStoriesInput!): ArchiveStoriesPayload!
    @auth(roles: [ADMIN])

  unarchiveStories(input: UnarchiveStoriesInput!): UnarchiveStoriesPayload!
    @auth(roles: [ADMIN])

  """
  markCommentsAsSeen will set the seen state to true for the commentIDs provided.
  Seen state is stored per user, per story. It will do nothing if the request is
  not issued with a valid logged in user token.
  """
  markCommentsAsSeen(
    input: MarkCommentsAsSeenInput!
  ): MarkCommentsAsSeenPayload!

  """
  refreshStoryCounts will recompute the cached counts for a story based on
  which flags are set to recompute in the operation input.
  """
  refreshStoryCounts(
    input: RefreshStoryCountsInput!
  ): RefreshStoryCountsPayload! @auth(roles: [ADMIN])

  """
  cacheStory will cache the given Story and its comments into redis for fast
  retrieval avoiding Mongo resources to load the story data.
  """
  cacheStory(input: CacheStoryInput!): CacheStoryPayload!
    @auth(roles: [ADMIN, MODERATOR])

  """
  invalidateCachedStory will invalidate any cached data for a story whose stream
  may be cached in redis.
  """
  invalidateCachedStory(
    input: InvalidateCachedStoryInput!
  ): InvalidateCachedStoryPayload! @auth(roles: [ADMIN, MODERATOR])

  """
  flushRedis flushes the redis instance.
  """
  flushRedis(input: FlushRedisInput!): FlushRedisPayload! @auth(roles: [ADMIN])

  """
  createDSAReport creates a DSAReport for the provided comment
  """
  createDSAReport(input: CreateDSAReportInput!): CreateDSAReportPayload!

  """
  addDSAReportNote adds a note to the history for a DSAReport
  """
  addDSAReportNote(input: AddDSAReportNoteInput!): AddDSAReportNotePayload!

  """
  addDSAReportShare adds that the report was downloaded and shared to the history for a DSAReport
  """
  addDSAReportShare(input: AddDSAReportShareInput!): AddDSAReportSharePayload!

  """
  deleteDSAReportNote deletes a note from the history for a DSAReport
  """
  deleteDSAReportNote(
    input: DeleteDSAReportNoteInput!
  ): DeleteDSAReportNotePayload!

  """
  changeDSAReportStatus changes the status of a DSAReport and adds the status change to the history for a DSAReport
  """
  changeDSAReportStatus(
    input: ChangeDSAReportStatusInput!
  ): ChangeDSAReportStatusPayload!

  """
  makeDSAReportDecision makes a legality decision for a DSAReport and adds the decision to the history for a DSAReport
  """
  makeDSAReportDecision(
    input: MakeDSAReportDecisionInput!
  ): MakeDSAReportDecisionPayload!
}

##################
## Subscriptions
##################

"""
CommentStatusUpdatedPayload is returned when a Comment has it's status updated
after it was created.
"""
type CommentStatusUpdatedPayload {
  """
  newStatus is the new status assigned to the Comment. This status may not
  match the status provided by `comment.status` due to race conditions in the
  data loaders.
  """
  newStatus: COMMENT_STATUS!

  """
  oldStatus is the old status that was previously assigned to the Comment.
  """
  oldStatus: COMMENT_STATUS!

  """
  moderator is the User that updated the Comment's status. If null, then the
  system assigned the new Comment status (for example, when a comment is edited
  by the author, and now contains a banned word).
  """
  moderator: User

  """
  comment is the updated Comment after the status has been updated.
  """
  comment: Comment!
}

"""
MODERATION_QUEUE references the specific ModerationQueue that a given Comment
can be associated with.
"""
enum MODERATION_QUEUE {
  """
  UNMODERATED refers to the ModerationQueue for all Comments that have not been
  moderated yet.
  """
  UNMODERATED

  """
  REPORTED refers to the ModerationQueue for all Comments that have been
  published, have not been moderated by a human yet, and have been reported by
  a User via a flag.
  """
  REPORTED

  """
  PENDING refers to the ModerationQueue for all Comments that were held back by
  the system and require moderation in order to be published.
  """
  PENDING
}

"""
CommentEnteredModerationQueuePayload is returned when a Comment enters a
specific ModerationQueue.
"""
type CommentEnteredModerationQueuePayload {
  """
  queue refers to the specific ModerationQueue that a given Comment entered.
  """
  queue: MODERATION_QUEUE!

  """
  comment is the Comment that entered the ModerationQueue.
  """
  comment: Comment!
}

"""
CommentLeftModerationQueuePayload is returned when a Comment leaves a specific
ModerationQueue.
"""
type CommentLeftModerationQueuePayload {
  """
  queue refers to the specific ModerationQueue that a given Comment left.
  """
  queue: MODERATION_QUEUE!

  """
  comment is the Comment that left the ModerationQueue.
  """
  comment: Comment!
}

"""
CommentCreatedPayload is returned when a new top level Comment is created on a
Story.
"""
type CommentCreatedPayload {
  """
  comment is the new top level Comment that was created on the Story.
  """
  comment: Comment!
}

"""
CommentEnteredPayload is returned when a Comment is released on a Story.
"""
type CommentEnteredPayload {
  """
  comment is the new Comment that was released on the Story.
  """
  comment: Comment!
}

"""
CommentReplyCreatedPayload is returned when a Comment is created as a reply to
another Comment where the selected ancestor Comment is in the ancestor chain.
"""
type CommentReplyCreatedPayload {
  """
  comment is the new reply Comment that was created.
  """
  comment: Comment!
}

"""
CommentFeaturedPayload is returned when a Comment is featured.
"""
type CommentFeaturedPayload {
  """
  comment is the Comment that was featured.
  """
  comment: Comment!
}

"""
CommentReleasedPayload is returned when a new top level Comment is approved from premod stream
"""
type CommentReleasedPayload {
  """
  comment is the new top level Comment that was approved on the Story.
  """
  comment: Comment!
}

"""
CommentEditedPayload is returned when a Comment is edited.
"""
type CommentEditedPayload {
  """
  comment is the Comment that was edited.
  """
  comment: Comment!
}

type Subscription {
  """
  commentEnteredModerationQueue returns when a Comment enters a ModerationQueue.
  Note that a Comment may enter multiple moderation queues.
  """
  commentEnteredModerationQueue(
    storyID: ID
    siteID: ID
    section: SectionFilter
    orderBy: COMMENT_SORT
    queue: MODERATION_QUEUE
  ): CommentEnteredModerationQueuePayload! @auth(roles: [MODERATOR, ADMIN])

  """
  commentLeftModerationQueue returns when a Comment leaves a ModerationQueue.
  Note that a Comment may leave multiple moderation queues.
  """
  commentLeftModerationQueue(
    storyID: ID
    siteID: ID
    section: SectionFilter
    orderBy: COMMENT_SORT
    queue: MODERATION_QUEUE
  ): CommentLeftModerationQueuePayload! @auth(roles: [MODERATOR, ADMIN])

  """
  commentStatusUpdated returns when a Comment has it's status changed after
  being created.
  """
  commentStatusUpdated(id: ID): CommentStatusUpdatedPayload!
    @auth(roles: [MODERATOR, ADMIN])

  """
  commentEntered returns when a Comment is created or released anywhere in the Story.
  """
  commentEntered(storyID: ID!, ancestorID: ID): CommentEnteredPayload!

  """
  commentCreated returns when a Comment is created on the top level of a Story
  that is visible.
  """
  commentCreated(storyID: ID!): CommentCreatedPayload!
    @deprecated(reason: "Use commentEntered instead")

  """
  commentReleased returns when a Comment on a premoderated stream is approved
  """
  commentReleased(storyID: ID!): CommentReleasedPayload!
    @deprecated(reason: "Use commentEntered instead")

  """
  commentReplyCreated returns when a Comment is posted in the ancestor chain of
  comments.
  """
  commentReplyCreated(ancestorID: ID!): CommentReplyCreatedPayload!
    @deprecated(reason: "Use commentEntered instead")

  """
  commentFeatured returns when a Comment is featured.
  """
  commentFeatured(storyID: ID!): CommentFeaturedPayload!
    @auth(roles: [MODERATOR, ADMIN])

  """
  commentEdited returns when a Comment is edited.
  """
  commentEdited(storyID: ID!): CommentEditedPayload!
}<|MERGE_RESOLUTION|>--- conflicted
+++ resolved
@@ -6735,16 +6735,15 @@
   premoderateEmailAddress: PremoderateEmailAddressConfigurationInput
 
   """
-<<<<<<< HEAD
   protectedEmailDomains is the configuration for email domains that are protected from email
   domain moderation rules such as all accounts banned
   """
   protectedEmailDomains: [String!]
-=======
+
+  """
   inPageNotifications specifies the configuration for in-page notifications
   """
   inPageNotifications: InPageNotificationsConfigurationInput
->>>>>>> 95c6e6e7
 }
 
 """
