--- conflicted
+++ resolved
@@ -4963,7 +4963,6 @@
   emailDomain(id: ID!): EmailDomain @auth(roles: [ADMIN])
 
   """
-<<<<<<< HEAD
   dsaReports are the list of dsaReports
   """
   dsaReports(
@@ -4978,7 +4977,8 @@
   dsaReport returns a specific dsaReport.
   """
   dsaReport(id: ID!): DSAReport
-=======
+
+  """
   notifications will return a list of notifications for an ownerID.
   """
   notifications(
@@ -4986,7 +4986,6 @@
     first: Int = 10 @constraint(max: 50)
     after: Cursor
   ): NotificationsConnection!
->>>>>>> 167cb14e
 }
 
 ################################################################################
