################################################################################
## Custom Directives
################################################################################

"""
USER_AUTH_CONDITIONS describes conditions that would prevent a given User to
execute any set of mutations or reserved queries.
"""
enum USER_AUTH_CONDITIONS {
  """
  MISSING_NAME is provided when the User does not have an associated username or
  display name.
  """
  MISSING_NAME

  """
  MISSING_EMAIL is provided when the User does not have an associated email
  address.
  """
  MISSING_EMAIL

  """
  BANNED is provided when the User is currently banned.
  """
  BANNED

  """
  SUSPENDED is provided when the User is currently under an active suspension.
  """
  SUSPENDED

  """
  PENDING_DELETION is provided when the User is scheduled for deletion and will
  remain after being deleted.
  """
  PENDING_DELETION

  """
  WARNED
  """
  WARNED
}

"""
auth is a directive that will enforce authorization rules on the schema
definition. It will restrict the viewer of the field based on roles or if the
`userIDField` is specified, it  will see if the current users ID equals the field
specified. This allows users that own a specific resource (like a comment, or a
flag) see their own content, but restrict it to everyone else. If the directive
is used without options, it simply requires a logged in user. `permit` can be
used to allow specific `USER_AUTH_CONDITIONS` that normally (if present) would
deny access to any edge associated with the `@auth` directive. If a User has
only some of the conditions listed, they will pass, but if they have at least
one more that isn't in the list, the request will be denied. If `unscoped` is
provided and is `true`, it will require that the user does not have any
moderation scopes applied to their account (such as a site moderator).
"""
directive @auth(
  roles: [USER_ROLE!]
  unscoped: Boolean
  userIDField: String
  permit: [USER_AUTH_CONDITIONS!]
) on FIELD_DEFINITION

"""
constraint is a directive that will perform validation on input fields used as
arguments to parameters passed in to operations.
"""
directive @constraint(min: Int, max: Int) on ARGUMENT_DEFINITION

"""
rate enforces a rate limit on requests made by the user.
"""
directive @rate(max: Int = 1, seconds: Int!, key: String) on FIELD_DEFINITION

"""
deprecated indicates that a field should not be used in the future.
"""
directive @deprecated(
  reason: String = "No longer supported"
) on FIELD_DEFINITION | ENUM_VALUE

enum CACHE_CONTROL_SCOPE {
  PUBLIC
  PRIVATE
}

directive @cacheControl(
  scope: CACHE_CONTROL_SCOPE
  maxAge: Int
) on FIELD_DEFINITION | OBJECT | INTERFACE

################################################################################
## Custom Scalar Types
################################################################################

"""
Time represented as an ISO8601 string.
"""
scalar Time

"""
Cursor represents a paginating cursor.
"""
scalar Cursor

"""
Locale represents a language code in the BCP 47 format.
"""
scalar Locale

################################################################################
## Custom Input Types
################################################################################

input SectionFilter {
  """
  name when provided will filter only those comments/stories that have this
  section. When name is not provided or is null, only comments/stories without
  a section (uncategorized) will be returned. In order to return all
  comments/stories regardless of section, specify null or undefined for this
  filter option.
  """
  name: String
}

################################################################################
## Actions
################################################################################

"""
COMMENT_FLAG_REPORTED_REASON is a reason that is reported by a User on a
Comment.
"""
enum COMMENT_FLAG_REPORTED_REASON {
  """
  COMMENT_REPORTED_OFFENSIVE is used when a User reported a Comment as being
  offensive.
  """
  COMMENT_REPORTED_OFFENSIVE

  """
  COMMENT_REPORTED_ABUSIVE is used when a User reported a Comment as being
  abusive.
  """
  COMMENT_REPORTED_ABUSIVE

  """
  COMMENT_REPORTED_SPAM is used when a User reported a Comment as appearing like
  spam.
  """
  COMMENT_REPORTED_SPAM

  """
  COMMENT_REPORTED_OTHER is used when a User reported a Comment that doesn't
  fit into the other reported reasons.
  """
  COMMENT_REPORTED_OTHER

  """
  COMMENT_REPORTED_BIO is used when a User reports a bio that is offensive or abusive.
  """
  COMMENT_REPORTED_BIO
}

"""
COMMENT_FLAG_DETECTED_REASON is a reason that is detected by the system on a
Comment.
"""
enum COMMENT_FLAG_DETECTED_REASON {
  """
  COMMENT_DETECTED_TOXIC is used when the Comment was detected as being toxic by
  the system.
  """
  COMMENT_DETECTED_TOXIC

  """
  COMMENT_DETECTED_SPAM is used when the Comment was detected as having spam by
  the system.
  """
  COMMENT_DETECTED_SPAM

  """
  COMMENT_DETECTED_LINKS is used when the Comment was detected as containing
  links.
  """
  COMMENT_DETECTED_LINKS

  """
  COMMENT_DETECTED_BANNED_WORD is used when the Comment was detected as
  containing a banned word.
  """
  COMMENT_DETECTED_BANNED_WORD

  """
  COMMENT_DETECTED_SUSPECT_WORD is used when the Comment was detected as
  containing a suspect word.
  """
  COMMENT_DETECTED_SUSPECT_WORD

  """
  COMMENT_DETECTED_RECENT_HISTORY is used when a Comment author has exhibited a
  recent history of rejected comments.
  """
  COMMENT_DETECTED_RECENT_HISTORY

  """
  COMMENT_DETECTED_PREMOD_USER is used when a Comment author has been tagged as requiring premoderation
  """
  COMMENT_DETECTED_PREMOD_USER

  """
  COMMENT_DETECTED_REPEAT_POST is used when a Comment's text exactly matches a previous recent comment from the same author
  """
  COMMENT_DETECTED_REPEAT_POST
}

"""
COMMENT_FLAG_REASON is the union of the COMMENT_FLAG_REPORTED_REASON
and COMMENT_FLAG_DETECTED_REASON types.
"""
enum COMMENT_FLAG_REASON {
  COMMENT_REPORTED_OFFENSIVE
  COMMENT_REPORTED_ABUSIVE
  COMMENT_REPORTED_SPAM
  COMMENT_REPORTED_OTHER
  COMMENT_REPORTED_BIO
  COMMENT_DETECTED_TOXIC
  COMMENT_DETECTED_SPAM
  COMMENT_DETECTED_LINKS
  COMMENT_DETECTED_BANNED_WORD
  COMMENT_DETECTED_SUSPECT_WORD
  COMMENT_DETECTED_RECENT_HISTORY
  COMMENT_DETECTED_PREMOD_USER
  COMMENT_DETECTED_NEW_COMMENTER
  COMMENT_DETECTED_REPEAT_POST
}

"""
ReactionActionCounts stores all the counts for the counts for the reaction
action on a given item.
"""
type ReactionActionCounts {
  """
  total is the total number of reactions against a given item.
  """
  total: Int!
}

"""
DontAgreeActionCounts stores all the counts for the counts for the dontAgree
action on a given item.
"""
type DontAgreeActionCounts {
  """
  total is the total number of dontAgree actions against a given item.
  """
  total: Int!
}

type IllegalActionCounts {
  """
  total is the total number of illegal actions against a given item.
  """
  total: Int!
}

type Reacter {
  username: String
  userID: String
}

type Reaction {
  id: String
  reacter: Reacter
}

type ReactionEdge {
  """
  node is the Flag for this edge.
  """
  node: Reaction!

  """
  cursor is used in pagination.
  """
  cursor: Cursor!
}

type ReactionsConnection {
  """
  edges are a subset of FlagEdge's.
  """
  edges: [ReactionEdge!]!

  """
  nodes is a list of Flags.
  """
  nodes: [Reaction!]!

  """
  pageInfo is information to aid in pagination.
  """
  pageInfo: PageInfo!
}

type FlagReasonActionCounts {
  COMMENT_REPORTED_OFFENSIVE: Int!
  COMMENT_REPORTED_ABUSIVE: Int!
  COMMENT_REPORTED_SPAM: Int!
  COMMENT_REPORTED_OTHER: Int!
  COMMENT_REPORTED_BIO: Int!
  COMMENT_DETECTED_TOXIC: Int!
  COMMENT_DETECTED_SPAM: Int!
  COMMENT_DETECTED_LINKS: Int!
  COMMENT_DETECTED_BANNED_WORD: Int!
  COMMENT_DETECTED_SUSPECT_WORD: Int!
  COMMENT_DETECTED_RECENT_HISTORY: Int!
  COMMENT_DETECTED_PREMOD_USER: Int!
  COMMENT_DETECTED_NEW_COMMENTER: Int!
  COMMENT_DETECTED_REPEAT_POST: Int!
}

type Flag {
  """
  id is the identifier for this flag action.
  """
  id: ID!

  """
  flagger is the User that created the Flag. If this is null, then the system
  created the Flag.
  """
  flagger: User

  """
  comment is the comment this flag was created on.
  """
  comment: Comment!

  """
  revision is the comment revision this flag was generated upon.
  """
  revision: CommentRevision

  """
  reason is the selected reason why the Flag is being created. If the reason is
  not defined, or existed from a previous version of Coral, it will return null
  to avoid errors.
  """
  reason: COMMENT_FLAG_REASON

  """
  additionalDetails stores information from the User as to why the Flag was
  created or is relevant.
  """
  additionalDetails: String

  """
  reviewed is whether this flag reason and details have been reviewed by a
  moderator.
  """
  reviewed: Boolean!

  """
  createdAt is when this flag was created.
  """
  createdAt: Time!
}

type FlagEdge {
  """
  node is the Flag for this edge.
  """
  node: Flag!

  """
  cursor is used in pagination.
  """
  cursor: Cursor!
}

type FlagsConnection {
  """
  edges are a subset of FlagEdge's.
  """
  edges: [FlagEdge!]!

  """
  nodes is a list of Flags.
  """
  nodes: [Flag!]!

  """
  pageInfo is information to aid in pagination.
  """
  pageInfo: PageInfo!
}

"""
FlagActionCounts stores all the counts for the counts for the flag action on a
given item and the reason counts.
"""
type FlagActionCounts {
  """
  total is the total number of flags against a given item.
  """
  total: Int!

  """
  reasons stores the counts for the various reasons that an item could be
  flagged for.
  """
  reasons: FlagReasonActionCounts!
}

"""
ActionCounts returns the counts of each action for an item.
"""
type ActionCounts {
  """
  reaction returns the counts for the reaction action on an item.
  """
  reaction: ReactionActionCounts!

  """
  dontAgree returns the counts for the dontAgree action on an item. This edge is
  restricted to administrators and moderators.
  """
  dontAgree: DontAgreeActionCounts! @auth(roles: [ADMIN, MODERATOR])

  """
  flag returns the counts for the flag action on an item. This edge is
  restricted to administrators and moderators.
  """
  flag: FlagActionCounts! @auth(roles: [ADMIN, MODERATOR])

  """
  illegal returns the counts for the illegal content action on on item.
  """
  illegal: IllegalActionCounts!
}

"""
ActionPresence returns whether or not a given item has one of the following
actions on it. This is typically used to determine if a given user has left
one of the following actions.
"""
type ActionPresence {
  """
  reaction is true when a reaction action was left on an item.
  """
  reaction: Boolean!

  """
  dontAgree is true when a dontAgree action was left on an item.
  """
  dontAgree: Boolean!

  """
  flag is true when a flag action was left on an item.
  """
  flag: Boolean!

  """
  flag is true when an illegal content actions was left on an item.
  """
  illegal: Boolean!
}

################################################################################
## Settings
################################################################################

enum FEATURE_FLAG {
  """
  SECTIONS when enabled will allow filtering comments in the moderation queue
  by section.
  """
  SECTIONS

  """
  DISABLE_WARN_USER_OF_TOXIC_COMMENT when enabled will turn off warnings for
  toxic comments.
  """
  DISABLE_WARN_USER_OF_TOXIC_COMMENT

  """
  ENABLE_QA when enabled will turn off Q&A features client side.
  """
  ENABLE_QA

  """
  DEFAULT_QA_STORY_MODE will set the story mode to QA by default.
  """
  DEFAULT_QA_STORY_MODE

  """
  REDUCED_SECURITY_MODE when true will allow unpersisted queries to be executed
  in production environments.
  """
  REDUCED_SECURITY_MODE

  """
  DISCUSSIONS will enable the discussions tab for the comment stream.
  """
  DISCUSSIONS

  """
  READ_MORE_NEW_TAB will enable opening a new tab when a user clicks on
  "read more of this conversation" in the comment stream.
  """
  READ_MORE_NEW_TAB

  """
  AVATARS will enable pulling an avatar URL from sso token and displaying it
  next to user comments
  """
  AVATARS

  """
  NEW_COMMENT_COUNT enables the comment count update feature.
  """
  NEW_COMMENT_COUNT

  """
  EXTERNAL_MEDIA enables embedding external images
  """
  EXTERNAL_MEDIA

  """
  RTE_SARCASM enables sarcasm RTE feature
  """
  RTE_SARCASM

  """
  VIEWER_COUNT when true will enable the display and tracking of the viewer
  count.
  """
  VIEWER_COUNT

  """
  ALTERNATE_OLDEST_FIRST_VIEW when enabled will move the create comment form to
  the bottom of the stream when sorting the comment stream by oldest first.
  """
  ALTERNATE_OLDEST_FIRST_VIEW

  """
  ENABLE_RATINGS_AND_REVIEWS when enabled will allow for the ratings and reviews
  functionality to be enabled.
  """
  ENABLE_RATINGS_AND_REVIEWS

  """
  DISABLE_LIVE_UPDATES will disable live updates at the tenant level and
  overrides the configuration option available in the Admin UI for that tenant.
  """
  DISABLE_LIVE_UPDATES

  """
  EMAIL_META will add the email template context as a header to the SMTP as the
  `X-Coral-Template` header.
  """
  EMAIL_META

  """
  COMMENT_SEEN will mark comment that has been seen/unseen.
  """
  COMMENT_SEEN

  """
  Z_KEY will allow Z key traversal and the mobile toolbar.
  """
  Z_KEY

  """
  CONFIGURE_PUBLIC_PROFILE_URL will allow configuration in the admin of a link to
  an external profile for a user.
  """
  CONFIGURE_PUBLIC_PROFILE_URL

  """
  DATA_CACHE will allow the use of the data cache to store and load comments,
  users, and commentActions more quickly. It is disabled by default.
  """
  DATA_CACHE
}

# The moderation mode of the site.
enum MODERATION_MODE {
  """
  Comments posted while in `PRE` mode will be labeled with a `PREMOD`
  status and will require a moderator decision before being visible.
  """
  PRE

  """
  Comments posted while in `POST` will be visible immediately.
  """
  POST

  """
  Comments posted while in `SPECIFIC_SITES_PRE` mode will be labeled with
  a `PREMOD` status if the site is included in premoderateAllCommentsSites.
  """
  SPECIFIC_SITES_PRE
}

enum NEW_USER_MODERATION {
  """
  New users who sign up with an email domain configured to this moderation
  mode will be automatically banned
  """
  BAN

  """
  New users who sign up with an email domain configured to this moderation
  mode will be automatically always pre-moderated
  """
  PREMOD
}

"""
WordList describes all the available wordLists.
"""
type WordList {
  """
  banned words will by default reject the comment if it is found.
  """
  banned: [String!]!

  """
  suspect words will simply flag the comment.
  """
  suspect: [String!]!
}

enum STORY_MODE {
  """
  Coments is when a story is used for general commenting.
  """
  COMMENTS

  """
  QA is used for when the story is in Q&A mode.
  """
  QA

  """
  RATINGS_AND_REVIEWS is used for when the story should be used for ratings and
  reviews.
  """
  RATINGS_AND_REVIEWS
}

################################################################################
## Moderation
################################################################################

"""
ModerationQueue returns the Comments associated with a Moderation Queue.
"""
type ModerationQueue {
  """
  id is a canonical identifier for this specific moderation queue.
  """
  id: ID!

  """
  count will return the number of Comments that are in this queue.
  """
  count: Int

  """
  comments are the comments on the ModerationQueue.
  """
  comments(
    first: Int = 10 @constraint(max: 50)
    after: Cursor
    orderBy: COMMENT_SORT = CREATED_AT_DESC
  ): CommentsConnection!
}

"""
ModerationQueues are the list of ModerationQueue's that are supported inside
Coral that can be used to moderate Comments.
"""
type ModerationQueues {
  """
  unmoderated will return a ModerationQueue for all Comments that have not been
  moderated yet.
  """
  unmoderated: ModerationQueue!

  """
  reported will return a ModerationQueue for all Comments that have been
  published, have not been moderated by a human yet, and have been reported by
  a User via a flag.
  """
  reported: ModerationQueue!

  """
  pending will return a ModerationQueue for all Comments that were held back by
  the system and require moderation in order to be published.
  """
  pending: ModerationQueue!
}

################################################################################
## Auth
################################################################################

##########################
## AuthenticationTargetFilter
##########################

"""
AuthenticationTargetFilter when non-null, will specify the targets that a
specific authentication integration will be enabled on.
"""
type AuthenticationTargetFilter {
  admin: Boolean!
  stream: Boolean!
}

##########################
## LocalAuthIntegration
##########################

type LocalAuthIntegration {
  enabled: Boolean!

  """
  allowRegistration when true will allow users that have not signed up
  before with this authentication integration to sign up.
  """
  allowRegistration: Boolean!

  """
  targetFilter will restrict where the authentication integration should be
  displayed. If the value of targetFilter is null, then the authentication
  integration should be displayed in all targets.
  """
  targetFilter: AuthenticationTargetFilter!
}

##########################
## SSOAuthIntegration
##########################

type SigningSecret {
  """
  kid is the identifier for the key used when verifying tokens issued by the
  provider.
  """
  kid: String!

  """
  secret is the actual underlying secret used to verify the tokens with.
  """
  secret: String!

  """
  createdAt is the date that the key was created at.
  """
  createdAt: Time!

  """
  lastUsedAt is the time that the
  """
  lastUsedAt: Time

  """
  rotatedAt is the time that the token was rotated out.
  """
  rotatedAt: Time

  """
  inactiveAt is the date that the token can no longer be used to validate
  tokens.
  """
  inactiveAt: Time
}

"""
SSOAuthIntegration is an AuthIntegration that provides a secret to the admins
of a tenant, where they can sign a SSO payload with it to provide to the
embed to allow single sign on.
"""
type SSOAuthIntegration {
  enabled: Boolean!

  """
  allowRegistration when true will allow users that have not signed up
  before with this authentication integration to sign up.
  """
  allowRegistration: Boolean!

  """
  targetFilter will restrict where the authentication integration should be
  displayed. If the value of targetFilter is null, then the authentication
  integration should be displayed in all targets.
  """
  targetFilter: AuthenticationTargetFilter!

  """
  signingSecrets are the different SigningSecret's used by this Tenant.
  """
  signingSecrets: [SigningSecret!]! @auth(roles: [ADMIN])

  """
  key is the secret that is used to sign tokens.
  """
  key: String
    @auth(roles: [ADMIN])
    @deprecated(reason: "field is deprecated in favour of `signingSecrets`")

  """
  keyGeneratedAt is the Time that the key was effective from.
  """
  keyGeneratedAt: Time
    @auth(roles: [ADMIN])
    @deprecated(reason: "field is deprecated in favour of `signingSecrets`")
}

##########################
## OIDCAuthIntegration
##########################

"""
DiscoveredOIDCConfiguration contains the discovered Provider Metadata as defined
in:

https://openid.net/specs/openid-connect-discovery-1_0.html#ProviderMetadata

Discovery is not supported on all providers, and is described in the OpenID
Connect Discovery 1.0 incorporating errata set 1:

https://openid.net/specs/openid-connect-discovery-1_0.html#ProviderConfig
"""
type DiscoveredOIDCConfiguration {
  """
  issuer is defined as the `issuer` in:

  https://openid.net/specs/openid-connect-discovery-1_0.html#ProviderMetadata
  """
  issuer: String!

  """
  authorizationURL is defined as the `authorization_endpoint` in:

  https://openid.net/specs/openid-connect-discovery-1_0.html#ProviderMetadata
  """
  authorizationURL: String!

  """
  tokenURL is defined as the `token_endpoint` in:

  https://openid.net/specs/openid-connect-discovery-1_0.html#ProviderMetadata
  """
  tokenURL: String

  """
  jwksURI is defined as the `jwks_uri` in:

  https://openid.net/specs/openid-connect-discovery-1_0.html#ProviderMetadata
  """
  jwksURI: String!
}

"""
OIDCAuthIntegration provides a way to store Open ID Connect credentials. This
will be used in the admin to provide staff logins for users.
"""
type OIDCAuthIntegration {
  """
  enabled, when true, allows the integration to be enabled.
  """
  enabled: Boolean!

  """
  allowRegistration when true will allow users that have not signed up
  before with this authentication integration to sign up.
  """
  allowRegistration: Boolean!

  """
  targetFilter will restrict where the authentication integration should be
  displayed. If the value of targetFilter is null, then the authentication
  integration should be displayed in all targets.
  """
  targetFilter: AuthenticationTargetFilter!

  """
  name is the label assigned to reference the provider of the OIDC integration,
  and will be used in situations where the name of the provider needs to be
  displayed, like the login button.
  """
  name: String

  """
  callbackURL is the URL that the user should be redirected to in order to continue
  the authentication flow with the given integration. This field is not stored,
  and is instead computed from the Tenant.
  """
  callbackURL: String! @auth(roles: [ADMIN])

  """
  redirectURL is the URL that the user should be redirected to in order to start
  an authentication flow with the given integration. This field is not stored,
  and is instead computed from the Tenant.
  """
  redirectURL: String

  """
  clientID is the Client Identifier as defined in:

  https://tools.ietf.org/html/rfc6749#section-2.2
  """
  clientID: String @auth(roles: [ADMIN])

  """
  clientSecret is the Client Secret as defined in:

  https://tools.ietf.org/html/rfc6749#section-2.3.1
  """
  clientSecret: String @auth(roles: [ADMIN])

  """
  authorizationURL is defined as the `authorization_endpoint` in:

  https://openid.net/specs/openid-connect-discovery-1_0.html#ProviderMetadata
  """
  authorizationURL: String @auth(roles: [ADMIN])

  """
  tokenURL is defined as the `token_endpoint` in:

  https://openid.net/specs/openid-connect-discovery-1_0.html#ProviderMetadata
  """
  tokenURL: String @auth(roles: [ADMIN])

  """
  jwksURI is defined as the `jwks_uri` in:

  https://openid.net/specs/openid-connect-discovery-1_0.html#ProviderMetadata
  """
  jwksURI: String @auth(roles: [ADMIN])

  """
  issuer is defined as the `issuer` in:

  https://openid.net/specs/openid-connect-discovery-1_0.html#ProviderMetadata
  """
  issuer: String @auth(roles: [ADMIN])
}

##########################
## GoogleAuthIntegration
##########################

type GoogleAuthIntegration {
  """
  enabled, when true, will enable Google as an authentication integration.
  """
  enabled: Boolean!

  """
  allowRegistration when true will allow users that have not signed up
  before with this authentication integration to sign up.
  """
  allowRegistration: Boolean!

  """
  targetFilter will restrict where the authentication integration should be
  displayed. If the value of targetFilter is null, then the authentication
  integration should be displayed in all targets.
  """
  targetFilter: AuthenticationTargetFilter!

  """
  clientID is the Client Identifier as provided by the Google API Console.
  """
  clientID: String @auth(roles: [ADMIN])

  """
  clientSecret is the Client Secret as provided by the Google API Console.
  """
  clientSecret: String @auth(roles: [ADMIN])

  """
  callbackURL is the URL that the user should be redirected to in order to continue
  the authentication flow. This field is not stored, and is instead computed from
  the Tenant.
  """
  callbackURL: String! @auth(roles: [ADMIN])

  """
  redirectURL is the URL that the user should be redirected to in order to start
  an authentication flow with the given integration. This field is not stored,
  and is instead computed from the Tenant.
  """
  redirectURL: String!
}

##########################
## FacebookAuthIntegration
##########################

type FacebookAuthIntegration {
  """
  enabled, when true, will enable Facebook as an authentication integration.
  """
  enabled: Boolean!

  """
  allowRegistration when true will allow users that have not signed up
  before with this authentication integration to sign up.
  """
  allowRegistration: Boolean!

  """
  targetFilter will restrict where the authentication integration should be
  displayed. If the value of targetFilter is null, then the authentication
  integration should be displayed in all targets.
  """
  targetFilter: AuthenticationTargetFilter!

  """
  clientID is the Client Identifier as provided by the Facebook Developer
  Console.
  """
  clientID: String @auth(roles: [ADMIN])

  """
  clientSecret is the Client Secret as provided by the Facebook Developer
  Console.
  """
  clientSecret: String @auth(roles: [ADMIN])

  """
  callbackURL is the URL that the user should be redirected to in order to continue
  the authentication flow. This field is not stored, and is instead computed from
  the Tenant.
  """
  callbackURL: String! @auth(roles: [ADMIN])

  """
  redirectURL is the URL that the user should be redirected to in order to start
  an authentication flow with the given integration. This field is not stored,
  and is instead computed from the Tenant.
  """
  redirectURL: String!
}

##########################
## Auth
##########################

type AuthIntegrations {
  """
  local stores configuration related to email/password based logins.
  """
  local: LocalAuthIntegration!

  """
  sso stores configuration related to Single Sign On based logins.
  """
  sso: SSOAuthIntegration!

  """
  oidc stores configuration related to OpenID Connect based logins.
  """
  oidc: OIDCAuthIntegration!

  """
  google stores configuration related to Google based logins.
  """
  google: GoogleAuthIntegration!

  """
  facebook stores configuration related to Facebook based logins.
  """
  facebook: FacebookAuthIntegration!
}

"""
Auth contains all the settings related to authentication and
authorization.
"""
type Auth {
  """
  integrations are the set of configurations for the variations of
  authentication solutions.
  """
  integrations: AuthIntegrations!

  """
  sessionDuration determines the duration in seconds for which an access token is valid
  """
  sessionDuration: Int! @auth(roles: [ADMIN])
}

################################################################################
## ExternalIntegrations
################################################################################

type AkismetExternalIntegration {
  """
  enabled when True will enable the integration.
  """
  enabled: Boolean!

  """
  ipBased when True will enable IP-based spam detection.
  """
  ipBased: Boolean!

  """
  The key for the Akismet integration.
  """
  key: String

  """
  The site (blog) for the Akismet integration.
  """
  site: String
}

type PerspectiveExternalIntegration {
  """
  enabled when True will enable the integration.
  """
  enabled: Boolean!

  """
  The endpoint that Coral should use to communicate with the perspective API.
  """
  endpoint: String @auth(roles: [ADMIN])

  """
  The key for the Perspective API integration.
  """
  key: String @auth(roles: [ADMIN])

  """
  The threshold that given a specific toxic comment score, the comment will
  be marked by Coral as toxic.
  """
  threshold: Float

  """
  model is the Perspective model to use.
  """
  model: String @auth(roles: [ADMIN])

  """
  When True, comments sent will not be stored by the Google Perspective API.
  """
  doNotStore: Boolean @auth(roles: [ADMIN])

  """
  When True, comment moderation decisions will be sent to the Google
  Perspective API to help improve the comment analysis algorithms.
  """
  sendFeedback: Boolean @auth(roles: [ADMIN])
}

"""
COMMENT_BODY_FORMAT describes the various formats that a comment body can be
provided in.
"""
enum COMMENT_BODY_FORMAT {
  """
  HTML describes the format of the comment body using HTML.
  """
  HTML

  """
  PLAIN_TEXT describes the format of the comment body with the HTML stripped.
  """
  PLAIN_TEXT
}

"""
ExternalModerationPhase describes a phase use in the moderation pipeline that
calls out to an external resource as defined by the provided URL.
"""
type ExternalModerationPhase {
  """
  id identifies this particular External Moderation Phase.
  """
  id: ID!

  """
  name is the name assigned to this ExternalModerationPhase for identification
  purposes.
  """
  name: String!

  """
  enabled when true, will use this phase in the moderation pipeline.
  """
  enabled: Boolean!

  """
  url is the actual URL that should be called.
  """
  url: String!

  """
  format is the format of the comment body sent.
  """
  format: COMMENT_BODY_FORMAT!

  """
  timeout is the number of milliseconds that this moderation is maximum expected
  to take before it is skipped.
  """
  timeout: Int!

  """
  signingSecret is the secret used to sign outgoing requests to the url during
  the moderation pipeline.
  """
  signingSecret: SigningSecret!
}

type CustomExternalIntegration {
  """
  phases is all the external moderation phases for this Tenant.
  """
  phases: [ExternalModerationPhase!]!
}

type ExternalIntegrations {
  """
  akismet provides integration with the Akismet Spam detection service.
  """
  akismet: AkismetExternalIntegration!

  """
  perspective provides integration with the Perspective API comment analysis
  platform.
  """
  perspective: PerspectiveExternalIntegration!

  """
  external provides integration details for external moderation phases that can be
  used in the moderation pipeline.
  """
  external: CustomExternalIntegration
}

################################################################################
## RecentCommentHistory
################################################################################

"""
RecentCommentHistoryConfiguration controls the beheviour around when comments
from Users should be marked for pre-moderation automatically once they have
reached the trigger rate for rejected comments.
"""
type RecentCommentHistoryConfiguration {
  """
  enabled when true will pre-moderate users new comments once they have reached
  the trigger rejection rate.
  """
  enabled: Boolean!

  """
  timeFrame specifies the number of seconds that comments from a given User will
  be taken into account when computing their rejection rate.
  """
  timeFrame: Int!

  """
  triggerRejectionRate specifies the percentage of comments that a given User
  may have before their comments will then be placed into pre-moderation until
  the rejection rate decreases.
  """
  triggerRejectionRate: Float!
}

"""
RecentCommentHistory returns data associated with a User's recent commenting
history within the specified timeFrame configured.
"""
type RecentCommentHistory {
  """
  statuses stores the counts of all the statuses against Comments by a User
  within the timeFrame configured.
  """
  statuses: CommentStatusCounts!
}

################################################################################
## CharCount
################################################################################

type CharCount {
  """
  enabled when true, enables the character count moderation phase.
  """
  enabled: Boolean!

  """
  min is the smallest length of a Comment that may be posted.
  """
  min: Int

  """
  max is the largest length of a Comment that may be posted.
  """
  max: Int
}

################################################################################
## DisableCommenting
################################################################################

type DisableCommenting {
  """
  enabled when true will disable commenting site-wide.
  """
  enabled: Boolean!

  """
  message will be shown above the comment stream while
  commenting is disabled site-wide.
  """
  message: String!
}

################################################################################
## EmailConfiguration
################################################################################

type SMTP {
  secure: Boolean
  host: String
  port: Int
  authentication: Boolean
  username: String
  password: String
}

type EmailConfiguration {
  """
  enabled when true, will enable the emailing functionality in Coral.
  """
  enabled: Boolean!

  fromName: String
  fromEmail: String
  smtp: SMTP! @auth(roles: [ADMIN])
}

################################################################################
## Slack Configuration
################################################################################

type SlackConfiguration {
  """
  channels is the set of Slack channels configured to receive comments
  """
  channels: [SlackChannel!]!
}

type SlackChannelTriggers {
  """
  reportedComments is whether this channel will receive reported comments
  """
  reportedComments: Boolean

  """
  pendingComments is whether this channel will receive pending comments
  """
  pendingComments: Boolean

  """
  featuredComments is whether this channel will receive featured comments
  """
  featuredComments: Boolean

  """
  allComents is whether the channel will receive all comments
  """
  allComments: Boolean

  """
  staffComments is whether the channel will receive staff comments
  """
  staffComments: Boolean
}

type SlackChannel {
  """
  enabled is whether this Slack channel is enabled to send comments to its
  correlated web hook
  """
  enabled: Boolean!

  """
  name is the name assigned to the Slack channel
  """
  name: String

  """
  hookURL defines the URL that comments will be sent to
  """
  hookURL: String

  """
  triggers are the filters of types of comments that will be sent to
  the correlated channel
  """
  triggers: SlackChannelTriggers!
}

################################################################################
## ReactionConfiguration
################################################################################

"""
ReactionConfiguration stores the configuration for reactions used across this
Tenant.
"""
type ReactionConfiguration {
  """
  icon is the string representing the icon to be used for the reactions.
  """
  icon: String!

  """
  iconActive is the string representing the icon that should be used when the
  icon should be considered active.
  """
  iconActive: String

  """
  label is the string placed beside the reaction icon to provide better context.
  """
  label: String!

  """
  labelActive is the string placed beside the reaction icon to provide better
  context when it has been selected.
  """
  labelActive: String!

  """
  sortLabel is the string placed inside of the sort menu to sort for comment
  with most reactions.
  """
  sortLabel: String!

  """
  color is the hex color code that can be used to change the color of the button.
  """
  color: String
}

################################################################################
## CommunityGuidelines
################################################################################

type CommunityGuidelines {
  """
  enable set to true will show the guidelines above the message box.
  """
  enabled: Boolean!

  """
  content of the guidelines.
  """
  content: String
}

"""
StoryMessageBox stores settings related to the Story Message Box.
"""
type StoryMessageBox {
  """
  enable when true will enable the Message Box on the comment stream.
  """
  enabled: Boolean!

  """
  icon when set will reference the string for the Message box used by the
  Message Box.
  """
  icon: String

  """
  content when set contains the actual markup for the Message Box.
  """
  content: String
}

################################################################################
## Embed Links
################################################################################

type GiphyMediaConfiguration {
  """
  enabled is true when gif search via giphy and giphy media objects are enabled.
  """
  enabled: Boolean!

  """
  maximum allowed rating for gifs, g, pg, pg-13, r.
  """
  maxRating: String

  """
  key is the API key for Giphy.
  """
  key: String
}
type TwitterMediaConfiguration {
  """
  enabled is true when twitter media objects are enabled.
  """
  enabled: Boolean!
}

type YouTubeMediaConfiguration {
  """
  enabled is true when youtube media objects are enabled.
  """
  enabled: Boolean!
}

type ExternalMediaConfiguration {
  """
  enabled is true when external media objects are enabled.
  """
  enabled: Boolean!
}

type MediaConfiguration {
  """
  twitter is the configuration for Twitter support.
  """
  twitter: TwitterMediaConfiguration!

  """
  youtube is the configuration for YouTube support.
  """
  youtube: YouTubeMediaConfiguration!

  """
  giphy is the configuration for Giphy support.
  """
  giphy: GiphyMediaConfiguration!

  """
  external is the configuration for external images.
  """
  external: ExternalMediaConfiguration!
}

################################################################################
## Settings
################################################################################

"""
CloseCommenting contains settings related to the automatic closing of commenting
on Stories.
"""
type CloseCommenting {
  """
  auto when true will configure the automatic close on each story as they are
  created based on the current configured timeout option.
  """
  auto: Boolean! @auth(roles: [ADMIN, MODERATOR])

  """
  timeout is the amount of seconds from the `createdAt` timestamp that a given
  story will be considered closed.
  """
  timeout: Int! @auth(roles: [ADMIN, MODERATOR])

  """
  message when provided will be the message that shows when the comment stream
  is closed for commenting.
  """
  message: String!
}

"""
Organization stores information about the organization behind this specific
instance of Coral.
"""
type Organization {
  """
  name is the name of the organization.
  """
  name: String!

  """
  contactEmail is the email of the organization.
  """
  contactEmail: String!

  """
  url is the URL to the organizations home page.
  """
  url: String!
}

"""
StoryScrapingConfiguration stores the configuration around story scraping.
"""
type StoryScrapingConfiguration {
  """
  enabled, when true, enables stories to be scraped. When disabled, stories will
  only be looked up instead, and must be created via the API directly.
  """
  enabled: Boolean!

  """
  proxyURL when specified, allows scraping requests to use the provided proxy.
  All requests will then be passed through the appropriate proxy as parsed by
  the [proxy-agent](https://www.npmjs.com/package/proxy-agent) package.
  """
  proxyURL: String

  """
  customUserAgent when specified will override the user agent used by fetch
  requests made during the scraping process.
  """
  customUserAgent: String

  """
  authentication is whether alternative authentication credentials have been
  provided for scraping activities.
  """
  authentication: Boolean!

  """
  username is the username to use with basic authentication for scraping jobs.
  """
  username: String

  """
  password is the password to use with basic authentication for scraping jobs.
  """
  password: String
}

"""
StoryConfiguration stores the configuration for working with stories.
"""
type StoryConfiguration {
  """
  scraping stores configuration around story scraping.
  """
  scraping: StoryScrapingConfiguration!

  """
  disableLazy when true, will only allow lookups of stories created via the API.
  """
  disableLazy: Boolean!
}

"""
CommenterAccountFeatures stores the configuration for commenter account features.
"""
type CommenterAccountFeatures {
  """
  changeUsername when true, non-sso user may change username every 14 days
  """
  changeUsername: Boolean!

  """
  downloadComments when true, user may download their comment history
  """
  downloadComments: Boolean!

  """
  deleteAccount when true, non-sso user may permanently delete their account
  """
  deleteAccount: Boolean!
}

"""
EmbeddedCommentsConfiguration specifies the configuration for embedded comments.
"""
type EmbeddedCommentsConfiguration {
  allowReplies: Boolean
  """
  oEmbedAllowedOrigins are the allowed origins for oEmbed API calls.
  """
  oEmbedAllowedOrigins: [String!]! @auth(roles: [ADMIN, MODERATOR])
}

"""
BadgeConfiguration specifies the configuration for the staff badges assigned to
users with any role above COMMENTER.
"""
type BadgeConfiguration {
  """
  label is the string used when displaying the STAFF badge to users.
  """
  label: String! @deprecated(reason: "deprecated in favour of staffLabel")

  """
  memberLabel is the string used when displaying the MEMBER badge to users.
  """
  memberLabel: String!

  """
  staffLabel is the string used when displaying the STAFF badge to users.
  """
  staffLabel: String!

  """
  moderatorLabel is the string used when displaying the MODERATOR badge to users.
  """
  moderatorLabel: String!

  """
  adminLabel is the string used when displaying the ADMIN badge to users
  """
  adminLabel: String!
}

"""
FlairBadgeConfiguration specifies the configuration for flair badges, including
whether they are enabled and any configured image urls.
"""
type FlairBadge {
  name: String!
  url: String!
}

type FlairBadgeConfiguration {
  flairBadgesEnabled: Boolean
  badges: [FlairBadge!]!
}

type WebhookDelivery {
  success: Boolean!
  status: Int!
  statusText: String!
  request: String!
  response: String!
  createdAt: Time!
}

enum WEBHOOK_EVENT_NAME {
  STORY_CREATED
  COMMENT_CREATED
  COMMENT_REPLY_CREATED
}

type WebhookEndpoint {
  """
  id is the unique identifier for this specific endpoint.
  """
  id: ID!

  """
  enabled when true will enable events to be sent to this endpoint.
  """
  enabled: Boolean!

  """
  url is the URL that we will POST event data to.
  """
  url: String!

  """
  signingSecret is the current secret used to sign the events sent out.
  """
  signingSecret: SigningSecret!

  """
  deliveries store the deliveries for each event sent for the last 50 events.
  """
  deliveries: [WebhookDelivery!]!

  """
  all is true when all events are subscribed to.
  """
  all: Boolean!

  """
  events are the specific event names that this endpoint is configured to send
  for.
  """
  events: [WEBHOOK_EVENT_NAME!]!
}

type WebhookConfiguration {
  """
  endpoints is all the configured endpoints that should receive events.
  """
  endpoints: [WebhookEndpoint!]!
}

"""
NewCommenterConfiguration specifies the features that apply to new commenters
"""
type NewCommentersConfiguration {
  """
  premodEnabled ensures that new commenters' comments are pre-moderated until they have
  enough approved comments
  """
  premodEnabled: Boolean!
    @deprecated(
      reason: "Use moderation instead for whether premod is enabled and on which sites"
    )

  """
  approvedCommentsThreshold is the number of comments a user must have approved before their
  comments do not require premoderation
  """
  approvedCommentsThreshold: Int!

  """
  moderation is the configuration for moderation for new commenters' comments until
  they have enough approved comments. It stores whether it is PRE, POST, or SPECIFIC_SITES_PRE
  for pre-moderation only on specific sites, and in this case, which specific sites.
  """
  moderation: NewCommentersModerationConfig
}

"""
NewCommentersModerationConfig specifies the configuration for moderation for new
commenters' comments until they have enough approved comments. It stores whether it
is PRE, POST, or SPECIFIC_SITES_PRE for pre-moderation only on specific sites, and
in this case, which specific sites.
"""
type NewCommentersModerationConfig {
  mode: MODERATION_MODE
  premodSites: [String!]!
}

"""
EmailDomain specifies the features that apply to certain email domains
"""
type EmailDomain {
  """
  domain is the email domain after the @ symbol, ex. example.com
  """
  domain: String!

  """
  id is the identifier for the email domain
  """
  id: ID!

  """
  newUserModeration is how new users who sign up with this email domain
  should be treated, ex. banned or always premoderated
  """
  newUserModeration: NEW_USER_MODERATION!
}

"""
Announcement is an organization-wide announcement displayed above the stream
for a set duration
"""
type Announcement {
  """
  id is a canonical identifier for this Announcement, used to dismiss on front-end.
  """
  id: ID!

  """
  content is the content displayed for the announcement.
  """
  content: String!

  """
  createdAt is the creation date.
  """
  createdAt: Time! @auth(roles: [ADMIN])

  """
  disableAt is the computed date at which announcement will be invalid.
  """
  disableAt: Time! @auth(roles: [ADMIN])

  """
  duration determines how long the announcement will be valid for.
  """
  duration: Int! @auth(roles: [ADMIN])
}

type Site {
  """
  id is the identifier of the Site.
  """
  id: ID!

  """
  name is the name of the Site.
  """
  name: String!

  """
  allowedOrigins are the allowed origins for embeds.
  """
  allowedOrigins: [String!]! @auth(roles: [ADMIN, MODERATOR])

  """
  canModerate when true indicates that the current user can moderate comments
  left on this Site.
  """
  canModerate: Boolean!

  """
  topStories will return stories that have had the most comments within the last
  24 hours on this Site.
  """
  topStories(limit: Int = 5 @constraint(max: 5)): [Story!]!

  """
  createdAt is when the site was created.
  """
  createdAt: Time! @auth(roles: [ADMIN, MODERATOR])
}

type RTEConfiguration {
  """
  enabled when true turns on basic RTE features including
  bold, italic, quote, and bullet list.
  """
  enabled: Boolean!

  """
  strikethrough when true turns on the strikethrough feature.
  """
  strikethrough: Boolean!

  """
  spoiler when true turns on the spoiler feature.
  """
  spoiler: Boolean!

  """
  sarcasm when true turns on the sarcasm feature.
  """
  sarcasm: Boolean!
}

type DSAConfiguration {
  """
  enabled when true turns on the European Union DSA compliance
  features for commenting, reporting, and moderation flows.
  """
  enabled: Boolean!
}

"""
Settings stores the global settings for a given Tenant.
"""
type Settings @cacheControl(maxAge: 30) {
  """
  id is a canonical identifier for this Tenant.
  """
  id: ID!

  """
  domain is the domain that is associated with this Tenant.
  """
  domain: String! @auth(roles: [ADMIN]) @cacheControl(maxAge: 0, scope: PRIVATE)

  """
  webhooks store the webhook configuration.
  """
  webhooks: WebhookConfiguration!
    @auth(roles: [ADMIN])
    @cacheControl(maxAge: 0, scope: PRIVATE)

  """
  webhookEvents returns all the events that can trigger webhooks.
  """
  webhookEvents: [WEBHOOK_EVENT_NAME!]!
    @auth(roles: [ADMIN])
    @cacheControl(maxAge: 0, scope: PRIVATE)

  """
  staticURI if configured, is the static URI used to serve static files from.
  """
  staticURI: String
    @auth(roles: [ADMIN])
    @cacheControl(maxAge: 0, scope: PRIVATE)

  """
  locale is the specified locale for this Tenant.
  """
  locale: Locale!

  """
  live provides configuration options related to live updates for stories on
  this site.
  """
  live: LiveConfiguration!

  """
  moderation is the moderation mode for all Stories on the site.
  """
  moderation: MODERATION_MODE
    @auth(roles: [ADMIN, MODERATOR])
    @cacheControl(maxAge: 0, scope: PRIVATE)

  """
  premoderateAllCommentsSites are the sites that should have all comments
  premoderated when moderation mode is SPECIFIC_SITES_PRE
  """
  premoderateAllCommentsSites: [ID!]!

  """
  communityGuidelines will be shown in the comments stream.
  """
  communityGuidelines: CommunityGuidelines!

  """
  premodLinksEnable will put all comments that contain links into premod.
  """
  premodLinksEnable: Boolean
    @auth(roles: [ADMIN, MODERATOR])
    @cacheControl(maxAge: 0, scope: PRIVATE)

  """
  closeCommenting contains settings related to the automatic closing of commenting on
  Stories.
  """
  closeCommenting: CloseCommenting!

  """
  flattenReplies when enabled, will cause all replies that would normally be
  hidden by a "Show more of this conversation" button to be displayed linearly
  sorted by date.
  """
  flattenReplies: Boolean!

  """
  customCSSURL is the URL of the custom CSS used to display on the frontend.
  """
  customCSSURL: String
    @auth(roles: [ADMIN, MODERATOR])
    @cacheControl(maxAge: 0, scope: PRIVATE)

  """
  customFontsCSSURL is the URL of the custom CSS with @font-face definitions used to display on the frontend.
  """
  customFontsCSSURL: String
    @auth(roles: [ADMIN, MODERATOR])
    @cacheControl(maxAge: 0, scope: PRIVATE)

  """
  disableDefaultFonts will turn off font-face loading of Coral's default fonts.
  """
  disableDefaultFonts: Boolean!
    @auth(roles: [ADMIN, MODERATOR])
    @cacheControl(maxAge: 0, scope: PRIVATE)

  """
  disableCommenting will disable commenting site-wide.
  """
  disableCommenting: DisableCommenting!

  """
  editCommentWindowLength is the length of time (in seconds) after a comment is
  posted that it can still be edited by the author.
  """
  editCommentWindowLength: Int!

  """
  charCount stores the character count moderation settings.
  """
  charCount: CharCount!

  """
  organization stores information about the organization behind this specific
  instance of Coral.
  """
  organization: Organization!

  """
  email is the set of credentials and settings associated with the organization.
  """
  email: EmailConfiguration!
    @auth(roles: [ADMIN, MODERATOR])
    @cacheControl(maxAge: 0, scope: PRIVATE)

  """
  slack is the configuration for slack communication
  """
  slack: SlackConfiguration!
    @auth(roles: [ADMIN, MODERATOR])
    @cacheControl(maxAge: 0, scope: PRIVATE)

  """
  wordList will return a given list of words.
  """
  wordList: WordList!
    @auth(roles: [ADMIN, MODERATOR])
    @cacheControl(maxAge: 0, scope: PRIVATE)

  """
  auth contains all the settings related to authentication and authorization.
  """
  auth: Auth!

  """
  integrations contains all the external integrations that can be enabled.
  """
  integrations: ExternalIntegrations!
    @auth(roles: [ADMIN, MODERATOR])
    @cacheControl(maxAge: 0, scope: PRIVATE)

  """
  recentCommentHistory is the set of settings related to how automatic
  pre-moderation is controlled.
  """
  recentCommentHistory: RecentCommentHistoryConfiguration!
    @auth(roles: [ADMIN, MODERATOR])
    @cacheControl(maxAge: 0, scope: PRIVATE)

  """
  reaction specifies the configuration for reactions.
  """
  reaction: ReactionConfiguration!

  """
  featuredBy specifies whether or not to display 'Featured by' for featured comments
  """
  featuredBy: Boolean

  """
  staff specifies the configuration for the user badges assigned to users with
  any role above COMMENTER
  """
  staff: BadgeConfiguration! @deprecated(reason: "Use badges instead")

  """
  badges specifies the configuration for the user badges assigned to users with
  any role above COMMENTER.
  """
  badges: BadgeConfiguration!

  """
  accountFeatures stores the configuration for commenter account features.
  """
  accountFeatures: CommenterAccountFeatures!

  """
  stories stores the configuration around stories.
  """
  stories: StoryConfiguration!
    @auth(roles: [ADMIN])
    @cacheControl(maxAge: 0, scope: PRIVATE)

  """
  media is the configuration media content attached to Comment's.
  """
  media: MediaConfiguration!

  """
  featureFlags provides the enabled feature flags.
  """
  featureFlags: [FEATURE_FLAG!]!

  """
  createdAt is the time that the Settings was created at.
  """
  createdAt: Time!
    @auth(roles: [ADMIN])
    @cacheControl(maxAge: 0, scope: PRIVATE)

  """
  newCommenters is the configuration for how new commenters comments are treated.
  """
  newCommenters: NewCommentersConfiguration!
    @auth(roles: [ADMIN])
    @cacheControl(maxAge: 0, scope: PRIVATE)

  """
  premoderateSuspectWords when enabled will cause any comments that contain
  suspect words to be sent to pre-moderation to be reviewed by a moderator prior
  to being presented in stream.
  """
  premoderateSuspectWords: Boolean!
    @auth(roles: [ADMIN])
    @cacheControl(maxAge: 0, scope: PRIVATE)

  """
  announcement is the currently active Announcement.
  """
  announcement: Announcement

  """
  multisite is whether multiple sites exist for this tenant.
  """
  multisite: Boolean!
    @auth(roles: [ADMIN, MODERATOR])
    @cacheControl(maxAge: 0, scope: PRIVATE)

  """
  rte is the configuration of the Rich-Text-Editor.
  """
  rte: RTEConfiguration!

  """
  memberBios is whether members can define a bio for their account.
  """
  memberBios: Boolean!

  """
  amp is whether Accelerated Mobile Pages Support is activated.
  """
  amp: Boolean!

  """
  forReviewQueue is whether or not to show the For Review queue in
  the Moderate tab of the admin. This queue allows moderators to
  review every flag that has been put on a comment by a user. This
  feature shall help complying with European Law
  (European Directive 2000/31/CE).
  """
  forReviewQueue: Boolean!

  """
  emailDomainModeration is for any special configuration by email
  domain for moderating accounts, such as banning or always
  pre-moderating new users at a certain email domain
  """
  emailDomainModeration: [EmailDomain!]!

  """
  externalProfileURL is a string template for a link to a user's
  external profile.
  """
  externalProfileURL: String

  """
  embeddedComments includes the configuration for embedded comments.
  """
  embeddedComments: EmbeddedCommentsConfiguration

  """
  flairBadges specifies the configuration for flair badges, including whether
  they are enabled and any configured image urls
  """
  flairBadges: FlairBadgeConfiguration

  """
  dsa specifies the configuration for the European Union's DSA compliance
  features and whether they are enabled.
  """
  dsa: DSAConfiguration!
}

################################################################################
## User
################################################################################

enum USER_ROLE {
  COMMENTER
  MEMBER
  STAFF
  MODERATOR
  ADMIN
}

type LocalProfile {
  id: String!
}

type OIDCProfile {
  id: String!
  provider: String!
}

type SSOProfile {
  id: String!
}

type FacebookProfile {
  id: String!
}

type GoogleProfile {
  id: String!
}

"""
Profile is all the different profiles that a given User may have associated
with their account.
"""
union Profile =
    LocalProfile
  | OIDCProfile
  | SSOProfile
  | FacebookProfile
  | GoogleProfile

"""
Token facilitates accessing Coral externally with a token.
"""
type Token {
  id: ID!
  name: String!
  createdAt: Time!
}

"""
Invite represents a given User that is pending registration that has been
invited by an Administrator.
"""
type Invite {
  """
  id is the identifier for the Invite.
  """
  id: ID!

  """
  email is the email address that will be assigned and used for the
  invited User.
  """
  email: String!

  """
  role is the USER_ROLE that the User will be assigned upon
  account creation.
  """
  role: USER_ROLE!

  """
  createdBy is the User that created the Invite.
  """
  createdBy: User!

  """
  createdAt is the time that the Invite was created on.
  """
  createdAt: Time!
}

"""
BanStatusHistory is the list of all ban events against a specific User.
"""
type BanStatusHistory {
  """
  active when true, indicates that the given user is banned.
  """
  active: Boolean!

  """
  createdBy is the User that suspended the User. If `null`, then the given
  User was banned by the system.
  """
  createdBy: User

  """
  createdAt is the time that the given User was banned.
  """
  createdAt: Time!

  """
  message is sent to banned user via email. If `null`, then no email was sent
  (i.e. in the case of a system ban of a new user account).
  """
  message: String

  """
  sites are set when the ban was created to perform a site specific ban.
  """
  sites: [Site!]
}

"""
BanStatus contains information about a ban for a given User.
"""
type BanStatus {
  """
  active when true, indicates that the given user is banned.
  """
  active: Boolean!

  """
  sites is a list of sites that the user has been site banned on.
  """
  sites: [Site!]

  """
  history is the list of all ban events against a specific User.
  """
  history: [BanStatusHistory!]! @auth(roles: [ADMIN, MODERATOR])
}

"""
TimeRange represents a range of times.
"""
type TimeRange {
  """
  start is the time that the time range started on.
  """
  start: Time!

  """
  finish is the time that the time range finished at.
  """
  finish: Time!
}

"""
SuspensionStatusHistory is the list of all suspension events against a specific User.
"""
type SuspensionStatusHistory {
  """
  active is true when the given suspension status time range applies now.
  """
  active: Boolean!

  """
  from is the time range that the suspension is active for.
  """
  from: TimeRange!

  """
  createdBy is the User that suspended the User. If `null`, the then the given
  User was suspended by the system.
  """
  createdBy: User

  """
  createdAt is the time that the suspension was created at.
  """
  createdAt: Time!

  """
  modifiedBy is the User that canceled/edited the suspension. If `null`, then
  the suspension has not been canceled/edited, or has been edited by the
  system.
  """
  modifiedBy: User

  """
  modifiedAt is the time that the suspension was canceled/edited. If `null`,
  then the suspension has not been canceled/edited.
  """
  modifiedAt: Time

  """
  message is sent to suspended user via email.
  """
  message: String!
}

"""
SuspensionStatus stores the user suspension status as well as the history of
changes.
"""
type SuspensionStatus {
  """
  active when true, indicates that the given user is suspended.
  """
  active: Boolean!

  """
  until is the time that the current user suspension is over.
  """
  until: Time

  """
  history is the list of all suspension events against a specific User.
  """
  history: [SuspensionStatusHistory!]! @auth(roles: [ADMIN, MODERATOR])
}

type WarningStatusHistory {
  """
  active when true, indicates that the given user has been warned but has not acknowledged the warning.
  """
  active: Boolean!

  """
  createdBy is the user that warned the commenter
  """
  createdBy: User!

  """
  createdAt is the time the user was warned
  """
  createdAt: Time!

  """
  acknowledgedAt is the time the commenter acknowledged the warning. if `null` then the warning
  has not been acknowledged
  """
  acknowledgedAt: Time

  """
  message is the custom message sent to the commenter
  """
  message: String
}

type WarningStatus {
  """
  active when true, indicates that the given user has been warned but has not acknowledged it.
  """
  active: Boolean!

  """
  message is the current message for the warning on the User.
  """
  message: String

  """
  history will return the status history items for warnings.
  """
  history: [WarningStatusHistory!]! @auth(roles: [ADMIN, MODERATOR])
}

type ModMessageStatusHistory {
  """
  active when true, indicates that the given user has been sent a moderation message but has not acknowledged the message.
  """
  active: Boolean!

  """
  createdBy is the user that messaged the commenter
  """
  createdBy: User!

  """
  createdAt is the time the user was messaged
  """
  createdAt: Time!

  """
  acknowledgedAt is the time the commenter acknowledged the message. if `null` then the message
  has not been acknowledged
  """
  acknowledgedAt: Time

  """
  message is the custom message sent to the commenter
  """
  message: String
}

type ModMessageStatus {
  """
  active when true, indicates that the given user has been sent a moderation message but has not acknowledged it.
  """
  active: Boolean!

  """
  message is the current message for the moderation message sent to the User.
  """
  message: String

  """
  history will return the status history items for moderation messages.
  """
  history: [ModMessageStatusHistory!]! @auth(roles: [ADMIN, MODERATOR])
}

type PremodStatusHistory {
  """
  active when true, indicates that the given user is premodded.
  """
  active: Boolean!

  """
  createdBy is the user that flagged the commenter as pre-mod. If `null`, then the given
  User was set to pre-mod by the system.
  """
  createdBy: User

  """
  createdAt is the time the user was set to pre-mod
  """
  createdAt: Time!
}

type PremodStatus {
  """
  active when true, indicates that the given user is set to pre-mod.
  """
  active: Boolean!

  """
  history is the list of all suspension events against a specific User.
  """
  history: [PremodStatusHistory!]!
}

type UsernameHistory {
  """
  username is the username that was assigned
  """
  username: String!

  """
  createdBy is the user that created this username
  """
  createdBy: User! @auth(roles: [ADMIN, MODERATOR])

  """
  createdAt is the time the username was created
  """
  createdAt: Time!
}

type UsernameStatus {
  """
  history is the list of all usernames for this user
  """
  history: [UsernameHistory!]!
}

"""
UserStatus stores the user status information regarding moderation state.
"""
type UserStatus {
  """
  current represents the current statuses applied to the User.
  """
  current: [USER_STATUS!]!
    @auth(
      userIDField: "userID"
      roles: [ADMIN, MODERATOR]
      permit: [SUSPENDED, BANNED, PENDING_DELETION, WARNED]
    )

  """
  username stores the history of username changes for this user
  """
  username: UsernameStatus!
    @auth(
      userIDField: "userID"
      roles: [ADMIN, MODERATOR]
      permit: [SUSPENDED, BANNED, PENDING_DELETION, WARNED]
    )

  """
  banned stores the user banned status as well as the history of changes.
  """
  ban: BanStatus!
    @auth(
      userIDField: "userID"
      roles: [ADMIN, MODERATOR]
      permit: [SUSPENDED, BANNED, PENDING_DELETION, WARNED]
    )

  """
  suspension stores the user suspension status as well as the history of
  changes.
  """
  suspension: SuspensionStatus!
    @auth(
      userIDField: "userID"
      roles: [ADMIN, MODERATOR]
      permit: [SUSPENDED, BANNED, PENDING_DELETION, WARNED]
    )

  """
  premod stores the user premod status as well as the history of changes.
  """
  premod: PremodStatus! @auth(roles: [ADMIN, MODERATOR])

  """
  warning stores the user warning status as well as the history of warnings
  """
  warning: WarningStatus!
    @auth(
      userIDField: "userID"
      roles: [ADMIN, MODERATOR]
      permit: [SUSPENDED, BANNED, PENDING_DELETION, WARNED]
    )

  """
  modMessage stores the user moderation message status as well as the history of moderation messages
  """
  modMessage: ModMessageStatus!
    @auth(
      userIDField: "userID"
      roles: [ADMIN, MODERATOR]
      permit: [SUSPENDED, BANNED, PENDING_DELETION, WARNED]
    )
}

enum DSAREPORT_STATUS_FILTER {
  AWAITING_REVIEW
  UNDER_REVIEW
  COMPLETED
  VOID
}

enum USER_STATUS_FILTER {
  """
  ACTIVE is used when a User is not suspended or banned.
  """
  ACTIVE

  """
  BANNED is used when a User is banned.
  """
  BANNED

  """
  SUSPENDED is used when a User is currently suspended.
  """
  SUSPENDED

  """
  PREMOD is used when a User is currently set to require pre-moderation.
  """
  PREMOD

  """
  WARNED is used when a user has been warned about behaviour and has not acknowledged
  """
  WARNED

  """
  SITE_BANNED is used when a User is site banned.
  """
  SITE_BANNED
}

"""
USER_STATUS is used to describe the current state of a User. A User may exist in
multiple states.
"""
enum USER_STATUS {
  """
  ACTIVE is used when a User is not suspended or banned.
  """
  ACTIVE

  """
  BANNED is used when a User is banned.
  """
  BANNED

  """
  SUSPENDED is used when a User is currently suspended.
  """
  SUSPENDED

  """
  PREMOD is used when a User is currently set to require pre-moderation.
  """
  PREMOD

  """
  WARNED is used when a user has been warned about behaviour and has not acknowledged
  """
  WARNED
}

type ModeratorNote {
  """
  id is the identifier of the Note.
  """
  id: ID!

  """
  body is the content of the Note
  """
  body: String!

  """
  createdAt is the date in which the Note was created.
  """
  createdAt: Time!

  """
  createdBy is the Moderator that authored the Note.
  """
  createdBy: User!
}

enum DIGEST_FREQUENCY {
  """
  NONE will have the notifications send immediately rather than bundling for digesting.
  """
  NONE

  """
  DAILY will queue up the notifications and send them daily.
  """
  DAILY

  """
  HOURLY will queue up the notifications and send them hourly.
  """
  HOURLY
}

"""
UserMediaSettings are the user's preferences around embed stream behaviour.
"""
type UserMediaSettings {
  """
  unfurlEmbeds is whether the user has chosen to immediately show embed contents
  without having to click "Show Tweet", "Show GIF", etc.
  """
  unfurlEmbeds: Boolean!
}

"""
UserNotificationSettings stores the notification settings for a given User.
"""
type UserNotificationSettings {
  """
  onReply, when true, will enable notifications to be sent to users that have
  replies to their comments.
  """
  onReply: Boolean!

  """
  onFeatured, when true, will enable notifications to be sent to users that have
  their comment's featured.
  """
  onFeatured: Boolean!

  """
  onStaffReplies when true, will enable notifications to be sent to users that
  have a staff member reply to their comments. These notifications will
  supercede notifications that would have been sent for a basic reply
  notification.
  """
  onStaffReplies: Boolean!

  """
  onModeration when true, will enable notifications to be sent to users when a
  comment that they wrote that was previously unpublished, becomes published due
  to a moderator action.
  """
  onModeration: Boolean!

  """
  digestFrequency is the frequency to send notifications.
  """
  digestFrequency: DIGEST_FREQUENCY!
}

"""
UserModerationScopes describes the scopes for moderation. These only apply when
the user has a MODERATOR role.
"""
type UserModerationScopes {
  """
  scoped returns true when the moderator has a scoped moderation role, and
  cannot moderate organization wide.
  """
  scoped: Boolean!

  """
  sites (when not null) list the sites that the user is only allowed to moderate
  on. When null, it means that the user is allowed to moderate on all sites.
  """
  sites: [Site!]

  """
  siteIDs (when not null) list the sites that the user is only allowed to moderate
  on. When null, it means that the user is allowed to moderate on all sites.
  """
  siteIDs: [String!]
}

"""
UserMembershipScopes describes the scopes of membership. These only apply when
the user has a MEMBER role.
"""
type UserMembershipScopes {
  """
  scoped returns true when the user has a scoped membership, and is not a member
  organization wide.
  """
  scoped: Boolean!

  """
  sites (when not null) list the sites that the user is a member of
  When null, it means that the user is a member of all sites within the organization.
  """
  sites: [Site!]

  """
  siteIDs (when not null) list the sites that the user is a member of
  When null, it means that the user is a member of all sites within the organization.
  """
  siteIDs: [String!]
}

"""
User is someone that leaves Comments, and logs in.
"""
type User {
  """
  id is the identifier of the User.
  """
  id: ID!

  """
  username is the name of the User visible to other Users.
  """
  username: String

  """
  avatar is the url to the avatar for a specific User.
  """
  avatar: String

  """
  badges are user display badges
  """
  badges: [String!]

  """
  email is the current email address for the User.
  """
  email: String
    @auth(
      roles: [ADMIN, MODERATOR]
      userIDField: "id"
      permit: [
        MISSING_NAME
        MISSING_EMAIL
        SUSPENDED
        BANNED
        PENDING_DELETION
        WARNED
      ]
    )
    @cacheControl(scope: PRIVATE, maxAge: 0)

  """
  duplicateEmail is set on users that have a matching email with another user in
  the database. Only relevant during the account completion process.
  """
  duplicateEmail: String
    @auth(
      userIDField: "id"
      permit: [
        MISSING_NAME
        MISSING_EMAIL
        SUSPENDED
        BANNED
        PENDING_DELETION
        WARNED
      ]
    )
    @cacheControl(scope: PRIVATE, maxAge: 0)

  """
  emailVerified when true indicates that the given email address has been
  verified.
  """
  emailVerified: Boolean
    @auth(
      roles: [ADMIN, MODERATOR]
      userIDField: "id"
      permit: [SUSPENDED, BANNED, PENDING_DELETION, WARNED]
    )

  """
  profiles is the array of profiles assigned to the user.
  """
  profiles: [Profile!]!
    @auth(
      roles: [ADMIN, MODERATOR]
      userIDField: "id"
      permit: [
        MISSING_NAME
        MISSING_EMAIL
        SUSPENDED
        BANNED
        PENDING_DELETION
        WARNED
      ]
    )
    @cacheControl(scope: PRIVATE, maxAge: 0)

  """
  role is the current role of the User.
  """
  role: USER_ROLE!
    @auth(
      roles: [ADMIN, MODERATOR]
      userIDField: "id"
      permit: [
        MISSING_NAME
        MISSING_EMAIL
        SUSPENDED
        BANNED
        PENDING_DELETION
        WARNED
      ]
    )

  """
  moderatorNotes are notes left by moderators about the User.
  """
  moderatorNotes: [ModeratorNote!]! @auth(roles: [ADMIN, MODERATOR])

  """
  ignoreable is a computed property based on the user's role. Typically, users
  with elevated privileges aren't allowed to be ignored.
  """
  ignoreable: Boolean!

  """
  comments are the comments written by the User.
  """
  comments(
    first: Int = 10 @constraint(max: 50)
    orderBy: COMMENT_SORT = CREATED_AT_DESC
    after: Cursor
  ): CommentsConnection!
    @auth(
      userIDField: "id"
      roles: [ADMIN, MODERATOR]
      permit: [SUSPENDED, BANNED, PENDING_DELETION, WARNED]
    )

  """
  allComments are comments regardless of visibility status.
  """
  allComments(
    first: Int = 10 @constraint(max: 50)
    after: Cursor
  ): CommentsConnection! @auth(roles: [ADMIN, MODERATOR])

  """
  rejectedComments are comments that have been rejected.
  """
  rejectedComments(
    first: Int = 10 @constraint(max: 50)
    after: Cursor
  ): CommentsConnection! @auth(roles: [ADMIN, MODERATOR])

  """
  ongoingDiscussions are stories where the given user has written comments in
  sorted by their last comment date.
  """
  ongoingDiscussions(limit: Int = 5 @constraint(max: 5)): [Story!]!
    @auth(
      userIDField: "id"
      permit: [SUSPENDED, BANNED, PENDING_DELETION, WARNED]
    )

  """
  recentCommentHistory returns recent commenting history by the User.
  """
  recentCommentHistory: RecentCommentHistory! @auth(roles: [ADMIN, MODERATOR])

  """
  commentModerationActionHistory returns a CommentModerationActionConnection
  that this User has created.
  """
  commentModerationActionHistory(
    first: Int = 10 @constraint(max: 50)
    after: Cursor
  ): CommentModerationActionConnection! @auth(roles: [MODERATOR, ADMIN])

  """
  status stores the user status information regarding moderation state.
  """
  status: UserStatus!
    @auth(
      userIDField: "id"
      roles: [ADMIN, MODERATOR]
      permit: [SUSPENDED, BANNED, PENDING_DELETION, WARNED]
    )

  """
  tokens lists the access tokens associated with the account.
  """
  tokens: [Token!]!
    @auth(
      userIDField: "id"
      roles: [ADMIN]
      permit: [SUSPENDED, BANNED, PENDING_DELETION, WARNED]
    )

  """
  ignoredUsers will return the list of ignored users.
  """
  ignoredUsers: [User!]!
    @auth(
      userIDField: "id"
      permit: [SUSPENDED, BANNED, PENDING_DELETION, WARNED]
    )

  """
  notifications stores the notification settings for the given User.
  """
  notifications: UserNotificationSettings!
    @auth(
      userIDField: "id"
      roles: [ADMIN]
      permit: [SUSPENDED, BANNED, PENDING_DELETION, WARNED]
    )

  """
  createdAt is the time that the User was created at.
  """
  createdAt: Time!

  """
  lastDownloadedAt the last time the user made a download request
  of their account data.
  """
  lastDownloadedAt: Time
    @auth(
      userIDField: "id"
      permit: [SUSPENDED, BANNED, PENDING_DELETION, WARNED]
    )

  """
  scheduledDeletionDate is the time when the User is
  scheduled to be deleted.
  """
  scheduledDeletionDate: Time
    @auth(
      userIDField: "id"
      roles: [ADMIN, MODERATOR]
      permit: [SUSPENDED, BANNED, PENDING_DELETION, WARNED]
    )

  """
  deletedAt is the time when the User was deleted.
  """
  deletedAt: Time
    @auth(
      userIDField: "id"
      roles: [ADMIN, MODERATOR]
      permit: [SUSPENDED, BANNED, PENDING_DELETION, WARNED]
    )

  """
  moderationScopes describes the scopes for moderation. These only apply when
  the user has a MODERATOR role.
  """
  moderationScopes: UserModerationScopes
    @auth(
      userIDField: "id"
      roles: [ADMIN, MODERATOR]
      permit: [SUSPENDED, BANNED, PENDING_DELETION, WARNED]
    )

  """
  membershiptScopes describes the scopes for membership. These only apply when
  the user has a MEMBER role.
  """
  membershipScopes: UserMembershipScopes

  """
  ssoURL is the url for managing sso account
  """
  ssoURL: String
    @auth(
      userIDField: "id"
      permit: [SUSPENDED, BANNED, PENDING_DELETION, WARNED]
    )

  """
  mediaSettings are the user's preferences around media stream behaviour.
  """
  mediaSettings: UserMediaSettings!
    @auth(
      userIDField: "id"
      permit: [SUSPENDED, BANNED, PENDING_DELETION, WARNED]
    )

  """
  bio is a user-defined biography.
  """
  bio: String

  """
  hasNewNotifications returns true if the user has received new notifications
  since they last viewed their notifications tab.
  """
  hasNewNotifications: Boolean!
    @auth(
      userIDField: "id"
      roles: [ADMIN, MODERATOR]
      permit: [SUSPENDED, BANNED, PENDING_DELETION, WARNED]
    )

  """
  lastSeenNotificationDate is the date of the last notification the user viewed.
  """
  lastSeenNotificationDate: Time
    @auth(
      userIDField: "id"
      roles: [ADMIN, MODERATOR]
      permit: [SUSPENDED, BANNED, PENDING_DELETION, WARNED]
    )
}

"""
UserEdge represents a unique User in a UsersConnection.
"""
type UserEdge {
  """
  node is the User for this edge.
  """
  node: User!

  """
  cursor is used in pagination.
  """
  cursor: Cursor!
}

"""
UsersConnection represents a subset of a stories list.
"""
type UsersConnection {
  """
  edges are a subset of UserEdge's.
  """
  edges: [UserEdge!]!

  """
  nodes is a list of User's.
  """
  nodes: [User!]!

  """
  pageInfo is information to aid in pagination.
  """
  pageInfo: PageInfo!
}

"""
SiteEdge represents a unique Site in a SitesConnection.
"""
type SiteEdge {
  """
  node is the Site for this edge.
  """
  node: Site!

  """
  cursor is used in pagination.
  """
  cursor: Cursor!
}

"""
UsersConnection represents a subset of a stories list.
"""
type SitesConnection {
  """
  edges are a subset of SiteEdge's.
  """
  edges: [SiteEdge!]!

  """
  nodes is a list of Site's.
  """
  nodes: [Site!]!

  """
  pageInfo is information to aid in pagination.
  """
  pageInfo: PageInfo!
}

"""
DSAReportEdge represents a unique DSAReport in a DSAReportConnection.
"""
type DSAReportEdge {
  """
  node is the DSAReport for this edge.
  """
  node: DSAReport!

  """
  cursor is used in pagination.
  """
  cursor: Cursor!
}

"""
DSAReportsConnection represents a subset of a DSA reports list.
"""
type DSAReportsConnection {
  """
  edges are a subset of DSAReportEdge's.
  """
  edges: [DSAReportEdge!]!

  """
  nodes is a list of DSAReports.
  """
  nodes: [DSAReport!]!

  """
  pageInfo is information to aid in pagination.
  """
  pageInfo: PageInfo!
}

################################################################################
## Comment
################################################################################

type EditInfo {
  """
  edited will be True when the Comment has been edited in the past.
  """
  edited: Boolean!

  """
  editableUntil is the time that the comment is editable until. This will return
  null if the current viewer is not the author of the Comment.
  """
  editableUntil: Time
}

enum COMMENT_STATUS {
  """
  The comment is not PREMOD, but was not applied a moderation status by a
  moderator.
  """
  NONE

  """
  The comment has been approved by a moderator.
  """
  APPROVED

  """
  The comment has been rejected by a moderator.
  """
  REJECTED

  """
  The comment was created while the stories premoderation option was on, and
  new comments that haven't been moderated yet are referred to as
  "premoderated" or "premod" comments.
  """
  PREMOD

  """
  SYSTEM_WITHHELD represents a comment that was withheld by the system because
  it was flagged by an internal process for further review.
  """
  SYSTEM_WITHHELD
}

enum REJECTION_REASON_CODE {
  """
  OFFENSIVE represents a rejection of a comment for being offensive.
  """
  OFFENSIVE

  """
  ABUSIVE represents a rejection of a comment for being abusive.
  """
  ABUSIVE

  """
  SPAM represents a rejection of a comment for being spam.
  """
  SPAM

  """
  BANNED_WORD represents a rejection of a comment for containing a banned word.
  """
  BANNED_WORD

  """
  AD represents a rejection of a comment for being and ad.
  """
  AD

  """
  ILLEGAL_CONTENT represents a rejection of a comment for containing illegal content.
  """
  ILLEGAL_CONTENT

  """
  OTHER is reserved for reasons that arent adequately described by the other options.
  """
  OTHER
}

type RejectionReason {
  """
  code is the reason that the comment was rejected
  """
  code: REJECTION_REASON_CODE!

  """
  legalGrounds is the specific laws broken as described by the reporter
  """
  legalGrounds: String
<<<<<<< HEAD
=======

>>>>>>> cdd59ca7
  """
  detailedExplanation is any additional information the user wishes to provide.
  """
  detailedExplanation: String
}

type CommentModerationAction {
  id: ID!

  """
  revision is the moderated CommentRevision.
  """
  revision: CommentRevision

  """
  comment is the moderated Comment.
  """
  comment: Comment

  """
  status represents the status that was assigned by the moderator.
  """
  status: COMMENT_STATUS!

  """
  moderator is the User that performed the Moderator action. If null, this means
  that the system has assigned the moderation status.
  """
  moderator: User

  """
  reason is the reason the comment was rejected, if it was rejected
  """
  reason: RejectionReason

  """
  createdAt is the time that the CommentModerationAction was created.
  """
  createdAt: Time!
}

type CommentModerationActionEdge {
  """
  node is the CommentModerationAction for this edge.
  """
  node: CommentModerationAction!

  """
  cursor is used in pagination.
  """
  cursor: Cursor!
}

type CommentModerationActionConnection {
  """
  edges are a subset of CommentModerationActionEdge's.
  """
  edges: [CommentModerationActionEdge!]!

  """
  nodes is a list of CommentModerationAction's.
  """
  nodes: [CommentModerationAction!]!

  """
  pageInfo is information to aid in pagination.
  """
  pageInfo: PageInfo!
}

"""
DSAReportStatus keeps track of where a DSAReport is in the process of being reviewed
"""
enum DSAReportStatus {
  AWAITING_REVIEW
  UNDER_REVIEW
  COMPLETED
<<<<<<< HEAD
=======
  """
  VOID is set for a DSAReport if its reported comment/user are deleted while the report is in review
  """
  VOID
>>>>>>> cdd59ca7
}

"""
DSAReportDecision keeps track of whether a DSAReport was determined illegal or not
"""
<<<<<<< HEAD
enum DSAReportDecision {
=======
enum DSAReportDecisionLegality {
>>>>>>> cdd59ca7
  LEGAL
  ILLEGAL
}

<<<<<<< HEAD
=======
enum DSAReportHistoryType {
  STATUS_CHANGED
  NOTE
  DECISION_MADE
  SHARE
}

type DSAReportDecision {
  legality: DSAReportDecisionLegality!
  legalGrounds: String
  detailedExplanation: String
}

type DSAReportHistoryItem {
  id: ID!

  """
  type is the kind of DSA report history item this is
  """
  type: DSAReportHistoryType

  """
  createdAt is when this report history item was created
  """
  createdAt: Time!

  """
  createdBy is the user who added this report history item
  """
  createdBy: User

  """
  decision is included if the report history item is making a decision
  """
  decision: DSAReportDecision

  """
  note is included as an explanation for a report history item decision
  """
  note: String

  """
  status is the new status if the report history item type changes the status
  """
  status: DSAReportStatus

  """
  body is the text added if the report history item decision is a note added
  """
  body: String
}

>>>>>>> cdd59ca7
type DSAReport {
  id: ID!

  """
  referenceID is a human-friendly ID to keep track of the DSAReport
  """
  referenceID: String!

  """
  submissionID keeps track of comments that were submitted together in one form
  """
  submissionID: String!

  """
  user who submitted the DSAReport
  """
<<<<<<< HEAD
  createdBy: User!

  """
  commentID of the comment reported
  """
  commentID: String!
=======
  reporter: User

  """
  comment reported as containing illegal content
  """
  comment: Comment
>>>>>>> cdd59ca7

  """
  createdAt is when the DSAReport was created
  """
  createdAt: Time!

  """
  status of DSAReport
  """
  status: DSAReportStatus

  """
  lawBrokenDescription is the text entered by the submitting user to describe
  which law is broken by the reported comment
  """
  lawBrokenDescription: String!

  """
  additionalInformation is more explanation entereted by the submitting user to
  describe how the comment breaks the law
  """
  additionalInformation: String!

  """
<<<<<<< HEAD
  decision is the determination of whether the reported comment is illegal or not
  """
  decision: DSAReportDecision
=======
  decision is the determination of whether the reported comment is illegal or not, as well as
  the legal grounds for the decision and additional detailed explanation of decision
  """
  decision: DSAReportDecision

  """
  history includes report history items such as notes added to a report, when a report's
  status is changed, and if a decision is made regarding whether the related comment contains
  illegal content or not
  """
  history: [DSAReportHistoryItem]

  """
  lastUpdated is when the DSAReport last had an action created and added to its history,
  such as a note added, status changed, or decision made
  """
  lastUpdated: Time
>>>>>>> cdd59ca7
}

type CommentRevisionPerspectiveMetadata {
  """
  score is the value detected from the perspective API. This is returned as the
  percentage chance it would be considered toxic and can be compared to the
  defined threshold value.
  """
  score: Float!
}

type WordlistMatch {
  """
  value is the value detected by the word list pipeline.
  """
  value: String!

  """
  index is the starting index of the word occurence in the comment body.
  """
  index: Int!

  """
  length is the length of the value string.
  """
  length: Int!
}

type CommentRevisionWordListMetadata {
  """
  timedOut is whether the wordlist analysis timed out when this revision
  of the comment was sent through the moderation phases.
  """
  timedOut: Boolean

  """
  suspectWords are any suspect words that were matched and found on this
  comment revision.
  """
  suspectWords: [WordlistMatch!]

  """
  bannedWords are any banned words that were matched and found on this
  comment revision.
  """
  bannedWords: [WordlistMatch!]
}

type ExternalModerationPhaseAction {
  reason: COMMENT_FLAG_REASON
}

type ExternalModerationPhaseResult {
  status: COMMENT_STATUS
  tags: [TAG!]
  actions: [ExternalModerationPhaseAction!]
}

type CommentRevisionExternalModerationPhaseMetadata {
  name: String!
  analyzedAt: Time!
  result: ExternalModerationPhaseResult!
}

type CommentRevisionMetadata {
  """
  perspective stores metadata associated with the pipeline analysis of this
  revision's body.
  """
  perspective: CommentRevisionPerspectiveMetadata

  """
  wordList metadata stores extra status details about what occurred during
  word list analysis of this comment revision.
  """
  wordList: CommentRevisionWordListMetadata

  """
  externalModeration are the phases and their actions that were used to
  analyze this comment revision.
  """
  externalModeration: [CommentRevisionExternalModerationPhaseMetadata!]
}

"""
GiphyMedia is a particular GIF that is provided by the Giphy platform.
"""
type GiphyMedia {
  """
  url is the URL to a image of the GIF.
  """
  url: String!

  """
  original is the URL to a image of the GIF.
  """
  original: String!

  """
  still is a thumbnail preview of the GIF.
  """
  still: String!

  """
  video is a URL to the mp4 video of the GIF.
  """
  video: String!

  """
  width is the width of the GIF in pixels.
  """
  width: Int

  """
  height is the height of the GIF in pixels.
  """
  height: Int

  """
  title is the title of the GIF.
  """
  title: String
}

"""
TwitterMedia is a specific Twitter Tweet.
"""
type TwitterMedia {
  """
  url is the URL of a Twitter tweet.
  """
  url: String!

  """
  width is the width of the Twitter tweet in pixels.
  """
  width: Int
}

"""
YouTubeMedia is a specific YouTube video.
"""
type YouTubeMedia {
  """
  url is the URL of a YouTube video.
  """
  url: String!

  """
  still is the thumbnail of the YouTube video.
  """
  still: String!

  """
  title is the title of the YouTube video.
  """
  title: String

  """
  width is the width of the YouTube video in pixels.
  """
  width: Int

  """
  height is the height of the YouTube video in pixels.
  """
  height: Int
}

type ExternalMedia {
  """
  url is the URL of a YouTube video.
  """
  url: String!

  """
  extension is the file extension
  """
  extension: String!

  """
  width is the width of the YouTube video in pixels.
  """
  width: Int

  """
  height is the height of the YouTube video in pixels.
  """
  height: Int
}

"""
CommentMedia is the various media types that can be attached to a Comment.
"""
union CommentMedia = GiphyMedia | TwitterMedia | YouTubeMedia | ExternalMedia

type CommentRevision {
  """
  id is the identifier of the CommentRevision.
  """
  id: ID!

  """
  comment is the reference to the original Comment associated with the current
  Comment.
  """
  comment: Comment!

  """
  actionCounts stores the counts of all the actions for the CommentRevision
  specifically.
  """
  actionCounts: ActionCounts! @auth(roles: [MODERATOR, ADMIN])

  """
  body is the content of the CommentRevision. If null, it indicates that the
  body text was deleted.
  """
  body: String

  """
  media is the optional media object attached to this revision.
  """
  media: CommentMedia

  """
  metadata stores details on a CommentRevision.
  """
  metadata: CommentRevisionMetadata! @auth(roles: [ADMIN, MODERATOR])

  """
  createdAt is the time that the CommentRevision was created.
  """
  createdAt: Time!
}

enum TAG {
  """
  STAFF is used when a Comment is written by a User that has the STAFF, ADMIN,
  or MODERATOR role.
  """
  STAFF

  """
  ADMIN is used when a Comment is written by a User that has the ADMIN,
  role.
  """
  ADMIN

  """
  MODERATOR is used when a Comment is written by a User that has the MODERATOR,
  role.
  """
  MODERATOR

  """
  MEMBER is used when a Comment is written by a User that has the Member role.
  """
  MEMBER

  """
  FEATURED is used when a Comment is marked as such by a staff member.
  """
  FEATURED

  """
  EXPERT is used when an a Comment is written by a User that is assigned as
  an expert on a story.
  """
  EXPERT

  """
  UNANSWERED is used when a Comment is written by a user and has not been
  answered by an expert on a Story that is set to Q&A.
  """
  UNANSWERED

  """
  REVIEW is used when a Comment is written with a rating on a Story that is set
  to Ratings and Reviews.
  """
  REVIEW

  """
  QUESTION is used when a Comment is written without a rating on a Story
  that is set to Ratings and Reviews.
  """
  QUESTION
}

"""
Tag is a simple text message that can be displayed to segment tagable entities.
"""
type Tag {
  """
  code is the machine representation of the tag name.
  """
  code: TAG!

  """
  createdBy is the User that assigned the Tag. This is null when the Tag is
  assigned by the System.
  """
  createdBy: User

  """
  createdAt is the time that the Tag was assigned on.
  """
  createdAt: Time! @auth(roles: [MODERATOR, ADMIN])
}

"""
CommentTagCounts provides count data for Tags made against Comment's.
"""
type CommentTagCounts {
  """
  ADMIN is the count of Comment's with the ADMIN tag.
  """
  ADMIN: Int!

  """
  EXPERT is the count of Comment's with the EXPERT tag.
  """
  EXPERT: Int!

  """
  FEATURED is the count of Comment's with the FEATURED tag.
  """
  FEATURED: Int!

  """
  MEMBER is the count of Comment's with the MEMBER tag.
  """
  MEMBER: Int!

  """
  MODERATOR is the count of Comment's with the MODERATOR tag.
  """
  MODERATOR: Int!

  """
  QUESTION is the count of Comment's with the QUESTION tag.
  """
  QUESTION: Int!

  """
  REVIEW is the count of Comment's with the REVIEW tag.
  """
  REVIEW: Int!

  """
  STAFF is the count of Comment's with the STAFF tag.
  """
  STAFF: Int!

  """
  UNANSWERED is the count of Comment's with the UNANSWERED tag.
  """
  UNANSWERED: Int!
}

"""
Comment is a comment left by a [User](/api/objects/User) on an
[Story](/api/objects/Story) or another [Comment](/api/objects/Comment)
as a reply.
"""
type Comment @cacheControl(maxAge: 5) {
  """
  id is the identifier of the [Comment](/api/objects/Comment).
  """
  id: ID!

  """
  body is the content of the [Comment](/api/objects/Comment), and is an alias to the body of the
  `revision.body`.
  """
  body: String

  """
  revision is the current revision of the [Comment](/api/objects/Comment)'s body.
  """
  revision: CommentRevision

  """
  revisionHistory stores the previous [CommentRevision](/api/objects/comment-revision)'s, with the most recent
  edit last.
  """
  revisionHistory: [CommentRevision!]!
    @auth(
      userIDField: "author_id"
      roles: [MODERATOR, ADMIN]
      permit: [SUSPENDED, BANNED, PENDING_DELETION, WARNED]
    )

  """
  createdAt is the date in which the Comment was created.
  """
  createdAt: Time!

  """
  author is the User that authored the Comment.
  """
  author: User

  """
  status represents the Comment's current status.
  """
  status: COMMENT_STATUS!

  """
  statusHistory returns a CommentModerationActionConnection that will list
  the history of moderator actions performed on the Comment, with the most
  recent last.
  """
  statusHistory(
    first: Int = 10 @constraint(max: 50)
    after: Cursor
  ): CommentModerationActionConnection! @auth(roles: [MODERATOR, ADMIN])

  """
  parentCount is the number of direct parents for this Comment. Currently this
  value is the same as depth.
  """
  parentCount: Int!

  """
  allChildComments is a CommentsConnection that includes all comments that are
  children of a comment (i.e. that have the comment included in their ancestorIDs)
  """
  allChildComments(
    first: Int = 10
    orderBy: COMMENT_SORT = CREATED_AT_DESC
  ): CommentsConnection!

  """
  ancestorIDs
  """
  ancestorIDs: [String]!

  """
  depth is the number of levels that a given comment is deep.
  """
  depth: Int!

  """
  replyCount is the number of replies. Only direct replies to this Comment
  are counted. Removed comments are included in this count.
  """
  replyCount: Int!

  """
  replies will return the replies to this Comment.
  """
  replies(
    first: Int = 10
    orderBy: COMMENT_SORT = CREATED_AT_DESC
    after: Cursor
    flatten: Boolean
    refreshStream: Boolean
  ): CommentsConnection!

  """
  parent is the immediate parent of a given comment.
  """
  parent: Comment

  """
  rootParent is the highest level parent Comment. This Comment would have been
  left on the Story itself.
  """
  rootParent: Comment

  """
  parents returns a CommentsConnection that allows accessing direct parents of
  the given Comment.
  """
  parents(last: Int = 1, before: Cursor): CommentsConnection!

  """
  editing returns details about the edit status of a Comment.
  """
  editing: EditInfo!

  """
  actionCounts stores the counts of all the actions for the Comment.
  """
  actionCounts: ActionCounts!

  """
  reactions is the actual Flags that were left by the Users or the system.
  """
  reactions(
    first: Int = 10 @constraint(max: 50)
    after: Cursor
  ): ReactionsConnection! @auth

  """
  flags is the actual Flags that were left by the Users or the system.
  """
  flags(first: Int = 10 @constraint(max: 50), after: Cursor): FlagsConnection!
    @auth(roles: [ADMIN, MODERATOR])

  """
  viewerActionPresence stores the presence information for all the actions
  left by the current User on this Comment.
  """
  viewerActionPresence: ActionPresence

  """
  story is the Story that the Comment was written on.
  """
  story: Story!

  """
  The permalink for this comment.
  """
  permalink: String!

  """
  tags are the list of tags assigned to the Comment.
  """
  tags: [Tag!]!

  """
  deleted is whether the comment has been deleted.
  """
  deleted: Boolean

  """
  canModerate returns true if the current user can moderate this Comment.
  """
  canModerate: Boolean!

  """
  canReply returns true if the comment is able to be responded to.
  """
  canReply: Boolean!

  """
  site is the Site referenced by the Story for this Comment.
  """
  site: Site!

  """
  rating is the optional rating that is attached to the Comment.
  """
  rating: Int

  """
  seen determines whether a comment has been seen by the user already.
  """
  seen: Boolean

  """
  embeddedAt is the date at which the comment was first embedded.
  """
  embeddedAt: Time
}

type PageInfo {
  """
  Indicates that there are more nodes after this subset.
  """
  hasNextPage: Boolean!

  """
  Included for legacy Relay reasons. Always set to false.
  """
  hasPreviousPage: Boolean!

  """
  Included for legacy Relay reasons. Always set to null.
  """
  startCursor: Cursor

  """
  Specifies the last node's cursor for forwards pagination.
  """
  endCursor: Cursor
}

"""
CommentEdge represents a unique Comment in a CommentsConnection.
"""
type CommentEdge {
  """
  node is the Comment for this edge.
  """
  node: Comment!

  """
  cursor is used in pagination.
  """
  cursor: Cursor!
}

"""
CommentsConnection represents a subset of a comment list.
"""
type CommentsConnection {
  """
  edges are a subset of CommentEdge's.
  """
  edges: [CommentEdge!]!

  """
  nodes is a list of Comment's.
  """
  nodes: [Comment!]!

  """
  pageInfo is information to aid in pagination.
  """
  pageInfo: PageInfo!
}

################################################################################
## CommentCounts
################################################################################

type CommentStatusCounts {
  """
  The comment is not PREMOD, but was not applied a moderation status by a
  moderator.
  """
  NONE: Int!

  """
  The comment has been approved by a moderator.
  """
  APPROVED: Int!

  """
  The comment has been rejected by a moderator.
  """
  REJECTED: Int!

  """
  The comment was created while the stories premoderation option was on, and
  new comments that haven't been moderated yet are referred to as
  "premoderated" or "premod" comments.
  """
  PREMOD: Int!

  """
  SYSTEM_WITHHELD represents a comment that was withheld by the system because
  it was flagged by an internal process for further review.
  """
  SYSTEM_WITHHELD: Int!
}

type CommentCounts {
  """
  totalPublished will return the count of all published Comments.
  """
  totalPublished: Int!

  """
  tags stores the counts of all the Tags against Comment's on this Story.
  """
  tags: CommentTagCounts!

  """
  statuses stores the counts of all the statuses against Comments on this Story.
  """
  statuses: CommentStatusCounts! @auth(roles: [ADMIN, MODERATOR])
}

################################################################################
## Story
################################################################################

enum COMMENT_SORT {
  CREATED_AT_DESC
  CREATED_AT_ASC
  REPLIES_DESC
  REACTION_DESC
}

enum REPORT_SORT {
  CREATED_AT_DESC
  CREATED_AT_ASC
}

"""
StoryMetadata stores all the metadata that is scraped using the scraping tools
inside Coral. Coral utilizes [metascraper](https://metascraper.js.org/) which uses
a variety of filters derived from [The Open Graph Protocol](https://ogp.me/) to
scan for metadata on the page.
"""
type StoryMetadata {
  """
  title stores the scraped title from the Story page.
  """
  title: String

  """
  author stores the scraped author from the Story page.
  """
  author: String

  """
  description stores the scraped description from the Story page.
  """
  description: String

  """
  image stores the scraped image from the Story page.
  """
  image: String

  """
  publishedAt stores the scraped publication date from the Story page.
  """
  publishedAt: Time

  """
  modifiedAt stores the scraped modified date from the Story page.
  """
  modifiedAt: Time

  """
  section stores the scraped section from the Story page.
  """
  section: String
}

"""
LiveConfiguration provides configuration options related to live updates.
"""
type LiveConfiguration {
  """
  configurable when false indicates that live updates cannot be modified.
  """
  configurable: Boolean! @auth(roles: [ADMIN, MODERATOR])

  """
  enabled when true will allow live updates.
  """
  enabled: Boolean!
}

type StorySettings {
  """
  live provides configuration options related to live updates on this Story.
  """
  live: LiveConfiguration!

  """
  moderation determines whether or not this is a PRE or POST moderated story.
  """
  moderation: MODERATION_MODE!

  """
  premodLinksEnable will put all comments that contain links into premod.
  """
  premodLinksEnable: Boolean!

  """
  messageBox stores settings related to the Story Message Box.
  """
  messageBox: StoryMessageBox!

  """
  mode is the specified mode that the story should be updated with.
  """
  mode: STORY_MODE!

  """
  experts are used during Q&A mode to assign users to answer questions
  on a Q&A stream. It is an optional parameter and is only used when
  the story stream is in Q&A mode.
  """
  experts: [User!]!
}

"""
STORY_STATUS represents filtering states that a Story can be in.
"""
enum STORY_STATUS {
  """
  OPEN represents when a given Story is open for commenting.
  """
  OPEN

  """
  CLOSED represents when a given Story is not open for commenting.
  """
  CLOSED
}

type StoryRatings {
  """
  average refers to the average rating across all ratings for the Story from
  published comments.
  """
  average: Float!

  """
  count refers to the number of ratings that have been submitted that
  contributes to the `average`.
  """
  count: Int!
}

"""
Story is an Article or Page where Comments are written on by Users.
"""
type Story @cacheControl(maxAge: 30) {
  """
  id is the identifier of the Story.
  """
  id: ID!

  """
  status is the status of the Story.
  """
  status: STORY_STATUS!

  """
  url is the url that the Story is located on.
  """
  url: String!

  """
  metadata stores the scraped metadata from the Story page.
  """
  metadata: StoryMetadata

  """
  scrapedAt is the Time that the Story had it's metadata scraped at. If the time
  is null, the Story has not been scraped yet.
  """
  scrapedAt: Time @auth(roles: [ADMIN, MODERATOR])

  """
  featuredComments are the Comments with the FEATURED tag on the Story.
  """
  featuredComments(
    first: Int = 10 @constraint(max: 50)
    orderBy: COMMENT_SORT = CREATED_AT_DESC
    after: Cursor
  ): CommentsConnection!

  """
  comments are the comments on the Story.
  """
  comments(
    first: Int = 20 @constraint(max: 99999)
    orderBy: COMMENT_SORT = CREATED_AT_DESC
    after: Cursor
    refreshStream: Boolean

    """
    rating allows filtering for comments with a specific rating. If this feature
    has not been enabled on this tenant or story, this option has no effect.
    """
    rating: Int @constraint(min: 1, max: 5)

    """
    This is a workaround to allow filtering for current Q&A
    functionality. This is used to filter on UNANSWERED to
    populate its corresponding Unanswered questions tab. In
    the future, we want a dedicated edge for unansweredComments.
    """
    tag: TAG
  ): CommentsConnection!

  """
  commentActionCounts stores the counts of all the actions against this Story and it's
  Comments.
  """
  commentActionCounts: ActionCounts!
    @auth(roles: [ADMIN, MODERATOR])
    @cacheControl(scope: PRIVATE, maxAge: 0)

  """
  moderationQueues returns the set of ModerationQueues that are available for
  this Story.
  """
  moderationQueues: ModerationQueues!
    @auth(roles: [ADMIN, MODERATOR])
    @cacheControl(scope: PRIVATE, maxAge: 0)

  """
  closedAt is the Time that the Story is closed for commenting. If null or in
  the future, the story is not yet closed.
  """
  closedAt: Time

  """
  isClosed returns true when the Story is currently closed for commenting.
  """
  isClosed: Boolean!

  """
  isArchiving returns true when the Story is currently in the process of being
  archived. A story must always be closed (isClosed: true) when it is archiving.
  """
  isArchiving: Boolean!

  """
  isArchived returns true when the Story is current archived. A story must always
  be closed (isClosed: true) when it is archived.
  """
  isArchived: Boolean!

  """
  isUnarchiving returns true when a story is in-between being unarchived and is
  yet to be fully unarchived.
  """
  isUnarchiving: Boolean!

  """
  commentCounts stores all the counts of Comments that are left on the Comment.
  """
  commentCounts: CommentCounts!

  """
  createdAt is the date that the Story was created at.
  """
  createdAt: Time!

  """
  settings is the set of Settings on a Story that inherit from the global
  settings.
  """
  settings: StorySettings!

  """
  lastCommentedAt is the last time someone commented on this story.
  """
  lastCommentedAt: Time
    @auth(roles: [ADMIN])
    @cacheControl(scope: PRIVATE, maxAge: 0)

  """
  canModerate returns true if the current user can moderate comments on this
  Story.
  """
  canModerate: Boolean!

  """
  site is the site associated with the story
  """
  site: Site!

  """
  viewerCount is the number of viewers active on this Story.
  """
  viewerCount: Int

  """
  ratings is information about ratings that is attached to this story by
  published comments.
  """
  ratings: StoryRatings

  """
  viewerRating is the Comment with a rating that the viewer has already added to
  this story.
  """
  viewerRating: Comment

  """
  cached returns whether a story's stream is currently cached in redis or not.
  """
  cached: Boolean
}

"""
StoryEdge represents a unique Story in a StoriesConnection.
"""
type StoryEdge {
  """
  node is the Story for this edge.
  """
  node: Story!

  """
  cursor is used in pagination.
  """
  cursor: Cursor!
}

"""
StoriesConnection represents a subset of a stories list.
"""
type StoriesConnection {
  """
  edges are a subset of StoryEdge's.
  """
  edges: [StoryEdge!]!

  """
  nodes is a list of Story's.
  """
  nodes: [Story!]!

  """
  pageInfo is information to aid in pagination.
  """
  pageInfo: PageInfo!
}

################################################################################
## Queue
################################################################################

type QueueCounts {
  """
  waiting is the number of jobs that are in line to be processed.
  """
  waiting: Int!

  """
  active is the number of jobs that are being actively processed.
  """
  active: Int!

  """
  delayed is the number of jobs that have been delayed due to a failure and are
  waiting for a backoff.
  """
  delayed: Int!
}

type Queue {
  """
  counts is the current counts associated with the Queue.
  """
  counts: QueueCounts!
}

type Queues {
  """
  mailer is the Queue associated with the Mailer queue.
  """
  mailer: Queue!

  """
  scraper is the Queue associated with the Scraper queue.
  """
  scraper: Queue!

  """
  notifier is the Queue associated with the Notifier queue.
  """
  notifier: Queue!

  """
  webhook is the Queue associated with the Webhook queue.
  """
  webhook: Queue!

  """
  rejector is the Queue associated with the Rejector queue.
  """
  rejector: Queue!

  """
  unarchiver is the Queue associated with unarchiving stories.
  """
  unarchiver: Queue!
}

################################################################################
## Notifications
################################################################################

type Notification {
  """
  id is the uuid identifier for the notification.
  """
  id: ID!

  """
  ownerID is the string identifier for who this notification is directed to.
  """
  ownerID: ID!

  """
  createdAt is when this notification was created, used for sorting.
  """
  createdAt: Time!

  """
  title is the title text of this notification.
  """
  title: String

  """
  body is the text content of this notification.
  """
  body: String

  """
  comment is the optional comment that is linked to this notification.
  """
  comment: Comment

  """
  commentStatus is the optional status of the comment when the notification
  was created. This allows for the context of the state of the comment to be
  persisted even if the comment reference undergoes multiple moderation actions
  since the notification was created.
  """
  commentStatus: COMMENT_STATUS

  """
  dsaReport is the details of the DSA Report related to the notification.
  This is usually in reference to the comment that is also related to
  the notification.
  """
  dsaReport: NotificationDSAReportDetails
}

type NotificationEdge {
  """
  node is the Flag for this edge.
  """
  node: Notification!

  """
  cursor is used in pagination.
  """
  cursor: Cursor!
}

type NotificationsConnection {
  """
  edges are a subset of FlagEdge's.
  """
  edges: [NotificationEdge!]!

  """
  nodes is a list of Flags.
  """
  nodes: [Notification!]!

  """
  pageInfo is information to aid in pagination.
  """
  pageInfo: PageInfo!
}

type NotificationDSAReportDetails {
  """
  id is the primary identifier of the DSA report.
  """
  id: ID!

  """
  referenceID is the friendly identifier that is human readable
  for the DSA report.
  """
  referenceID: String!

  """
  comment is the comment associated with the DSA report.
  """
  comment: Comment

  """
  user is the target user (of the comment) the DSA report pertains to.
  """
  user: User

  """
  lawBrokenDescription describes the law that was allegedly broken in the
  DSA report.
  """
  lawBrokenDescription: String @auth(roles: [ADMIN, MODERATOR])

  """
  additionalInformation is any further relevant details added by the user
  who filed the DSA report.
  """
  additionalInformation: String @auth(roles: [ADMIN, MODERATOR])

  """
  submissionID is the linking id that connects this DSA report to other reports
  that may have been submitted at the same time by the same reporting user as
  a collection of co-related DSA reports.
  """
  submissionID: ID @auth(roles: [ADMIN, MODERATOR])
}

################################################################################
## Query
################################################################################

type Query {
  """
  comment returns a specific comment.
  """
  comment(id: ID!): Comment

  """
  comments returns a filtered comments connection that can be paginated. This is
  a fairly expensive edge to filter against, moderation queues should utilize
  the dedicated edges for more optimized responses.
  """
  comments(
    first: Int = 10 @constraint(max: 50)
    after: Cursor
    storyID: ID
    siteID: ID
    status: COMMENT_STATUS
    section: SectionFilter
    tag: TAG
    query: String
    orderBy: COMMENT_SORT = CREATED_AT_DESC
  ): CommentsConnection! @auth(roles: [ADMIN, MODERATOR])

  """
  story is a specific article that can be identified by either an ID or a URL.
  """
  story(id: ID, url: String): Story

  """
  stream will load a specific story that can be identified by either an ID or a
  URL and will create the story if that feature is enabled.
  """
  stream(id: ID, url: String, mode: STORY_MODE): Story

  """
  stories returns filtered stories that can be paginated.
  """
  stories(
    first: Int = 10 @constraint(max: 50)
    after: Cursor
    status: STORY_STATUS
    query: String
    siteIDs: [ID!]
  ): StoriesConnection! @auth(roles: [ADMIN, MODERATOR])

  """
  user will return the user referenced by their ID.

  TODO: evaluate adding a profile based lookup.
  """
  user(id: ID!): User @auth(roles: [ADMIN, MODERATOR])

  """
  users returns filtered users that can be paginated.

  TODO: evaluate adding status based filtering.
  """
  users(
    first: Int = 10 @constraint(max: 50)
    after: Cursor
    role: USER_ROLE
    query: String
    status: USER_STATUS_FILTER
  ): UsersConnection! @auth(roles: [ADMIN, MODERATOR])

  site(id: ID!): Site @auth(roles: [ADMIN, MODERATOR])

  sites(
    first: Int = 10 @constraint(max: 50)
    after: Cursor
    query: String
  ): SitesConnection! @auth(roles: [ADMIN, MODERATOR])

  """
  viewer is the current logged in User. If no user is currently logged in, it will
  return null. This is the only nullable field that can be returned that depends
  on the authentication state that will not throw an error.
  """
  viewer: User

  """
  settings is the Settings for a given Tenant.
  """
  settings: Settings!

  """
  discoverOIDCConfiguration will discover the OpenID Connect configuration based
  on the provided issuer. Discovery is not supported on all providers, and is
  described in the OpenID Connect Discovery 1.0 incorporating errata set 1:

  https://openid.net/specs/openid-connect-discovery-1_0.html#ProviderConfig

  If the provider does not support discovery, the response will be null.
  """
  discoverOIDCConfiguration(issuer: String!): DiscoveredOIDCConfiguration
    @auth(roles: [ADMIN])

  """
  debugScrapeStoryMetadata will return the information that Coral was able to
  scrape from the given URL. No data will be saved related to the Story based
  on this scrape.
  """
  debugScrapeStoryMetadata(url: String!): StoryMetadata @auth(roles: [ADMIN])

  """
  moderationQueues returns the set of ModerationQueues that are available for
  all stories or if given the story identified by the `storyID`.
  """
  moderationQueues(
    storyID: ID
    siteID: ID
    section: SectionFilter
  ): ModerationQueues!
    @auth(roles: [ADMIN, MODERATOR])
    @cacheControl(scope: PRIVATE, maxAge: 0)

  """
  sections will return the unique sections used by this Tenant.
  """
  sections: [String!] @auth(roles: [ADMIN, MODERATOR])

  """
  activeStories is the list of most recently commented on stories identified
  by their `lastCommentedAt` field
  """
  activeStories(limit: Int = 10 @constraint(max: 25)): [Story!]!
    @auth(roles: [ADMIN])
    @rate(max: 2, seconds: 1)

  """
  webhookEndpint will return a specific WebhookEndpoint if it exists.
  """
  webhookEndpoint(id: ID!): WebhookEndpoint @auth(roles: [ADMIN])

  """
  queues returns information on queues used in Coral to manage
  """
  queues: Queues! @auth(roles: [ADMIN])

  """
  externalModerationPhase will return a specific ExternalModerationPhase if it
  exists.
  """
  externalModerationPhase(id: ID!): ExternalModerationPhase
    @auth(roles: [ADMIN])

  """
  flags are the list of flags from user reported comments.
  """
  flags(
    first: Int = 10 @constraint(max: 50)
    after: Cursor
    orderBy: COMMENT_SORT
    storyID: ID
    siteID: ID
    section: SectionFilter
  ): FlagsConnection! @auth(roles: [ADMIN, MODERATOR])

  """
  emailDomain will return a specific emailDomain configuration if it exists.
  """
  emailDomain(id: ID!): EmailDomain @auth(roles: [ADMIN])

  """
  dsaReports are the list of dsaReports
  """
  dsaReports(
    first: Int = 10 @constraint(max: 50)
    after: Cursor
    orderBy: REPORT_SORT = CREATED_AT_DESC
    status: [DSAREPORT_STATUS_FILTER!]
    query: String
  ): DSAReportsConnection! @auth(roles: [ADMIN, MODERATOR])

  """
  dsaReport returns a specific dsaReport.
  """
  dsaReport(id: ID!): DSAReport

  """
  notifications will return a list of notifications for an ownerID.
  """
  notifications(
    ownerID: ID!
    first: Int = 10 @constraint(max: 50)
    after: Cursor
  ): NotificationsConnection!
}

################################################################################
## Mutations
################################################################################

##################
## updateNotificationSettings
##################

input UpdateNotificationSettingsInput {
  """
  onReply, when true, will enable notifications to be sent to users that have
  replies to their comments.
  """
  onReply: Boolean

  """
  onFeatured, when true, will enable notifications to be sent to users that have
  their comment's featured.
  """
  onFeatured: Boolean

  """
  onStaffReplies when true, will enable notifications to be sent to users that
  have a staff member reply to their comments. These notifications will
  supercede notifications that would have been sent for a basic reply
  notification.
  """
  onStaffReplies: Boolean

  """
  onModeration when true, will enable notifications to be sent to users when a
  comment that they wrote that was previously unpublished, becomes published due
  to a moderator action.
  """
  onModeration: Boolean

  """
  digestFrequency is the frequency to send notifications.
  """
  digestFrequency: DIGEST_FREQUENCY

  """
  clientMutationId is required for Relay support.
  """
  clientMutationId: String!
}

type UpdateNotificationSettingsPayload {
  """
  user is the possibly modified User.
  """
  user: User!

  """
  clientMutationId is required for Relay support.
  """
  clientMutationId: String!
}

input UpdateUserMediaSettingsInput {
  unfurlEmbeds: Boolean
  clientMutationId: String!
}

type UpdateUserMediaSettingsPayload {
  user: User!
  clientMutationId: String!
}

##################
## createComment
##################

"""
CreateCommentInput provides the input for the createComment Mutation.
"""
input CreateCommentInput {
  """
  nudge when true will instead return an error related to recoverable moderation
  faults such as a toxic comment or spam comment to provide user feedback to
  nudge the user to correct the comment.
  """
  nudge: Boolean = false

  """
  storyID is the ID of the Story where we are creating a comment on.
  """
  storyID: ID!

  """
  body is the Comment body, the content of the Comment.
  """
  body: String!

  """
  clientMutationId is required for Relay support.
  """
  clientMutationId: String!

  """
  media is the optional media attachment to be added to a Comment.
  """
  media: CreateCommentMediaInput

  """
  rating is the optional rating that can be added to a Comment.
  """
  rating: Int
}

"""
CreateCommentPayload contains the created Comment after the createComment
mutation.
"""
type CreateCommentPayload {
  """
  edge is the possibly created comment edge.
  """
  edge: CommentEdge!

  """
  clientMutationId is required for Relay support.
  """
  clientMutationId: String!
}

"""
CreateCommentMediaInput is used for creating media to be attached to a Comment.
"""
input CreateCommentMediaInput {
  """
  type specifies the type of media that can be attached. Valid values for this
  are: `giphy`, `external`, `twitter`, and `youtube`.
  """
  type: String!

  """
  id refers to a foreign id for the specific media provider.
  """
  id: String

  """
  url is the URL to the media resource.
  """
  url: String!

  """
  width is the width to the media resource.
  """
  width: String
  """
  height is the height to the media resource.
  """
  height: String
}

##################
## createCommentReply
##################

"""
CreateCommentReplyInput provides the input for the createCommentReply Mutation.
"""
input CreateCommentReplyInput {
  """
  nudge when true will instead return an error related to recoverable moderation
  faults such as a toxic comment or spam comment to provide user feedback to
  nudge the user to correct the comment.
  """
  nudge: Boolean = false

  """
  storyID is the ID of the Story where we are creating a comment on.
  """
  storyID: ID!

  """
  parentID is the ID of the Comment that we are replying to.
  """
  parentID: ID!

  """
  parentRevisionID is the ID of the CommentRevision that we are replying to.
  """
  parentRevisionID: ID!

  """
  body is the Comment body, the content of the Comment.
  """
  body: String!

  """
  clientMutationId is required for Relay support.
  """
  clientMutationId: String!

  """
  media is the optional media attachment to be added to a Comment.
  """
  media: CreateCommentMediaInput
}

"""
CreateCommentReplyPayload contains the created Comment after the createCommentReply
mutation.
"""
type CreateCommentReplyPayload {
  """
  edge is the possibly created comment edge.
  """
  edge: CommentEdge!

  """
  clientMutationId is required for Relay support.
  """
  clientMutationId: String!
}

##################
## editComment
##################

"""
EditCommentInput provides the input for the editComment Mutation.
"""
input EditCommentInput {
  """
  commentID is the ID of the comment being edited.
  """
  commentID: ID!

  """
  body is the Comment body, the content of the Comment.
  """
  body: String!

  """
  clientMutationId is required for Relay support.
  """
  clientMutationId: String!

  """
  media is the optional media attachment to be added to a Comment.
  """
  media: CreateCommentMediaInput
}

"""
EditCommentPayload contains the edited Comment after the editComment
mutation.
"""
type EditCommentPayload {
  """
  comment is the possibly edited comment.
  """
  comment: Comment!

  """
  clientMutationId is required for Relay support.
  """
  clientMutationId: String!
}

##################
## updateSettings
##################

input SettingsOIDCAuthIntegrationInput {
  """
  enabled, when true, allows the integration to be enabled.
  """
  enabled: Boolean

  """
  allowRegistration when true will allow users that have not signed up
  before with this authentication integration to sign up.
  """
  allowRegistration: Boolean

  """
  targetFilter will restrict where the authentication integration should be
  displayed. If the value of targetFilter is null, then the authentication
  integration should be displayed in all targets.
  """
  targetFilter: SettingsAuthenticationTargetFilterInput

  """
  name is the label assigned to reference the provider of the OIDC integration,
  and will be used in situations where the name of the provider needs to be
  displayed, like the login button.
  """
  name: String

  """
  clientID is the Client Identifier as defined in:

  https://tools.ietf.org/html/rfc6749#section-2.2
  """
  clientID: String

  """
  clientSecret is the Client Secret as defined in:

  https://tools.ietf.org/html/rfc6749#section-2.3.1
  """
  clientSecret: String

  """
  authorizationURL is defined as the `authorization_endpoint` in:

  https://openid.net/specs/openid-connect-discovery-1_0.html#ProviderMetadata
  """
  authorizationURL: String

  """
  tokenURL is defined as the `token_endpoint` in:

  https://openid.net/specs/openid-connect-discovery-1_0.html#ProviderMetadata
  """
  tokenURL: String

  """
  jwksURI is defined as the `jwks_uri` in:

  https://openid.net/specs/openid-connect-discovery-1_0.html#ProviderMetadata
  """
  jwksURI: String

  """
  issuer is defined as the `issuer` in:

  https://openid.net/specs/openid-connect-discovery-1_0.html#ProviderMetadata
  """
  issuer: String
}

input SettingsSMTPInput {
  secure: Boolean
  host: String
  port: Int
  authentication: Boolean
  username: String
  password: String
}

input SettingsEmailConfigurationInput {
  """
  enabled when True, will enable the emailing functionality in Coral.
  """
  enabled: Boolean
  smtp: SettingsSMTPInput
  fromName: String
  fromEmail: String
}

input SettingsWordListInput {
  """
  banned words will by default reject the comment if it is found.
  """
  banned: [String!]

  """
  suspect words will simply flag the comment.
  """
  suspect: [String!]
}

input SettingsAuthenticationTargetFilterInput {
  admin: Boolean!
  stream: Boolean!
}

input SettingsLocalAuthIntegrationInput {
  enabled: Boolean

  """
  allowRegistration when true will allow users that have not signed up
  before with this authentication integration to sign up.
  """
  allowRegistration: Boolean

  """
  targetFilter will restrict where the authentication integration should be
  displayed. If the value of targetFilter is null, then the authentication
  integration should be displayed in all targets.
  """
  targetFilter: SettingsAuthenticationTargetFilterInput
}

input SettingsSSOAuthIntegrationInput {
  enabled: Boolean

  """
  allowRegistration when true will allow users that have not signed up
  before with this authentication integration to sign up.
  """
  allowRegistration: Boolean

  """
  targetFilter will restrict where the authentication integration should be
  displayed. If the value of targetFilter is null, then the authentication
  integration should be displayed in all targets.
  """
  targetFilter: SettingsAuthenticationTargetFilterInput
}

input SettingsGoogleAuthIntegrationInput {
  """
  enabled, when true, will enable Google as an authentication integration.
  """
  enabled: Boolean

  """
  allowRegistration when true will allow users that have not signed up
  before with this authentication integration to sign up.
  """
  allowRegistration: Boolean

  """
  targetFilter will restrict where the authentication integration should be
  displayed. If the value of targetFilter is null, then the authentication
  integration should be displayed in all targets.
  """
  targetFilter: SettingsAuthenticationTargetFilterInput

  """
  clientID is the Client Identifier as provided by the Google API Console.
  """
  clientID: String

  """
  clientSecret is the Client Secret as provided by the Google API Console.
  """
  clientSecret: String
}

input SettingsFacebookAuthIntegrationInput {
  """
  enabled, when true, will enable Facebook as an authentication integration.
  """
  enabled: Boolean

  """
  allowRegistration when true will allow users that have not signed up
  before with this authentication integration to sign up.
  """
  allowRegistration: Boolean

  """
  targetFilter will restrict where the authentication integration should be
  displayed. If the value of targetFilter is null, then the authentication
  integration should be displayed in all targets.
  """
  targetFilter: SettingsAuthenticationTargetFilterInput

  """
  clientID is the Client Identifier as provided by the Facebook Developer
  Console.
  """
  clientID: String

  """
  clientSecret is the Client Secret as provided by the Facebook Developer
  Console.
  """
  clientSecret: String
}

input SettingsAuthIntegrationsInput {
  """
  local stores configuration related to email/password based logins.
  """
  local: SettingsLocalAuthIntegrationInput

  """
  sso stores configuration related to Single Sign On based logins.
  """
  sso: SettingsSSOAuthIntegrationInput

  """
  oidc stores configuration related to OpenID Connect based logins.
  """
  oidc: SettingsOIDCAuthIntegrationInput

  """
  google stores configuration related to Google based logins.
  """
  google: SettingsGoogleAuthIntegrationInput

  """
  facebook stores configuration related to Facebook based logins.
  """
  facebook: SettingsFacebookAuthIntegrationInput
}

"""
Auth contains all the settings related to authentication and
authorization.
"""
input SettingsAuthInput {
  """
  integrations are the set of configurations for the variations of
  authentication solutions.
  """
  integrations: SettingsAuthIntegrationsInput
  """
  sessionDuration determines the duration in seconds for which an access token is valid
  """
  sessionDuration: Int!
}

input SettingsAkismetExternalIntegrationInput {
  """
  enabled when True will enable the integration.
  """
  enabled: Boolean

  """
  ipBased when True will enable IP-based spam detection.
  """
  ipBased: Boolean

  """
  The key for the Akismet integration.
  """
  key: String

  """
  The site (blog) for the Akismet integration.
  """
  site: String
}

input SettingsPerspectiveExternalIntegrationInput {
  """
  enabled when True will enable the integration.
  """
  enabled: Boolean

  """
  The endpoint that Coral should use to communicate with the perspective API.
  """
  endpoint: String

  """
  The key for the Perspective API integration.
  """
  key: String

  """
  model is the name of the Perspective model to use.
  """
  model: String

  """
  The threshold that given a specific toxic comment score, the comment will
  be marked by Coral as toxic.
  """
  threshold: Float

  """
  When True, comments sent will not be stored by the Google Perspective API.
  """
  doNotStore: Boolean

  """
  When True, moderation actions will be sent to the Google Perspective API.
  """
  sendFeedback: Boolean
}

input SettingsExternalIntegrationsInput {
  """
  akismet provides integration with the Akismet Spam detection service.
  """
  akismet: SettingsAkismetExternalIntegrationInput

  """
  perspective provides integration with the Perspective API comment analysis
  platform.
  """
  perspective: SettingsPerspectiveExternalIntegrationInput
}

"""
RecentCommentHistoryConfigurationInput controls the beheviour around when comments from Users
should be marked for pre-moderation automatically once they have reached the
trigger rate for rejected comments.
"""
input RecentCommentHistoryConfigurationInput {
  """
  enabled when true will pre-moderate users new comments once they have reached
  the trigger rejection rate.
  """
  enabled: Boolean

  """
  timeFrame specifies the number of seconds that comments from a given User will
  be taken into account when computing their rejection rate.
  """
  timeFrame: Int

  """
  triggerRejectionRate specifies the percentage of comments that a given User
  may have before their comments will then be placed into pre-moderation until
  the rejection rate decreases.
  """
  triggerRejectionRate: Float
}

input FlattenRepliesInput {
  enabled: Boolean!
}

input CreateAnnouncementInput {
  """
  content of the announcement.
  """
  content: String!

  duration: Int!
  """
  clientMutationId is required for Relay support.
  """
  clientMutationId: String!
}

input DeleteAnnouncementInput {
  """
  clientMutationId is required for Relay support.
  """
  clientMutationId: String!
}

type CreateAnnouncementPayload {
  """
  clientMutationId is required for Relay support.
  """
  clientMutationId: String!

  settings: Settings!
}

type DeleteAnnouncementPayload {
  """
  clientMutationId is required for Relay support.
  """
  clientMutationId: String!

  settings: Settings!
}

input SettingsCommunityGuidelinesInput {
  """
  enable set to true will show the guidelines above the message box.
  """
  enabled: Boolean

  """
  content of the guidelines.
  """
  content: String
}

input SettingsCharCountInput {
  """
  enabled when true, enables the character count moderation phase.
  """
  enabled: Boolean

  """
  min is the smallest length of a Comment that may be posted.
  """
  min: Int

  """
  max is the largest length of a Comment that may be posted.
  """
  max: Int
}

input SettingsDisableCommentingInput {
  """
  enabled when true will disable commenting site-wide.
  """
  enabled: Boolean

  """
  message will be shown above the comment stream while
  commenting is disabled site-wide.
  """
  message: String
}

input SettingsOrganizationInput {
  """
  name is the name of the organization.
  """
  name: String

  """
  contactEmail is the email of the organization.
  """
  contactEmail: String

  """
  url is the URL to the organizations home page.
  """
  url: String
}

input SettingsCloseCommentingInput {
  """
  auto when true will configure the automatic close on each story as they are
  created based on the current configured timeout option.
  """
  auto: Boolean

  """
  timeout is the amount of seconds from the `createdAt` timestamp that a given
  story will be considered closed.
  """
  timeout: Int

  """
  message when provided will be the message that shows when the comment stream
  is closed for commenting.
  """
  message: String
}

"""
StoryScrapingConfigurationInput stores the configuration around story scraping.
"""
input StoryScrapingConfigurationInput {
  """
  enabled, when true, enables stories to be scraped. When disabled, stories will
  only be looked up instead, and must be created via the API directly.
  """
  enabled: Boolean

  """
  proxyURL when specified, allows scraping requests to use the provided proxy.
  All requests will then be passed through the appropriate proxy as parsed by
  the [proxy-agent](https://www.npmjs.com/package/proxy-agent) package.
  """
  proxyURL: String

  """
  customUserAgent when specified will override the user agent used by fetch
  requests made during the scraping process.
  """
  customUserAgent: String

  """
  authentication is whether alternative authentication credentials have been
  provided for scraping activities.
  """
  authentication: Boolean!

  """
  username is the username to use with basic authentication for scraping jobs.
  """
  username: String

  """
  password is the password to use with basic authentication for scraping jobs.
  """
  password: String
}

"""
StoryConfiguration stores the configuration for working with stories.
"""
input StoryConfigurationInput {
  """
  scraping stores configuration around story scraping.
  """
  scraping: StoryScrapingConfigurationInput

  """
  disableLazy when true, will only allow lookups of stories created via the API.
  """
  disableLazy: Boolean
}

"""
ReactionConfigurationInput stores the configuration for reactions used across
this Tenant.
"""
input ReactionConfigurationInput {
  """
  icon is the string representing the icon to be used for the reactions.
  """
  icon: String

  """
  iconActive is the string representing the icon that should be used when the
  icon should be considered active.
  """
  iconActive: String

  """
  label is the string placed beside the reaction icon to provide better context.
  """
  label: String

  """
  labelActive is the string placed beside the reaction icon to provide better
  context when it has been selected.
  """
  labelActive: String

  """
  sortLabel is the string placed inside of the sort menu to sort for comment
  with most reactions.
  """
  sortLabel: String

  """
  color is the hex color code that can be used to change the color of the button.
  """
  color: String
}

"""
BadgeConfigurationInput specifies the configuration for the staff badges
assigned to users with any role above COMMENTER.
"""
input BadgeConfigurationInput {
  """
  staffLabel is the string used when displaying the STAFF badge to users.
  """
  staffLabel: String

  """
  adminLabel is the string used when displaying the ADMIN badge to users.
  """
  adminLabel: String

  """
  moderatorLabel is the string used when displaying the MODERATOR badge to users.
  """
  moderatorLabel: String

  """
  memberLabel is the string used when displaying the MEMBER badget to users.
  """
  memberLabel: String
}

"""
CommenterAccountFeatures stores the configuration for commenter account features.
"""
input CommenterAccountFeaturesInput {
  """
  changeUsername when true, non-sso user may change username every 14 days
  """
  changeUsername: Boolean
  """
  downloadComments when true, user may download their comment history
  """
  downloadComments: Boolean
  """
  deleteAccount when true, non-sso user may permanently delete their account
  """
  deleteAccount: Boolean
}

input SlackTriggersConfigurationInput {
  """
  reportedComments is whether this channel will receive reported comments
  """
  reportedComments: Boolean

  """
  pendingComments is whether this channel will receive pending comments
  """
  pendingComments: Boolean

  """
  featuredComments is whether this channel will receive featured comments
  """
  featuredComments: Boolean
  """
  allComents is whether the channel will receive all comments
  """
  allComments: Boolean

  """
  staffComments is whether the channel will receive staff comments
  """
  staffComments: Boolean
}

input SlackChannelConfigurationInput {
  """
  enabled is whether this Slack channel is enabled to send comments to its
  correlated web hook
  """
  enabled: Boolean

  """
  name is the name assigned to the Slack channel
  """
  name: String

  """
  hookURL defines the URL that comments will be sent to
  """
  hookURL: String

  """
  triggers are the filters of types of comments that will be sent to
  the correlated channel
  """
  triggers: SlackTriggersConfigurationInput
}

input SlackConfigurationInput {
  """
  channels are the channels configured for Slack integration
  """
  channels: [SlackChannelConfigurationInput!]
}

input TwitterMediaConfigurationInput {
  """
  enabled is true when twitter media objects are enabled.
  """
  enabled: Boolean
}

input YouTubeMediaConfigurationInput {
  """
  enabled is true when youtube media objects are enabled.
  """
  enabled: Boolean
}

input GiphyMediaConfigurationInput {
  """
  enabled is true when gif search via giphy and giphy media objects are enabled.
  """
  enabled: Boolean

  """
  maximum allowed rating for gifs, g, pg, pg-13, r
  """
  maxRating: String

  """
  key is the API key for Giphy.
  """
  key: String
}

input MediaConfigurationInput {
  """
  twitter is the configuration for Twitter support.
  """
  twitter: TwitterMediaConfigurationInput

  """
  youtube is the configuration for YouTube support.
  """
  youtube: YouTubeMediaConfigurationInput

  """
  giphy is the configuration for Giphy support.
  """
  giphy: GiphyMediaConfigurationInput
}

"""
NewCommentersModerationConfigInput specifies the moderation configuration for
new commenters' comments.
"""
input NewCommentersModerationConfigInput {
  """
  mode is whether new commenters' comments should be moderated PRE, POST, or
  SPECIFIC_SITES_PRE (pre-moderated for specific sites)
  """
  mode: MODERATION_MODE

  """
  premodSites is the specific sites that new commenters' comments should be
  pre-moderated on if the SPECIFIC_SITES_PRE moderation mode is set
  """
  premodSites: [String!]
}

"""
NewCommentersConfigurationInput specifies the features that apply to new commenters
"""
input NewCommentersConfigurationInput {
  """
  premodEnabled ensures that new commenters' comments are pre-moderated until they have
  enough approved comments
  """
  premodEnabled: Boolean

  """
  approvedCommentsThreshold is the number of comments a user must have approved before their
  comments do not require premoderation
  """
  approvedCommentsThreshold: Int

  """
  moderation is the configuration for pre-moderation for new commenters' comments until
  they have enough approved comments. It stores whether it is PRE, POST, or
  SPECIFIC_SITES_PRE for pre-moderation only on specific sites, and in this case, which
  specific sites.
  """
  moderation: NewCommentersModerationConfigInput
}

"""
EmbeddedCommentsConfigurationInput specifies the configuration for comment embeds.
"""
input EmbeddedCommentsConfigurationInput {
  allowReplies: Boolean
  """
  oEmbedAllowedOrigins are the allowed origins for oEmbed API calls.
  """
  oEmbedAllowedOrigins: [String!]
}

"""
RTEConfigurationInput specifies the configuration for the rte.
"""
input RTEConfigurationInput {
  """
  enabled when true turns on basic RTE features including
  bold, italic, quote, and bullet list.
  """
  enabled: Boolean!
  """
  strikethrough when true turns on the strikethrough feature.
  """
  strikethrough: Boolean!
  """
  spoiler when true turns on the spoiler feature.
  """
  spoiler: Boolean!
}

"""
FlairBadgeConfigurationInput specifies the configuration for flair badges,
including whether they are enabled and their image urls.
"""
input FlairBadgeConfigurationInput {
  flairBadgesEnabled: Boolean
  flairBadgeURLs: [String!]
}

"""
DSAConfigurationInput specifies the configuration for DSA European Union
moderation and reporting features.
"""
input DSAConfigurationInput {
  enabled: Boolean
}

"""
SettingsInput is the partial type of the Settings type for performing mutations.
"""
input SettingsInput {
  """
  live provides configuration options related to live updates for stories on
  this site.
  """
  live: LiveConfigurationInput

  """
  moderation is the moderation mode for all Stories on the site.
  """
  moderation: MODERATION_MODE

  """
  premoderateAllCommentsSites are the sites that should have all comments
  premoderated when moderation mode is SPECIFIC_SITES_PRE
  """
  premoderateAllCommentsSites: [ID!]

  """
  communityGuidelines will be shown in the comments stream.
  """
  communityGuidelines: SettingsCommunityGuidelinesInput

  """
  premodLinksEnable will put all comments that contain links into premod.
  """
  premodLinksEnable: Boolean

  """
  customCSSURL is the URL of the custom CSS used to display on the frontend.
  """
  customCSSURL: String

  """
  customFontsCSSURL is the URL of the custom CSS with @font-face definitions used to display on the frontend.
  """
  customFontsCSSURL: String

  """
  disableDefaultFonts will turn off font-face loading of Coral's default fonts.
  """
  disableDefaultFonts: Boolean

  """
  disableCommenting will disable commenting site-wide.
  """
  disableCommenting: SettingsDisableCommentingInput

  """
  editCommentWindowLength is the length of time (in seconds) after a comment is
  posted that it can still be edited by the author.
  """
  editCommentWindowLength: Int

  """
  organization stores information about the organization behind this specific
  instance of Coral.
  """
  organization: SettingsOrganizationInput

  """
  closeCommenting contains settings related to the automatic closing of commenting on
  Stories.
  """
  closeCommenting: SettingsCloseCommentingInput

  """
  wordList will return a given list of words.
  """
  wordList: SettingsWordListInput

  """
  email is the set of credentials and settings associated with the organization.
  """
  email: SettingsEmailConfigurationInput

  """
  auth contains all the settings related to authentication and authorization.
  """
  auth: SettingsAuthInput

  """
  integrations contains all the external integrations that can be enabled.
  """
  integrations: SettingsExternalIntegrationsInput

  """
  recentCommentHistory is the set of settings related to how automatic
  pre-moderation is controlled.
  """
  recentCommentHistory: RecentCommentHistoryConfigurationInput

  """
  charCount stores the character count moderation settings.
  """
  charCount: SettingsCharCountInput

  """
  stories stores the configuration around stories.
  """
  stories: StoryConfigurationInput

  """
  reaction specifies the configuration for reactions.
  """
  reaction: ReactionConfigurationInput

  """
  featuredBy specifies whether or not the "Featured by" featured is enabled
  """
  featuredBy: Boolean

  """
  badges specifies the configuration for user badges assigned to users with
  any role above COMMENTER.
  """
  badges: BadgeConfigurationInput

  """
  DEPRECATED: staff specifies the configuration for user badges assigned to users with
  any role above COMMENTER.
  """
  staff: BadgeConfigurationInput

  """
  accountFeatures specifies the configuration for accounts.
  """
  accountFeatures: CommenterAccountFeaturesInput

  """
  slack specifies the configuration for Slack integration.
  """
  slack: SlackConfigurationInput

  """
  locale specifies the locale for this Tenant.
  """
  locale: Locale

  """
  newCommenters is the configuration for how new commenters comments are treated.
  """
  newCommenters: NewCommentersConfigurationInput

  """
  premoderateSuspectWords when enabled will cause any comments that contain
  suspect words to be sent to pre-moderation to be reviewed by a moderator prior
  to being presented in stream.
  """
  premoderateSuspectWords: Boolean

  """
  rte is the configuration of the Rich-Text-Editor.
  """
  rte: RTEConfigurationInput

  """
  media is the configuration media content attached to Comment's.
  """
  media: MediaConfigurationInput

  """
  memberBios is whether members can define a bio for their account.
  """
  memberBios: Boolean

  """
  amp is whether Accelerated Mobile Pages Support is activated.
  """
  amp: Boolean

  """
  flattenReplies is whether or not to flatten replies
  """
  flattenReplies: Boolean

  """
  forReviewQueue is whether or not to show the For Review queue in
  the Moderate tab of the admin. This queue allows moderators to
  review every flag that has been put on a comment by a user. This
  feature shall help complying with European Law
  (European Directive 2000/31/CE).
  """
  forReviewQueue: Boolean

  """
  externalProfileURL is a string template for a link to a user's
  external profile.
  """
  externalProfileURL: String

  """
  embeddedComments includes the configuration for embedded comments.
  """
  embeddedComments: EmbeddedCommentsConfigurationInput

  """
  flairBadges specifies the configuration for flair badges, including whether
  they are enabled and any configured image urls
  """
  flairBadges: FlairBadgeConfigurationInput

  """
  dsa specifies the configuration for DSA European Union moderation and
  reporting features.
  """
  dsa: DSAConfigurationInput
}

"""
UpdateSettingsInput provides the input for the updateSettings Mutation.
"""
input UpdateSettingsInput {
  """
  settings is the partial set of settings that will be used as a patch against
  the existing settings object.
  """
  settings: SettingsInput!

  """
  clientMutationId is required for Relay support.
  """
  clientMutationId: String!
}

"""
UpdateSettingsPayload contains the updated Settings after the updateSettings
mutation.
"""
type UpdateSettingsPayload {
  """
  settings is the updated Settings.
  """
  settings: Settings

  """
  clientMutationId is required for Relay support.
  """
  clientMutationId: String!
}

##################
## createCommentReaction
##################

input CreateCommentReactionInput {
  """
  commentID is the Comment's ID that we want to create a Reaction on.
  """
  commentID: ID!

  """
  commentRevisionID is the revision ID of the Comment that we're creating the
  Reaction on.
  """
  commentRevisionID: ID!

  """
  clientMutationId is required for Relay support.
  """
  clientMutationId: String!
}

type CreateCommentReactionPayload {
  """
  comment is the Comment that the Reaction was created on.
  """
  comment: Comment

  """
  clientMutationId is required for Relay support.
  """
  clientMutationId: String!
}

##################
## removeCommentReaction
##################

input RemoveCommentReactionInput {
  """
  commentID is the Comment's ID that we want to remove a Reaction on.
  """
  commentID: ID!

  """
  commentRevisionID is the Comment's revision ID that we want to remove a
  reaction on.
  """
  commentRevisionID: ID!

  """
  clientMutationId is required for Relay support.
  """
  clientMutationId: String!
}

type RemoveCommentReactionPayload {
  """
  comment is the Comment that the Reaction was removed on.
  """
  comment: Comment

  """
  clientMutationId is required for Relay support.
  """
  clientMutationId: String!
}

##################
## createCommentDontAgree
##################

input CreateCommentDontAgreeInput {
  """
  commentID is the Comment's ID that we want to create a DontAgree on.
  """
  commentID: ID!

  """
  commentRevisionID is the revision ID of the Comment that we're creating the
  DontAgree on.
  """
  commentRevisionID: ID!

  """
  additionalDetails stores information from the User as to why the Flag was
  created or is relevant.
  """
  additionalDetails: String

  """
  clientMutationId is required for Relay support.
  """
  clientMutationId: String!
}

type CreateCommentDontAgreePayload {
  """
  comment is the Comment that the DontAgree was created on.
  """
  comment: Comment

  """
  clientMutationId is required for Relay support.
  """
  clientMutationId: String!
}

input CreateIllegalContentInput {
  """
  commentID is the id of the comment reported for illegal content.
  """
  commentID: ID!

  """
  commentRevisionID is the revision ID of the comment reported for illegal content.
  """
  commentRevisionID: ID!
}

type CreateIllegalContentPayload {
  """
  comment is the Comment that the illegal content report was created on.
  """
  comment: Comment

  """
  clientMutationId is required for Relay support.
  """
  clientMutationId: String!
}

##################
## removeCommentDontAgree
##################

input RemoveCommentDontAgreeInput {
  """
  commentID is the Comment's ID that we want to remove a DontAgree on.
  """
  commentID: ID!

  """
  commentRevisionID is the Comment's revision ID that we want to remove a
  reaction on.
  """
  commentRevisionID: ID!

  """
  clientMutationId is required for Relay support.
  """
  clientMutationId: String!
}

type RemoveCommentDontAgreePayload {
  """
  comment is the Comment that the DontAgree was removed on.
  """
  comment: Comment

  """
  clientMutationId is required for Relay support.
  """
  clientMutationId: String!
}

##################
## createCommentFlag
##################

input CreateCommentFlagInput {
  """
  commentID is the Comment's ID that we want to create a Flag on.
  """
  commentID: ID!

  """
  commentRevisionID is the revision ID of the Comment that we're creating the
  Flag on.
  """
  commentRevisionID: ID!

  """
  reason is the selected reason why the Flag is being created.
  """
  reason: COMMENT_FLAG_REPORTED_REASON!

  """
  additionalDetails stores information from the User as to why the Flag was
  created or is relevant.
  """
  additionalDetails: String

  """
  clientMutationId is required for Relay support.
  """
  clientMutationId: String!
}

type CreateCommentFlagPayload {
  """
  comment is the Comment that the Flag was created on.
  """
  comment: Comment

  """
  clientMutationId is required for Relay support.
  """
  clientMutationId: String!
}

<<<<<<< HEAD
=======
input AddDSAReportNoteInput {
  """
  id of the user who added the note to the DSAReport
  """
  userID: ID!

  """
  body is the text of the note added to the DSAReport
  """
  body: String!

  """
  reportID is the id of the DSAReport to which the note is being added
  """
  reportID: ID!

  """
  clientMutationId is required for Relay support.
  """
  clientMutationId: String!
}

type AddDSAReportNotePayload {
  """
  dsaReport is the DSAReport that the note was added to
  """
  dsaReport: DSAReport

  """
  clientMutationId is required for Relay support.
  """
  clientMutationId: String!
}

input AddDSAReportShareInput {
  """
  id of the user who shared the DSAReport
  """
  userID: ID!

  """
  reportID is the id of the DSAReport which was downloaded to share
  """
  reportID: ID!

  """
  clientMutationId is required for Relay support.
  """
  clientMutationId: String!
}

type AddDSAReportSharePayload {
  """
  dsaReport is the DSAReport that was downloaded to share
  """
  dsaReport: DSAReport

  """
  clientMutationId is required for Relay support.
  """
  clientMutationId: String!
}

input DeleteDSAReportNoteInput {
  """
  id of the note to be deleted from DSAReport history
  """
  id: ID!

  """
  reportID is the id of the DSAReport from which the note is to be deleted
  """
  reportID: ID!

  """
  clientMutationId is required for Relay support.
  """
  clientMutationId: String!
}

type DeleteDSAReportNotePayload {
  """
  dsaReport is the DSAReport from which the note was deleted
  """
  dsaReport: DSAReport

  """
  clientMutationId is required for Relay support.
  """
  clientMutationId: String!
}

input MakeDSAReportDecisionInput {
  """
  id of the user who made a decision for the DSAReport
  """
  userID: ID!

  """
  legality is the legality decision made for the DSAReport
  """
  legality: DSAReportDecisionLegality!

  """
  legal grounds is an overview of the law broken as part of illegal content decision
  """
  legalGrounds: String

  """
  detailedExplanation provides more information as part of illegal content decision
  """
  detailedExplanation: String

  """
  commentID is the id of the comment about which the DSAReport legality decision is being made
  """
  commentID: ID!

  """
  commentRevisionID is the revision id of the comment about which the DSAReport legality decision is being made
  """
  commentRevisionID: ID!

  """
  reportID is the id of the DSAReport that is being decided on
  """
  reportID: ID!

  """
  clientMutationId is required for Relay support.
  """
  clientMutationId: String!
}

type MakeDSAReportDecisionPayload {
  """
  dsaReport is the DSAReport that was decided on
  """
  dsaReport: DSAReport

  """
  clientMutationId is required for Relay support.
  """
  clientMutationId: String!
}

input ChangeDSAReportStatusInput {
  """
  id of the user who changed the status of the DSAReport
  """
  userID: ID!

  """
  status is the new status of the DSAReport
  """
  status: DSAReportStatus!

  """
  reportID is the id of the DSAReport that is having its status changed
  """
  reportID: ID!

  """
  clientMutationId is required for Relay support.
  """
  clientMutationId: String!
}

type ChangeDSAReportStatusPayload {
  """
  dsaReport is the DSAReport that had its status changed
  """
  dsaReport: DSAReport

  """
  clientMutationId is required for Relay support.
  """
  clientMutationId: String!
}

>>>>>>> cdd59ca7
input CreateDSAReportInput {
  """
  id of the reported comment
  """
  commentID: ID!

  """
  id of the user who submitted the DSAReport
  """
  userID: ID!

  """
  lawBrokenDescription is the text entered by the submitting user to describe
  which law is broken by the reported comment
  """
  lawBrokenDescription: String!

  """
  additionalInformation is more explanation entereted by the submitting user to
  describe how the comment breaks the law
  """
  additionalInformation: String!

  """
  submissionID keeps track of comments that were submitted together in one form
  """
  submissionID: ID

  """
  commentRevisionID is the revision ID for the comment for which a DSA report is being submitted.
  """
  commentRevisionID: String

  """
  clientMutationId is required for Relay support.
  """
  clientMutationId: String!
}

type CreateDSAReportPayload {
  """
  dsaReport is the report that was newly created
  """
  dsaReport: DSAReport

  """
  clientMutationId is required for Relay support.
  """
  clientMutationId: String!
}

##################
## createStory
##################

"""
StoryMetadataInput is the metadata for a given Story as provided via this API.
"""
input StoryMetadataInput {
  """
  title stores the title from the Story page.
  """
  title: String

  """
  author stores the author from the Story page.
  """
  author: String

  """
  description stores the description from the Story page.
  """
  description: String

  """
  image stores the image from the Story page.
  """
  image: String

  """
  publishedAt stores the publication date from the Story page.
  """
  publishedAt: Time

  """
  modifiedAt stores the modified date from the Story page.
  """
  modifiedAt: Time

  """
  section stores the section from the Story page.
  """
  section: String
}

"""
CreateStory is the input required to create a Story.
"""
input CreateStory {
  """
  id is the identifier of the Story.
  """
  id: ID!

  """
  url is the url that the Story is located on.
  """
  url: String!

  """
  mode is the specified mode that the story should be created with.
  """
  mode: STORY_MODE

  """
  metadata is the set of information relating to this Story that would normally
  be scraped, but can be provided here.
  """
  metadata: StoryMetadataInput

  """
  closedAt when provided specifies the date that the given story will be closed
  at. If not provided, the story close will use the settings to determine the
  automatic close date.
  """
  closedAt: Time
}

input CreateStoryInput {
  """
  story is the Story input needed to create a Story.
  """
  story: CreateStory!

  """
  clientMutationId is required for Relay support.
  """
  clientMutationId: String!
}

type CreateStoryPayload {
  """
  story is the Story that was possibly created.
  """
  story: Story

  """
  clientMutationId is required for Relay support.
  """
  clientMutationId: String!
}

##################
## updateStory
##################

"""
UpdateStory is the input required to update a Story.
"""
input UpdateStory {
  """
  url is the url that the Story is located on.
  """
  url: String

  """
  metadata is the set of information relating to this Story that would normally
  be scraped, but can be provided here.
  """
  metadata: StoryMetadataInput
}

input UpdateStoryInput {
  """
  id is the identifier of the Story used either when the Story was created via
  the API or from Coral when it was lazily created.
  """
  id: ID!

  """
  story contains the fields that should be updated. Any fields not specified
  will not be changed.
  """
  story: UpdateStory!

  """
  clientMutationId is required for Relay support.
  """
  clientMutationId: String!
}

type UpdateStoryPayload {
  """
  story is the Story that was possibly updated.
  """
  story: Story

  """
  clientMutationId is required for Relay support.
  """
  clientMutationId: String!
}

##################
## updateStorySettings
##################

"""
StoryMessageBoxInput stores settings related to the Story Message Box.
"""
input StoryMessageBoxInput {
  """
  enable when true will enable the Message Box on the comment stream.
  """
  enabled: Boolean

  """
  icon when set will reference the string for the Message box used by the
  Message Box.
  """
  icon: String

  """
  content when set contains the actual markup for the Message Box.
  """
  content: String
}

"""
LiveConfigurationInput provides configuration options related to live updates.
"""
input LiveConfigurationInput {
  """
  enabled when true will allow live updates.
  """
  enabled: Boolean
}

"""
UpdateStorySettings is the input required to update a Story's Settings.
"""
input UpdateStorySettings {
  """
  live provides configuration options related to live updates on this Story.
  """
  live: LiveConfigurationInput

  """
  moderation determines whether or not this is a PRE or POST moderated story.
  """
  moderation: MODERATION_MODE

  """
  premodLinksEnable will put all comments that contain links into premod.
  """
  premodLinksEnable: Boolean

  """
  messageBox stores settings related to the Story Message Box.
  """
  messageBox: StoryMessageBoxInput
}

input UpdateStorySettingsInput {
  """
  id is the identifier of the Story used either when the Story was created via
  the API or from Coral when it was lazily created.
  """
  id: ID!

  """
  settings contains the fields on the story settings that should be updated. Any
  fields not specified will not be changed.
  """
  settings: UpdateStorySettings!

  """
  clientMutationId is required for Relay support.
  """
  clientMutationId: String!
}

type UpdateStorySettingsPayload {
  """
  story is the Story that was possibly updated.
  """
  story: Story

  """
  clientMutationId is required for Relay support.
  """
  clientMutationId: String!
}

##################
## closeStory
##################

input CloseStoryInput {
  """
  id is the identifier of the Story used either when the Story was created via
  the API or from Coral when it was lazily created.
  """
  id: ID!

  """
  clientMutationId is required for Relay support.
  """
  clientMutationId: String!
}

type CloseStoryPayload {
  """
  story is the Story that was possibly updated.
  """
  story: Story

  """
  clientMutationId is required for Relay support.
  """
  clientMutationId: String!
}

##################
## openStory
##################

input OpenStoryInput {
  """
  id is the identifier of the Story used either when the Story was created via
  the API or from Coral when it was lazily created.
  """
  id: ID!

  """
  clientMutationId is required for Relay support.
  """
  clientMutationId: String!
}

type OpenStoryPayload {
  """
  story is the Story that was possibly updated.
  """
  story: Story

  """
  clientMutationId is required for Relay support.
  """
  clientMutationId: String!
}

##################
## mergeStories
##################

input MergeStoriesInput {
  """
  sourceIDs are the list of Story ID's that should have their Comment's moved
  onto the Story indicated by `destinationID`. The Stories indicated by the
  `sourceIDs` field will be removed after the Comment's have been moved.
  """
  sourceIDs: [ID!]!

  """
  destinationID is the ID of the Story where all the other "source" Stories will
  have their Comment's moved onto.
  """
  destinationID: ID!

  """
  clientMutationId is required for Relay support.
  """
  clientMutationId: String!
}

type MergeStoriesPayload {
  """
  story is the Story that all the source stories were merged into.
  """
  story: Story

  """
  clientMutationId is required for Relay support.
  """
  clientMutationId: String!
}

##################
## removeStory
##################

input RemoveStoryInput {
  """
  id is the identifier of the Story used either when the Story was created via
  the API or from Coral when it was lazily created.
  """
  id: ID!

  """
  includeComments when true will remove any Comment's that were left on the
  Story. This option should be used rarely, instead preferring to updating the
  Story URL and/or merging with the correct Story.
  """
  includeComments: Boolean = false

  """
  clientMutationId is required for Relay support.
  """
  clientMutationId: String!
}

type RemoveStoryPayload {
  """
  story is the Story that was possibly removed.
  """
  story: Story

  """
  clientMutationId is required for Relay support.
  """
  clientMutationId: String!
}

##################
## scrapeStory
##################

input ScrapeStoryInput {
  """
  id is the identifier of the Story used either when the Story was created via
  the API or from Coral when it was lazily created.
  """
  id: ID!

  """
  clientMutationId is required for Relay support.
  """
  clientMutationId: String!
}

type ScrapeStoryPayload {
  """
  story is the Story that was possibly scraped.
  """
  story: Story

  """
  clientMutationId is required for Relay support.
  """
  clientMutationId: String!
}

##################
# approveComment
##################

input ApproveCommentInput {
  """
  commentID is the ID of the Comment that was approved.
  """
  commentID: ID!

  """
  commentRevisionID is the ID of the CommentRevision that is being approved.
  """
  commentRevisionID: ID!

  """
  clientMutationId is required for Relay support.
  """
  clientMutationId: String!
}

type ApproveCommentPayload {
  """
  comment is the Comment that was approved.
  """
  comment: Comment

  """
  moderationQueues will return the selected moderation queues. If the `storyID`
  is provided, it will filter the moderation queues for only comments in that
  Story.
  """
  moderationQueues(
    storyID: ID
    siteID: ID
    section: SectionFilter
  ): ModerationQueues

  """
  clientMutationId is required for Relay support.
  """
  clientMutationId: String!
}

##################
# rejectComment
##################

input RejectCommentReasonInput {
  """
  code is the enumerated code for the reason the comment is being rejected.
  """
  code: REJECTION_REASON_CODE!

  """
  legalGrounds is the specific laws broken as described by the reporter.
  """
  legalGrounds: String

  """
  detailedExplanation is any additional information the user wishes to provide.
  """
  detailedExplanation: String
}

input RejectCommentInput {
  """
  commentID is the ID of the Comment that was rejected.
  """
  commentID: ID!

  """
  commentRevisionID is the ID of the CommentRevision that is being rejected.
  """
  commentRevisionID: ID!

  """
  reason is the reason the comment is being rejected
  """
  reason: RejectCommentReasonInput

  """
  clientMutationId is required for Relay support.
  """
  clientMutationId: String!

  """
  reason is the reason the comment is being rejected if DSA features are enabled.
  """
  reason: RejectCommentReasonInput
}

type RejectCommentPayload {
  """
  comment is the Comment that was rejected.
  """
  comment: Comment

  """
  moderationQueues will return the selected moderation queues. If the `storyID`
  is provided, it will filter the moderation queues for only comments in that
  Story.
  """
  moderationQueues(
    storyID: ID
    siteID: ID
    section: SectionFilter
  ): ModerationQueues

  """
  clientMutationId is required for Relay support.
  """
  clientMutationId: String!
}

##################
# featureComment
##################

input FeatureCommentInput {
  """
  commentID is the ID of the Comment that should be featured.
  """
  commentID: ID!

  """
  commentRevisionID is the ID of the CommentRevision that should be featured
  """
  commentRevisionID: ID!

  """
  clientMutationId is required for Relay support.
  """
  clientMutationId: String!
}

type FeatureCommentPayload {
  """
  comment is the Comment that was featured.
  """
  comment: Comment

  """
  clientMutationId is required for Relay support.
  """
  clientMutationId: String!

  """
  moderationQueues will return the selected moderation queues. If the `storyID`
  is provided, it will filter the moderation queues for only comments in that
  Story.
  """
  moderationQueues(storyID: ID): ModerationQueues
}

##################
# unfeatureComment
##################

input UnfeatureCommentInput {
  """
  commentID is the ID of the featured Comment that should be unfeatured.
  """
  commentID: ID!

  """
  clientMutationId is required for Relay support.
  """
  clientMutationId: String!
}

type UnfeatureCommentPayload {
  """
  comment is the Comment that was unfeatured.
  """
  comment: Comment

  """
  clientMutationId is required for Relay support.
  """
  clientMutationId: String!
}

##################
# setUsername
##################

input SetUsernameInput {
  """
  username is the desired username that should be set to the current User.
  """
  username: String!

  """
  clientMutationId is required for Relay support.
  """
  clientMutationId: String!
}

type SetUsernamePayload {
  """
  user is the possibly modified User.
  """
  user: User!

  """
  clientMutationId is required for Relay support.
  """
  clientMutationId: String!
}

##################
# updateBio
##################

input UpdateBioInput {
  """
  bio is the desired bio that should be set to the current User.
  """
  bio: String

  """
  clientMutationId is required for Relay support.
  """
  clientMutationId: String!
}

type UpdateBioPayload {
  """
  user is the possibly modified User.
  """
  user: User!

  """
  clientMutationId is required for Relay support.
  """
  clientMutationId: String!
}

##################
# updateUsername
##################

input UpdateUsernameInput {
  """
  username is the desired username that should be set to the current User.
  """
  username: String!

  """
  clientMutationId is required for Relay support.
  """
  clientMutationId: String!
}

type UpdateUsernamePayload {
  """
  user is the possibly modified User.
  """
  user: User!

  """
  clientMutationId is required for Relay support.
  """
  clientMutationId: String!
}

##################
# inviteUser
##################

input InviteUsersInput {
  """
  emails is the email addresses of the Users to be invited.
  """
  emails: [String!]!

  """
  role is the designated role of the User being invited.
  """
  role: USER_ROLE!

  """
  clientMutationId is required for Relay support.
  """
  clientMutationId: String!
}

type InviteUsersPayload {
  """
  invites is the references to the invited Users.
  """
  invites: [Invite]!

  """
  clientMutationId is required for Relay support.
  """
  clientMutationId: String!
}

input CreateModeratorNoteInput {
  """
  clientMutationId is required for Relay support.
  """
  clientMutationId: String!

  """
  body is the content of the Note
  """
  body: String!

  """
  userID the id of the User who is the subject of the note.
  """
  userID: ID!
}

input DeleteModeratorNoteInput {
  """
  clientMutationId is required for Relay support.
  """
  clientMutationId: String!
  """
  userID is the user who is the subject of the note
  """
  userID: ID!
  """
  id is the identifier of the note
  """
  id: ID!
}

type CreateModeratorNotePayload {
  """
  clientMutationId is required for Relay support.
  """
  clientMutationId: String!

  """
  createdBy is the moderator who created the note
  user is the updated user.
  """
  user: User!
}

type DeleteModeratorNotePayload {
  """
  clientMutationId is required for Relay support.
  """
  clientMutationId: String!
  """
  user is the updated user.
  """
  user: User!
}

##################
# createWebhookEndpoint
##################

input CreateWebhookEndpointInput {
  """
  clientMutationId is required for Relay support.
  """
  clientMutationId: String!

  """
  url is the URL that Coral will POST event data to.
  """
  url: String!

  """
  all is true when all events are subscribed to.
  """
  all: Boolean!

  """
  events are the specific event names that this endpoint is configured to send
  for.
  """
  events: [WEBHOOK_EVENT_NAME!]!
}

type CreateWebhookEndpointPayload {
  """
  clientMutationId is required for Relay support.
  """
  clientMutationId: String!

  """
  endpoint is the endpoint that we just created.
  """
  endpoint: WebhookEndpoint!

  """
  settings is the updated settings also containing the new endpoint.
  """
  settings: Settings!
}

##################
# updateWebhookEndpoint
##################

input UpdateWebhookEndpointInput {
  """
  clientMutationId is required for Relay support.
  """
  clientMutationId: String!

  """
  id is the ID of the WebhookEndpoint being updated.
  """
  id: ID!

  """
  url is the URL that Coral will POST event data to.
  """
  url: String

  """
  all is true when all events are subscribed to.
  """
  all: Boolean

  """
  events are the specific event names that this endpoint is configured to send
  for.
  """
  events: [WEBHOOK_EVENT_NAME!]
}

type UpdateWebhookEndpointPayload {
  """
  clientMutationId is required for Relay support.
  """
  clientMutationId: String!

  """
  endpoint is the endpoint that we just created.
  """
  endpoint: WebhookEndpoint!
}

##################
# rotateWebhookEndpointSigningSecret
##################

input RotateWebhookEndpointSigningSecretInput {
  """
  clientMutationId is required for Relay support.
  """
  clientMutationId: String!

  """
  id is the ID of the WebhookEndpoint being updated.
  """
  id: ID!

  """
  inactiveIn is the number of seconds that the current active Secret should be
  kept active.
  """
  inactiveIn: Int!
}

type RotateWebhookEndpointSigningSecretPayload {
  """
  clientMutationId is required for Relay support.
  """
  clientMutationId: String!

  """
  endpoint is the endpoint that we just updated.
  """
  endpoint: WebhookEndpoint!
}

##################
# disableWebhookEndpoint
##################

input DisableWebhookEndpointInput {
  """
  clientMutationId is required for Relay support.
  """
  clientMutationId: String!

  """
  id is the ID of the WebhookEndpoint being disabled.
  """
  id: ID!
}

type DisableWebhookEndpointPayload {
  """
  clientMutationId is required for Relay support.
  """
  clientMutationId: String!

  """
  endpoint is the endpoint that we just disabled.
  """
  endpoint: WebhookEndpoint!
}

##################
# enableWebhookEndpoint
##################

input EnableWebhookEndpointInput {
  """
  clientMutationId is required for Relay support.
  """
  clientMutationId: String!

  """
  id is the ID of the WebhookEndpoint being enabled.
  """
  id: ID!
}

type EnableWebhookEndpointPayload {
  """
  clientMutationId is required for Relay support.
  """
  clientMutationId: String!

  """
  endpoint is the endpoint that we just enabled.
  """
  endpoint: WebhookEndpoint!
}

##################
# deleteWebhookEndpoint
##################

input DeleteWebhookEndpointInput {
  """
  clientMutationId is required for Relay support.
  """
  clientMutationId: String!

  """
  id is the ID of the WebhookEndpoint being deleted.
  """
  id: ID!
}

type DeleteWebhookEndpointPayload {
  """
  clientMutationId is required for Relay support.
  """
  clientMutationId: String!

  """
  endpoint is the endpoint that we just deleted.
  """
  endpoint: WebhookEndpoint!
}

#################
# createExternalModerationPhase
##################

input CreateExternalModerationPhaseInput {
  """
  clientMutationId is required for Relay support.
  """
  clientMutationId: String!

  """
  name is the name assigned to this ExternalModerationPhase for identification
  purposes.
  """
  name: String!

  """
  url is the URL that Coral will POST moderation queries to.
  """
  url: String!

  """
  format is the format of the comment body sent.
  """
  format: COMMENT_BODY_FORMAT!

  """
  timeout is the number of milliseconds that this moderation is maximum expected
  to take before it is skipped.
  """
  timeout: Int!
}

type CreateExternalModerationPhasePayload {
  """
  clientMutationId is required for Relay support.
  """
  clientMutationId: String!

  """
  phase is the ExternalModerationPhase that we just created.
  """
  phase: ExternalModerationPhase!

  """
  settings is the updated settings also containing the new phase.
  """
  settings: Settings!
}

##################
# updateExternalModerationPhase
##################

input UpdateExternalModerationPhaseInput {
  """
  clientMutationId is required for Relay support.
  """
  clientMutationId: String!

  """
  id is the ID of the ExternalModerationPhase being updated.
  """
  id: ID!

  """
  name is the name assigned to this ExternalModerationPhase for identification
  purposes.
  """
  name: String

  """
  url is the URL that Coral will POST moderation queries to.
  """
  url: String

  """
  format is the format of the comment body sent.
  """
  format: COMMENT_BODY_FORMAT

  """
  timeout is the number of milliseconds that this moderation is maximum expected
  to take before it is skipped.
  """
  timeout: Int
}

type UpdateExternalModerationPhasePayload {
  """
  clientMutationId is required for Relay support.
  """
  clientMutationId: String!

  """
  phase is the ExternalModerationPhase that we just updated.
  """
  phase: ExternalModerationPhase!
}

##################
# deleteExternalModerationPhase
##################

input DeleteExternalModerationPhaseInput {
  """
  clientMutationId is required for Relay support.
  """
  clientMutationId: String!

  """
  id is the ID of the ExternalModerationPhase being deleted.
  """
  id: ID!
}

type DeleteExternalModerationPhasePayload {
  """
  clientMutationId is required for Relay support.
  """
  clientMutationId: String!

  """
  phase is the ExternalModerationPhase that we just deleted.
  """
  phase: ExternalModerationPhase!
}

##################
# disableExternalModerationPhase
##################

input DisableExternalModerationPhaseInput {
  """
  clientMutationId is required for Relay support.
  """
  clientMutationId: String!

  """
  id is the ID of the ExternalModerationPhase being disabled.
  """
  id: ID!
}

type DisableExternalModerationPhasePayload {
  """
  clientMutationId is required for Relay support.
  """
  clientMutationId: String!

  """
  phase is the ExternalModerationPhase that we just disabled.
  """
  phase: ExternalModerationPhase!
}

##################
# enableExternalModerationPhase
##################

input EnableExternalModerationPhaseInput {
  """
  clientMutationId is required for Relay support.
  """
  clientMutationId: String!

  """
  id is the ID of the ExternalModerationPhase being enabled.
  """
  id: ID!
}

type EnableExternalModerationPhasePayload {
  """
  clientMutationId is required for Relay support.
  """
  clientMutationId: String!

  """
  phase is the ExternalModerationPhase that we just enabled.
  """
  phase: ExternalModerationPhase!
}

##################
# rotateExternalModerationPhaseSigningSecret
##################

input RotateExternalModerationPhaseSigningSecretInput {
  """
  clientMutationId is required for Relay support.
  """
  clientMutationId: String!

  """
  id is the ID of the ExternalModerationPhase being updated.
  """
  id: ID!

  """
  inactiveIn is the number of seconds that the current active Secret should be
  kept active.
  """
  inactiveIn: Int!
}

type RotateExternalModerationPhaseSigningSecretPayload {
  """
  clientMutationId is required for Relay support.
  """
  clientMutationId: String!

  """
  phase is the ExternalModerationPhase that we just updated.
  """
  phase: ExternalModerationPhase!
}

##################
# setEmail
##################

input SetEmailInput {
  """
  email is the email address to be associated with the User.
  """
  email: String!

  """
  clientMutationId is required for Relay support.
  """
  clientMutationId: String!
}

type SetEmailPayload {
  """
  user is the possibly modified User.
  """
  user: User!

  """
  clientMutationId is required for Relay support.
  """
  clientMutationId: String!
}

##################
# setPassword
##################

input SetPasswordInput {
  """
  password is the password that should be associated with the User.
  """
  password: String!

  """
  clientMutationId is required for Relay support.
  """
  clientMutationId: String!
}

type SetPasswordPayload {
  """
  user is the possibly modified User.
  """
  user: User!

  """
  clientMutationId is required for Relay support.
  """
  clientMutationId: String!
}

##################
# updatePassword
##################

input UpdatePasswordInput {
  """
  oldPassword is the old password that that should be compared against when
  trying to change the password before the change.
  """
  oldPassword: String!

  """
  newPassword is the new password that should be associated with the User.
  """
  newPassword: String!

  """
  clientMutationId is required for Relay support.
  """
  clientMutationId: String!
}

type UpdatePasswordPayload {
  """
  user is the possibly modified User.
  """
  user: User!

  """
  clientMutationId is required for Relay support.
  """
  clientMutationId: String!
}

##################
# requestAccountDeletion
##################

input RequestAccountDeletionInput {
  """
  password to verify for the current User.
  """
  password: String!

  """
  clientMutationId is required for Relay support.
  """
  clientMutationId: String!
}

type RequestAccountDeletionPayload {
  """
  user is the possibly modified User.
  """
  user: User!

  """
  clientMutationId is required for Relay support.
  """
  clientMutationId: String!
}

##################
# deleteUserAccount
##################

input DeleteUserAccountInput {
  """
  userID is the ID of the User being deleted.
  """
  userID: ID!

  """
  clientMutationId is required for Relay support.
  """
  clientMutationId: String!
}

type DeleteUserAccountPayload {
  """
  user is the User that was deleted.
  """
  user: User

  """
  clientMutationId is required for Relay support.
  """
  clientMutationId: String!
}

##################
# cancelAccountDeletion
##################

input CancelAccountDeletionInput {
  """
  clientMutationId is required for Relay support.
  """
  clientMutationId: String!
}

type CancelAccountDeletionPayload {
  """
  user is the possibly modified User.
  """
  user: User!

  """
  clientMutationId is required for Relay support.
  """
  clientMutationId: String!
}

##################
# createToken
##################

input CreateTokenInput {
  """
  name is the desired name for the Token.
  """
  name: String!

  """
  clientMutationId is required for Relay support.
  """
  clientMutationId: String!
}

type CreateTokenPayload {
  """
  user is the possibly modified User.
  """
  user: User!

  """
  token is the Token that was created.
  """
  token: Token!

  """
  signedToken is the signed Token associated with the account.
  """
  signedToken: String!

  """
  clientMutationId is required for Relay support.
  """
  clientMutationId: String!
}

##################
# deactivateToken
##################

input DeactivateTokenInput {
  """
  id is the ID of the Token that should be deactivated.
  """
  id: ID!

  """
  clientMutationId is required for Relay support.
  """
  clientMutationId: String!
}

type DeactivateTokenPayload {
  """
  user is the possibly modified User.
  """
  user: User!

  """
  token is the Token that was deleted.
  """
  token: Token

  """
  clientMutationId is required for Relay support.
  """
  clientMutationId: String!
}

##################
# updateUserUsername
##################

input UpdateUserUsernameInput {
  """
  userID is the ID of the User that should have their username updated.
  """
  userID: ID!

  """
  username is the desired username to set for the User.
  """
  username: String!

  """
  clientMutationId is required for Relay support.
  """
  clientMutationId: String!
}

type UpdateUserUsernamePayload {
  """
  user is the possibly modified User.
  """
  user: User!

  """
  clientMutationId is required for Relay support.
  """
  clientMutationId: String!
}

##################
# updateEmail
##################

input UpdateEmailInput {
  """
  email is the email address to set for the User.
  """
  email: String!
  """
  password is the users password.
  """
  password: String!

  """
  clientMutationId is required for Relay support.
  """
  clientMutationId: String!
}

type UpdateEmailPayload {
  """
  user is the possibly modified User.
  """
  user: User!

  """
  clientMutationId is required for Relay support.
  """
  clientMutationId: String!
}

##################
# updateUserEmail
##################

input UpdateUserEmailInput {
  """
  userID is the ID of the User that should have their email address updated.
  """
  userID: ID!

  """
  email is the email address to set for the User.
  """
  email: String!

  """
  clientMutationId is required for Relay support.
  """
  clientMutationId: String!
}

type UpdateUserEmailPayload {
  """
  user is the possibly modified User.
  """
  user: User!

  """
  clientMutationId is required for Relay support.
  """
  clientMutationId: String!
}

##################
# updateUserAvatar
##################

input UpdateUserAvatarInput {
  """
  userID is the ID of the User that should have their avatar updated.
  """
  userID: ID!

  """
  avatar is the URL to the avatar to set for the User. If set to `null` or not
  provided, it will be unset.
  """
  avatar: String

  """
  clientMutationId is required for Relay support.
  """
  clientMutationId: String!
}

type UpdateUserAvatarPayload {
  """
  user is the possibly modified User.
  """
  user: User!

  """
  clientMutationId is required for Relay support.
  """
  clientMutationId: String!
}

##################
# updateUserModerationScopes
##################

"""
ModerationScopesInput describes the different scopes that a given moderator
could be assigned.
"""
input ModerationScopesInput {
  """
  scoped is whether or not the user's moderation
  priveledges are limited to specified sites
  """
  scoped: Boolean!

  """
  siteIDs is an array of ID's that should be the list of sites that a moderator
  is limited to. If none are passed, it will remove the scoping for this User.
  """
  siteIDs: [ID!]!
}

input UpdateUserModerationScopesInput {
  """
  userID is the ID of the User that should have their role updated.
  """
  userID: ID!

  """
  moderationScopes defines the scopes that a given moderator should be limited
  to when
  """
  moderationScopes: ModerationScopesInput!

  """
  clientMutationId is required for Relay support.
  """
  clientMutationId: String!
}

type UpdateUserModerationScopesPayload {
  """
  user is the possibly modified User.
  """
  user: User!

  """
  clientMutationId is required for Relay support.
  """
  clientMutationId: String!
}

############################
# updateUserMembershipScopes
############################
input MembershipScopesInput {
  """
  scoped is whether or not a user's membership is limited to specific sites.
  """
  scoped: Boolean!

  """
  siteIDs are the ids of the sites on which to scope a user's membership to.
  """
  siteIDs: [ID!]!
}

input UpdateUserMembershipScopesInput {
  """
  userID is the id of the user whos membership scopes are to be updated.
  """
  userID: ID!

  """
  membershipScopes represent the scopes of the user's membership.
  """
  membershipScopes: MembershipScopesInput!

  """
  clientMutationId is required for Relay support.
  """
  clientMutationId: String!
}

type UpdateUserMembershipScopesPayload {
  """
  user is the possible udpated user.
  """
  user: User!

  """
  clientMutationId is required for Relay support.
  """
  clientMutationId: String!
}

##################
# updateUserRole
##################

input UpdateUserRoleInput {
  """
  userID is the ID of the User that should have their role updated.
  """
  userID: ID!

  """
  role is the `USER_ROLE` that the User should be set to.
  """
  role: USER_ROLE!

  """
  scoped is whether or not the role will be limited to specific sites or not.
  """
  scoped: Boolean!

  """
  clientMutationId is required for Relay support.
  """
  clientMutationId: String!
}

type UpdateUserRolePayload {
  """
  clientMutationId is required for Relay support.
  """
  clientMutationId: String!

  """
  user is the possibly modified User.
  """
  user: User!
}

##################
# promoteModerator
##################

input PromoteModeratorInput {
  """
  userID is the ID of the User that should have their role promoted.
  """
  userID: ID!

  """
  siteIDs are the IDs of the Sites on which the User should have their role promoted.
  """
  siteIDs: [String!]!

  """
  clientMutationId is required for Relay support.
  """
  clientMutationId: String!
}

type PromoteModeratorPayload {
  """
  clientMutationId is required for Relay support.
  """
  clientMutationId: String!

  """
  user is the possibly modified User.
  """
  user: User!
}

##################
# demoteModerator
##################

input DemoteModeratorInput {
  """
  userID is the ID of the User that should have their moderator role demoted.
  """
  userID: ID!

  """
  siteIDs are the IDs of the Sites on which the User should have their moderator role demoted.
  """
  siteIDs: [String!]!

  """
  clientMutationId is required for Relay support.
  """
  clientMutationId: String!
}

type DemoteModeratorPayload {
  """
  clientMutationId is required for Relay support.
  """
  clientMutationId: String!

  """
  user is the possibly modified User.
  """
  user: User!
}

##################
# promoteMember
##################

input PromoteMemberInput {
  """
  userID is the ID of the User that should have their member role promoted.
  """
  userID: ID!

  """
  siteIDs are the IDs of the Sites on which the User should have their member role promoted.
  """
  siteIDs: [String!]!

  """
  clientMutationId is required for Relay support.
  """
  clientMutationId: String!
}

type PromoteMemberPayload {
  """
  clientMutationId is required for Relay support.
  """
  clientMutationId: String!

  """
  user is the possibly modified User.
  """
  user: User!
}

##################
# demoteMember
##################

input DemoteMemberInput {
  """
  userID is the ID of the User that should have their member role demoted.
  """
  userID: ID!

  """
  siteIDs are the IDs of the Sites on which the User should have their member role demoted.
  """
  siteIDs: [String!]!

  """
  clientMutationId is required for Relay support.
  """
  clientMutationId: String!
}

type DemoteMemberPayload {
  """
  clientMutationId is required for Relay support.
  """
  clientMutationId: String!

  """
  user is the possibly modified User.
  """
  user: User!
}

##################
# warnUser
##################
input WarnUserInput {
  """
  userID is the ID of the User that should have their account banned.
  """
  userID: ID!

  """
  clientMutationId is required for Relay support.
  """
  clientMutationId: String!

  """
  message is displayed to the user in the stream
  """
  message: String!
}

type WarnUserPayload {
  """
  clientMutationId is required for Relay support.
  """
  clientMutationId: String!

  """
  user is the possibly modified User.
  """
  user: User!
}

input RemoveUserWarningInput {
  """
  userID is the ID of the User that should be warned.
  """
  userID: ID!

  """
  clientMutationId is required for Relay support.
  """
  clientMutationId: String!
}

type RemoveUserWarningPayload {
  """
  clientMutationId is required for Relay support.
  """
  clientMutationId: String!

  """
  user is the possibly modified User.
  """
  user: User!
}

input AcknowledgeWarningInput {
  """
  clientMutationId is required for Relay support.
  """
  clientMutationId: String!
}

type AcknowledgeWarningPayload {
  """
  clientMutationId is required for Relay support.
  """
  clientMutationId: String!
  """
  user is the possibly modified User.
  """
  user: User!
}

##################
# sendModMessage
##################
input SendModMessageInput {
  """
  userID is the ID of the User that should have their account messaged.
  """
  userID: ID!

  """
  clientMutationId is required for Relay support.
  """
  clientMutationId: String!

  """
  message is displayed to the user in the stream
  """
  message: String!
}

type SendModMessagePayload {
  """
  clientMutationId is required for Relay support.
  """
  clientMutationId: String!

  """
  user is the possibly modified User.
  """
  user: User!
}

input AcknowledgeModMessageInput {
  """
  clientMutationId is required for Relay support.
  """
  clientMutationId: String!
}

type AcknowledgeModMessagePayload {
  """
  clientMutationId is required for Relay support.
  """
  clientMutationId: String!
  """
  user is the possibly modified User.
  """
  user: User!
}

##################
# banUser
##################

input BanUserInput {
  """
  userID is the ID of the User that should have their account banned.
  """
  userID: ID!

  """
  clientMutationId is required for Relay support.
  """
  clientMutationId: String!

  """
  message is sent to banned user via email.
  """
  message: String!

  """
  site ID's to scope the ban to.
  """
  siteIDs: [ID!]

  """
  whether or not to reject all the user's previous comments when banning them.
  """
  rejectExistingComments: Boolean
}

type BanUserPayload {
  """
  user is the possibly modified User.
  """
  user: User!

  """
  clientMutationId is required for Relay support.
  """
  clientMutationId: String!
}

input UpdateUserBanInput {
  """
  userID is the id of the user whose ban status should be updated
  """
  userID: ID!

  """
  banSiteIDs are the ids of sites on which the user should be banned
  """
  banSiteIDs: [ID!]

  """
  unbanSiteIDs are the ids of sites on which the user should be unbanned
  """
  unbanSiteIDs: [ID!]

  """
  message is the message that should be sent to the user (if sites
  have been added to their ban list)
  """
  message: String!

  """
  rejectExistingComments is whether existing comments should be rejected
  on sites on which the user has been newly banned, if any.
  """
  rejectExistingComments: Boolean

  """
  clientMutationID is required for relay support
  """
  clientMutationId: String!
}

type UpdateUserBanPayload {
  """
  user is the updated user
  """
  user: User!

  """
  clientMutationID is required for relay support
  """
  clientMutationId: String!
}

##################
# suspendUser
##################

input SuspendUserInput {
  """
  userID is the ID of the User that should be suspended.
  """
  userID: ID!

  """
  timeout is the length of time (in seconds) that a User should be suspended
  for.
  """
  timeout: Int!

  """
  clientMutationId is required for Relay support.
  """
  clientMutationId: String!

  """
  message is sent to suspended user via email.
  """
  message: String!
}

type SuspendUserPayload {
  """
  user is the possibly modified User.
  """
  user: User!

  """
  clientMutationId is required for Relay support.
  """
  clientMutationId: String!
}

##################
# removeUserBan
##################

input RemoveUserBanInput {
  """
  userID is the ID of the User that should have their account un-banned.
  """
  userID: ID!

  """
  clientMutationId is required for Relay support.
  """
  clientMutationId: String!
}

type RemoveUserBanPayload {
  """
  user is the possibly modified User.
  """
  user: User!

  """
  clientMutationId is required for Relay support.
  """
  clientMutationId: String!
}

##################
# removeUserSuspension
##################

input RemoveUserSuspensionInput {
  """
  userID is the ID of the User that should have their active suspensions
  removed.
  """
  userID: ID!

  """
  clientMutationId is required for Relay support.
  """
  clientMutationId: String!
}

type RemoveUserSuspensionPayload {
  """
  user is the possibly modified User.
  """
  user: User!

  """
  clientMutationId is required for Relay support.
  """
  clientMutationId: String!
}

##################
# premodUser
##################

input PremodUserInput {
  """
  userID is the ID of the User that should be premodded.
  """
  userID: ID!

  """
  clientMutationId is required for Relay support.
  """
  clientMutationId: String!
}

type PremodUserPayload {
  """
  user is the possibly modified User.
  """
  user: User!

  """
  clientMutationId is required for Relay support.
  """
  clientMutationId: String!
}

##################
# removePremod
##################

input RemovePremodUserInput {
  """
  userID is the ID of the User that should be premodded.
  """
  userID: ID!

  """
  clientMutationId is required for Relay support.
  """
  clientMutationId: String!
}

type RemovePremodUserPayload {
  """
  user is the possibly modified User.
  """
  user: User!

  """
  clientMutationId is required for Relay support.
  """
  clientMutationId: String!
}

##################
# ignoreUser
##################

input IgnoreUserInput {
  """
  userID is the ID of the User that should be ignored.
  """
  userID: ID!

  """
  clientMutationId is required for Relay support.
  """
  clientMutationId: String!
}

type IgnoreUserPayload {
  """
  user is the User that we just ignored.
  """
  user: User!

  """
  clientMutationId is required for Relay support.
  """
  clientMutationId: String!
}

##################
# removeUserIgnore
##################

input RemoveUserIgnoreInput {
  """
  userID is the ID of the User that should have the ignore removed.
  """
  userID: ID!

  """
  clientMutationId is required for Relay support.
  """
  clientMutationId: String!
}

type RemoveUserIgnorePayload {
  """
  user is the User that we removed the ignore from.
  """
  user: User!

  """
  clientMutationId is required for Relay support.
  """
  clientMutationId: String!
}

#########################
# requestCommentsDownload
#########################

input RequestCommentsDownloadInput {
  """
  clientMutationId is required for Relay support.
  """
  clientMutationId: String!
}

type RequestCommentsDownloadPayload {
  """
  clientMutationId is required for Relay support.
  """
  clientMutationId: String!
}

#########################
# requestUserCommentsDownload
#########################

input RequestUserCommentsDownloadInput {
  """
  userID specifies user to download comments for
  """
  userID: ID!

  """
  clientMutationId is required for Relay support.
  """
  clientMutationId: String!
}

type RequestUserCommentsDownloadPayload {
  """
  clientMutationId is required for Relay support.
  """
  clientMutationId: String!

  """
  archiveURL is the archive url
  """
  archiveURL: String!
}

#########################
# enableFeatureFlag
#########################

input EnableFeatureFlagInput {
  """
  clientMutationId is required for Relay support.
  """
  clientMutationId: String!

  """
  flag is the feature flag to create.
  """
  flag: FEATURE_FLAG!
}

type EnableFeatureFlagPayload {
  """
  clientMutationId is required for Relay support.
  """
  clientMutationId: String!

  """
  flags is the current set of flags enabled.
  """
  flags: [FEATURE_FLAG!]!
}

#########################
## rotateSSOSigningSecret
#########################

input RotateSSOSigningSecretInput {
  """
  clientMutationId is required for Relay support.
  """
  clientMutationId: String!

  """
  inactiveIn is the number of seconds that the current active SigningSecret
  should be kept active (allow signed tokens signed with this secret) before
  rejecting them.
  """
  inactiveIn: Int!
}

type RotateSSOSigningSecretPayload {
  """
  clientMutationId is required for Relay support.
  """
  clientMutationId: String!

  """
  settings is the Settings that the SSO secret was regenerated on.
  """
  settings: Settings
}

#########################
## updateSSOProfileID
#########################

input UpdateSSOProfileIDInput {
  """
  clientMutationId is required for Relay support.
  """
  clientMutationId: String!
  """
  userID is the ID of the user whose SSOProfile ID is being updated.
  """
  userID: ID!
  """
  ssoProfileID is the new ID to set for the user's SSOProfile ID.
  """
  ssoProfileID: String!
}

type UpdateSSOProfileIDPayload {
  """
  clientMutationId is required for Relay support.
  """
  clientMutationId: String!
  """
  user is the User whose SSOProfile ID is being updated.
  """
  user: User!
}

#########################
## deactivateSSOSigningSecret
#########################

input DeactivateSSOSigningSecretInput {
  """
  clientMutationId is required for Relay support.
  """
  clientMutationId: String!

  """
  kid is the ID of the SigningSecret being deactivated.
  """
  kid: ID!
}

type DeactivateSSOSigningSecretPayload {
  """
  clientMutationId is required for Relay support.
  """
  clientMutationId: String!

  """
  settings is the Settings that the SSO secret was regenerated on.
  """
  settings: Settings
}

#########################
## deleteSSOSigningSecret
#########################

input DeleteSSOSigningSecretInput {
  """
  clientMutationId is required for Relay support.
  """
  clientMutationId: String!

  """
  kid is the ID of the SigningSecret being deleted.
  """
  kid: ID!
}

type DeleteSSOSigningSecretPayload {
  """
  clientMutationId is required for Relay support.
  """
  clientMutationId: String!

  """
  settings is the Settings that the SSO secret was regenerated on.
  """
  settings: Settings
}

#########################
# disableFeatureFlag
#########################

input DisableFeatureFlagInput {
  """
  clientMutationId is required for Relay support.
  """
  clientMutationId: String!

  """
  flag is the feature flag to delete.
  """
  flag: FEATURE_FLAG!
}

type DisableFeatureFlagPayload {
  """
  clientMutationId is required for Relay support.
  """
  clientMutationId: String!

  """
  flags is the current set of flags enabled.
  """
  flags: [FEATURE_FLAG!]!
}

#########################
# addStoryExpert
#########################

input AddStoryExpertInput {
  """
  clientMutationId is required for Relay support.
  """
  clientMutationId: String!

  """
  storyID is the story to add the expert to.
  """
  storyID: ID!

  """
  userID is the user to add as an expert to the story.
  """
  userID: ID!
}

type AddStoryExpertPayload {
  """
  clientMutationId is required for Relay support.
  """
  clientMutationId: String!

  """
  story is the resultant story the expert was added to.
  """
  story: Story!
}

#########################
# removeStoryExpert
#########################

input RemoveStoryExpertInput {
  """
  clientMutationId is required for Relay support.
  """
  clientMutationId: String!

  """
  storyID is the story to remove the expert from.
  """
  storyID: ID!

  """
  userID is the user to remove as an expert from the story.
  """
  userID: ID!
}

type RemoveStoryExpertPayload {
  """
  clientMutationId is required for Relay support.
  """
  clientMutationId: String!

  """
  story is the resultant story the expert was removed from.
  """
  story: Story!
}

#########################
## updateStoryMode
#########################

input UpdateStoryModeInput {
  """
  storyID is the story id to enable Q&A on.
  """
  storyID: ID!

  """
  mode is the mode to set the story to.
  """
  mode: STORY_MODE!

  """
  clientMutationId is required for Relay support.
  """
  clientMutationId: String!
}

type UpdateStoryModePayload {
  """
  clientMutationId is required for Relay support.
  """
  clientMutationId: String!

  """
  story is the resultant story that Q&A was enabled on.
  """
  story: Story!
}

#########################
## createFlairBadge
#########################

input CreateFlairBadgeInput {
  """
  clientMutationId is required for Relay support.
  """
  clientMutationId: String!

  """
  name is the name of the flair badge to be created
  """
  name: String!

  """
  url is the url of the flair badge to be created
  """
  url: String!
}

type CreateFlairBadgePayload {
  """
  clientMutationId is required for Relay support.
  """
  clientMutationId: String!

  """
  settings is the Settings that the flair badge configuration was created on.
  """
  settings: Settings!
}

#########################
## deleteFlairBadge
#########################
input DeleteFlairBadgeInput {
  """
  clientMutationId is required for Relay support.
  """
  clientMutationId: String!

  """
  name is the name of the flair badge to be deleted
  """
  name: String!
}

type DeleteFlairBadgePayload {
  """
  clientMutationId is required for Relay support.
  """
  clientMutationId: String!

  """
  settings is the Settings that the flair badge configuration was deleted on.
  """
  settings: Settings!
}

##################
## createEmailDomain
##################

input CreateEmailDomain {
  """
  domain is the email domain that was configured
  """
  domain: String!

  """
  newUserModeration is how new users on this domain should be moderated
  """
  newUserModeration: NEW_USER_MODERATION!
}

input CreateEmailDomainInput {
  """
  clientMutationId is required for Relay support.
  """
  clientMutationId: String!

  """
  domain is the email domain that was configured
  """
  domain: String!

  """
  newUserModeration is how new users on this domain should be moderated
  """
  newUserModeration: NEW_USER_MODERATION!
}

type CreateEmailDomainPayload {
  """
  clientMutationId is required for Relay support.
  """
  clientMutationId: String!

  """
  settings is the Settings that the email domain configuration was created on.
  """
  settings: Settings!
}

##################
## updateEmailDomain
##################

input UpdateEmailDomainInput {
  """
  clientMutationId is required for Relay support.
  """
  clientMutationId: String!

  """
  id is the identifier for the email domain that was configured
  """
  id: String!

  """
  domain is the email domain that was configured
  """
  domain: String!

  """
  newUserModeration is how new users on this domain should be moderated
  """
  newUserModeration: NEW_USER_MODERATION!
}

type UpdateEmailDomainPayload {
  """
  clientMutationId is required for Relay support.
  """
  clientMutationId: String!

  """
  settings is the Settings that the email domain configuration was updated on.
  """
  settings: Settings!
}

##################
## deleteEmailDomain
##################

input DeleteEmailDomainInput {
  """
  clientMutationId is required for Relay support.
  """
  clientMutationId: String!

  """
  id is the identifier for the email domain that is to be deleted
  """
  id: String!
}

type DeleteEmailDomainPayload {
  """
  clientMutationId is required for Relay support.
  """
  clientMutationId: String!

  """
  settings is the Settings from which the email domain configuration was deleted.
  """
  settings: Settings!
}

##################
## createSite
##################

input CreateSite {
  """
  name is the name of the Site.
  """
  name: String!

  """
  allowedOrigins are the allowed origins for embeds.
  """
  allowedOrigins: [String!]!
}

input CreateSiteInput {
  """
  clientMutationId is required for Relay support.
  """
  clientMutationId: String!

  """
  site is the input for the Site to create.
  """
  site: CreateSite!
}

type CreateSitePayload {
  """
  clientMutationId is required for Relay support.
  """
  clientMutationId: String!

  """
  site is the Site that was newly created.
  """
  site: Site!
}

##################
## updateSite
##################

input UpdateSite {
  """
  name is the name of the Site.
  """
  name: String

  """
  url is the Site URL, seen in email communications.
  """
  url: String

  """
  contactEmail is the contact email for the Site, seen in email communications.
  """
  contactEmail: String

  """
  allowedOrigins are the allowed origins for embeds.
  """
  allowedOrigins: [String!]
}

input UpdateSiteInput {
  """
  clientMutationId is required for Relay support.
  """
  clientMutationId: String!

  """
  id is the ID of the Site to update.
  """
  id: ID!

  """
  site is the updates for the Site.
  """
  site: UpdateSite!
}

type UpdateSitePayload {
  """
  clientMutationId is required for Relay support.
  """
  clientMutationId: String!

  """
  site is the newly updated Site.
  """
  site: Site!
}

input TestSMTPInput {
  clientMutationId: String!
}

type TestSMTPPayload {
  clientMutationId: String!
}

input ReviewCommentFlagInput {
  """
  clientMutationId is required for Relay support.
  """
  clientMutationId: String!

  """
  id is the id of the Flag being reviewed.
  """
  id: ID!
}

type ReviewCommentFlagPayload {
  """
  clientMutationId is required for Relay support.
  """
  clientMutationId: String!

  """
  flag is the flag that was reviewed by the review action.
  """
  flag: Flag!
}

input ArchiveStoriesInput {
  clientMutationId: String!
  storyIDs: [ID!]!
}

type ArchiveStoriesPayload {
  clientMutationId: String!
  stories: [Story!]!
}

input UnarchiveStoriesInput {
  clientMutationId: String!
  storyIDs: [ID!]!
}

type UnarchiveStoriesPayload {
  clientMutationId: String!
  stories: [Story!]!
}

input MarkCommentsAsSeenInput {
  """
  clientMutationId is required for Relay support.
  """
  clientMutationId: String!

  """
  storyID is the story of the comment this is for.
  """
  storyID: ID!

  """
  commentID is the comment to be marked as seen.
  """
  commentIDs: [ID!]!

  """
  orderBy is the current sort of comments in the stream.
  """
  orderBy: COMMENT_SORT

  """
  updateSeen is whether to update the comment(s) as seen.
  """
  updateSeen: Boolean

  """
  markAllAsSeen marks all comments as seen.
  """
  markAllAsSeen: Boolean
}

type MarkCommentsAsSeenPayload {
  """
  clientMutationId is required for Relay support.
  """
  clientMutationId: String!

  """
  comment is the comment that has been marked as seen.
  """
  comments: [Comment!]!
}

input RefreshStoryCountsInput {
  """
  clientMutationId is required for Relay support.
  """
  clientMutationId: String!

  """
  storyID is the story we want to update counts for.
  """
  storyID: String!

  """
  tags if true will update the tag counts for the story.
  """
  tags: Boolean!
}

type RefreshStoryCountsPayload {
  """
  clientMutationId is required for Relay support.
  """
  clientMutationId: String!

  """
  story is the story that was updated.
  """
  story: Story
}

##################
## cacheStory
##################

input CacheStoryInput {
  """
  id is the identifier of the Story whose comment and user data
  will be scheduled for caching in Redis.
  """
  id: ID!

  """
  clientMutationId is required for Relay support.
  """
  clientMutationId: String!
}

type CacheStoryPayload {
  """
  story is the Story that was scheduled for caching in Redis.
  """
  story: Story

  """
  clientMutationId is required for Relay support.
  """
  clientMutationId: String!
}

##########################
## invalidateCachedStory
##########################

input InvalidateCachedStoryInput {
  """
  id is the identifier of the Story whose data cache will be invalidated in Redis.
  """
  id: ID!

  """
  clientMutationId is required for Relay support.
  """
  clientMutationId: String!
}

type InvalidateCachedStoryPayload {
  """
  story is the Story whose data cache was invalidated in Redis.
  """
  story: Story

  """
  clientMutationId is required for Relay support.
  """
  clientMutationId: String!
}

##################
## Redis
##################

input FlushRedisInput {
  """
  clientMutationId is required for Relay support.
  """
  clientMutationId: String!
}

type FlushRedisPayload {
  clientMutationId: String!
}

##################
## Mutation
##################

type Mutation {
  """
  createComment will create a Comment as the current logged in User.
  """
  createComment(input: CreateCommentInput!): CreateCommentPayload!
    @auth
    @rate(seconds: 3, key: "createComment")

  """
  createCommentReply will create a Comment as the current logged in User that is
  in reply to another Comment.
  """
  createCommentReply(
    input: CreateCommentReplyInput!
  ): CreateCommentReplyPayload! @auth @rate(seconds: 3, key: "createComment")

  """
  editComment will allow the author of a comment to change the body within the
  time allotment.
  """
  editComment(input: EditCommentInput!): EditCommentPayload! @auth

  """
  updateSettings will update the Settings for the given Tenant.
  """
  updateSettings(input: UpdateSettingsInput!): UpdateSettingsPayload!
    @auth(roles: [ADMIN])

  """
  rotateSSOSigningSecret can be used to rotate a given active SigningSecret.
  """
  rotateSSOSigningSecret(
    input: RotateSSOSigningSecretInput!
  ): RotateSSOSigningSecretPayload! @auth(roles: [ADMIN])

  """
  deactivateSSOSigningSecret will deactivate a given deactivated SigningSecret.
  """
  deactivateSSOSigningSecret(
    input: DeactivateSSOSigningSecretInput!
  ): DeactivateSSOSigningSecretPayload! @auth(roles: [ADMIN])

  """
  deleteSSOSigningSecret will delete a given inactive SigningSecret.
  """
  deleteSSOSigningSecret(
    input: DeleteSSOSigningSecretInput!
  ): DeleteSSOSigningSecretPayload! @auth(roles: [ADMIN])

  updateSSOProfileID(
    input: UpdateSSOProfileIDInput!
  ): UpdateSSOProfileIDPayload! @auth(roles: [ADMIN])

  """
  createCommentReaction will create a Reaction authored by the current logged in
  User on a Comment.
  """
  createCommentReaction(
    input: CreateCommentReactionInput!
  ): CreateCommentReactionPayload @auth @rate(max: 2, seconds: 1)

  """
  removeCommentReaction will remove a Reaction authored by the current logged in
  User on a Comment if it exists.
  """
  removeCommentReaction(
    input: RemoveCommentReactionInput!
  ): RemoveCommentReactionPayload @auth @rate(max: 2, seconds: 1)

  """
  createCommentDontAgree will create a DontAgree authored by the current logged in
  User on a Comment.
  """
  createCommentDontAgree(
    input: CreateCommentDontAgreeInput!
  ): CreateCommentDontAgreePayload @auth @rate(seconds: 3)

  """
  removeCommentDontAgree will remove a DontAgree authored by the current logged in
  User on a Comment if it exists.
  """
  removeCommentDontAgree(
    input: RemoveCommentDontAgreeInput!
  ): RemoveCommentDontAgreePayload @auth @rate(seconds: 3)

  """
  createCommentFlag will create a Flag authored by the current logged in User on
  a given Comment.
  """
  createCommentFlag(input: CreateCommentFlagInput!): CreateCommentFlagPayload!
    @auth
    @rate(seconds: 3)

  """
  featureComment will mark a given Comment as featured.
  """
  featureComment(input: FeatureCommentInput!): FeatureCommentPayload!
    @auth(roles: [ADMIN, MODERATOR])

  """
  unfeatureComment will remove the featured tag from a Comment that is featured.
  """
  unfeatureComment(input: UnfeatureCommentInput!): UnfeatureCommentPayload!
    @auth(roles: [ADMIN, MODERATOR])

  """
  createStory will create the provided Story.
  """
  createStory(input: CreateStoryInput!): CreateStoryPayload!
    @auth(roles: [ADMIN])

  """
  updateStory will update the given Story.
  """
  updateStory(input: UpdateStoryInput!): UpdateStoryPayload!
    @auth(roles: [ADMIN])

  """
  updateStory will update the given Story's settings.
  """
  updateStorySettings(
    input: UpdateStorySettingsInput!
  ): UpdateStorySettingsPayload! @auth(roles: [ADMIN, MODERATOR])

  """
  closeStory will close the given story for commenting.
  """
  closeStory(input: CloseStoryInput!): CloseStoryPayload!
    @auth(roles: [ADMIN, MODERATOR])

  """
  openStory will open the given story for commenting.
  """
  openStory(input: OpenStoryInput!): OpenStoryPayload!
    @auth(roles: [ADMIN, MODERATOR])

  """
  mergeStories will merge two stories together, merging their comment streams.
  This operation is irreversible.
  """
  mergeStories(input: MergeStoriesInput!): MergeStoriesPayload!
    @auth(roles: [ADMIN])

  """
  removeStory will remove the given Story.
  """
  removeStory(input: RemoveStoryInput!): RemoveStoryPayload!
    @auth(roles: [ADMIN])

  """
  scrapeStory will scrape the given Story and update the scraped metadata.
  """
  scrapeStory(input: ScrapeStoryInput!): ScrapeStoryPayload!
    @auth(roles: [ADMIN, MODERATOR])

  """
  approveComment will mark the Comment as APPROVED.
  """
  approveComment(input: ApproveCommentInput!): ApproveCommentPayload!
    @auth(roles: [MODERATOR, ADMIN])

  """
  rejectComment will mark the Comment as REJECTED.
  """
  rejectComment(input: RejectCommentInput!): RejectCommentPayload!
    @auth(roles: [MODERATOR, ADMIN])

  """
  inviteUsers will send emails to the users with a new account at the designated
  role.
  """
  inviteUsers(input: InviteUsersInput!): InviteUsersPayload!
    @auth(roles: [ADMIN])

  """
  setUsername will set the username on the current User if they have not set one
  before. This mutation will fail if the username is already set.
  """
  setUsername(input: SetUsernameInput!): SetUsernamePayload!
    @auth(
      permit: [
        MISSING_NAME
        MISSING_EMAIL
        SUSPENDED
        BANNED
        PENDING_DELETION
        WARNED
      ]
    )

  """
  updateBio will update the users bio.
  """
  updateBio(input: UpdateBioInput!): UpdateBioPayload!
    @auth(permit: [SUSPENDED, BANNED, PENDING_DELETION, WARNED])

  """
  updateUsername will update the users username.
  """
  updateUsername(input: UpdateUsernameInput!): UpdateUsernamePayload!
    @auth(permit: [SUSPENDED, BANNED, PENDING_DELETION, WARNED])
    @rate(seconds: 10)

  """
  setEmail will set the email address on the current User if they have not set
  one already. This mutation will fail if the email address is already set.
  """
  setEmail(input: SetEmailInput!): SetEmailPayload!
    @auth(
      permit: [
        MISSING_NAME
        MISSING_EMAIL
        SUSPENDED
        BANNED
        PENDING_DELETION
        WARNED
      ]
    )

  """
  setPassword will set the password on the current User if they have not set
  one already. This mutation will fail if the password is already set.
  """
  setPassword(input: SetPasswordInput!): SetPasswordPayload!
    @auth(permit: [SUSPENDED, BANNED, PENDING_DELETION, WARNED])

  """
  updatePassword allows the current logged in User to change their password if
  they already have one associated with them.
  """
  updatePassword(input: UpdatePasswordInput!): UpdatePasswordPayload!
    @auth(permit: [SUSPENDED, BANNED, PENDING_DELETION, WARNED])
    @rate(seconds: 10)

  """
  requestAccountDeletion allows the current logged in User to request to
  delete their account.
  """
  requestAccountDeletion(
    input: RequestAccountDeletionInput!
  ): RequestAccountDeletionPayload!
    @auth(permit: [SUSPENDED, BANNED, WARNED])
    @rate(seconds: 10)

  """
  deleteUserAccount will delete the target user now.
  """
  deleteUserAccount(input: DeleteUserAccountInput!): DeleteUserAccountPayload!
    @auth(roles: [ADMIN])

  """
  cancelAccountDeletion allows the current logged in User to cancel the
  request to delete their account
  """
  cancelAccountDeletion(
    input: CancelAccountDeletionInput!
  ): CancelAccountDeletionPayload!
    @auth(permit: [SUSPENDED, BANNED, PENDING_DELETION, WARNED])

  """
  createToken allows an administrator to create a Token based on the current
  logged in User.
  """
  createToken(input: CreateTokenInput!): CreateTokenPayload!
    @auth(roles: [ADMIN])

  """
  deactivateToken will deactivate the current logged in User's Token based on
  the input.
  """
  deactivateToken(input: DeactivateTokenInput!): DeactivateTokenPayload!
    @auth(roles: [ADMIN])

  """
  updateUserUsername allows administrators to update a given User's username to
  the one provided.
  """
  updateUserUsername(
    input: UpdateUserUsernameInput!
  ): UpdateUserUsernamePayload! @auth(roles: [ADMIN])

  """
  updateEmail will update the current users email address.
  """
  updateEmail(input: UpdateEmailInput!): UpdateEmailPayload!
    @auth(permit: [SUSPENDED, BANNED, PENDING_DELETION, WARNED])
    @rate(seconds: 10)

  """
  updateNotificationSettings can be used to update the notification settings for
  the current logged in user.
  """
  updateNotificationSettings(
    input: UpdateNotificationSettingsInput!
  ): UpdateNotificationSettingsPayload!
    @auth(permit: [SUSPENDED, BANNED, PENDING_DELETION, WARNED])

  """
  updateUserMediaSettings can be used to update the media preferences for the
  current logged in user.
  """
  updateUserMediaSettings(
    input: UpdateUserMediaSettingsInput!
  ): UpdateUserMediaSettingsPayload!
    @auth(permit: [SUSPENDED, BANNED, PENDING_DELETION, WARNED])

  """
  updateUserEmail allows administrators to update a given User's email address
  to the one provided.
  """
  updateUserEmail(input: UpdateUserEmailInput!): UpdateUserEmailPayload!
    @auth(roles: [ADMIN])

  """
  updateUserAvatar allows administrators to update a given User's avatar to the
  one provided.
  """
  updateUserAvatar(input: UpdateUserAvatarInput!): UpdateUserAvatarPayload!
    @auth(roles: [ADMIN])

  """
  updateUserRole will update a given User's role.
  """
  updateUserRole(input: UpdateUserRoleInput!): UpdateUserRolePayload!
    @auth(roles: [ADMIN, MODERATOR])

  """
  promoteModerator will allow the viewer to add one or many scopes that applies to
  the viewer. If the target user was not already a site moderator, their role is
  set to site moderator.
  """
  promoteModerator(input: PromoteModeratorInput!): PromoteModeratorPayload!
    @auth(roles: [MODERATOR])

  """
  demoteModerator will allow the viewer to remove one or many scopes that applies to
  the viewer and the target user. If the target user does not have any remaining
  scopes, they are set to commenter.
  """
  demoteModerator(input: DemoteModeratorInput!): DemoteModeratorPayload!
    @auth(roles: [MODERATOR])

  """
  promoteMember will allow the viewer to add one or many scopes that applies to
  the viewer.
  """
  promoteMember(input: PromoteMemberInput!): PromoteModeratorPayload!
    @auth(roles: [MODERATOR])

  """
  demoteMember will allow the viewer to remove one or many scopes that applies to
  the viewer and the target user. If the target user does not have any remaining
  scopes, they are set to commenter.
  """
  demoteMember(input: DemoteMemberInput!): DemoteModeratorPayload!
    @auth(roles: [MODERATOR])

  """
  updateUserModerationScopes will update the moderation scopes for a given user.
  This is used to limit the scopes for which a given moderator can moderate if
  they also have the moderator role.
  """
  updateUserModerationScopes(
    input: UpdateUserModerationScopesInput!
  ): UpdateUserModerationScopesPayload! @auth(roles: [ADMIN, MODERATOR])

  """
  updateUserMembershipScopes will update the membership scopes for a given user.
  This is used to limit the sites on which a user is a member given that they also
  have the member role.
  """
  updateUserMembershipScopes(
    input: UpdateUserMembershipScopesInput!
  ): UpdateUserMembershipScopesPayload! @auth(roles: [ADMIN, MODERATOR])

  """
  banUser will ban a specific User from interacting with Comments.
  """
  banUser(input: BanUserInput!): BanUserPayload!
    @auth(roles: [ADMIN, MODERATOR])

  """
  updateUserBan will ban a specified user from specified sites (if
  not already banned from them) and unban a user from specified sites
  (if currently banned from them)
  """
  updateUserBan(input: UpdateUserBanInput!): UpdateUserBanPayload!
    @auth(roles: [ADMIN, MODERATOR], unscoped: false)

  """
  removeUserBan will remove an active ban from a User if they have one
  """
  removeUserBan(input: RemoveUserBanInput!): RemoveUserBanPayload!
    @auth(roles: [ADMIN, MODERATOR], unscoped: true)

  """
  suspendUser will suspend a specific User from interacting with Comments.
  """
  suspendUser(input: SuspendUserInput!): SuspendUserPayload!
    @auth(roles: [ADMIN, MODERATOR])

  """
  warnUser will warn a user and prevent them from commenting until they acknowledge
  """
  warnUser(input: WarnUserInput!): WarnUserPayload!
    @auth(roles: [ADMIN, MODERATOR])

  """
  removeUserWarning will remove a user warning
  """
  removeUserWarning(input: RemoveUserWarningInput!): RemoveUserWarningPayload!
    @auth(roles: [ADMIN, MODERATOR])

  """
  acknowledgeWarning will remove a warning
  """
  acknowledgeWarning(
    input: AcknowledgeWarningInput!
  ): AcknowledgeWarningPayload
    @auth(permit: [SUSPENDED, BANNED, PENDING_DELETION, WARNED])

  """
  sendModMessage will send a user a moderation message that they need to acknowledge
  """
  sendModMessage(input: SendModMessageInput!): SendModMessagePayload!
    @auth(roles: [ADMIN, MODERATOR])

  """
  acknowledgeModMessage will set moderation messages to inactive
  """
  acknowledgeModMessage(
    input: AcknowledgeModMessageInput!
  ): AcknowledgeModMessagePayload
    @auth(permit: [SUSPENDED, BANNED, PENDING_DELETION, WARNED])

  """
  removeUserSuspension will remove an active suspension from a User if they have
  one.
  """
  removeUserSuspension(
    input: RemoveUserSuspensionInput!
  ): RemoveUserSuspensionPayload! @auth(roles: [ADMIN, MODERATOR])

  """
  ignoreUser will mark the given User as ignored by the current logged in User.
  """
  ignoreUser(input: IgnoreUserInput!): IgnoreUserPayload!
    @auth(permit: [SUSPENDED, BANNED, PENDING_DELETION, WARNED])

  """
  removeUserIgnore will remove the given User from the ignored user list from
  the current logged in User.
  """
  removeUserIgnore(input: RemoveUserIgnoreInput!): RemoveUserIgnorePayload!
    @auth(permit: [SUSPENDED, BANNED, PENDING_DELETION, WARNED])

  """
  requestCommentsDownload allows a user to request to download their comments.
  """
  requestCommentsDownload(
    input: RequestCommentsDownloadInput!
  ): RequestCommentsDownloadPayload!
    @auth(permit: [SUSPENDED, BANNED, PENDING_DELETION, WARNED])

  """
  requestUserCommentsDownload allows a user to request to download their comments.
  """
  requestUserCommentsDownload(
    input: RequestUserCommentsDownloadInput!
  ): RequestUserCommentsDownloadPayload! @auth(roles: [ADMIN])

  """
  premodUser sets a user to mandatory premod
  """
  premodUser(input: PremodUserInput!): PremodUserPayload!
    @auth(roles: [ADMIN, MODERATOR])

  """
  removeUserPremod removes a user from mandatory premod
  """
  removeUserPremod(input: RemovePremodUserInput!): RemovePremodUserPayload!
    @auth(roles: [ADMIN, MODERATOR])

  """
  createModeratorNote creates a note on a user account.
  """
  createModeratorNote(
    input: CreateModeratorNoteInput!
  ): CreateModeratorNotePayload! @auth(roles: [ADMIN, MODERATOR])

  """
  deleteModeratorNote deletes a note on a user account.
  """
  deleteModeratorNote(
    input: DeleteModeratorNoteInput!
  ): DeleteModeratorNotePayload! @auth(roles: [ADMIN, MODERATOR])

  """
  enableFeatureFlag will enable a given FEATURE_FLAG.
  """
  enableFeatureFlag(input: EnableFeatureFlagInput!): EnableFeatureFlagPayload!
    @auth(roles: [ADMIN])

  """
  disableFeatureFlag will disable a given FEATURE_FLAG
  """
  disableFeatureFlag(
    input: DisableFeatureFlagInput!
  ): DisableFeatureFlagPayload! @auth(roles: [ADMIN])

  """
  createAnnouncement creates a global announcement.
  """
  createAnnouncement(
    input: CreateAnnouncementInput!
  ): CreateAnnouncementPayload! @auth(roles: [ADMIN])

  """
  deleteAnnouncement removes a global announcement.
  """
  deleteAnnouncement(
    input: DeleteAnnouncementInput!
  ): DeleteAnnouncementPayload! @auth(roles: [ADMIN])

  createSite(input: CreateSiteInput!): CreateSitePayload! @auth(roles: [ADMIN])

  updateSite(input: UpdateSiteInput!): UpdateSitePayload! @auth(roles: [ADMIN])

  """
  createFlairBadge creates a custom flair badge url.
  """
  createFlairBadge(input: CreateFlairBadgeInput!): CreateFlairBadgePayload!
    @auth(roles: [ADMIN])

  """
  deleteFlairBadge removes a custom flair badge url.
  """
  deleteFlairBadge(input: DeleteFlairBadgeInput!): DeleteFlairBadgePayload!
    @auth(roles: [ADMIN])

  """
  createEmailDomain creates an email domain configuration.
  """
  createEmailDomain(input: CreateEmailDomainInput!): CreateEmailDomainPayload!
    @auth(roles: [ADMIN, MODERATOR])

  """
  updateEmailDomain updates an email domain configuration.
  """
  updateEmailDomain(input: UpdateEmailDomainInput!): UpdateEmailDomainPayload!
    @auth(roles: [ADMIN])

  """
  deleteEmailDomain deletes an email domain configuration.
  """
  deleteEmailDomain(input: DeleteEmailDomainInput!): DeleteEmailDomainPayload!
    @auth(roles: [ADMIN])

  """
  createWebhookEndpoint will create a new WebhookEndpoint.
  """
  createWebhookEndpoint(
    input: CreateWebhookEndpointInput!
  ): CreateWebhookEndpointPayload! @auth(roles: [ADMIN])

  """
  updateWebhookEndpoint will update a WebhookEndpoint.
  """
  updateWebhookEndpoint(
    input: UpdateWebhookEndpointInput!
  ): UpdateWebhookEndpointPayload! @auth(roles: [ADMIN])

  """
  enableWebhookEndpoint will enable a WebhookEndpoint to receive new events.
  """
  enableWebhookEndpoint(
    input: EnableWebhookEndpointInput!
  ): EnableWebhookEndpointPayload! @auth(roles: [ADMIN])

  """
  disableWebhookEndpoint will disable a WebhookEndpoint from receiving new
  events.
  """
  disableWebhookEndpoint(
    input: DisableWebhookEndpointInput!
  ): DisableWebhookEndpointPayload! @auth(roles: [ADMIN])

  """
  deleteWebhookEndpoint will delete a WebhookEndpoint.
  """
  deleteWebhookEndpoint(
    input: DeleteWebhookEndpointInput!
  ): DeleteWebhookEndpointPayload! @auth(roles: [ADMIN])

  """
  rotateWebhookEndpointSigningSecret will roll the current active secret to a new key.
  """
  rotateWebhookEndpointSigningSecret(
    input: RotateWebhookEndpointSigningSecretInput!
  ): RotateWebhookEndpointSigningSecretPayload! @auth(roles: [ADMIN])

  """
  createExternalModerationPhase will create a new ExternalModerationPhase.
  """
  createExternalModerationPhase(
    input: CreateExternalModerationPhaseInput!
  ): CreateExternalModerationPhasePayload! @auth(roles: [ADMIN])

  """
  updateExternalModerationPhase will update a ExternalModerationPhase.
  """
  updateExternalModerationPhase(
    input: UpdateExternalModerationPhaseInput!
  ): UpdateExternalModerationPhasePayload! @auth(roles: [ADMIN])

  """
  enableExternalModerationPhase will enable a ExternalModerationPhase to receive
  new comments.
  """
  enableExternalModerationPhase(
    input: EnableExternalModerationPhaseInput!
  ): EnableExternalModerationPhasePayload! @auth(roles: [ADMIN])

  """
  disableExternalModerationPhase will disable a ExternalModerationPhase from
  receiving new comments.
  """
  disableExternalModerationPhase(
    input: DisableExternalModerationPhaseInput!
  ): DisableExternalModerationPhasePayload! @auth(roles: [ADMIN])

  """
  deleteExternalModerationPhase will delete a ExternalModerationPhase.
  """
  deleteExternalModerationPhase(
    input: DeleteExternalModerationPhaseInput!
  ): DeleteExternalModerationPhasePayload! @auth(roles: [ADMIN])

  """
  rotateExternalModerationPhaseSigningSecret will roll the current active secret
  to a new key.
  """
  rotateExternalModerationPhaseSigningSecret(
    input: RotateExternalModerationPhaseSigningSecretInput!
  ): RotateExternalModerationPhaseSigningSecretPayload! @auth(roles: [ADMIN])

  """
  updateStoryMode will set the story mode.
  """
  updateStoryMode(input: UpdateStoryModeInput!): UpdateStoryModePayload!
    @auth(roles: [ADMIN, MODERATOR])

  """
  addStoryExpert adds an expert to a story.
  """
  addStoryExpert(input: AddStoryExpertInput!): AddStoryExpertPayload!
    @auth(roles: [ADMIN, MODERATOR])

  """
  removeStoryExpert removes an expert from a story.
  """
  removeStoryExpert(input: RemoveStoryExpertInput!): RemoveStoryExpertPayload!
    @auth(roles: [ADMIN, MODERATOR])

  """
  testSMTP sends a test email.
  """
  testSMTP(input: TestSMTPInput!): TestSMTPPayload!
    @auth(roles: [ADMIN])
    @rate(seconds: 10)

  """
  reviewCommentFlag marks comment flag as reviewed
  """
  reviewCommentFlag(input: ReviewCommentFlagInput!): ReviewCommentFlagPayload!
    @auth(roles: [ADMIN, MODERATOR])

  archiveStories(input: ArchiveStoriesInput!): ArchiveStoriesPayload!
    @auth(roles: [ADMIN])

  unarchiveStories(input: UnarchiveStoriesInput!): UnarchiveStoriesPayload!
    @auth(roles: [ADMIN])

  """
  markCommentsAsSeen will set the seen state to true for the commentIDs provided.
  Seen state is stored per user, per story. It will do nothing if the request is
  not issued with a valid logged in user token.
  """
  markCommentsAsSeen(
    input: MarkCommentsAsSeenInput!
  ): MarkCommentsAsSeenPayload!

  """
  refreshStoryCounts will recompute the cached counts for a story based on
  which flags are set to recompute in the operation input.
  """
  refreshStoryCounts(
    input: RefreshStoryCountsInput!
  ): RefreshStoryCountsPayload! @auth(roles: [ADMIN])

  """
  cacheStory will cache the given Story and its comments into redis for fast
  retrieval avoiding Mongo resources to load the story data.
  """
  cacheStory(input: CacheStoryInput!): CacheStoryPayload!
    @auth(roles: [ADMIN, MODERATOR])

  """
  invalidateCachedStory will invalidate any cached data for a story whose stream
  may be cached in redis.
  """
  invalidateCachedStory(
    input: InvalidateCachedStoryInput!
  ): InvalidateCachedStoryPayload! @auth(roles: [ADMIN, MODERATOR])

  """
  flushRedis flushes the redis instance.
  """
  flushRedis(input: FlushRedisInput!): FlushRedisPayload! @auth(roles: [ADMIN])

  """
  createDSAReport creates a DSAReport for the provided comment
  """
  createDSAReport(input: CreateDSAReportInput!): CreateDSAReportPayload!
<<<<<<< HEAD
=======

  """
  addDSAReportNote adds a note to the history for a DSAReport
  """
  addDSAReportNote(input: AddDSAReportNoteInput!): AddDSAReportNotePayload!

  """
  addDSAReportShare adds that the report was downloaded and shared to the history for a DSAReport
  """
  addDSAReportShare(input: AddDSAReportShareInput!): AddDSAReportSharePayload!

  """
  deleteDSAReportNote deletes a note from the history for a DSAReport
  """
  deleteDSAReportNote(
    input: DeleteDSAReportNoteInput!
  ): DeleteDSAReportNotePayload!

  """
  changeDSAReportStatus changes the status of a DSAReport and adds the status change to the history for a DSAReport
  """
  changeDSAReportStatus(
    input: ChangeDSAReportStatusInput!
  ): ChangeDSAReportStatusPayload!

  """
  makeDSAReportDecision makes a legality decision for a DSAReport and adds the decision to the history for a DSAReport
  """
  makeDSAReportDecision(
    input: MakeDSAReportDecisionInput!
  ): MakeDSAReportDecisionPayload!
>>>>>>> cdd59ca7
}

##################
## Subscriptions
##################

"""
CommentStatusUpdatedPayload is returned when a Comment has it's status updated
after it was created.
"""
type CommentStatusUpdatedPayload {
  """
  newStatus is the new status assigned to the Comment. This status may not
  match the status provided by `comment.status` due to race conditions in the
  data loaders.
  """
  newStatus: COMMENT_STATUS!

  """
  oldStatus is the old status that was previously assigned to the Comment.
  """
  oldStatus: COMMENT_STATUS!

  """
  moderator is the User that updated the Comment's status. If null, then the
  system assigned the new Comment status (for example, when a comment is edited
  by the author, and now contains a banned word).
  """
  moderator: User

  """
  comment is the updated Comment after the status has been updated.
  """
  comment: Comment!
}

"""
MODERATION_QUEUE references the specific ModerationQueue that a given Comment
can be associated with.
"""
enum MODERATION_QUEUE {
  """
  UNMODERATED refers to the ModerationQueue for all Comments that have not been
  moderated yet.
  """
  UNMODERATED

  """
  REPORTED refers to the ModerationQueue for all Comments that have been
  published, have not been moderated by a human yet, and have been reported by
  a User via a flag.
  """
  REPORTED

  """
  PENDING refers to the ModerationQueue for all Comments that were held back by
  the system and require moderation in order to be published.
  """
  PENDING
}

"""
CommentEnteredModerationQueuePayload is returned when a Comment enters a
specific ModerationQueue.
"""
type CommentEnteredModerationQueuePayload {
  """
  queue refers to the specific ModerationQueue that a given Comment entered.
  """
  queue: MODERATION_QUEUE!

  """
  comment is the Comment that entered the ModerationQueue.
  """
  comment: Comment!
}

"""
CommentLeftModerationQueuePayload is returned when a Comment leaves a specific
ModerationQueue.
"""
type CommentLeftModerationQueuePayload {
  """
  queue refers to the specific ModerationQueue that a given Comment left.
  """
  queue: MODERATION_QUEUE!

  """
  comment is the Comment that left the ModerationQueue.
  """
  comment: Comment!
}

"""
CommentCreatedPayload is returned when a new top level Comment is created on a
Story.
"""
type CommentCreatedPayload {
  """
  comment is the new top level Comment that was created on the Story.
  """
  comment: Comment!
}

"""
CommentEnteredPayload is returned when a Comment is released on a Story.
"""
type CommentEnteredPayload {
  """
  comment is the new Comment that was released on the Story.
  """
  comment: Comment!
}

"""
CommentReplyCreatedPayload is returned when a Comment is created as a reply to
another Comment where the selected ancestor Comment is in the ancestor chain.
"""
type CommentReplyCreatedPayload {
  """
  comment is the new reply Comment that was created.
  """
  comment: Comment!
}

"""
CommentFeaturedPayload is returned when a Comment is featured.
"""
type CommentFeaturedPayload {
  """
  comment is the Comment that was featured.
  """
  comment: Comment!
}

"""
CommentReleasedPayload is returned when a new top level Comment is approved from premod stream
"""
type CommentReleasedPayload {
  """
  comment is the new top level Comment that was approved on the Story.
  """
  comment: Comment!
}

"""
CommentEditedPayload is returned when a Comment is edited.
"""
type CommentEditedPayload {
  """
  comment is the Comment that was edited.
  """
  comment: Comment!
}

type Subscription {
  """
  commentEnteredModerationQueue returns when a Comment enters a ModerationQueue.
  Note that a Comment may enter multiple moderation queues.
  """
  commentEnteredModerationQueue(
    storyID: ID
    siteID: ID
    section: SectionFilter
    orderBy: COMMENT_SORT
    queue: MODERATION_QUEUE
  ): CommentEnteredModerationQueuePayload! @auth(roles: [MODERATOR, ADMIN])

  """
  commentLeftModerationQueue returns when a Comment leaves a ModerationQueue.
  Note that a Comment may leave multiple moderation queues.
  """
  commentLeftModerationQueue(
    storyID: ID
    siteID: ID
    section: SectionFilter
    orderBy: COMMENT_SORT
    queue: MODERATION_QUEUE
  ): CommentLeftModerationQueuePayload! @auth(roles: [MODERATOR, ADMIN])

  """
  commentStatusUpdated returns when a Comment has it's status changed after
  being created.
  """
  commentStatusUpdated(id: ID): CommentStatusUpdatedPayload!
    @auth(roles: [MODERATOR, ADMIN])

  """
  commentEntered returns when a Comment is created or released anywhere in the Story.
  """
  commentEntered(storyID: ID!, ancestorID: ID): CommentEnteredPayload!

  """
  commentCreated returns when a Comment is created on the top level of a Story
  that is visible.
  """
  commentCreated(storyID: ID!): CommentCreatedPayload!
    @deprecated(reason: "Use commentEntered instead")

  """
  commentReleased returns when a Comment on a premoderated stream is approved
  """
  commentReleased(storyID: ID!): CommentReleasedPayload!
    @deprecated(reason: "Use commentEntered instead")

  """
  commentReplyCreated returns when a Comment is posted in the ancestor chain of
  comments.
  """
  commentReplyCreated(ancestorID: ID!): CommentReplyCreatedPayload!
    @deprecated(reason: "Use commentEntered instead")

  """
  commentFeatured returns when a Comment is featured.
  """
  commentFeatured(storyID: ID!): CommentFeaturedPayload!
    @auth(roles: [MODERATOR, ADMIN])

  """
  commentEdited returns when a Comment is edited.
  """
  commentEdited(storyID: ID!): CommentEditedPayload!
}<|MERGE_RESOLUTION|>--- conflicted
+++ resolved
@@ -3404,10 +3404,7 @@
   legalGrounds is the specific laws broken as described by the reporter
   """
   legalGrounds: String
-<<<<<<< HEAD
-=======
-
->>>>>>> cdd59ca7
+
   """
   detailedExplanation is any additional information the user wishes to provide.
   """
@@ -3485,29 +3482,20 @@
   AWAITING_REVIEW
   UNDER_REVIEW
   COMPLETED
-<<<<<<< HEAD
-=======
   """
   VOID is set for a DSAReport if its reported comment/user are deleted while the report is in review
   """
   VOID
->>>>>>> cdd59ca7
 }
 
 """
 DSAReportDecision keeps track of whether a DSAReport was determined illegal or not
 """
-<<<<<<< HEAD
-enum DSAReportDecision {
-=======
 enum DSAReportDecisionLegality {
->>>>>>> cdd59ca7
   LEGAL
   ILLEGAL
 }
 
-<<<<<<< HEAD
-=======
 enum DSAReportHistoryType {
   STATUS_CHANGED
   NOTE
@@ -3560,7 +3548,6 @@
   body: String
 }
 
->>>>>>> cdd59ca7
 type DSAReport {
   id: ID!
 
@@ -3577,21 +3564,12 @@
   """
   user who submitted the DSAReport
   """
-<<<<<<< HEAD
-  createdBy: User!
-
-  """
-  commentID of the comment reported
-  """
-  commentID: String!
-=======
   reporter: User
 
   """
   comment reported as containing illegal content
   """
   comment: Comment
->>>>>>> cdd59ca7
 
   """
   createdAt is when the DSAReport was created
@@ -3616,11 +3594,6 @@
   additionalInformation: String!
 
   """
-<<<<<<< HEAD
-  decision is the determination of whether the reported comment is illegal or not
-  """
-  decision: DSAReportDecision
-=======
   decision is the determination of whether the reported comment is illegal or not, as well as
   the legal grounds for the decision and additional detailed explanation of decision
   """
@@ -3638,7 +3611,6 @@
   such as a note added, status changed, or decision made
   """
   lastUpdated: Time
->>>>>>> cdd59ca7
 }
 
 type CommentRevisionPerspectiveMetadata {
@@ -6539,8 +6511,6 @@
   clientMutationId: String!
 }
 
-<<<<<<< HEAD
-=======
 input AddDSAReportNoteInput {
   """
   id of the user who added the note to the DSAReport
@@ -6721,7 +6691,6 @@
   clientMutationId: String!
 }
 
->>>>>>> cdd59ca7
 input CreateDSAReportInput {
   """
   id of the reported comment
@@ -10522,8 +10491,6 @@
   createDSAReport creates a DSAReport for the provided comment
   """
   createDSAReport(input: CreateDSAReportInput!): CreateDSAReportPayload!
-<<<<<<< HEAD
-=======
 
   """
   addDSAReportNote adds a note to the history for a DSAReport
@@ -10555,7 +10522,6 @@
   makeDSAReportDecision(
     input: MakeDSAReportDecisionInput!
   ): MakeDSAReportDecisionPayload!
->>>>>>> cdd59ca7
 }
 
 ##################
