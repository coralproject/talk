import GraphContext from "coral-server/graph/context";
<<<<<<< HEAD
import {
  addDSAReportNote,
  createDSAReport,
} from "coral-server/services/dsaReports/reports";
=======
import { createIllegalContent } from "coral-server/services/comments";
import { createDSAReport } from "coral-server/services/dsaReports/reports";
>>>>>>> 860f81b4

import {
  GQLAddDSAReportNoteInput,
  GQLCreateDSAReportInput,
} from "coral-server/graph/schema/__generated__/types";

export const DSAReports = (ctx: GraphContext) => ({
  createDSAReport: async ({
    commentID,
    userID,
    lawBrokenDescription,
    additionalInformation,
    submissionID,
    commentRevisionID,
  }: GQLCreateDSAReportInput) => {
    await createDSAReport(ctx.mongo, ctx.tenant, {
      commentID,
      userID,
      lawBrokenDescription,
      additionalInformation,
      submissionID,
<<<<<<< HEAD
    }),
  addDSAReportNote: ({ userID, body, reportID }: GQLAddDSAReportNoteInput) =>
    addDSAReportNote(ctx.mongo, ctx.tenant, { userID, body, reportID }),
=======
    });

    if (ctx.user) {
      await createIllegalContent(
        ctx.mongo,
        ctx.redis,
        ctx.config,
        ctx.cache.commentActions,
        ctx.broker,
        ctx.tenant,
        ctx.user,
        { commentID, commentRevisionID },
        ctx.now
      );
    }
  },
>>>>>>> 860f81b4
});<|MERGE_RESOLUTION|>--- conflicted
+++ resolved
@@ -1,13 +1,9 @@
 import GraphContext from "coral-server/graph/context";
-<<<<<<< HEAD
+import { createIllegalContent } from "coral-server/services/comments";
 import {
   addDSAReportNote,
   createDSAReport,
 } from "coral-server/services/dsaReports/reports";
-=======
-import { createIllegalContent } from "coral-server/services/comments";
-import { createDSAReport } from "coral-server/services/dsaReports/reports";
->>>>>>> 860f81b4
 
 import {
   GQLAddDSAReportNoteInput,
@@ -29,11 +25,6 @@
       lawBrokenDescription,
       additionalInformation,
       submissionID,
-<<<<<<< HEAD
-    }),
-  addDSAReportNote: ({ userID, body, reportID }: GQLAddDSAReportNoteInput) =>
-    addDSAReportNote(ctx.mongo, ctx.tenant, { userID, body, reportID }),
-=======
     });
 
     if (ctx.user) {
@@ -50,5 +41,6 @@
       );
     }
   },
->>>>>>> 860f81b4
+  addDSAReportNote: ({ userID, body, reportID }: GQLAddDSAReportNoteInput) =>
+    addDSAReportNote(ctx.mongo, ctx.tenant, { userID, body, reportID }),
 });