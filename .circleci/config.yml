--- conflicted
+++ resolved
@@ -222,6 +222,8 @@
 # only execute on a tagged release.
 filter_tagged_release: &filter_tagged_release
   filters:
+    branches:
+      ignore: /.*/
     tags:
       only: /^v.*/
 
@@ -275,18 +277,10 @@
             - unit_tests
             - build
       - release_static:
-<<<<<<< HEAD
           <<: *filter_tagged_release
           requires:
             - release_docker
       - release_sentry:
           <<: *filter_tagged_release
-=======
-          filters:
-            branches:
-              ignore: /.*/
-            tags:
-              only: /^v.*/
->>>>>>> 90b56208
           requires:
             - release_docker