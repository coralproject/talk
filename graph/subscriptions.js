--- conflicted
+++ resolved
@@ -11,38 +11,6 @@
 const setupFunctions = require('./setupFunctions');
 
 const ms = require('ms');
-<<<<<<< HEAD
-const {
-  KEEP_ALIVE
-} = require('../config');
-
-const {BASE_PATH} = require('../url');
-
-// Collect all the plugin hooks that should be executed onConnect and
-// onDisconnect.
-const hooks = plugins.get('server', 'websockets')
-  .map(({plugin, websockets}) => {
-    debug(`added websocket hooks ${Object.keys(websockets)} from plugin '${plugin.name}'`);
-
-    return websockets;
-  })
-  .reduce((hooks, {onConnect = null, onDisconnect = null}) => {
-    if (onConnect) {
-      hooks.onConnect.push(onConnect);
-    }
-
-    if (onDisconnect) {
-      hooks.onDisconnect.push(onDisconnect);
-    }
-
-    return hooks;
-  }, {
-    onConnect: [],
-    onDisconnect: [],
-  });
-
-const onConnect = async (connectionParams, connection) => {
-=======
 const { KEEP_ALIVE } = require('../config');
 
 const { BASE_PATH } = require('../url');
@@ -77,22 +45,10 @@
       onDisconnect: [],
     }
   );
->>>>>>> d101989e
 
 const onConnect = async (connectionParams, connection) => {
   // Attach the token from the connection options if it was provided.
   if (connectionParams.token) {
-<<<<<<< HEAD
-
-    debug('token sent via onConnect, attaching to the headers of the upgrade request');
-
-    // Attach it to the upgrade request.
-    connection.upgradeReq.headers['authorization'] = `Bearer ${connectionParams.token}`;
-  }
-
-  // Call all the hooks.
-  await Promise.all(hooks.onConnect.map((hook) => hook(connectionParams, connection)));
-=======
     debug(
       'token sent via onConnect, attaching to the headers of the upgrade request'
     );
@@ -107,7 +63,6 @@
   await Promise.all(
     hooks.onConnect.map(hook => hook(connectionParams, connection))
   );
->>>>>>> d101989e
 };
 
 const onOperation = (parsedMessage, baseParams, connection) => {
@@ -133,33 +88,12 @@
   return baseParams;
 };
 
-<<<<<<< HEAD
-const onDisconnect = (connection) =>
-  Promise.all(hooks.onDisconnect.map((hook) => hook(connection)));
-=======
 const onDisconnect = connection =>
   Promise.all(hooks.onDisconnect.map(hook => hook(connection)));
->>>>>>> d101989e
 
 /**
  * This creates a new subscription manager.
  */
-<<<<<<< HEAD
-const createSubscriptionManager = (server) => new SubscriptionServer({
-  subscriptionManager: new SubscriptionManager({
-    schema,
-    pubsub: pubsub.getClient(),
-    setupFunctions,
-  }),
-  onConnect,
-  onDisconnect,
-  onOperation,
-  keepAlive: ms(KEEP_ALIVE)
-}, {
-  server,
-  path: `${BASE_PATH}api/v1/live`
-});
-=======
 const createSubscriptionManager = server =>
   new SubscriptionServer(
     {
@@ -178,7 +112,6 @@
       path: `${BASE_PATH}api/v1/live`,
     }
   );
->>>>>>> d101989e
 
 module.exports = {
   createSubscriptionManager,
