################################################################################
## Custom Scalar Types
################################################################################

# Date represented as an ISO8601 string.
scalar Date

# Cursor represents a paginating cursor.
scalar Cursor

################################################################################
## Reliability
################################################################################

# Reliability defines how a given user should be considered reliable for their
# comment or flag activity.
type Reliability {

  # flagger will be `true` when the flagger is reliable, `false` if not, or
  # `null` if the reliability cannot be determined.
  flagger: Boolean

  # Commenter will be `true` when the commenter is reliable, `false` if not, or
  # `null` if the reliability cannot be determined.
  commenter: Boolean
}

################################################################################
## Users
################################################################################

# Roles that a user can have, these can be combined.
enum USER_ROLES {

  # an administrator of the site
  ADMIN

  # a moderator of the site
  MODERATOR
}

# Token is a personal access token associated with a given user.
type Token {

  # ID is the unique identifier for the token.
  id: ID!

  # Name is the description for the token.
  name: String!

  # Active determines if the token is available to hit the API.
  active: Boolean!

  # JWT is the actual token to use for authentication, this is only available
  # on token creation, otherwise it will be null.
  jwt: String
}

type UserProfile {
  # the id is an identifier for the user profile (email, facebook id, etc)
  id: String!

  # name of the provider attached to the authentication mode
  provider: String!
}

type SuspensionInfo {
  until: Date
}

# Any person who can author comments, create actions, and view comments on a
# stream.
type User {

  # The ID of the User.
  id: ID!

  # Username of a user.
  username: String!

  # creation date of user
  created_at: Date!

  # Action summaries against the user.
  action_summaries: [ActionSummary!]!

  # Actions completed on the parent.
  actions: [Action!]

  # the current roles of the user.
  roles: [USER_ROLES!]

  # the current profiles of the user.
  profiles: [UserProfile]

  # the tags on the user
  tags: [TagLink!]

  # determines whether the user can edit their username
  canEditName: Boolean

  # ignored users.
  ignoredUsers: [User!]

  # Tokens are the personal access tokens for a given user.
  tokens: [Token!]

  # returns all comments based on a query.
  comments(query: CommentsQuery): CommentConnection!

  # reliable is the reference to a given user's Reliability. If the requesting
  # user does not have permission to access the reliability, null will be
  # returned.
  reliable: Reliability

  # returns user status
  status: USER_STATUS

  # returns suspension info. Only available to Admins and Moderators
  # or on own logged in User.
  suspension: SuspensionInfo
}

# UserConnection represents a paginable subset of a user list.
type UserConnection {

  # Indicates that there are more users after this subset.
  hasNextPage: Boolean!

  # Cursor of first user in subset.
  startCursor: Cursor

  # Cursor of last user in subset.
  endCursor: Cursor

  # Subset of users.
  nodes: [User!]!
}

# UsersQuery allows the ability to query users by a specific fields.
input UsersQuery {

  # Users returned will only be ones which have at least one action of this.
  action_type: ACTION_TYPE

  # Current status of a user..
  statuses: [USER_STATUS!]

  # Limit the number of results to be returned.
  limit: Int = 10

  # Skip results from the last created_at timestamp.
  cursor: Cursor

  # Sort the results by created_at.
  sortOrder: SORT_ORDER = DESC
}

# AssetsQuery allows teh ability to query assets by specific fields
input AssetsQuery {

  # a search string to match against titles, authors, urls, etc.
  value: String = ""

  # Limit the number of results to be returned
  limit: Int = 10

  # open filters assets that are open/closed/all. Not providing this parameter
  # will return all the assets, true will return assets that are open, and false
  # will return assets that are closed.
  open: Boolean

  # sortOrder specifies the order of the sort for the returned Assets.
  sortOrder: SORT_ORDER = DESC

  # Skip results from the last created_at timestamp.
  cursor: Cursor
}

################################################################################
## Tags
################################################################################

# Used to represent the item type for a tag.
enum TAGGABLE_ITEM_TYPE {

  # The action references a entity of type Asset.
  ASSETS

  # The action references a entity of type Comment.
  COMMENTS

  # The action references a entity of type User.
  USERS
}

# Tag represents the underlying Tag that can be either stored in a global list
# or added uniquely to the entity.
type Tag {

  # The actual name of the tag entry.
  name: String!

  # The time that this Tag was created.
  created_at: Date!
}

# TagLink is used to associate a given Tag with a Model via a TagLink.
type TagLink {

  # The underlying Tag that is either duplicated from the global list or created
  # uniquely for this specific model.
  tag: Tag!

  # The user that assigned the tag. This TagLink could have been created by the
  # system, in which case this will be null. It could also be null if the
  # current user is not an Admin/Moderator.
  assigned_by: User

  # The date that the TagLink was created.
  created_at: Date!
}

################################################################################
## Comments
################################################################################

# The statuses that a comment may have.
enum COMMENT_STATUS {

  # The comment is not PREMOD, but was not applied a moderation status by a
  # moderator.
  NONE

  # The comment has been accepted by a moderator.
  ACCEPTED

  # The comment has been rejected by a moderator.
  REJECTED

  # The comment was created while the asset's premoderation option was on, and
  # new comments that haven't been moderated yet are referred to as
  # "premoderated" or "premod" comments.
  PREMOD
}

# The types of action there are as enums.
enum ACTION_TYPE {

  # Represents a FlagAction.
  FLAG

  # Represents a don't agree action
  DONTAGREE
}

# CommentsQuery allows the ability to query comments by a specific methods.
input CommentsQuery {

  # Author of the comments
  author_id: ID

  # Current status of a comment. Requires the `ADMIN` role.
  statuses: [COMMENT_STATUS!]

  # Asset that a comment is on.
  asset_id: ID

  # The parent of the comment that we want to retrieve.
  parent_id: ID

  # Comments returned will only be ones which have at least one action of this
  # type. Requires the `ADMIN` role.
  action_type: ACTION_TYPE

  # Limit the number of results to be returned.
  limit: Int = 10

  # Skip results from the last created_at timestamp.
  cursor: Cursor

  # Sort the results by from largest first.
  sortOrder: SORT_ORDER = DESC

  # The order to sort the comments by, sorting by default the created at
  # timestamp.
  sortBy: SORT_COMMENTS_BY = CREATED_AT

  # Filter by a specific tag name.
  tags: [String!]

  # Exclude comments ignored by the requesting user
  excludeIgnored: Boolean
}

input RepliesQuery {

  # Sort the results by from smallest first.
  sortOrder: SORT_ORDER = ASC

  # The order to sort the comments by, sorting by default the created at
  # timestamp.
  sortBy: SORT_COMMENTS_BY = CREATED_AT

  # Limit the number of results to be returned.
  limit: Int = 3

  # Exclude comments ignored by the requesting user
  excludeIgnored: Boolean
}

# CommentCountQuery allows the ability to query comment counts by specific
# methods.
input CommentCountQuery {

  # Current status of a comment. Requires the `ADMIN` role.
  statuses: [COMMENT_STATUS!]

  # Asset that a comment is on.
  asset_id: ID

  # The URL that the asset is located on.
  asset_url: String

  # the parent of the comment that we want to retrieve.
  parent_id: ID

  # comments returned will only be ones which have at least one action of this
  # type.
  action_type: ACTION_TYPE

  # author_id allows the querying of comment counts based on the author of the
  # comments.
  author_id: ID

  # Filter by a specific tag name.
  tags: [String!]
}

type EditInfo {
  edited: Boolean!
  editableUntil: Date
}

type CommentStatusHistory {
  type: COMMENT_STATUS!
  created_at: Date!
  assigned_by: User
}

# Comment is the base representation of user interaction in Talk.
type Comment {

  # The parent of the comment (if there is one).
  parent: Comment

  # The ID of the comment.
  id: ID!

  # The actual comment data.
  body: String!

  # the tags on the comment
  tags: [TagLink!]

  # the user who authored the comment.
  user: User

  # the replies that were made to the comment.
  replies(query: RepliesQuery = {}): CommentConnection!

  # The count of replies on a comment.
  replyCount: Int

  # Actions completed on the parent. Requires the `ADMIN` role.
  actions: [Action]

  # Action summaries against a comment.
  action_summaries: [ActionSummary]!

  # The asset that a comment was made on.
  asset: Asset

  # The current status of a comment.
  status: COMMENT_STATUS!

  # The status history of the comment. Requires the `ADMIN` or `MODERATOR` role.
  status_history: [CommentStatusHistory!]

  # The time when the comment was created
  created_at: Date!

  # describes how the comment can be edited
  editing: EditInfo

  # Indicates if it has a parent
  hasParent: Boolean
}

# CommentConnection represents a paginable subset of a comment list.
type CommentConnection {

  # Indicates that there are more comments after this subset.
  hasNextPage: Boolean!

  # Cursor of first comment in subset.
  startCursor: Cursor

  # Cursor of last comment in subset.
  endCursor: Cursor

  # Subset of comments.
  nodes: [Comment!]!
}

################################################################################
## Actions
################################################################################

# An action rendered against a parent entity item.
interface Action {

  # The ID of the action.
  id: ID!

  # The author of the action.
  user: User

  # The time when the Action was updated.
  updated_at: Date

  # The time when the Action was created.
  created_at: Date
}

# DefaultAction is the Action provided for undefined types.
type DefaultAction implements Action {

  # The ID of the action.
  id: ID!

  # The author of the action.
  user: User

  # The time when the Action was updated.
  updated_at: Date

  # The time when the Action was created.
  created_at: Date
}

# A summary of actions based on the specific grouping of the group_id.
interface ActionSummary {

  # The count of actions with this group.
  count: Int

  # The current user's action.
  current_user: Action
}

# DefaultActionSummary is the ActionSummary provided for undefined types.
type DefaultActionSummary implements ActionSummary {

  # The count of actions with this group.
  count: Int

  # The current user's action.
  current_user: Action
}

# A summary of actions for a specific action type on an Asset.
interface AssetActionSummary {

  # Number of actions associated with actionable types on this this Asset.
  actionCount: Int

  # Number of unique actionable types that are referenced by the actions.
  actionableItemCount: Int
}

# DefaultAssetActionSummary is the AssetActionSummary provided for undefined types.
type DefaultAssetActionSummary implements AssetActionSummary {

  # Number of actions associated with actionable types on this this Asset.
  actionCount: Int

  # Number of unique actionable types that are referenced by the actions.
  actionableItemCount: Int
}

# A summary of counts related to all the Flags on an Asset.
type FlagAssetActionSummary implements AssetActionSummary {

  # Number of flags associated with actionable types on this this Asset.
  actionCount: Int

  # Number of unique actionable types that are referenced by the flags.
  actionableItemCount: Int
}

# A FLAG action that contains flag metadata.
type FlagAction implements Action {

  # The ID of the Flag Action.
  id: ID!

  # The reason for which the Flag Action was created.
  reason: String

  # An optional message sent with the flagging action by the user.
  message: String

  # The user who created the action.
  user: User

  # The time when the Flag Action was updated.
  updated_at: Date

  # The time when the Flag Action was created.
  created_at: Date
}

# A DONTAGREE action that contains do not agree metadata.
type DontAgreeAction implements Action {

  # The ID of the DontAgree Action.
  id: ID!

  # The reason for which the DontAgree Action was created.
  reason: String

  # An optional message sent with the flagging action by the user.
  message: String

  # The user who created the action.
  user: User

  # The time when the DontAgree Action was updated.
  updated_at: Date

  # The time when the DontAgree Action was created.
  created_at: Date
}

# Summary for Flag Action with a a unique reason.
type FlagActionSummary implements ActionSummary {

  # The total count of flags with this reason.
  count: Int!

  # The reason for which the Flag Action was created.
  reason: String

  # The flag by the current user against the parent entity with this reason.
  current_user: FlagAction
}

# Summary for Don't Agree Action with a a unique reason.
type DontAgreeActionSummary implements ActionSummary {

  # The total count of flags with this reason.
  count: Int!

  # The reason for which the Flag Action was created.
  reason: String

  # The don't agree action by the current user against the parent entity with this reason.
  current_user: DontAgreeAction
}

################################################################################
## Settings
################################################################################

# The moderation mode of the site.
enum MODERATION_MODE {

  # Comments posted while in `PRE` mode will be labeled with a `PREMOD`
  # status and will require a moderator decision before being visible.
  PRE

  # Comments posted while in `POST` will be visible immediately.
  POST
}

# Wordlist describes all the available wordlists.
type Wordlist {

  # banned words will by default reject the comment if it is found.
  banned: [String!]!

  # suspect words will simply flag the comment.
  suspect: [String!]!
}

# Domains describes all the available lists of domains.
type Domains {

  # whitelist is the list of domains that the embed is allowed to render on.
  whitelist: [String!]!
}

# Settings stores the global settings for a given installation.
type Settings {

  # moderation is the moderation mode for all Asset's on the site.
  moderation: MODERATION_MODE!

  # Enables a requirement for email confirmation before a user can login.
  requireEmailConfirmation: Boolean

  # infoBoxEnable will enable the Info Box content visible above the question
  # box.
  infoBoxEnable: Boolean

  # infoBoxContent is the content of the Info Box.
  infoBoxContent: String

  # questionBoxEnable will enable the Question Box's content to be visible above
  # the comment box.
  questionBoxEnable: Boolean

  # questionBoxContent is the content of the Question Box.
  questionBoxContent: String

  # premodLinksEnable will put all comments that contain links into premod.
  premodLinksEnable: Boolean

  # questionBoxIcon is the icon for the Question Box.
  questionBoxIcon: String

  # autoCloseStream when true will auto close the stream when the `closeTimeout`
  # amount of seconds have been reached.
  autoCloseStream: Boolean

  # customCssUrl is the URL of the custom CSS used to display on the frontend.
  customCssUrl: String

  # closedTimeout is the amount of seconds from the created_at timestamp that a
  # given asset will be considered closed.
  closedTimeout: Int

  # closedMessage is the message shown to the user when the given Asset is
  # closed.
  closedMessage: String

  # editCommentWindowLength is the length of time (in milliseconds) after a
  # comment is posted that it can still be edited by the author.
  editCommentWindowLength: Int

  # charCountEnable is true when the character count restriction is enabled.
  charCountEnable: Boolean

  # charCount is the maximum number of characters a comment may be.
  charCount: Int

  # organizationName is the name of the organization.
  organizationName: String

  # wordlist will return a given list of words.
  wordlist: Wordlist

  # domains will return a given list of domains.
  domains: Domains
}

################################################################################
## Assets
################################################################################

# Where comments are made on.
type Asset {

  # The current ID of the asset.
  id: ID!

  # The scraped title of the asset.
  title: String

  # The URL that the asset is located on.
  url: String

  # The comments that are attached to the asset. When `deep` is true, the
  # comments returned will be at all depths.
  comments(query: CommentsQuery = {}, deep: Boolean = false): CommentConnection!

  # A Comment from the Asset by comment's ID
  comment(id: ID!): Comment

  # The count of top level comments on the asset.
  commentCount(tags: [String!]): Int

  # The total count of all comments made on the asset.
  totalCommentCount(tags: [String!]): Int

  # The settings (rectified with the global settings) that should be applied to
  # this asset.
  settings: Settings!

  # The date that the asset was closed at.
  closedAt: Date

  # True if asset is closed.
  isClosed: Boolean!

  # Summary of all Actions against all entities associated with the Asset.
  # (likes, flags, etc.). Requires the `ADMIN` role.
  action_summaries: [AssetActionSummary!]

  # The date that the asset was created.
  created_at: Date

  # the tags on the asset
  tags: [TagLink!]

  # The author(s) of the asset.
  author: String
}

# AssetConnection represents a paginable subset of a asset list.
type AssetConnection {

  # Indicates that there are more assets after this subset.
  hasNextPage: Boolean!

  # Cursor of first asset in subset.
  startCursor: Cursor

  # Cursor of last asset in subset.
  endCursor: Cursor

  # Subset of assets.
  nodes: [Asset!]!
}

################################################################################
## Errors
################################################################################

# Any error rendered due to the user's input.
interface UserError {

  # Translation key relating to a translatable string containing details to be
  # displayed to the end user.
  translation_key: String!
}

# A generic error not related to validation reasons.
type GenericUserError implements UserError {

  # Translation key relating to a translatable string containing details to be
  # displayed to the end user.
  translation_key: String!
}

# A validation error that affects the input.
type ValidationUserError implements UserError {

  # Translation key relating to a translatable string containing details to be
  # displayed to the end user.
  translation_key: String!

  # The field in question that caused the error.
  field_name: String!
}

################################################################################
## Queries
################################################################################

# Establishes the ordering of the content by their created_at time stamp.
enum SORT_ORDER {

  # newest to oldest order.
  DESC

  # oldest to newer order.
  ASC
}

# SORT_COMMENTS_BY selects the means for which comments are ordered when
# sorting.
enum SORT_COMMENTS_BY {

  # Comments will be sorted by their created at date.
  CREATED_AT

  # Comments will be sorted by their immediate reply count (replies to the comment
  # in question only, not including descendants).
  REPLIES
}

# All queries that can be executed.
enum USER_STATUS {
  ACTIVE
  BANNED
  PENDING
  APPROVED
}

# Metrics for the assets.
enum ASSET_METRICS_SORT {

  # Represents a FlagAction.
  FLAG

  # Represents a don't agree action.
  DONTAGREE

  # Represents activity.
  ACTIVITY
}

type RootQuery {

  # Site wide settings and defaults.
  settings: Settings

  # Finds a specific comment based on it's id.
  comment(id: ID!): Comment

  # All assets. Requires the `ADMIN` role.
  assets(query: AssetsQuery): AssetConnection

  # Find or create an asset by url, or just find with the ID.
  asset(id: ID, url: String): Asset

  # Comments returned based on a query.
  comments(query: CommentsQuery!): CommentConnection

  # Return the count of comments satisfied by the query. Note that this edge is
  # expensive as it is not batched. Requires the `ADMIN` role.
  commentCount(query: CommentCountQuery!): Int

  # The currently logged in user based on the request. Requires any logged in
  # role.
  me: User

  # Users returned based on a query. Requires the `ADMIN` role.
  users(query: UsersQuery!): UserConnection

  # a single User by id
  user(id: ID!): User

  # Asset metrics related to user actions are saturated into the assets
  # returned. Parameters `from` and `to` are related to the action created_at field.
  assetMetrics(from: Date!, to: Date!, sortBy: ASSET_METRICS_SORT!, limit: Int = 10): [Asset!]

  # Comment metrics related to user actions are saturated into the comments
  # returned. Parameters `from` and `to` are related to the action created_at field.
  commentMetrics(from: Date!, to: Date!, sortBy: ACTION_TYPE!, limit: Int = 10): [Comment!]
}

################################################################################
## Mutations
################################################################################

# Response defines what can be expected from any response to a mutation action.
interface Response {

  # An array of errors relating to the mutation that occurred.
  errors: [UserError!]
}

# CreateCommentResponse is returned with the comment that was created and any
# errors that may have occurred in the attempt to create it.
type CreateCommentResponse implements Response {

  # The comment that was created.
  comment: Comment

  # An array of errors relating to the mutation that occurred.
  errors: [UserError!]
}

# Used to represent the item type for an action.
enum ACTION_ITEM_TYPE {

  # The action references a entity of type Asset.
  ASSETS

  # The action references a entity of type Comment.
  COMMENTS

  # The action references a entity of type User.
  USERS
}

input CreateLikeInput {

  # The item's id for which we are to create a like.
  item_id: ID!

  # The type of the item for which we are to create the like.
  item_type: ACTION_ITEM_TYPE!
}

# CreateCommentInput is the input content used to create a new comment.
input CreateCommentInput {

  # The asset id
  asset_id: ID!

  # The id of the parent comment
  parent_id: ID

  # The body of the comment
  body: String!

  # Tags
  tags: [String]

}

input CreateFlagInput {

  # The item's id for which we are to create a flag.
  item_id: ID!

  # The type of the item for which we are to create the flag.
  item_type: ACTION_ITEM_TYPE!

  # The reason for flagging the item.
  reason: String!

  # An optional message sent with the flagging action by the user.
  message: String
}

# CreateFlagResponse is the response returned with possibly some errors
# relating to the creating the flag action attempt and possibly the flag that
# was created.
type CreateFlagResponse implements Response {

  # The flag that was created.
  flag: FlagAction

  # An array of errors relating to the mutation that occurred.
  errors: [UserError!]
}


# CreateDontAgreeResponse is the response returned with possibly some errors
# relating to the creating the don't agree action attempt and possibly the don't agree that
# was created.
type CreateDontAgreeResponse implements Response {

  # The don't agree that was created.
  dontagree: DontAgreeAction

  # An array of errors relating to the mutation that occurred.
  errors: [UserError!]
}

input CreateDontAgreeInput {

  # The item's id for which we are to create a don't agree.
  item_id: ID!

  # The type of the item for which we are to create the don't agree.
  item_type: ACTION_ITEM_TYPE!

  # The reason for not agreeing with the item.
  reason: String

  # An optional message sent with the don't agree action by the user.
  message: String
}

# Input for suspendUser mutation.
input SuspendUserInput {

  # id of target user.
  id: ID!

  # message to be sent to the user.
  message: String!

  # target user will be suspended until this date.
  until: Date!
}

# Input for rejectUsername mutation.
input RejectUsernameInput {

  # id of target user.
  id: ID!

  # message to be sent to the user.
  message: String!
}

# Configurable settings that can be overridden for the Asset. You must specify
# all fields that should be updated.
input AssetSettingsInput {

  # premodLinksEnable will put all comments that contain links into premod.
  premodLinksEnable: Boolean

  # moderation is the moderation mode for the asset.
  moderation: MODERATION_MODE

  # questionBoxEnable will enable the Question Boxs' content to be visable above
  # the comment box.
  questionBoxEnable: Boolean

  # questionBoxContent is the content of the Question Box.
  questionBoxContent: String

  # questionBoxIcon is the icon for the Question Box.
  questionBoxIcon: String
}

# UpdateAssetStatusInput contains the input to change the status of a comment as
# it relates to being open/closed for commenting.
input UpdateAssetStatusInput {

  # closedAt is the time that the asset will be closed for commenting. If this
  # is null or in the future, it will be open for commenting.
  closedAt: Date

  # closedMessage is the message to be set on the asset when it is closed. If it
  # is null, then the message will default to the globally set `closedMessage`.
  closedMessage: String
}

# UpdateAssetStatusResponse is the response returned with possibly some errors
# relating to the update status attempt.
type UpdateAssetStatusResponse implements Response {

  # An array of errors relating to the mutation that occurred.
  errors: [UserError!]
}

# UpdateAssetSettingsResponse is the response returned with possibly some errors
# relating to the update settings attempt.
type UpdateAssetSettingsResponse implements Response {

  # An array of errors relating to the mutation that occurred.
  errors: [UserError!]
}

# DeleteActionResponse is the response returned with possibly some errors
# relating to the delete action attempt.
type DeleteActionResponse implements Response {

  # An array of errors relating to the mutation that occurred.
  errors: [UserError!]
}

# SetUserStatusResponse is the response returned with possibly some errors
# relating to the delete action attempt.
type SetUserStatusResponse implements Response {

  # An array of errors relating to the mutation that occurred.
  errors: [UserError!]
}

# SuspendUserResponse is the response returned with possibly some errors
# relating to the suspend action attempt.
type SuspendUserResponse implements Response {

  # An array of errors relating to the mutation that occurred.
  errors: [UserError!]
}

# RejectUsernameResponse is the response returned with possibly some errors
# relating to the reject username action attempt.
type RejectUsernameResponse implements Response {

  # An array of errors relating to the mutation that occurred.
  errors: [UserError!]
}

# SetCommentStatusResponse is the response returned with possibly some errors
# relating to the delete action attempt.
type SetCommentStatusResponse implements Response {

  # An array of errors relating to the mutation that occurred.
  errors: [UserError!]
}

# ModifyTagInput is the input used to modify a tag.
input ModifyTagInput {

  # name is the actual tag to add to the model.
  name: String!

  # id is the ID of the model in question that we are modifying the tag of.
  id: ID!

  # item_type is the type of item that we are modifying the tag if.
  item_type: TAGGABLE_ITEM_TYPE!

  # asset_id is used when the item_type is `COMMENTS`, the is needed to rectify
  # the settings to get the asset specific tags/settings.
  asset_id: ID
}

# Response to the addTag or removeTag mutations.
type ModifyTagResponse implements Response {

  # An array of errors relating to the mutation that occurred.
  errors: [UserError!]
}

# Response to ignoreUser mutation
type IgnoreUserResponse implements Response {
  # An array of errors relating to the mutation that occurred.
  errors: [UserError!]
}

# Response to stopIgnoringUser mutation
type StopIgnoringUserResponse implements Response {
  # An array of errors relating to the mutation that occurred.
  errors: [UserError!]
}

# Input to editComment mutation.
input EditCommentInput {

  # Update body of the comment
  body: String!
}

# EditCommentResponse contains the updated comment and any errors that occurred.
type EditCommentResponse implements Response {

  # The edited comment.
  comment: Comment

  # An array of errors relating to the mutation that occurred.
  errors: [UserError!]
}

# UpdateSettingsInput is the input used to input the global site settings. This
# will override the existing settings, so all fields must be included.
input UpdateSettingsInput {

  # moderation is the moderation mode for all Asset's on the site.
  moderation: MODERATION_MODE

  # Enables a requirement for email confirmation before a user can login.
  requireEmailConfirmation: Boolean

  # infoBoxEnable will enable the Info Box content visible above the question
  # box.
  infoBoxEnable: Boolean

  # infoBoxContent is the content of the Info Box.
  infoBoxContent: String

  # questionBoxEnable will enable the Question Box's content to be visible above
  # the comment box.
  questionBoxEnable: Boolean

  # questionBoxContent is the content of the Question Box.
  questionBoxContent: String

  # premodLinksEnable will put all comments that contain links into premod.
  premodLinksEnable: Boolean

  # questionBoxIcon is the icon for the Question Box.
  questionBoxIcon: String

  # autoCloseStream when true will auto close the stream when the `closeTimeout`
  # amount of seconds have been reached.
  autoCloseStream: Boolean

  # customCssUrl is the URL of the custom CSS used to display on the frontend.
  customCssUrl: String

  # closeTimeout is the amount of seconds from the created_at timestamp that a
  # given asset will be considered closed.
  closeTimeout: Int

  # closedMessage is the message shown to the user when the given Asset is
  # closed.
  closedMessage: String

  # charCountEnable is true when the character count restriction is enabled.
  charCountEnable: Boolean

  # charCount is the maximum number of characters a comment may be.
  charCount: Int

  # organizationName is the name of the organization.
  organizationName: String

  # editCommentWindowLength is the length of time (in milliseconds) after a
  # comment is posted that it can still be edited by the author.
  editCommentWindowLength: Int
}

# UpdateSettingsResponse contains any errors that were rendered as a result
# of the mutation.
type UpdateSettingsResponse implements Response {

  # An array of errors relating to the mutation that occurred.
  errors: [UserError!]
}

# UpdateWordlistInput is the list of words that composes the Wordlist.
input UpdateWordlistInput {

  # banned words will by default reject the comment if it is found.
  banned: [String!]!

  # suspect words will simply flag the comment.
  suspect: [String!]!
}

# UpdateWordlistResponse contains any errors that were rendered as a result
# of the mutation.
type UpdateWordlistResponse implements Response {

  # An array of errors relating to the mutation that occurred.
  errors: [UserError!]
}

# CreateTokenInput contains the input to create the token.
input CreateTokenInput {

  # Name is the description for the token.
  name: String!
}

# CreateTokenResponse contains the errors related to creating a token.
type CreateTokenResponse implements Response {

  # Token is the Token that was created, or null if it failed.
  token: Token

  # An array of errors relating to the mutation that occurred.
  errors: [UserError!]
}

# RevokeTokenInput contains the input to revoke the token.
input RevokeTokenInput {

  # ID is the JTI for the token.
  id: ID!
}

# RevokeTokenResponse contains the errors related to revoking a token.
type RevokeTokenResponse implements Response {

  # An array of errors relating to the mutation that occurred.
  errors: [UserError!]
}

# All mutations for the application are defined on this object.
type RootMutation {

  # Creates a comment on the asset.
  createComment(comment: CreateCommentInput!): CreateCommentResponse!

  # Creates a flag on an entity.
  createFlag(flag: CreateFlagInput!): CreateFlagResponse!

  # Creates a don't agree action on an entity.
  createDontAgree(dontagree: CreateDontAgreeInput!): CreateDontAgreeResponse!

  # Delete an action based on the action id.
  deleteAction(id: ID!): DeleteActionResponse

  # Edit a comment
  editComment(id: ID!, asset_id: ID!, edit: EditCommentInput): EditCommentResponse!

  # Sets User status. Requires the `ADMIN` role.
  # Mutation is restricted.
  setUserStatus(id: ID!, status: USER_STATUS!): SetUserStatusResponse!

  # Suspends a user. Requires the `ADMIN` role.
  # Mutation is restricted.
  suspendUser(input: SuspendUserInput!): SuspendUserResponse!

  # Reject a username. Requires the `ADMIN` role.
  # Mutation is restricted.
  rejectUsername(input: RejectUsernameInput!): RejectUsernameResponse!

  # Sets Comment status. Requires the `ADMIN` role.
  # Mutation is restricted.
  setCommentStatus(id: ID!, status: COMMENT_STATUS!): SetCommentStatusResponse!

  # Add a tag.
  addTag(tag: ModifyTagInput!): ModifyTagResponse!

  # Removes a tag.
  removeTag(tag: ModifyTagInput!): ModifyTagResponse!

<<<<<<< HEAD
  # Updates settings on a given asset.
  # Mutation is restricted.
  updateAssetSettings(id: ID!, input: AssetSettingsInput!): UpdateAssetSettingsResponse!

  # Updates the status of an asset allowing you to close/reopen an asset for
  # commenting.
    # Mutation is restricted.
  updateAssetStatus(id: ID!, input: UpdateAssetStatusInput!): UpdateAssetStatusResponse!

  # Ignore comments by another user.
  ignoreUser(id: ID!): IgnoreUserResponse!
=======
  # updateSettings will update the global settings.
  # Mutation is restricted.
  updateSettings(input: UpdateSettingsInput!): UpdateSettingsResponse!

  # updateWordlist will update the given Wordlist.
  # Mutation is restricted.
  updateWordlist(input: UpdateWordlistInput!): UpdateWordlistResponse!

  # Ignore comments by another user
  ignoreUser(id: ID!): IgnoreUserResponse
>>>>>>> 51a4f0e0

  # CreateToken will create a token that is attached to the current user.
  # Mutation is restricted.
  createToken(input: CreateTokenInput!): CreateTokenResponse!

  # RevokeToken will revoke an existing token.
  # Mutation is restricted.
  revokeToken(input: RevokeTokenInput!): RevokeTokenResponse!

  # Stop Ignoring comments by another user.
  stopIgnoringUser(id: ID!): StopIgnoringUserResponse!
}

################################################################################
## Subscriptions
################################################################################

type Subscription {

  # Get an update whenever a comment was added.
  # `asset_id` is required except for users with the `ADMIN` or `MODERATOR` role.
  commentAdded(asset_id: ID): Comment

  # Get an update whenever a comment was edited.
  # `asset_id` is required except for users with the `ADMIN` or `MODERATOR` role.
  commentEdited(asset_id: ID): Comment

  # Get an update whenever a comment was flagged.
  # Requires the `ADMIN` or `MODERATOR` role.
  commentFlagged(asset_id: ID): Comment

  # Get an update whenever a comment has been accepted.
  # Requires the `ADMIN` or `MODERATOR` role.
  commentAccepted(asset_id: ID): Comment

  # Get an update whenever a comment has been rejected.
  # Requires the `ADMIN` or `MODERATOR` role.
  commentRejected(asset_id: ID): Comment

  # Get an update whenever a user has been suspended.
  # `user_id` must match id of current user except for
  # users with the `ADMIN` or `MODERATOR` role.
  userSuspended(user_id: ID): User

  # Get an update whenever a user has been banned.
  # `user_id` must match id of current user except for
  # users with the `ADMIN` or `MODERATOR` role.
  userBanned(user_id: ID): User

  # Get an update whenever a username has been rejected.
  # `user_id` must match id of current user except for
  # users with the `ADMIN` or `MODERATOR` role.
  usernameRejected(user_id: ID): User
}

################################################################################
## Schema
################################################################################

schema {
  query: RootQuery
  mutation: RootMutation
  subscription: Subscription
}<|MERGE_RESOLUTION|>--- conflicted
+++ resolved
@@ -1290,7 +1290,6 @@
   # Removes a tag.
   removeTag(tag: ModifyTagInput!): ModifyTagResponse!
 
-<<<<<<< HEAD
   # Updates settings on a given asset.
   # Mutation is restricted.
   updateAssetSettings(id: ID!, input: AssetSettingsInput!): UpdateAssetSettingsResponse!
@@ -1300,9 +1299,6 @@
     # Mutation is restricted.
   updateAssetStatus(id: ID!, input: UpdateAssetStatusInput!): UpdateAssetStatusResponse!
 
-  # Ignore comments by another user.
-  ignoreUser(id: ID!): IgnoreUserResponse!
-=======
   # updateSettings will update the global settings.
   # Mutation is restricted.
   updateSettings(input: UpdateSettingsInput!): UpdateSettingsResponse!
@@ -1313,7 +1309,6 @@
 
   # Ignore comments by another user
   ignoreUser(id: ID!): IgnoreUserResponse
->>>>>>> 51a4f0e0
 
   # CreateToken will create a token that is attached to the current user.
   # Mutation is restricted.
