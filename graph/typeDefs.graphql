################################################################################
## Custom Scalar Types
################################################################################

# Date represented as an ISO8601 string.
scalar Date

################################################################################
## Users
################################################################################

# Roles that a user can have, these can be combined.
enum USER_ROLES {

  # an administrator of the site
  ADMIN

  # a moderator of the site
  MODERATOR
}

# Any person who can author comments, create actions, and view comments on a
# stream.
type User {

  # The ID of the User.
  id: ID!

  # display name of a user.
  displayName: String!

  # Action summaries against the user.
  action_summaries: [ActionSummary]

  # Actions completed on the parent.
  actions: [Action]

  # the current roles of the user.
  roles: [USER_ROLES]

  # determines whether the user can edit their username
  canEditName: Boolean

  # returns all comments based on a query.
  comments(query: CommentsQuery): [Comment]
}

################################################################################
## Comments
################################################################################

# The statuses that a comment may have.
enum COMMENT_STATUS {

  # The comment has been accepted by a moderator.
  ACCEPTED

  # The comment has been rejected by a moderator.
  REJECTED

  # The comment was created while the asset's premoderation option was on, and
  # new comments that haven't been moderated yet are referred to as
  # "premoderated" or "premod" comments.
  PREMOD
}

# The types of action there are as enum's.
enum ACTION_TYPE {

  # Represents a LikeAction.
  LIKE

  # Represents a FlagAction.
  FLAG
}

# CommentsQuery allows the ability to query comments by a specific methods.
input CommentsQuery {

  # current status of a comment.
  statuses: [COMMENT_STATUS]

  # asset that a comment is on.
  asset_id: ID

  # the parent of the comment that we want to retrieve.
  parent_id: ID

  # comments returned will only be ones which have at least one action of this
  # type.
  action_type: ACTION_TYPE

  # limit the number of results to be returned.
  limit: Int = 10

  # skip results from the last created_at timestamp.
  cursor: Date

  # sort the results by created_at.
  sort: SORT_ORDER = REVERSE_CHRONOLOGICAL
}

# Comment is the base representation of user interaction in Talk.
type Comment {

  # The ID of the comment.
  id: ID!

  # The actual comment data.
  body: String!

  # The user who authored the comment.
  user: User

<<<<<<< HEAD
  # The replies that were made to the comment.
=======
  # the recent replies made against this comment.
  recentReplies: [Comment]

  # the replies that were made to the comment.
>>>>>>> 646f6040
  replies(sort: SORT_ORDER = CHRONOLOGICAL, limit: Int = 3): [Comment]

  # The count of replies on a comment.
  replyCount: Int

  # Actions completed on the parent.
  actions: [Action]

  # Action summaries against a comment.
  action_summaries: [ActionSummary]

  # The asset that a comment was made on.
  asset: Asset

  # The current status of a comment.
  status: COMMENT_STATUS

  # The time when the comment was created
  created_at: Date!
}

################################################################################
## Actions
################################################################################

# An action rendered against a parent enity item.
interface Action {

  # The ID of the action.
  id: ID!

  # The author of the action.
  user: User

  # The time when the Action was updated.
  updated_at: Date

  # The time when the Action was created.
  created_at: Date
}

# A summary of actions based on the specific grouping of the group_id.
interface ActionSummary {

  # The count of actions with this group.
  count: Int

  # The current user's action.
  current_user: Action
}

# LikeAction is used by users who "like" a specific entity.
type LikeAction implements Action {

  # The ID of the action.
  id: ID!

  # The author of the action.
  user: User

  # The time when the Action was updated.
  updated_at: Date

  # The time when the Action was created.
  created_at: Date
}

# LikeActionSummary is counts the amount of "likes" that a specific entity has.
type LikeActionSummary implements ActionSummary {

  # The count of likes against the parent entity.
  count: Int!

  current_user: LikeAction
}

# A FLAG action that contains flag metadata.
type FlagAction implements Action {

  # The ID of the Flag Action.
  id: ID!

  # The reason for which the Flag Action was created.
  reason: String

  # An optional message sent with the flagging action by the user.
  message: String

  # The user who created the action.
  user: User

  # The time when the Flag Action was updated.
  updated_at: Date

  # The time when the Flag Action was created.
  created_at: Date
}

# Summary for Flag Action with a a unique reason.
type FlagActionSummary implements ActionSummary {

  # The total count of flags with this reason.
  count: Int!

  # The reason for which the Flag Action was created.
  reason: String

  # The flag by the current user against the parent entity with this reason.
  current_user: FlagAction
}

################################################################################
## Settings
################################################################################

# The moderation mode of the site.
enum MODERATION_MODE {

  # Comments posted while in `PRE` mode will be labeled with a `PREMOD`
  # status and will require a moderator decision before being visible.
  PRE

  # Comments posted while in `POST` will be visible immediately.
  POST
}

# Site wide global settings.
type Settings {

  # Moderation mode for the site.
  moderation: MODERATION_MODE!

  # Enables a requirement for email confirmation before a user can login.
  requireEmailConfirmation: Boolean

  infoBoxEnable: Boolean
  infoBoxContent: String
  closeTimeout: Int
  closedMessage: String
  charCountEnable: Boolean
  charCount: Int

}

################################################################################
## Assets
################################################################################

# Where comments are made on.
type Asset {

  # The current ID of the asset.
  id: ID!

  # The scraped title of the asset.
  title: String

  # The URL that the asset is located on.
  url: String

  # Returns recent comments
  recentComments: [Comment]

  # The top level comments that are attached to the asset.
  comments(sort: SORT_ORDER = REVERSE_CHRONOLOGICAL, limit: Int = 10): [Comment]

  # The count of top level comments on the asset.
  commentCount: Int

  # The settings (rectified with the global settings) that should be applied to
  # this asset.
  settings: Settings!

  # The date that the asset was closed at.
  closedAt: Date

  # The date that the asset was created.
  created_at: Date
}

################################################################################
## Errors
################################################################################

# Any error rendered due to the user's input.
interface UserError {

  # Translation key relating to a translatable string containing details to be
  # displayed to the end user.
  translation_key: String!
}

# A generic error not related to validation reasons.
type GenericUserError implements UserError {

  # Translation key relating to a translatable string containing details to be
  # displayed to the end user.
  translation_key: String!
}

# A validation error that affects the input.
type ValidationUserError implements UserError {

  # Translation key relating to a translatable string containing details to be
  # displayed to the end user.
  translation_key: String!

  # The field in question that caused the error.
  field_name: String!
}

################################################################################
## Queries
################################################################################

# Establishes the ordering of the content by their created_at time stamp.
enum SORT_ORDER {

  # newest to oldest order.
  REVERSE_CHRONOLOGICAL

  # oldest to newer order.
  CHRONOLOGICAL
}

# All queries that can be executed.
type RootQuery {

  # Site wide settings and defaults.
  settings: Settings

  # All assets.
  assets: [Asset]

  # Find or create an asset by url, or just find with the ID.
  asset(id: ID, url: String): Asset

  # Comments returned based on a query.
  comments(query: CommentsQuery!): [Comment]

  # The currently logged in user based on the request.
  me: User
}

################################################################################
## Mutations
################################################################################

# Response defines what can be expected from any response to a mutation action.
interface Response {

  # An array of errors relating to the mutation that occured.
  errors: [UserError]
}

# CreateCommentResponse is returned with the comment that was created and any
# errors that may have occured in the attempt to create it.
type CreateCommentResponse implements Response {

  # The comment that was created.
  comment: Comment

  # An array of errors relating to the mutation that occured.
  errors: [UserError]
}

# Used to represent the item type for an action.
enum ACTION_ITEM_TYPE {

  # The action references a entity of type Asset.
  ASSETS

  # The action references a entity of type Comment.
  COMMENTS

  # The action references a entity of type User.
  USERS
}

input CreateLikeInput {

  # The item's id for which we are to create a like.
  item_id: ID!

  # The type of the item for which we are to create the like.
  item_type: ACTION_ITEM_TYPE!
}

type CreateLikeResponse implements Response {

  # The like that was created.
  like: LikeAction

  # An array of errors relating to the mutation that occured.
  errors: [UserError]
}

input CreateFlagInput {

  # The item's id for which we are to create a flag.
  item_id: ID!

  # The type of the item for which we are to create the flag.
  item_type: ACTION_ITEM_TYPE!

  # The reason for flagging the item.
  reason: String!

  # An optional message sent with the flagging action by the user.
  message: String
}

# CreateFlagResponse is the response returned with possibly some errors
# relating to the creating the flag action attempt and possibly the flag that
# was created.
type CreateFlagResponse implements Response {

  # The like that was created.
  flag: FlagAction

  # An array of errors relating to the mutation that occured.
  errors: [UserError]
}

# DeleteActionResponse is the response returned with possibly some errors
# relating to the delete action attempt.
type DeleteActionResponse implements Response {

  # An array of errors relating to the mutation that occured.
  errors: [UserError]
}

# All mutations for the application are defined on this object.
type RootMutation {

  # Creates a comment on the asset.
  createComment(asset_id: ID!, parent_id: ID, body: String!): CreateCommentResponse

  # Creates a like on an entity.
  createLike(like: CreateLikeInput!): CreateLikeResponse

  # Creates a flag on an entity.
  createFlag(flag: CreateFlagInput!): CreateFlagResponse

  # Delete an action based on the action id.
  deleteAction(id: ID!): DeleteActionResponse
}

################################################################################
## Schema
################################################################################

schema {
  query: RootQuery
  mutation: RootMutation
}<|MERGE_RESOLUTION|>--- conflicted
+++ resolved
@@ -112,14 +112,10 @@
   # The user who authored the comment.
   user: User
 
-<<<<<<< HEAD
-  # The replies that were made to the comment.
-=======
   # the recent replies made against this comment.
   recentReplies: [Comment]
 
   # the replies that were made to the comment.
->>>>>>> 646f6040
   replies(sort: SORT_ORDER = CHRONOLOGICAL, limit: Int = 3): [Comment]
 
   # The count of replies on a comment.
