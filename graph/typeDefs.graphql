################################################################################
## Custom Scalar Types
################################################################################

# Date represented as an ISO8601 string.
scalar Date

# Cursor represents a paginating cursor.
scalar Cursor

################################################################################
## Reliability
################################################################################

# Reliability defines how a given user should be considered reliable for their
# comment or flag activity.
type Reliability {

  # flagger will be `true` when the flagger is reliable, `false` if not, or
  # `null` if the reliability cannot be determined.
  flagger: Boolean

  # Commenter will be `true` when the commenter is reliable, `false` if not, or
  # `null` if the reliability cannot be determined.
  commenter: Boolean
}

################################################################################
## Users
################################################################################

# Roles that a user can have, these can be combined.
enum USER_ROLES {

  # an administrator of the site
  ADMIN

  # a moderator of the site
  MODERATOR

  # a staff of the site
  STAFF

  # a user without administrative roles.
  COMMENTER
}

# Token is a personal access token associated with a given user.
type Token {

  # ID is the unique identifier for the token.
  id: ID!

  # Name is the description for the token.
  name: String!

  # Active determines if the token is available to hit the API.
  active: Boolean!

  # JWT is the actual token to use for authentication, this is only available
  # on token creation, otherwise it will be null.
  jwt: String
}

type UserProfile {
  # the id is an identifier for the user profile (email, facebook id, etc)
  id: String!

  # name of the provider attached to the authentication mode
  provider: String!
}

# USER_STATUS_USERNAME is the different states that a username can be in.
enum USER_STATUS_USERNAME {
  # UNSET is used when the username can be changed, and does not necessarily
  # require moderator action to become active. This can be used when the user
  # signs up with a social login and has the option of setting their own
  # username.
  UNSET

  # SET is used when the username has been set for the first time, but cannot
  # change without the username being rejected by a moderator and that moderator
  # agreeing that the username should be allowed to change.
  SET

  # APPROVED is used when the username was changed, and subsequently approved by
  # said moderator.
  APPROVED

  # REJECTED is used when the username was changed, and subsequently rejected by
  # said moderator.
  REJECTED

  # CHANGED is used after a user has changed their username after it was
  # rejected.
  CHANGED
}

# UserStatusInput describes the queryable components of the UserStatus.
input UserStatusInput {
  # username will restrict the returned users to only those with the given
  # username status's. If not provided, no filtering will be performed.
  username: [USER_STATUS_USERNAME!]

  # banned will restrict the returned users to only those that are, or are not
  # banned. If not provided, no filtering will be performed.
  banned: Boolean

  # suspended will restrict the returned users to only those that are, or are not
  # suspended. If not provided, no filtering will be performed.
  suspended: Boolean
}

type UsernameStatusHistory {
  status: USER_STATUS_USERNAME!
  assigned_by: User
  created_at: Date!
}

type UsernameStatus {
  status: USER_STATUS_USERNAME!
  history: [UsernameStatusHistory!]
}

type BannedStatusHistory {
  status: Boolean!
  assigned_by: User
  created_at: Date!
}

type BannedStatus {
  status: Boolean!
  history: [BannedStatusHistory!]
}

type SuspensionStatusHistory {
  until: Date
  assigned_by: User
  created_at: Date!
}

type SuspensionStatus {
  until: Date
  history: [SuspensionStatusHistory!]
}

type UserStatus {
  # username is the status of the username.
  username: UsernameStatus!

  # banned is the bool that determines if the user is banned or not.
  banned: BannedStatus!

  # suspension is the date that the user is suspended until.
  suspension: SuspensionStatus!
}

input UserStateInput {
  status: UserStatusInput
}

# UserState describes the different permission based details for a user.
type UserState {
  # status describes the statuses of different aspects of the user's details.
  status: UserStatus
}

# Any person who can author comments, create actions, and view comments on a
# stream.
type User {

  # The ID of the User.
  id: ID!

  # Username of a user.
  username: String!

  # creation date of user
  created_at: Date!

  # Action summaries against the user.
  action_summaries: [ActionSummary!]!

  # Actions completed on the parent.
  actions: [Action!]

  # the current roles of the user.
  role: USER_ROLES

  # the current profiles of the user.
  profiles: [UserProfile]

  # the tags on the user
  tags: [TagLink!]

  # ignored users.
  ignoredUsers: [User!]

  # Tokens are the personal access tokens for a given user.
  tokens: [Token!]

  # returns all comments based on a query.
  comments(query: CommentsQuery): CommentConnection!

  # reliable is the reference to a given user's Reliability. If the requesting
  # user does not have permission to access the reliability, null will be
  # returned.
  reliable: Reliability

  # returns user status
  state: UserState
}

# UserConnection represents a paginable subset of a user list.
type UserConnection {

  # Indicates that there are more users after this subset.
  hasNextPage: Boolean!

  # Cursor of first user in subset.
  startCursor: Cursor

  # Cursor of last user in subset.
  endCursor: Cursor

  # Subset of users.
  nodes: [User!]!
}

# UsersQuery allows the ability to query users by a specific fields.
input UsersQuery {

  # Users returned will only be ones which have at least one action of this.
  action_type: ACTION_TYPE

  state: UserStateInput

  # Limit the number of results to be returned.
  limit: Int = 10

  # Skip results from the last created_at timestamp.
  cursor: Cursor

  # Sort the results by created_at.
  sortOrder: SORT_ORDER = DESC
}

# AssetsQuery allows teh ability to query assets by specific fields
input AssetsQuery {

  # a search string to match against titles, authors, urls, etc.
  value: String = ""

  # Limit the number of results to be returned
  limit: Int = 10

  # open filters assets that are open/closed/all. Not providing this parameter
  # will return all the assets, true will return assets that are open, and false
  # will return assets that are closed.
  open: Boolean

  # sortOrder specifies the order of the sort for the returned Assets.
  sortOrder: SORT_ORDER = DESC

  # Skip results from the last created_at timestamp.
  cursor: Cursor
}

################################################################################
## Tags
################################################################################

# Used to represent the item type for a tag.
enum TAGGABLE_ITEM_TYPE {

  # The action references a entity of type Asset.
  ASSETS

  # The action references a entity of type Comment.
  COMMENTS

  # The action references a entity of type User.
  USERS
}

# Tag represents the underlying Tag that can be either stored in a global list
# or added uniquely to the entity.
type Tag {

  # The actual name of the tag entry.
  name: String!

  # The time that this Tag was created.
  created_at: Date!
}

# TagLink is used to associate a given Tag with a Model via a TagLink.
type TagLink {

  # The underlying Tag that is either duplicated from the global list or created
  # uniquely for this specific model.
  tag: Tag!

  # The user that assigned the tag. This TagLink could have been created by the
  # system, in which case this will be null. It could also be null if the
  # current user is not an Admin/Moderator.
  assigned_by: User

  # The date that the TagLink was created.
  created_at: Date!
}

################################################################################
## Comments
################################################################################

# The statuses that a comment may have.
enum COMMENT_STATUS {

  # The comment is not PREMOD, but was not applied a moderation status by a
  # moderator.
  NONE

  # The comment has been accepted by a moderator.
  ACCEPTED

  # The comment has been rejected by a moderator.
  REJECTED

  # The comment was created while the asset's premoderation option was on, and
  # new comments that haven't been moderated yet are referred to as
  # "premoderated" or "premod" comments.
  PREMOD

  # SYSTEM_WITHHELD represents a comment that was withheld by the system because
  # it was flagged by an internal process for further review.
  SYSTEM_WITHHELD
}

# The types of action there are as enums.
enum ACTION_TYPE {

  # Represents a FlagAction.
  FLAG

  # Represents a don't agree action
  DONTAGREE
}

# CommentsQuery allows the ability to query comments by a specific methods.
input CommentsQuery {

  # Author of the comments.
  author_id: ID

  # Current status of a comment.
  # This field is restricted.
  statuses: [COMMENT_STATUS!] = [NONE, ACCEPTED]

  # Asset that a comment is on.
  asset_id: ID

  # The parent of the comment that we want to retrieve.
  parent_id: ID

  # Comments returned will only be ones which have at least one action of this
  # type. Requires the `ADMIN` role.
  action_type: ACTION_TYPE

  # Limit the number of results to be returned.
  limit: Int = 10

  # Skip results from the last created_at timestamp.
  cursor: Cursor

  # Sort the results by from largest first.
  sortOrder: SORT_ORDER = DESC

  # The order to sort the comments by, sorting by default the created at
  # timestamp.
  sortBy: SORT_COMMENTS_BY = CREATED_AT

  # Filter by a specific tag name.
  tags: [String!]

  # Exclude comments ignored by the requesting user
  excludeIgnored: Boolean
}

input RepliesQuery {

  # Sort the results by from smallest first.
  sortOrder: SORT_ORDER = ASC

  # The order to sort the comments by, sorting by default the created at
  # timestamp.
  sortBy: SORT_COMMENTS_BY = CREATED_AT

  # Limit the number of results to be returned.
  limit: Int = 3

  # Exclude comments ignored by the requesting user
  excludeIgnored: Boolean
}

# CommentCountQuery allows the ability to query comment counts by specific
# methods.
input CommentCountQuery {

  # Current status of a comment.
  # This field is restricted.
  statuses: [COMMENT_STATUS!] = [NONE, ACCEPTED]

  # Asset that a comment is on.
  asset_id: ID

  # The URL that the asset is located on.
  asset_url: String

  # the parent of the comment that we want to retrieve.
  parent_id: ID

  # comments returned will only be ones which have at least one action of this
  # type.
  action_type: ACTION_TYPE

  # author_id allows the querying of comment counts based on the author of the
  # comments.
  author_id: ID

  # Filter by a specific tag name.
  tags: [String!]
}

# UserCountQuery allows the ability to query user counts by specific
# methods.
input UserCountQuery {

  # comments returned will only be ones which have at least one action of this
  # type.
  action_type: ACTION_TYPE

  # state queries for a specific subset of users with the given state query.
  state: UserStateInput
}

type EditInfo {
  edited: Boolean!
  editableUntil: Date
}

type CommentStatusHistory {
  type: COMMENT_STATUS!
  created_at: Date!
  assigned_by: User
}

# Comment is the base representation of user interaction in Talk.
type Comment {

  # The parent of the comment (if there is one).
  parent: Comment

  # The ID of the comment.
  id: ID!

  # The actual comment data.
  body: String!

  # the tags on the comment
  tags: [TagLink!]

  # the user who authored the comment.
  user: User

  # the replies that were made to the comment.
  replies(query: RepliesQuery = {}): CommentConnection!

  # replyCount is the number of replies with a depth of 1. Only direct replies
  # to this comment are counted.
  replyCount: Int

  # Actions completed on the parent. Requires the `ADMIN` role.
  actions: [Action]

  # Action summaries against a comment.
  action_summaries: [ActionSummary]!

  # The asset that a comment was made on.
  asset: Asset

  # The current status of a comment.
  status: COMMENT_STATUS!

  # The status history of the comment. Requires the `ADMIN` or `MODERATOR` role.
  status_history: [CommentStatusHistory!]

  # The time when the comment was created
  created_at: Date!

  # describes how the comment can be edited
  editing: EditInfo

  # Indicates if it has a parent
  hasParent: Boolean
}

# CommentConnection represents a paginable subset of a comment list.
type CommentConnection {

  # Indicates that there are more comments after this subset.
  hasNextPage: Boolean!

  # Cursor of first comment in subset.
  startCursor: Cursor

  # Cursor of last comment in subset.
  endCursor: Cursor

  # Subset of comments.
  nodes: [Comment!]!
}

################################################################################
## Actions
################################################################################

# An action rendered against a parent entity item.
interface Action {

  # The ID of the action.
  id: ID!

  # The author of the action.
  user: User

  # The time when the Action was updated.
  updated_at: Date

  # The time when the Action was created.
  created_at: Date
}

# DefaultAction is the Action provided for undefined types.
type DefaultAction implements Action {

  # The ID of the action.
  id: ID!

  # The author of the action.
  user: User

  # The time when the Action was updated.
  updated_at: Date

  # The time when the Action was created.
  created_at: Date
}

# A summary of actions based on the specific grouping of the group_id.
interface ActionSummary {

  # The count of actions with this group.
  count: Int

  # The current user's action.
  current_user: Action
}

# DefaultActionSummary is the ActionSummary provided for undefined types.
type DefaultActionSummary implements ActionSummary {

  # The count of actions with this group.
  count: Int

  # The current user's action.
  current_user: Action
}

# A summary of actions for a specific action type on an Asset.
interface AssetActionSummary {

  # Number of actions associated with actionable types on this this Asset.
  actionCount: Int

  # Number of unique actionable types that are referenced by the actions.
  actionableItemCount: Int
}

# DefaultAssetActionSummary is the AssetActionSummary provided for undefined types.
type DefaultAssetActionSummary implements AssetActionSummary {

  # Number of actions associated with actionable types on this this Asset.
  actionCount: Int

  # Number of unique actionable types that are referenced by the actions.
  actionableItemCount: Int
}

# A summary of counts related to all the Flags on an Asset.
type FlagAssetActionSummary implements AssetActionSummary {

  # Number of flags associated with actionable types on this this Asset.
  actionCount: Int

  # Number of unique actionable types that are referenced by the flags.
  actionableItemCount: Int
}

enum FLAG_REASON {

  # The current user thinks that the flagged username is offensive.
  USERNAME_OFFENSIVE

  # The current user does not like the flagged username.
  USERNAME_NOLIKE

  # The current user thinks that the flagged username is being used to
  # impersonate another user.
  USERNAME_IMPERSONATING

  # The current user thinks that the flagged username is spam.
  USERNAME_SPAM

  # The current user thinks that the flagged username is wrong for another
  # reason.
  USERNAME_OTHER

  # The current user thinks that the flagged comment is offensive.
  COMMENT_OFFENSIVE

  # The current user thinks that the flagged comment is spam.
  COMMENT_SPAM

  # The current user thinks that the flagged comment is wrong for another
  # reason.
  COMMENT_OTHER
}

# A FLAG action that contains flag metadata.
type FlagAction implements Action {

  # The ID of the Flag Action.
  id: ID!

  # The reason for which the Flag Action was created.
  reason: String

  # An optional message sent with the flagging action by the user.
  message: String

  # The user who created the action.
  user: User

  # The time when the Flag Action was updated.
  updated_at: Date

  # The time when the Flag Action was created.
  created_at: Date
}

# A DONTAGREE action that contains do not agree metadata.
type DontAgreeAction implements Action {

  # The ID of the DontAgree Action.
  id: ID!

  # An optional message sent with the flagging action by the user.
  message: String

  # The user who created the action.
  user: User

  # The time when the DontAgree Action was updated.
  updated_at: Date

  # The time when the DontAgree Action was created.
  created_at: Date
}

# Summary for Flag Action with a a unique reason.
type FlagActionSummary implements ActionSummary {

  # The total count of flags with this reason.
  count: Int!

  # The reason for which the Flag Action was created.
  reason: String

  # The flag by the current user against the parent entity with this reason.
  current_user: FlagAction
}

# Summary for Don't Agree Action with a a unique reason.
type DontAgreeActionSummary implements ActionSummary {

  # The total count of flags with this reason.
  count: Int!

  # The don't agree action by the current user against the parent entity with this reason.
  current_user: DontAgreeAction
}

################################################################################
## Settings
################################################################################

# The moderation mode of the site.
enum MODERATION_MODE {

  # Comments posted while in `PRE` mode will be labeled with a `PREMOD`
  # status and will require a moderator decision before being visible.
  PRE

  # Comments posted while in `POST` will be visible immediately.
  POST
}

# Wordlist describes all the available wordlists.
type Wordlist {

  # banned words will by default reject the comment if it is found.
  banned: [String!]!

  # suspect words will simply flag the comment.
  suspect: [String!]!
}

# Domains describes all the available lists of domains.
type Domains {

  # whitelist is the list of domains that the embed is allowed to render on.
  whitelist: [String!]!
}

# Settings stores the global settings for a given installation.
type Settings {

  # moderation is the moderation mode for all Asset's on the site.
  moderation: MODERATION_MODE!

  # Enables a requirement for email confirmation before a user can login.
  requireEmailConfirmation: Boolean

  # infoBoxEnable will enable the Info Box content visible above the question
  # box.
  infoBoxEnable: Boolean

  # infoBoxContent is the content of the Info Box.
  infoBoxContent: String

  # questionBoxEnable will enable the Question Box's content to be visible above
  # the comment box.
  questionBoxEnable: Boolean

  # questionBoxContent is the content of the Question Box.
  questionBoxContent: String

  # premodLinksEnable will put all comments that contain links into premod.
  premodLinksEnable: Boolean

  # questionBoxIcon is the icon for the Question Box.
  questionBoxIcon: String

  # autoCloseStream when true will auto close the stream when the `closeTimeout`
  # amount of seconds have been reached.
  autoCloseStream: Boolean

  # customCssUrl is the URL of the custom CSS used to display on the frontend.
  customCssUrl: String

  # closedTimeout is the amount of seconds from the created_at timestamp that a
  # given asset will be considered closed.
  closedTimeout: Int

  # closedMessage is the message shown to the user when the given Asset is
  # closed.
  closedMessage: String

  # editCommentWindowLength is the length of time (in milliseconds) after a
  # comment is posted that it can still be edited by the author.
  editCommentWindowLength: Int

  # charCountEnable is true when the character count restriction is enabled.
  charCountEnable: Boolean

  # charCount is the maximum number of characters a comment may be.
  charCount: Int

  # organizationName is the name of the organization.
  organizationName: String

  # wordlist will return a given list of words.
  wordlist: Wordlist

  # domains will return a given list of domains.
  domains: Domains
}

################################################################################
## Assets
################################################################################

# Where comments are made on.
type Asset {

  # The current ID of the asset.
  id: ID!

  # The scraped title of the asset.
  title: String

  # The URL that the asset is located on.
  url: String

  # The comments that are attached to the asset. When `deep` is true, the
  # comments returned will be at all depths.
  comments(query: CommentsQuery = {}, deep: Boolean = false): CommentConnection

  # A Comment from the Asset by comment's ID
  comment(id: ID!): Comment

  # The count of top level comments on the asset.
  commentCount(tags: [String!]): Int

  # The total count of all comments made on the asset.
  totalCommentCount(tags: [String!]): Int

  # The settings (rectified with the global settings) that should be applied to
  # this asset.
  settings: Settings!

  # The date that the asset was closed at.
  closedAt: Date

  # True if asset is closed.
  isClosed: Boolean!

  # Summary of all Actions against all entities associated with the Asset.
  # (likes, flags, etc.). Requires the `ADMIN` role.
  action_summaries: [AssetActionSummary!]

  # The date that the asset was created.
  created_at: Date

  # the tags on the asset
  tags: [TagLink!]

  # The author(s) of the asset.
  author: String
}

# AssetConnection represents a paginable subset of a asset list.
type AssetConnection {

  # Indicates that there are more assets after this subset.
  hasNextPage: Boolean!

  # Cursor of first asset in subset.
  startCursor: Cursor

  # Cursor of last asset in subset.
  endCursor: Cursor

  # Subset of assets.
  nodes: [Asset!]!
}

################################################################################
## Errors
################################################################################

# Any error rendered due to the user's input.
interface UserError {

  # Translation key relating to a translatable string containing details to be
  # displayed to the end user.
  translation_key: String!
}

# A generic error not related to validation reasons.
type GenericUserError implements UserError {

  # Translation key relating to a translatable string containing details to be
  # displayed to the end user.
  translation_key: String!
}

# A validation error that affects the input.
type ValidationUserError implements UserError {

  # Translation key relating to a translatable string containing details to be
  # displayed to the end user.
  translation_key: String!

  # The field in question that caused the error.
  field_name: String!
}

################################################################################
## Queries
################################################################################

# Establishes the ordering of the content by their created_at time stamp.
enum SORT_ORDER {

  # newest to oldest order.
  DESC

  # oldest to newer order.
  ASC
}

# SORT_COMMENTS_BY selects the means for which comments are ordered when
# sorting.
enum SORT_COMMENTS_BY {

  # Comments will be sorted by their created at date.
  CREATED_AT

  # Comments will be sorted by their immediate reply count (replies to the comment
  # in question only, not including descendants).
  REPLIES
}

<<<<<<< HEAD
# Metrics for the assets.
enum ASSET_METRICS_SORT {

  # Represents a FlagAction.
  FLAG

  # Represents a don't agree action.
  DONTAGREE

  # Represents activity.
  ACTIVITY
=======
# All queries that can be executed.
enum USER_STATUS {
  ACTIVE
  BANNED
  PENDING
  APPROVED
>>>>>>> 419784f6
}

type RootQuery {

  # Site wide settings and defaults.
  settings: Settings

  # Finds a specific comment based on it's id.
  comment(id: ID!): Comment

  # All assets. Requires the `ADMIN` role.
  assets(query: AssetsQuery): AssetConnection

  # Find or create an asset by url, or just find with the ID.
  asset(id: ID, url: String): Asset

  # Comments returned based on a query.
  comments(query: CommentsQuery!): CommentConnection

  # Return the count of comments satisfied by the query. Note that this edge is
  # expensive as it is not batched. Requires the `ADMIN` role.
  commentCount(query: CommentCountQuery!): Int

  # Return the count of users satisfied by the query. Note that this edge is
  # expensive as it is not batched. This field is restricted.
  userCount(query: UserCountQuery!): Int

  # The currently logged in user based on the request. Requires any logged in
  # role.
  me: User

  # Users returned based on a query. Requires the `ADMIN` role.
  users(query: UsersQuery!): UserConnection

  # a single User by id
  user(id: ID!): User
}

################################################################################
## Mutations
################################################################################

# Response defines what can be expected from any response to a mutation action.
interface Response {

  # An array of errors relating to the mutation that occurred.
  errors: [UserError!]
}

# CreateCommentResponse is returned with the comment that was created and any
# errors that may have occurred in the attempt to create it.
type CreateCommentResponse implements Response {

  # The comment that was created.
  comment: Comment

  # Actions that was assigned during creation of the comment.
  actions: [Action]

  # An array of errors relating to the mutation that occurred.
  errors: [UserError!]
}

# Used to represent the item type for an action.
enum ACTION_ITEM_TYPE {

  # The action references a entity of type Asset.
  ASSETS

  # The action references a entity of type Comment.
  COMMENTS

  # The action references a entity of type User.
  USERS
}

# CreateCommentInput is the input content used to create a new comment.
input CreateCommentInput {

  # The asset id
  asset_id: ID!

  # The id of the parent comment
  parent_id: ID

  # The body of the comment
  body: String!

  # Tags
  tags: [String]
}

input CreateFlagInput {

  # The item's id for which we are to create a flag.
  item_id: ID!

  # The type of the item for which we are to create the flag.
  item_type: ACTION_ITEM_TYPE!

  # The reason for flagging the item.
  reason: FLAG_REASON

  # An optional message sent with the flagging action by the user.
  message: String
}

# CreateFlagResponse is the response returned with possibly some errors
# relating to the creating the flag action attempt and possibly the flag that
# was created.
type CreateFlagResponse implements Response {

  # The flag that was created.
  flag: FlagAction

  # An array of errors relating to the mutation that occurred.
  errors: [UserError!]
}


# CreateDontAgreeResponse is the response returned with possibly some errors
# relating to the creating the don't agree action attempt and possibly the don't agree that
# was created.
type CreateDontAgreeResponse implements Response {

  # The don't agree that was created.
  dontagree: DontAgreeAction

  # An array of errors relating to the mutation that occurred.
  errors: [UserError!]
}

input CreateDontAgreeInput {

  # The item's id for which we are to create a don't agree.
  item_id: ID!

  # The type of the item for which we are to create the don't agree.
  item_type: ACTION_ITEM_TYPE!

  # An optional message sent with the don't agree action by the user.
  message: String
}

# Configurable settings that can be overridden for the Asset. You must specify
# all fields that should be updated.
input AssetSettingsInput {

  # premodLinksEnable will put all comments that contain links into premod.
  premodLinksEnable: Boolean

  # moderation is the moderation mode for the asset.
  moderation: MODERATION_MODE

  # questionBoxEnable will enable the Question Boxs' content to be visible above
  # the comment box.
  questionBoxEnable: Boolean

  # questionBoxContent is the content of the Question Box.
  questionBoxContent: String

  # questionBoxIcon is the icon for the Question Box.
  questionBoxIcon: String
}

# UpdateAssetStatusInput contains the input to change the status of a comment as
# it relates to being open/closed for commenting.
input UpdateAssetStatusInput {

  # closedAt is the time that the asset will be closed for commenting. If this
  # is null or in the future, it will be open for commenting.
  closedAt: Date

  # closedMessage is the message to be set on the asset when it is closed. If it
  # is null, then the message will default to the globally set `closedMessage`.
  closedMessage: String
}

# UpdateAssetStatusResponse is the response returned with possibly some errors
# relating to the update status attempt.
type UpdateAssetStatusResponse implements Response {

  # An array of errors relating to the mutation that occurred.
  errors: [UserError!]
}

# UpdateAssetSettingsResponse is the response returned with possibly some errors
# relating to the update settings attempt.
type UpdateAssetSettingsResponse implements Response {

  # An array of errors relating to the mutation that occurred.
  errors: [UserError!]
}

# DeleteActionResponse is the response returned with possibly some errors
# relating to the delete action attempt.
type DeleteActionResponse implements Response {

  # An array of errors relating to the mutation that occurred.
  errors: [UserError!]
}

# SetCommentStatusResponse is the response returned with possibly some errors
# relating to the delete action attempt.
type SetCommentStatusResponse implements Response {

  # An array of errors relating to the mutation that occurred.
  errors: [UserError!]
}

# ModifyTagInput is the input used to modify a tag.
input ModifyTagInput {

  # name is the actual tag to add to the model.
  name: String!

  # id is the ID of the model in question that we are modifying the tag of.
  id: ID!

  # item_type is the type of item that we are modifying the tag if.
  item_type: TAGGABLE_ITEM_TYPE!

  # asset_id is used when the item_type is `COMMENTS`, the is needed to rectify
  # the settings to get the asset specific tags/settings.
  asset_id: ID
}

# Response to the addTag or removeTag mutations.
type ModifyTagResponse implements Response {

  # An array of errors relating to the mutation that occurred.
  errors: [UserError!]
}

# Response to ignoreUser mutation
type IgnoreUserResponse implements Response {
  # An array of errors relating to the mutation that occurred.
  errors: [UserError!]
}

# Response to stopIgnoringUser mutation
type StopIgnoringUserResponse implements Response {
  # An array of errors relating to the mutation that occurred.
  errors: [UserError!]
}

# Input to editComment mutation.
input EditCommentInput {

  # Update body of the comment
  body: String!
}

# EditCommentResponse contains the updated comment and any errors that occurred.
type EditCommentResponse implements Response {

  # The edited comment.
  comment: Comment

  # An array of errors relating to the mutation that occurred.
  errors: [UserError!]
}

# UpdateSettingsInput is the input used to input the global site settings. This
# will override the existing settings, so all fields must be included.
input UpdateSettingsInput {

  # moderation is the moderation mode for all Asset's on the site.
  moderation: MODERATION_MODE

  # Enables a requirement for email confirmation before a user can login.
  requireEmailConfirmation: Boolean

  # infoBoxEnable will enable the Info Box content visible above the question
  # box.
  infoBoxEnable: Boolean

  # infoBoxContent is the content of the Info Box.
  infoBoxContent: String

  # questionBoxEnable will enable the Question Box's content to be visible above
  # the comment box.
  questionBoxEnable: Boolean

  # questionBoxContent is the content of the Question Box.
  questionBoxContent: String

  # premodLinksEnable will put all comments that contain links into premod.
  premodLinksEnable: Boolean

  # questionBoxIcon is the icon for the Question Box.
  questionBoxIcon: String

  # autoCloseStream when true will auto close the stream when the `closeTimeout`
  # amount of seconds have been reached.
  autoCloseStream: Boolean

  # customCssUrl is the URL of the custom CSS used to display on the frontend.
  customCssUrl: String

  # closedTimeout is the amount of seconds from the created_at timestamp that a
  # given asset will be considered closed.
  closedTimeout: Int

  # closedMessage is the message shown to the user when the given Asset is
  # closed.
  closedMessage: String

  # charCountEnable is true when the character count restriction is enabled.
  charCountEnable: Boolean

  # charCount is the maximum number of characters a comment may be.
  charCount: Int

  # organizationName is the name of the organization.
  organizationName: String

  # editCommentWindowLength is the length of time (in milliseconds) after a
  # comment is posted that it can still be edited by the author.
  editCommentWindowLength: Int

  # wordlist allows changing the available wordlists.
  wordlist: UpdateWordlistInput

  # domains allows changing the available lists of domains.
  domains: UpdateDomainsInput
}

# UpdateSettingsResponse contains any errors that were rendered as a result
# of the mutation.
type UpdateSettingsResponse implements Response {

  # An array of errors relating to the mutation that occurred.
  errors: [UserError!]
}

# UpdateWordlistInput is the list of words that composes the Wordlist.
input UpdateWordlistInput {

  # banned words will by default reject the comment if it is found.
  banned: [String!]

  # suspect words will simply flag the comment.
  suspect: [String!]
}

# UpdateDomainsInput describes all the available lists of domains.
input UpdateDomainsInput {

  # whitelist is the list of domains that the embed is allowed to render on.
  whitelist: [String!]
}

# CreateTokenInput contains the input to create the token.
input CreateTokenInput {

  # Name is the description for the token.
  name: String!
}

# CreateTokenResponse contains the errors related to creating a token.
type CreateTokenResponse implements Response {

  # Token is the Token that was created, or null if it failed.
  token: Token

  # An array of errors relating to the mutation that occurred.
  errors: [UserError!]
}

# RevokeTokenInput contains the input to revoke the token.
input RevokeTokenInput {

  # ID is the JTI for the token.
  id: ID!
}

# RevokeTokenResponse contains the errors related to revoking a token.
type RevokeTokenResponse implements Response {

  # An array of errors relating to the mutation that occurred.
  errors: [UserError!]
}

input BanUserInput {
  id: ID!
  message: String!
}

input UnBanUserInput {
  id: ID!
}

type BanUsersResponse implements Response {
  errors: [UserError!]
}

type UnBanUserResponse implements Response {
  errors: [UserError!]
}

input SuspendUserInput {
  id: ID!
  message: String!
  until: Date!
}

type SuspendUserResponse implements Response {
  errors: [UserError!]
}

input UnSuspendUserInput {
  id: ID!
}

# UnSuspendUserResponse is the response returned with possibly some
# errors relating to the suspend action attempt.
type UnSuspendUserResponse implements Response {

  # An array of errors relating to the mutation that occurred.
  errors: [UserError!]
}

type SetUsernameStatusResponse implements Response {

  # An array of errors relating to the mutation that occurred.
  errors: [UserError!]
}

type ChangeUsernameResponse implements Response {

  # An array of errors relating to the mutation that occurred.
  errors: [UserError!]
}

type SetUsernameResponse implements Response {

  # An array of errors relating to the mutation that occurred.
  errors: [UserError!]
}

type SetUserRoleResponse implements Response {

  # An array of errors relating to the mutation that occurred.
  errors: [UserError!]
}

# All mutations for the application are defined on this object.
type RootMutation {

  # Creates a comment on the asset.
  createComment(input: CreateCommentInput!): CreateCommentResponse!

  # Creates a flag on an entity.
  createFlag(flag: CreateFlagInput!): CreateFlagResponse!

  # Creates a don't agree action on an entity.
  createDontAgree(dontagree: CreateDontAgreeInput!): CreateDontAgreeResponse!

  # Delete an action based on the action id.
  deleteAction(id: ID!): DeleteActionResponse

  # Edit a comment
  editComment(id: ID!, asset_id: ID!, edit: EditCommentInput): EditCommentResponse!

  # Sets the suspension status on a given user. Requires the `MODERATOR` role.
  # Mutation is restricted.
  suspendUser(input: SuspendUserInput!): SuspendUserResponse

  # Sets the suspension status on a given user. Requires the `MODERATOR` role.
  # Mutation is restricted.
  unSuspendUser(input: UnSuspendUserInput!): UnSuspendUserResponse

  # Sets the ban status on a given user. Requires the `MODERATOR` role.
  # Mutation is restricted.
  banUser(input: BanUserInput!): BanUsersResponse

  # Sets the ban status on a given user. Requires the `MODERATOR` role.
  # Mutation is restricted.
  unBanUser(input: UnBanUserInput!): UnBanUserResponse

  # Sets the username status on a given user to `APPROVED`. Requires the
  # `MODERATOR` role. Mutation is restricted.
  approveUsername(id: ID!): SetUsernameStatusResponse

  # Sets the username status on a given user to `REJECTED`. Requires the
  # `MODERATOR` role. Mutation is restricted.
  rejectUsername(id: ID!): SetUsernameStatusResponse

  # Changes the username to the desired username. Mutation is restricted to
  # those users with permission do to so.
  changeUsername(id: ID!, username: String!): ChangeUsernameResponse

  # Sets the username to the desired username if the user has not had a chance
  # to set their username. Mutation is restricted to those users with permission
  # do to so that have not done so before.
  setUsername(id: ID!, username: String!): SetUsernameResponse

  # Sets Comment status. Requires the `ADMIN` role.
  # Mutation is restricted.
  setCommentStatus(id: ID!, status: COMMENT_STATUS!): SetCommentStatusResponse

  # Add a tag.
  addTag(tag: ModifyTagInput!): ModifyTagResponse

  # Removes a tag.
  removeTag(tag: ModifyTagInput!): ModifyTagResponse

  # Set's a given users role to the one provided. If `null` is passed, the user
  # will not have any role.
  setUserRole(id: ID!, role: USER_ROLES): SetUserRoleResponse

  # Updates settings on a given asset.
  # Mutation is restricted.
  updateAssetSettings(id: ID!, input: AssetSettingsInput!): UpdateAssetSettingsResponse

  # Updates the status of an asset allowing you to close/reopen an asset for
  # commenting.
  # Mutation is restricted.
  updateAssetStatus(id: ID!, input: UpdateAssetStatusInput!): UpdateAssetStatusResponse

  # updateSettings will update the global settings.
  # Mutation is restricted.
  updateSettings(input: UpdateSettingsInput!): UpdateSettingsResponse

  # Ignore comments by another user
  ignoreUser(id: ID!): IgnoreUserResponse

  # CreateToken will create a token that is attached to the current user.
  # Mutation is restricted.
  createToken(input: CreateTokenInput!): CreateTokenResponse!

  # RevokeToken will revoke an existing token.
  # Mutation is restricted.
  revokeToken(input: RevokeTokenInput!): RevokeTokenResponse

  # Stop Ignoring comments by another user.
  stopIgnoringUser(id: ID!): StopIgnoringUserResponse
}

################################################################################
## Subscriptions
################################################################################

type Subscription {

  # Get an update whenever a comment was added.
  # `asset_id` is required except for users with the `ADMIN` or `MODERATOR` role.
  # Non privileged user can only subscribe to 'NONE' and/or 'ACCEPTED' statuses.
  commentAdded(asset_id: ID, statuses: [COMMENT_STATUS!] = [NONE, ACCEPTED]): Comment

  # Get an update whenever a comment was edited.
  # `asset_id` is required except for users with the `ADMIN` or `MODERATOR` role.
  commentEdited(asset_id: ID): Comment

  # Get an update whenever a comment was flagged.
  # Requires the `ADMIN` or `MODERATOR` role.
  commentFlagged(asset_id: ID): Comment

  # Get an update whenever a comment has been accepted.
  # Requires the `ADMIN` or `MODERATOR` role.
  commentAccepted(asset_id: ID): Comment

  # Get an update whenever a comment has been rejected.
  # Requires the `ADMIN` or `MODERATOR` role.
  commentRejected(asset_id: ID): Comment

  # Get an update whenever the status of a comment has been reset.
  # Requires the `ADMIN` or `MODERATOR` role.
  commentReset(asset_id: ID): Comment

  # Get an update whenever a user has been suspended.
  # `user_id` must match id of current user except for
  # users with the `ADMIN` or `MODERATOR` role.
  userSuspended(user_id: ID): User

  # Get an update whenever a user has been banned.
  # `user_id` must match id of current user except for
  # users with the `ADMIN` or `MODERATOR` role.
  userBanned(user_id: ID): User

  # Get an update whenever a username has been rejected.
  # `user_id` must match id of current user except for
  # users with the `ADMIN` or `MODERATOR` role.
  usernameRejected(user_id: ID): User

  # Gen an update whenever a username has been approved. `user_id` must match id
  # of current user except for users with the `ADMIN` or `MODERATOR` role.
  usernameApproved(user_id: ID): User
}

################################################################################
## Schema
################################################################################

schema {
  query: RootQuery
  mutation: RootMutation
  subscription: Subscription
}<|MERGE_RESOLUTION|>--- conflicted
+++ resolved
@@ -923,28 +923,6 @@
   REPLIES
 }
 
-<<<<<<< HEAD
-# Metrics for the assets.
-enum ASSET_METRICS_SORT {
-
-  # Represents a FlagAction.
-  FLAG
-
-  # Represents a don't agree action.
-  DONTAGREE
-
-  # Represents activity.
-  ACTIVITY
-=======
-# All queries that can be executed.
-enum USER_STATUS {
-  ACTIVE
-  BANNED
-  PENDING
-  APPROVED
->>>>>>> 419784f6
-}
-
 type RootQuery {
 
   # Site wide settings and defaults.
