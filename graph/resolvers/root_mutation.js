const wrapResponse = require('../helpers/response');
const CommentsService = require('../../services/comments');

const RootMutation = {
  createComment(_, {comment}, {mutators: {Comment}}) {
    return wrapResponse('comment')(Comment.create(comment));
  },
<<<<<<< HEAD
  editComment(_, args, {mutators: {Comment}}) {
    return wrapResponse('comment')(Comment.editComment(args));
  },
  createLike(_, {like: {item_id, item_type}}, {mutators: {Action}}) {
    return wrapResponse('like')(Action.create({item_id, item_type, action_type: 'LIKE'}));
  },
=======
>>>>>>> 5168f563
  createFlag(_, {flag: {item_id, item_type, reason, message}}, {mutators: {Action}}) {
    return wrapResponse('flag')(Action.create({item_id, item_type, action_type: 'FLAG', group_id: reason, metadata: {message}}));
  },
  createDontAgree(_, {dontagree: {item_id, item_type, reason, message}}, {mutators: {Action}}) {
    return wrapResponse('dontagree')(Action.create({item_id, item_type, action_type: 'DONTAGREE', group_id: reason, metadata: {message}}));
  },
  deleteAction(_, {id}, {mutators: {Action}}) {
    return wrapResponse(null)(Action.delete({id}));
  },
  setUserStatus(_, {id, status}, {mutators: {User}}) {
    return wrapResponse(null)(User.setUserStatus({id, status}));
  },
  suspendUser(_, {id, message}, {mutators: {User}}) {
    return wrapResponse(null)(User.suspendUser({id, message}));
  },
  ignoreUser(_, {id}, {mutators: {User}}) {
    return wrapResponse(null)(User.ignoreUser({id}));
  },
  stopIgnoringUser(_, {id}, {mutators: {User}}) {
    return wrapResponse(null)(User.stopIgnoringUser({id}));
  },
  setCommentStatus(_, {id, status}, {mutators: {Comment}}) {
    return wrapResponse(null)(Comment.setCommentStatus({id, status}));
  },
  addCommentTag(_, {id, tag}, {mutators: {Comment}}) {
    return wrapResponse('comment')(Comment.addCommentTag({id, tag}).then(() => CommentsService.findById(id)));
  },
  removeCommentTag(_, {id, tag}, {mutators: {Comment}}) {
    return wrapResponse('comment')(Comment.removeCommentTag({id, tag}).then(() => CommentsService.findById(id)));
  },
};

module.exports = RootMutation;<|MERGE_RESOLUTION|>--- conflicted
+++ resolved
@@ -5,15 +5,9 @@
   createComment(_, {comment}, {mutators: {Comment}}) {
     return wrapResponse('comment')(Comment.create(comment));
   },
-<<<<<<< HEAD
   editComment(_, args, {mutators: {Comment}}) {
     return wrapResponse('comment')(Comment.editComment(args));
   },
-  createLike(_, {like: {item_id, item_type}}, {mutators: {Action}}) {
-    return wrapResponse('like')(Action.create({item_id, item_type, action_type: 'LIKE'}));
-  },
-=======
->>>>>>> 5168f563
   createFlag(_, {flag: {item_id, item_type, reason, message}}, {mutators: {Action}}) {
     return wrapResponse('flag')(Action.create({item_id, item_type, action_type: 'FLAG', group_id: reason, metadata: {message}}));
   },
