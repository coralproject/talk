--- conflicted
+++ resolved
@@ -39,7 +39,14 @@
 /**
  * Returns the comment count for all comments that are public based on their
  * parent ids.
- * @param {Object}        context     graph context
+ * @param {Object}        
+ 
+ 
+ 
+ 
+ 
+ 
+ graph context
  * @param {Array<String>} parent_ids  the ids of parents for which there are
  *                                    comments that we want to get
  */
@@ -271,31 +278,33 @@
 };
 
 /**
-<<<<<<< HEAD
- * genComments returns the comments by the id's specified that are considered
- * public comments (i.e., accepted or not rejected).
- */
-const genComments = (context, ids) => {
-  return CommentModel.find({
-    id: {
-      $in: ids
-    },
-    status: {
-      $in: ['NONE', 'ACCEPTED']
-=======
- * Returns the comment's by their id.
+ * genComments returns the comments by the id's. Only admins can see non-public comments.
  * @param  {Object}        context graph context
  * @param  {Array<String>} ids     the comment id's to fetch
  * @return {Promise}       resolves to the comments
  */
+const genComments = ({user}, ids) => {
+  let comments
+  if (user && user.hasRoles('ADMIN')) {
+    comments = CommentModel.find({
+      id: {
+        $in: ids
+      }
+    });
+  } else {
+    comments = CommentModel.find({
+      id: {
+        $in: ids
+      },
+      status: {
+        $in: ['NONE', 'ACCEPTED']
+      }
+    });
+  return comments.then(util.singleJoinBy(ids, 'id'));
+    
+ */
 const genCommentsByID = (context, ids) => {
-  return CommentModel.find({
-    id: {
-      $in: ids
->>>>>>> 7bd9411e
-    }
-  })
-  .then(util.singleJoinBy(ids, 'id'));
+
 };
 
 /**
@@ -305,11 +314,7 @@
  */
 module.exports = (context) => ({
   Comments: {
-<<<<<<< HEAD
     get: new DataLoader((ids) => genComments(context, ids)),
-=======
-    get: new DataLoader((ids) => genCommentsByID(context, ids)),
->>>>>>> 7bd9411e
     getByQuery: (query) => getCommentsByQuery(context, query),
     getCountByQuery: (query) => getCommentCountByQuery(context, query),
     countByAssetID: new util.SharedCacheDataLoader('Comments.countByAssetID', 3600, (ids) => getCountsByAssetID(context, ids)),
