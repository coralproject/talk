const _ = require('lodash');
const debug = require('debug')('talk:graph:mutators');

const Comment = require('./comment');
const Action = require('./action');
<<<<<<< HEAD
const Asset = require('./asset');
=======
const Settings = require('./settings');
>>>>>>> 51a4f0e0
const Tag = require('./tag');
const Token = require('./token');
const User = require('./user');

const plugins = require('../../services/plugins');

let mutators = [

  // Load in the core mutators.
  Comment,
  Action,
<<<<<<< HEAD
  Asset,
=======
  Settings,
>>>>>>> 51a4f0e0
  Tag,
  Token,
  User,

  // Load the plugin mutators from the manager.
  ...plugins
    .get('server', 'mutators').map(({plugin, mutators}) => {
      debug(`added plugin '${plugin.name}'`);

      return mutators;
    })
];

/**
 * Creates a set of mutators based on a GraphQL context.
 * @param  {Object} context the context of the GraphQL request
 * @return {Object}         object of mutators
 */
module.exports = (context) => {

  // We need to return an object to be accessed.
  return _.merge(...mutators.map((mutators) => {

    // Each set of mutators is a function which takes the context.
    return mutators(context);
  }));
};<|MERGE_RESOLUTION|>--- conflicted
+++ resolved
@@ -3,11 +3,8 @@
 
 const Comment = require('./comment');
 const Action = require('./action');
-<<<<<<< HEAD
 const Asset = require('./asset');
-=======
 const Settings = require('./settings');
->>>>>>> 51a4f0e0
 const Tag = require('./tag');
 const Token = require('./token');
 const User = require('./user');
@@ -19,11 +16,8 @@
   // Load in the core mutators.
   Comment,
   Action,
-<<<<<<< HEAD
   Asset,
-=======
   Settings,
->>>>>>> 51a4f0e0
   Tag,
   Token,
   User,
