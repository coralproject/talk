const { ErrNotFound, ErrNotAuthorized } = require('../../errors');
const Users = require('../../services/users');
const migrationHelpers = require('../../services/migration/helpers');
const {
  CHANGE_USERNAME,
  SET_USERNAME,
  SET_USER_USERNAME_STATUS,
  SET_USER_BAN_STATUS,
  SET_USER_SUSPENSION_STATUS,
  UPDATE_USER_ROLES,
<<<<<<< HEAD
  DELETE_OTHER_USER,
=======
  DELETE_USER,
  CHANGE_PASSWORD,
>>>>>>> 9dc040f6
} = require('../../perms/constants');

const setUserUsernameStatus = async (ctx, id, status) => {
  const user = await Users.setUsernameStatus(id, status, ctx.user.id);
  if (status === 'REJECTED') {
    ctx.pubsub.publish('usernameRejected', user);
  } else if (status === 'APPROVED') {
    ctx.pubsub.publish('usernameApproved', user);
  }
};

const setUserBanStatus = async (ctx, id, status = false, message = null) => {
  const user = await Users.setBanStatus(id, status, ctx.user.id, message);
  if (user.banned) {
    ctx.pubsub.publish('userBanned', user);
  }
};

const setUserSuspensionStatus = async (
  ctx,
  id,
  until = null,
  message = null
) => {
  const user = await Users.setSuspensionStatus(id, until, ctx.user.id, message);
  if (user.suspended) {
    ctx.pubsub.publish('userSuspended', user);
  }
};

const ignoreUser = ({ user }, userToIgnore) => {
  return Users.ignoreUsers(user.id, [userToIgnore.id]);
};

const stopIgnoringUser = ({ user }, userToStopIgnoring) => {
  return Users.stopIgnoringUsers(user.id, [userToStopIgnoring.id]);
};

const changeUsername = async (ctx, id, username) => {
  const user = await Users.changeUsername(id, username, ctx.user.id);
  const previousUsername = ctx.user.username;
  ctx.pubsub.publish('usernameChanged', { previousUsername, user });
  return user;
};

const setUsername = async (ctx, id, username) => {
  return Users.setUsername(id, username, ctx.user.id);
};

const setRole = (ctx, id, role) => {
  return Users.setRole(id, role);
};

/**
 * transforms a specific action to a removal action on the target model.
 */
const actionDecrTransformer = ({ item_id, action_type, group_id }) => ({
  query: { id: item_id },
  update: {
    $inc: {
      [`action_counts.${action_type.toLowerCase()}`]: -1,
      [`action_counts.${action_type.toLowerCase()}_${group_id.toLowerCase()}`]: -1,
    },
  },
});

// delUser will delete a given user with the specified id.
const delUser = async (ctx, id) => {
  const { connectors: { models: { User, Action, Comment } } } = ctx;

  // Find the user we're removing.
  const user = await User.findOne({ id });
  if (!user) {
    throw new ErrNotFound();
  }

  // Get the query transformer we'll use to help batch process the user
  // deletion.
  const { transformSingleWithCursor } = migrationHelpers({
    queryBatchSize: 10000,
    updateBatchSize: 10000,
  });

  // Remove all actions against this users comments.
  await transformSingleWithCursor(
    Action.collection.find({ user_id: user.id, item_type: 'COMMENTS' }),
    actionDecrTransformer,
    Comment
  );

  // Remove all actions against users.
  await transformSingleWithCursor(
    Action.collection.find({ user_id: user.id, item_type: 'USERS' }),
    actionDecrTransformer,
    User
  );

  // Remove all the user's actions.
  await Action.where({ user_id: user.id })
    .setOptions({ multi: true })
    .remove();

  // Remove the user from all other user's ignore lists.
  await User.update(
    { ignoresUsers: user.id },
    {
      $pull: { ignoresUsers: user.id },
    },
    { multi: true }
  );

  // For each comment that the user has authored, purge the comment data from it
  // and unset their id from those comments.
  await transformSingleWithCursor(
    Comment.collection.find({ author_id: user.id }),
    ({
      id,
      asset_id,
      status,
      parent_id,
      reply_count,
      created_at,
      updated_at,
    }) => ({
      query: { id },
      replace: {
        id,
        body: null,
        body_history: [],
        asset_id,
        author_id: null,
        status_history: [],
        status,
        parent_id,
        reply_count,
        action_counts: {},
        tags: [],
        metadata: {},
        deleted_at: new Date(),
        created_at,
        updated_at,
      },
    }),
    Comment
  );

  // Remove the user.
  await user.remove();
};

const changeUserPassword = async (ctx, oldPassword, newPassword) => {
  const {
    user,
    loaders: { Settings },
    connectors: { services: { I18n } },
  } = ctx;

  // Verify the old password.
  const validPassword = await user.verifyPassword(oldPassword);
  if (!validPassword) {
    throw new ErrNotAuthorized();
  }

  // Change the users password now.
  await Users.changePassword(user.id, newPassword);

  // Get some context for the email to be sent.
  const { organizationName, organizationContactEmail } = await Settings.load([
    'organizationName',
    'organizationContactEmail',
  ]);

  // Send the password change email.
  await Users.sendEmail(user, {
    template: 'plain',
    locals: {
      body: I18n.t('email.password_change.body', organizationContactEmail),
    },
    subject: I18n.t('email.password_change.subject', organizationName),
  });
};

module.exports = ctx => {
  let mutators = {
    User: {
      changeUsername: () => Promise.reject(new ErrNotAuthorized()),
      ignoreUser: () => Promise.reject(new ErrNotAuthorized()),
      setRole: () => Promise.reject(new ErrNotAuthorized()),
      setUserBanStatus: () => Promise.reject(new ErrNotAuthorized()),
      setUserSuspensionStatus: () => Promise.reject(new ErrNotAuthorized()),
      setUserUsernameStatus: () => Promise.reject(new ErrNotAuthorized()),
      setUsername: () => Promise.reject(new ErrNotAuthorized()),
      stopIgnoringUser: () => Promise.reject(new ErrNotAuthorized()),
      del: () => Promise.reject(new ErrNotAuthorized()),
<<<<<<< HEAD
      delSelf: () => Promise.reject(new ErrNotAuthorized()),
=======
      changePassword: () => Promise.reject(new ErrNotAuthorized()),
>>>>>>> 9dc040f6
    },
  };

  if (ctx.user) {
    mutators.User.ignoreUser = action => ignoreUser(ctx, action);
    mutators.User.stopIgnoringUser = action => stopIgnoringUser(ctx, action);

    if (ctx.user.can(UPDATE_USER_ROLES)) {
      mutators.User.setRole = (id, role) => setRole(ctx, id, role);
    }

    if (ctx.user.can(CHANGE_USERNAME)) {
      mutators.User.changeUsername = (id, username) =>
        changeUsername(ctx, id, username);
    }

    if (ctx.user.can(SET_USERNAME)) {
      mutators.User.setUsername = (id, username) =>
        setUsername(ctx, id, username);
    }

    if (ctx.user.can(SET_USER_USERNAME_STATUS)) {
      mutators.User.setUserUsernameStatus = (id, status) =>
        setUserUsernameStatus(ctx, id, status);
    }

    if (ctx.user.can(SET_USER_BAN_STATUS)) {
      mutators.User.setUserBanStatus = (id, status, message) =>
        setUserBanStatus(ctx, id, status, message);
    }

    if (ctx.user.can(SET_USER_SUSPENSION_STATUS)) {
      mutators.User.setUserSuspensionStatus = (id, until, message) =>
        setUserSuspensionStatus(ctx, id, until, message);
    }

    if (ctx.user.can(DELETE_OTHER_USER)) {
      mutators.User.del = id => delUser(ctx, id);
    }

    if (ctx.user.can(CHANGE_PASSWORD)) {
      mutators.User.changePassword = ({ oldPassword, newPassword }) =>
        changeUserPassword(ctx, oldPassword, newPassword);
    }
  }

  return mutators;
};<|MERGE_RESOLUTION|>--- conflicted
+++ resolved
@@ -8,12 +8,8 @@
   SET_USER_BAN_STATUS,
   SET_USER_SUSPENSION_STATUS,
   UPDATE_USER_ROLES,
-<<<<<<< HEAD
   DELETE_OTHER_USER,
-=======
-  DELETE_USER,
   CHANGE_PASSWORD,
->>>>>>> 9dc040f6
 } = require('../../perms/constants');
 
 const setUserUsernameStatus = async (ctx, id, status) => {
@@ -208,11 +204,7 @@
       setUsername: () => Promise.reject(new ErrNotAuthorized()),
       stopIgnoringUser: () => Promise.reject(new ErrNotAuthorized()),
       del: () => Promise.reject(new ErrNotAuthorized()),
-<<<<<<< HEAD
-      delSelf: () => Promise.reject(new ErrNotAuthorized()),
-=======
       changePassword: () => Promise.reject(new ErrNotAuthorized()),
->>>>>>> 9dc040f6
     },
   };
 
