const ActionsService = require('../../services/actions');
const UsersService = require('../../services/users');
const errors = require('../../errors');
const {CREATE_ACTION, DELETE_ACTION} = require('../../perms/constants');

/**
 * getActionItem will return the item that is associated with the given action.
 * If it does not exist, it will throw an error.
 *
 * @param {Object} ctx    the graphql context for the request
 * @param {Object} action the action being performed
 * @return {Promise}      resolves to the referenced item
 */
const getActionItem = async ({loaders: {Comments, Users}}, {item_id, item_type}) => {
  if (item_type === 'COMMENTS') {
    const comment = await Comments.get.load(item_id);
    if (!comment) {
      throw errors.ErrNotFound;
    }

    return comment;
  } else if (item_type === 'USERS') {
    const user = await Users.getByID.load(item_id);
    if (!user) {
      throw errors.ErrNotFound;
    }

    return user;
  }
};

/**
 * Creates an action on a item. If the item is a user flag, sets the user's status to
 * pending.
 *
 * @param  {Object} ctx    the graphql context for the request
 * @param  {Object} action the action being created
 * @return {Promise}       resolves to the action created
 */
const createAction = async (ctx, {item_id, item_type, action_type, group_id, metadata = {}}) => {
  const {user = {}, pubsub} = ctx;

  // Gets the item referenced by the action.
  const item = await getActionItem(ctx, {item_id, item_type});

  // Create the action itself.
  let action = await ActionsService.create({
    item_id,
    item_type,
    user_id: user.id,
    group_id,
    action_type,
    metadata
  });

  // If the action is a flag.
  if (action_type === 'FLAG') {
    if (item_type === 'USERS') {

<<<<<<< HEAD
      // Set the user as pending if it was a user flag.
      await UsersService.setStatus(item_id, 'PENDING');
    } else if (item_type === 'COMMENTS') {
=======
    // Set the user as pending if it was a user flag and user has no Admin, Staff or Moderation roles
    let user = await UsersService.findById(item_id);
    if(!user.isStaff()){
      await UsersService.setStatus(item_id, 'PENDING');
    }
  }
>>>>>>> 2df18f07

      // Push that the comment was flagged, don't wait for it to finish.
      pubsub.publish('commentFlagged', item);
    }
  }

  return action;
};

/**
 * Deletes an action based on the user id if the user owns that action.
 *
 * @param  {Object} user the user performing the request
 * @param  {String} id   the id of the action to delete
 * @return {Promise}     resolves to the deleted action, or null if not found.
 */
const deleteAction = ({user}, {id}) => ActionsService.delete({id, user_id: user.id});

module.exports = (ctx) => {
  const mutators = {
    Action: {
      create: () => Promise.reject(errors.ErrNotAuthorized),
      delete: () => Promise.reject(errors.ErrNotAuthorized)
    }
  };

  if (ctx.user && ctx.user.can(CREATE_ACTION)) {
    mutators.Action.create = (action) => createAction(ctx, action);
  }

  if (ctx.user && ctx.user.can(DELETE_ACTION)) {
    mutators.Action.delete = (action) => deleteAction(ctx, action);
  }

  return mutators;
};<|MERGE_RESOLUTION|>--- conflicted
+++ resolved
@@ -57,18 +57,12 @@
   if (action_type === 'FLAG') {
     if (item_type === 'USERS') {
 
-<<<<<<< HEAD
-      // Set the user as pending if it was a user flag.
-      await UsersService.setStatus(item_id, 'PENDING');
+      // Set the user as pending if it was a user flag and user has no Admin, Staff or Moderation roles
+      let user = await UsersService.findById(item_id);
+      if(!user.isStaff()){
+        await UsersService.setStatus(item_id, 'PENDING');
+      }
     } else if (item_type === 'COMMENTS') {
-=======
-    // Set the user as pending if it was a user flag and user has no Admin, Staff or Moderation roles
-    let user = await UsersService.findById(item_id);
-    if(!user.isStaff()){
-      await UsersService.setStatus(item_id, 'PENDING');
-    }
-  }
->>>>>>> 2df18f07
 
       // Push that the comment was flagged, don't wait for it to finish.
       pubsub.publish('commentFlagged', item);
