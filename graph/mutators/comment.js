const errors = require('../../errors');

const AssetsService = require('../../services/assets');
const ActionsService = require('../../services/actions');
const CommentsService = require('../../services/comments');
const linkify = require('linkify-it')();

const Wordlist = require('../../services/wordlist');

/**
 * Creates a new comment.
 * @param  {Object} user          the user performing the request
 * @param  {String} body          body of the comment
 * @param  {String} asset_id      asset for the comment
 * @param  {String} parent_id     optional parent of the comment
 * @param  {String} [status='NONE'] the status of the new comment
 * @return {Promise}              resolves to the created comment
 */
const createComment = ({user, loaders: {Comments}}, {body, asset_id, parent_id = null, tags = []}, status = 'NONE') => {

<<<<<<< HEAD
=======
  // Building array of tags
  tags = tags.map(tag => ({name: tag}));

  // If admin or moderator, adding STAFF tag
  if (user.hasRoles('ADMIN') || user.hasRoles('MODERATOR')) {
    tags.push({name: 'STAFF'});
  }

>>>>>>> 467a3203
  return CommentsService.publicCreate({
    body,
    asset_id,
    parent_id,
    status,
    author_id: user.id
  })
  .then(async (comment) => {

    if (user.hasRoles('ADMIN') || user.hasRoles('MODERATOR')) {
      await CommentsService.addTag(comment.id, 'STAFF', user.id);
    }

    // If the loaders are present, clear the caches for these values because we
    // just added a new comment, hence the counts should be updated. We should
    // perform these increments in the event that we do have a new comment that
    // is approved or without a comment.
    if (status === 'NONE' || status === 'APPROVED') {
      if (parent_id != null) {
        Comments.countByParentID.incr(parent_id);
      } else {
        Comments.parentCountByAssetID.incr(asset_id);
      }
      Comments.countByAssetID.incr(asset_id);
    }

    return comment;
  });
};

/**
 * Filters the comment object and outputs wordlist results.
 * @param  {Object} context graphql context
 * @param  {String} body    body of a comment
 * @return {Object}         resolves to the wordlist results
 */
const filterNewComment = (context, {body, asset_id}) => {

  // Create a new instance of the Wordlist.
  const wl = new Wordlist();

  // Load the wordlist and filter the comment content.
  return Promise.all([
    wl.load().then(() => wl.scan('body', body)),
    AssetsService.rectifySettings(AssetsService.findById(asset_id))
  ]);
};

/**
 * This resolves a given comment's status to take into account moderator actions
 * are applied.
 * @param  {Object} context       graphql context
 * @param  {String} body          body of the comment
 * @param  {String} asset_id      asset for the comment
 * @param  {Object} [wordlist={}] the results of the wordlist scan
 * @return {Promise}              resolves to the comment's status
 */
const resolveNewCommentStatus = (context, {asset_id, body}, wordlist = {}, settings) => {

  // Decide the status based on whether or not the current asset/settings
  // has pre-mod enabled or not. If the comment was rejected based on the
  // wordlist, then reject it, otherwise if the moderation setting is
  // premod, set it to `premod`.
  let status;

  if (wordlist.banned) {
    status = Promise.resolve('REJECTED');
  } else if (settings.premodLinksEnable && linkify.test(body)) {
    status = Promise.resolve('PREMOD');
  } else {
    status = AssetsService
      .rectifySettings(AssetsService.findById(asset_id).then((asset) => {
        if (!asset) {
          return Promise.reject(errors.ErrNotFound);
        }

        // Check to see if the asset has closed commenting...
        if (asset.isClosed) {

          // They have, ensure that we send back an error.
          return Promise.reject(new errors.ErrAssetCommentingClosed(asset.closedMessage));
        }

        return asset;
      }))

      // Return `premod` if pre-moderation is enabled and an empty "new" status
      // in the event that it is not in pre-moderation mode.
      .then(({moderation, charCountEnable, charCount}) => {

        // Reject if the comment is too long
        if (charCountEnable && body.length > charCount) {
          return 'REJECTED';
        }
        return moderation === 'PRE' ? 'PREMOD' : 'NONE';
      });
  }

  return status;
};

/**
 * createPublicComment is designed to create a comment from a public source. It
 * validates the comment, and performs some automated moderator actions based on
 * the settings.
 * @param  {Object} context      the graphql context
 * @param  {Object} commentInput the new comment to be created
 * @return {Promise}             resolves to a new comment
 */
const createPublicComment = (context, commentInput) => {

  // First we filter the comment contents to ensure that we note any validation
  // issues.
  return filterNewComment(context, commentInput)

    // We then take the wordlist and the comment into consideration when
    // considering what status to assign the new comment, and resolve the new
    // status to set the comment to.
    .then(([wordlist, settings]) => resolveNewCommentStatus(context, commentInput, wordlist, settings)

      // Then we actually create the comment with the new status.
      .then((status) => createComment(context, commentInput, status))
      .then((comment) => {

        // If the comment has a suspect word or a link, we need to add a
        // flag to it to indicate that it needs to be looked at.
        // Otherwise just return the new comment.

        // TODO: Check why the wordlist is undefined
        if (wordlist != null && wordlist.suspect != null) {

          // TODO: this is kind of fragile, we should refactor this to resolve
          // all these const's that we're using like 'COMMENTS', 'FLAG' to be
          // defined in a checkable schema.
          return ActionsService.insertUserAction({
            item_id: comment.id,
            item_type: 'COMMENTS',
            action_type: 'FLAG',
            user_id: null,
            group_id: 'Matched suspect word filter',
            metadata: {}
          })
          .then(() => comment);
        }

        // Finally, we return the comment.
        return comment;
      }));
};

/**
 * Sets the status of a comment
 * @param {String} comment     comment in graphql context
 * @param {String} id          identifier of the comment  (uuid)
 * @param {String} status      the new status of the comment
 */

const setCommentStatus = ({loaders: {Comments}}, {id, status}) => {
  return CommentsService
    .setStatus(id, status)
    .then((comment) => {

      // If the loaders are present, clear the caches for these values because we
      // just added a new comment, hence the counts should be updated. It would
      // be nice if we could decrement the counters here, but that would result
      // in us having to know the initial state of the comment, which would
      // require another database query.
      if (comment.parent_id != null) {
        Comments.countByParentID.clear(comment.parent_id);
      } else {
        Comments.parentCountByAssetID.clear(comment.asset_id);
      }

      Comments.countByAssetID.clear(comment.asset_id);

      return comment;
    });
};

/**
 * Adds a tag to a Comment
 * @param {String} id          identifier of the comment  (uuid)
 * @param {String} tag     name of the tag
 */
const addCommentTag = ({user, loaders: {Comments}}, {id, tag}) => {
  return CommentsService.addTag(id, tag, user.id);
};

/**
 * Removes a tag from a Comment
 * @param {String} id          identifier of the comment  (uuid)
 * @param {String} tag     name of the tag
 */
const removeCommentTag = ({user, loaders: {Comments}}, {id, tag}) => {
  return CommentsService.removeTag(id, tag);
};

module.exports = (context) => {
  let mutators = {
    Comment: {
      create: () => Promise.reject(errors.ErrNotAuthorized),
      setCommentStatus: () => Promise.reject(errors.ErrNotAuthorized),
      addCommentTag: () => Promise.reject(errors.ErrNotAuthorized),
      removeCommentTag: () => Promise.reject(errors.ErrNotAuthorized),
    }
  };

  if (context.user && context.user.can('mutation:createComment')) {
    mutators.Comment.create = (comment) => createPublicComment(context, comment);
  }

  if (context.user && context.user.can('mutation:setCommentStatus')) {
    mutators.Comment.setCommentStatus = (action) => setCommentStatus(context, action);
  }

  if (context.user && context.user.can('mutation:addCommentTag')) {
    mutators.Comment.addCommentTag = (action) => addCommentTag(context, action);
  }

  if (context.user && context.user.can('mutation:removeCommentTag')) {
    mutators.Comment.removeCommentTag = (action) => removeCommentTag(context, action);
  }

  return mutators;
};<|MERGE_RESOLUTION|>--- conflicted
+++ resolved
@@ -18,17 +18,6 @@
  */
 const createComment = ({user, loaders: {Comments}}, {body, asset_id, parent_id = null, tags = []}, status = 'NONE') => {
 
-<<<<<<< HEAD
-=======
-  // Building array of tags
-  tags = tags.map(tag => ({name: tag}));
-
-  // If admin or moderator, adding STAFF tag
-  if (user.hasRoles('ADMIN') || user.hasRoles('MODERATOR')) {
-    tags.push({name: 'STAFF'});
-  }
-
->>>>>>> 467a3203
   return CommentsService.publicCreate({
     body,
     asset_id,
