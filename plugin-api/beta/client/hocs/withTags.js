import React from 'react';
import { connect } from 'react-redux';
import { bindActionCreators } from 'redux';
import { compose, gql } from 'react-apollo';
import { getDisplayName } from 'coral-framework/helpers/hoc';
import { capitalize } from 'coral-framework/helpers/strings';
import { withAddTag, withRemoveTag } from 'coral-framework/graphql/mutations';
import withFragments from 'coral-framework/hocs/withFragments';
import { notify } from 'coral-framework/actions/notification';
import { getErrorMessages, isTagged } from 'coral-framework/utils';
import hoistStatics from 'recompose/hoistStatics';
import { getDefinitionName } from '../utils';

/*
 * Disable false-positive warning below, as it doesn't work well with how we currently
 * assemble the queries.
 *
 * Warning: fragment with name {fragment name} already exists.
 * graphql-tag enforces all fragment names across your application to be unique; read more about
 * this in the docs: http://dev.apollodata.com/core/fragments.html#unique-names
 */
gql.disableFragmentWarnings();

export default (tag, options = {}) =>
  hoistStatics(WrappedComponent => {
    if (typeof tag !== 'string') {
      console.error('Tag must be a valid string');
      return null;
    }

    // fragments allow the extension of the fragments defined in this HOC.
    const { fragments = {} } = options;

    const Tag = capitalize(tag);
    const TAG = tag.toUpperCase();

    class WithTags extends React.Component {
      loading = false;

      postTag = () => {
        const { comment, asset, notify } = this.props;

        if (this.loading) {
          return;
        }

        this.loading = true;

        return this.props
          .addTag({
            id: comment.id,
            name: TAG,
            assetId: asset.id,
            itemType: 'COMMENTS',
          })
          .then(result => {
            this.loading = false;
            return result;
          })
          .catch(err => {
            this.loading = false;
            notify('error', getErrorMessages(err));
            throw err;
          });
      };

      deleteTag = () => {
        const { comment, asset, notify } = this.props;

        if (this.loading) {
          return;
        }

        this.props
          .removeTag({
            id: comment.id,
            name: TAG,
            assetId: asset.id,
            itemType: 'COMMENTS',
          })
          .then(result => {
            this.loading = false;
            return result;
          })
          .catch(err => {
            this.loading = false;
            notify('error', getErrorMessages(err));
            throw err;
          });
      };

      render() {
        const { root, asset, comment, user, config, ...rest } = this.props;

        const alreadyTagged = isTagged(comment.tags, TAG);

        return (
          <WrappedComponent
            {...rest}
            root={root}
            asset={asset}
            comment={comment}
            user={user}
            alreadyTagged={alreadyTagged}
            postTag={this.postTag}
            deleteTag={this.deleteTag}
            config={config}
          />
        );
      }
<<<<<<< HEAD

      this.props.removeTag({
        id: comment.id,
        name: TAG,
        assetId: asset.id,
        itemType: 'COMMENTS',
      })
        .then((result) => {
          this.loading = false;
          return result;
        })
        .catch((err) => {
          this.loading = false;
          notify('error', getErrorMessages(err));
          throw err;
        });
    }

    render() {
      const {root, asset, comment, user, config, ...rest} = this.props;

      const alreadyTagged = isTagged(comment.tags, TAG);

      return <WrappedComponent
        {...rest}
        root={root}
        asset={asset}
        comment={comment}
        user={user}
        alreadyTagged={alreadyTagged}
        postTag={this.postTag}
        deleteTag={this.deleteTag}
        config={config}
      />;
=======
>>>>>>> d101989e
    }

    const mapStateToProps = state => ({
      user: state.auth.user,
    });

    const mapDispatchToProps = dispatch =>
      bindActionCreators({ notify }, dispatch);

    const enhance = compose(
      withFragments({
        ...fragments,
        asset: gql`
        fragment ${Tag}Button_asset on Asset {
          id
          ${fragments.asset ? `...${getDefinitionName(fragments.asset)}` : ''}
        }
        ${fragments.asset ? fragments.asset : ''}
      `,
        comment: gql`
        fragment ${Tag}Button_comment on Comment {
          id
          tags {
            tag {
              name
            }
          }
          ${
            fragments.comment
              ? `...${getDefinitionName(fragments.comment)}`
              : ''
          }
        }
        ${fragments.comment ? fragments.comment : ''}
<<<<<<< HEAD
      `
    }),
    withAddTag,
    withRemoveTag,
    connect(mapStateToProps, mapDispatchToProps),
  );
=======
      `,
      }),
      withAddTag,
      withRemoveTag,
      connect(mapStateToProps, mapDispatchToProps)
    );
>>>>>>> d101989e

    WithTags.displayName = `WithTags(${getDisplayName(WrappedComponent)})`;

    return enhance(WithTags);
  });<|MERGE_RESOLUTION|>--- conflicted
+++ resolved
@@ -108,43 +108,6 @@
           />
         );
       }
-<<<<<<< HEAD
-
-      this.props.removeTag({
-        id: comment.id,
-        name: TAG,
-        assetId: asset.id,
-        itemType: 'COMMENTS',
-      })
-        .then((result) => {
-          this.loading = false;
-          return result;
-        })
-        .catch((err) => {
-          this.loading = false;
-          notify('error', getErrorMessages(err));
-          throw err;
-        });
-    }
-
-    render() {
-      const {root, asset, comment, user, config, ...rest} = this.props;
-
-      const alreadyTagged = isTagged(comment.tags, TAG);
-
-      return <WrappedComponent
-        {...rest}
-        root={root}
-        asset={asset}
-        comment={comment}
-        user={user}
-        alreadyTagged={alreadyTagged}
-        postTag={this.postTag}
-        deleteTag={this.deleteTag}
-        config={config}
-      />;
-=======
->>>>>>> d101989e
     }
 
     const mapStateToProps = state => ({
@@ -179,21 +142,12 @@
           }
         }
         ${fragments.comment ? fragments.comment : ''}
-<<<<<<< HEAD
-      `
-    }),
-    withAddTag,
-    withRemoveTag,
-    connect(mapStateToProps, mapDispatchToProps),
-  );
-=======
       `,
       }),
       withAddTag,
       withRemoveTag,
       connect(mapStateToProps, mapDispatchToProps)
     );
->>>>>>> d101989e
 
     WithTags.displayName = `WithTags(${getDisplayName(WrappedComponent)})`;
 
