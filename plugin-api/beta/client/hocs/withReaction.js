import React from 'react';
import get from 'lodash/get';
import uuid from 'uuid/v4';
import {connect} from 'plugin-api/beta/client/hocs';
import {bindActionCreators} from 'redux';
import {getDisplayName} from 'coral-framework/helpers/hoc';
import {compose, gql} from 'react-apollo';
import withFragments from 'coral-framework/hocs/withFragments';
import withMutation from 'coral-framework/hocs/withMutation';
import {addNotification} from 'coral-framework/actions/notification';
import {capitalize} from 'coral-framework/helpers/strings';
import {getMyActionSummary, getTotalActionCount} from 'coral-framework/utils';
import hoistStatics from 'recompose/hoistStatics';
import * as PropTypes from 'prop-types';
<<<<<<< HEAD

// TODO: Auth logic needs refactoring.
import {showSignInDialog} from 'coral-embed-stream/src/actions/auth';

export default (reaction) => (WrappedComponent) => {
=======
import {getDefinitionName} from '../utils';

/*
 * Disable false-positive warning below, as it doesn't work well with how we currently
 * assemble the queries.
 *
 * Warning: fragment with name {fragment name} already exists.
 * graphql-tag enforces all fragment names across your application to be unique; read more about
 * this in the docs: http://dev.apollodata.com/core/fragments.html#unique-names
 */
gql.disableFragmentWarnings();

export default (reaction, options = {}) => hoistStatics((WrappedComponent) => {
>>>>>>> ccf978f8
  if (typeof reaction !== 'string') {
    console.error('Reaction must be a valid string');
    return null;
  }

  // fragments allow the extension of the fragments defined in this HOC.
  const {fragments = {}} = options;

  // Global instance counter for each `reaction` type.
  let instances = 0;

  // Track current subscriptions.
  let createdSubscription = null;
  let deletedSubscription = null;

  reaction = reaction.toLowerCase();
  const Reaction = capitalize(reaction);

  const COMMENT_FRAGMENT = gql`
    fragment ${Reaction}Button_updateFragment on Comment {
        action_summaries {
        ... on ${Reaction}ActionSummary {
          count
          current_user {
            id
          }
        }
      }
    }
  `;

  const isReaction = (a) =>
    a.__typename === `${Reaction}ActionSummary`;

  const addReactionToStore = (proxy, {action, self}) => {
    const fragmentId = `Comment_${action.item_id}`;

    // Read the data from our cache for this query.
    const data = proxy.readFragment({
      fragment: COMMENT_FRAGMENT,
      id: fragmentId
    });

    if (!data) {
      if (self) {
        throw new Error(`Comment ${action.item_id} was not found`);
      }
      return;
    }

    // Add our comment from the mutation to the end.
    let idx = data.action_summaries.findIndex(isReaction);

    // Check whether we already reactioned this comment.
    if (self && idx >= 0 && data.action_summaries[idx].current_user) {
      return;
    }

    if (idx < 0) {

      // Add initial action when it doesn't exist.
      data.action_summaries.push({
        __typename: `${Reaction}ActionSummary`,
        count: 0,
        current_user: null
      });
      idx = data.action_summaries.length - 1;
    }

    data.action_summaries[idx] = {
      ...data.action_summaries[idx],
      count: data.action_summaries[idx].count + 1,
      current_user: self ? action : data.action_summaries[idx].current_user
    };

    // Write our data back to the cache.
    proxy.writeFragment({
      fragment: COMMENT_FRAGMENT,
      id: fragmentId,
      data
    });
  };

  const deleteReactionFromStore = (proxy, {action, self}) => {
    const fragmentId = `Comment_${action.item_id}`;

    // Read the data from our cache for this query.
    const data = proxy.readFragment({
      fragment: COMMENT_FRAGMENT,
      id: fragmentId
    });

    if (!data) {
      if (self) {
        throw new Error(`Comment ${action.item_id} was not found`);
      }
      return;
    }

    // Check whether we liked this comment.
    const idx = data.action_summaries.findIndex(isReaction);

    if (
      self &&
      (idx < 0 || get(data.action_summaries[idx], 'current_user.id') !== action.id)
    ) {
      return;
    }

    data.action_summaries[idx] = {
      ...data.action_summaries[idx],
      count: data.action_summaries[idx].count - 1,
      current_user: self ? null : data.action_summaries[idx].current_user,
    };

    // Write our data back to the cache.
    proxy.writeFragment({
      fragment: COMMENT_FRAGMENT,
      id: fragmentId,
      data
    });
  };

  const REACTION_CREATED_SUBSCRIPTION = gql`
    subscription ${Reaction}ActionCreated($assetId: ID!) {
      ${reaction}ActionCreated(asset_id: $assetId) {
        id
        user {
          id
        }
        item_id
      }
    }
  `;

  const REACTION_DELETED_SUBSCRIPTION = gql`
    subscription ${Reaction}ActionDeleted($assetId: ID!) {
      ${reaction}ActionDeleted(asset_id: $assetId) {
        id
        user {
          id
        }
        item_id
      }
    }
  `;

  class WithReactions extends React.Component {

    static contextTypes = {
      client: PropTypes.object.isRequired,
    };

    // Whether or not a mutation is currently active.
    duringMutation = false;

    constructor(props, context) {
      super(props, context);

      // Start subscriptions when it is first needed.
      if (instances === 0) {
        createdSubscription = context.client.subscribe({
          query: REACTION_CREATED_SUBSCRIPTION,
          variables: {
            assetId: this.props.asset.id,
          },
        }).subscribe({
          next: this.onReactionCreated,
          error(err) { console.error('err', err); },
        });

        deletedSubscription = context.client.subscribe({
          query: REACTION_DELETED_SUBSCRIPTION,
          variables: {
            assetId: this.props.asset.id,
          },
        }).subscribe({
          next: this.onReactionDeleted,
          error(err) { console.error('err', err); },
        });
      }
      instances++;
    }

    // onReactionCreated handles live updates through the subscriptions.
    onReactionCreated = ({[`${reaction}ActionCreated`]: action}) => {
      if (this.props.user && action.user && this.props.user.id === action.user.id) {
        return;
      }
      addReactionToStore(this.context.client, {action, self: false});
    };

    // onReactionDeleted handles live updates through the subscriptions.
    onReactionDeleted = ({[`${reaction}ActionDeleted`]: action}) => {
      if (this.props.user && action.user && this.props.user.id === action.user.id) {
        return;
      }
      deleteReactionFromStore(this.context.client, {action, self: false});
    };

    componentWillUnmount() {
      instances--;

      // End subscriptions when last component will be unmounted.
      if (instances === 0) {
        try {
          createdSubscription.unsubscribe();
          deletedSubscription.unsubscribe();
        }
        catch(e) {
          console.warn(e);
        }
      }
    }

    postReaction = () => {
      if (this.duringMutation) {
        return;
      }
      this.duringMutation = true;
      return this.props.postReaction(this.props.comment)
        .then((result) => {this.duringMutation = false; return Promise.resolve(result); })
        .catch((err) => {this.duringMutation = false; throw err; });
    }

    deleteReaction = () => {
      if (this.duringMutation) {
        return;
      }
      this.duringMutation = true;
      return this.props.deleteReaction(this.props.comment)
        .then((result) => {this.duringMutation = false; return Promise.resolve(result); })
        .catch((err) => {this.duringMutation = false; throw err; });
    }

    render() {
      const {root, asset, comment} = this.props;

      const reactionSummary = getMyActionSummary(
        `${Reaction}ActionSummary`,
        comment
      );

      const count = getTotalActionCount(
        `${Reaction}ActionSummary`,
        comment
      );

      const alreadyReacted = !!reactionSummary;

      return <WrappedComponent
        root={root}
        asset={asset}
        comment={comment}
        showSignInDialog={this.props.showSignInDialog}
        addNotification={this.props.addNotification}
        user={this.props.user}
        reactionSummary={reactionSummary}
        count={count}
        alreadyReacted={alreadyReacted}
        postReaction={this.postReaction}
        deleteReaction={this.deleteReaction}
        config={this.props.config}
      />;
    }
  }

  const withDeleteReaction = withMutation(
    gql`
      mutation Delete${Reaction}Action($input: Delete${Reaction}ActionInput!) {
        delete${Reaction}Action(input: $input) {
          errors {
            translation_key
          }
        }
      }
    `,
    {
      props: ({mutate}) => ({
        deleteReaction: (comment) => {

          const reactionSummary = getMyActionSummary(
            `${Reaction}ActionSummary`,
            comment
          );

          const id = reactionSummary.current_user.id;
          const item_id = comment.id;

          const input = {id};
          return mutate({
            variables: {input},
            optimisticResponse: {
              [`delete${Reaction}Action`]: {
                __typename: `Delete${Reaction}ActionResponse`,
                errors: null
              }
            },
            update: (proxy) => {
              deleteReactionFromStore(proxy, {action: {item_id, id}, self: true});
            }
          });
        }
      })
    }
  );

  const withPostReaction = withMutation(
    gql`
        mutation Create${Reaction}Action($input: Create${Reaction}ActionInput!) {
          create${Reaction}Action(input: $input) {
            ${reaction} {
              id
            }
            errors {
              translation_key
            }
          }
        }
    `,
    {
      props: ({mutate}) => ({
        postReaction: (comment) => {

          const input = {
            item_id: comment.id,
          };

          return mutate({
            variables: {input},
            optimisticResponse: {
              [`create${Reaction}Action`]: {
                __typename: `Create${Reaction}ActionResponse`,
                errors: null,
                [reaction]: {
                  __typename: `${Reaction}Action`,
                  id: uuid()
                }
              }
            },
            update: (proxy, {data: {[`create${Reaction}Action`]: {[reaction]: action}}}) => {
              const a = {
                ...action,
                item_id: input.item_id,
              };
              addReactionToStore(proxy, {action: a, self: true});
            }
          });
        }
      })
    }
  );

  const mapStateToProps = (state) => ({
    user: state.auth.user,
  });

  const mapDispatchToProps = (dispatch) =>
    bindActionCreators({showSignInDialog, addNotification}, dispatch);

  const enhance = compose(
    withFragments({
      ...fragments,
      asset: gql`
        fragment ${Reaction}Button_asset on Asset {
          id
          ${fragments.asset ? `...${getDefinitionName(fragments.asset)}` : ''}
        }
        ${fragments.asset ? fragments.asset : ''}
      `,
      comment: gql`
        fragment ${Reaction}Button_comment on Comment {
          id
          action_summaries {
            __typename
            ... on ${Reaction}ActionSummary {
              count
              current_user {
                id
              }
            }
          }
          ${fragments.comment ? `...${getDefinitionName(fragments.comment)}` : ''}
        }
        ${fragments.comment ? fragments.comment : ''}
      `
    }),
    connect(mapStateToProps, mapDispatchToProps),
    withDeleteReaction,
    withPostReaction
  );

  WithReactions.displayName = `WithReactions(${getDisplayName(WrappedComponent)})`;

  return enhance(WithReactions);
});<|MERGE_RESOLUTION|>--- conflicted
+++ resolved
@@ -12,14 +12,10 @@
 import {getMyActionSummary, getTotalActionCount} from 'coral-framework/utils';
 import hoistStatics from 'recompose/hoistStatics';
 import * as PropTypes from 'prop-types';
-<<<<<<< HEAD
+import {getDefinitionName} from '../utils';
 
 // TODO: Auth logic needs refactoring.
 import {showSignInDialog} from 'coral-embed-stream/src/actions/auth';
-
-export default (reaction) => (WrappedComponent) => {
-=======
-import {getDefinitionName} from '../utils';
 
 /*
  * Disable false-positive warning below, as it doesn't work well with how we currently
@@ -32,7 +28,6 @@
 gql.disableFragmentWarnings();
 
 export default (reaction, options = {}) => hoistStatics((WrappedComponent) => {
->>>>>>> ccf978f8
   if (typeof reaction !== 'string') {
     console.error('Reaction must be a valid string');
     return null;
